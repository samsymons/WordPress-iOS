--- conflicted
+++ resolved
@@ -318,18 +318,15 @@
 		93C882971EEB179600227A59 /* RESTTestable.swift in Sources */ = {isa = PBXBuildFile; fileRef = 93C882961EEB179600227A59 /* RESTTestable.swift */; };
 		93F08F111EEF0E9B000C2DF6 /* Logging.h in Headers */ = {isa = PBXBuildFile; fileRef = 93F08F0F1EEF0E9B000C2DF6 /* Logging.h */; settings = {ATTRIBUTES = (Private, ); }; };
 		93F08F121EEF0E9B000C2DF6 /* Logging.m in Sources */ = {isa = PBXBuildFile; fileRef = 93F08F101EEF0E9B000C2DF6 /* Logging.m */; };
-<<<<<<< HEAD
-		93F50A371F226B9300B5BEBA /* WordPressComServiceRemote.h in Headers */ = {isa = PBXBuildFile; fileRef = 93F50A351F226B9300B5BEBA /* WordPressComServiceRemote.h */; settings = {ATTRIBUTES = (Public, ); }; };
-		93F50A381F226B9300B5BEBA /* WordPressComServiceRemote.m in Sources */ = {isa = PBXBuildFile; fileRef = 93F50A361F226B9300B5BEBA /* WordPressComServiceRemote.m */; };
-		93F50A3A1F226BB600B5BEBA /* WordPressComServiceRemoteRestTests.swift in Sources */ = {isa = PBXBuildFile; fileRef = 93F50A391F226BB600B5BEBA /* WordPressComServiceRemoteRestTests.swift */; };
-		93F50A3C1F226C0100B5BEBA /* WordPressComRestApiFailThrottled.json in Resources */ = {isa = PBXBuildFile; fileRef = 93F50A3B1F226C0100B5BEBA /* WordPressComRestApiFailThrottled.json */; };
-=======
 		93F50A3F1F227C8900B5BEBA /* UsersServiceRemoteXMLRPC.swift in Sources */ = {isa = PBXBuildFile; fileRef = 93F50A3E1F227C8900B5BEBA /* UsersServiceRemoteXMLRPC.swift */; };
 		93F50A411F227C9700B5BEBA /* RemoteProfile.swift in Sources */ = {isa = PBXBuildFile; fileRef = 93F50A401F227C9700B5BEBA /* RemoteProfile.swift */; };
 		93F50A441F227CFB00B5BEBA /* UsersServiceRemoteXMLRPCTests.swift in Sources */ = {isa = PBXBuildFile; fileRef = 93F50A431F227CFB00B5BEBA /* UsersServiceRemoteXMLRPCTests.swift */; };
 		93F50A471F227F3600B5BEBA /* xmlrpc-response-getprofile.xml in Resources */ = {isa = PBXBuildFile; fileRef = 93F50A451F227F3600B5BEBA /* xmlrpc-response-getprofile.xml */; };
 		93F50A481F227F3600B5BEBA /* xmlrpc-response-valid-but-unexpected-dictionary.xml in Resources */ = {isa = PBXBuildFile; fileRef = 93F50A461F227F3600B5BEBA /* xmlrpc-response-valid-but-unexpected-dictionary.xml */; };
->>>>>>> 1478416f
+		93F50A371F226B9300B5BEBA /* WordPressComServiceRemote.h in Headers */ = {isa = PBXBuildFile; fileRef = 93F50A351F226B9300B5BEBA /* WordPressComServiceRemote.h */; settings = {ATTRIBUTES = (Public, ); }; };
+		93F50A381F226B9300B5BEBA /* WordPressComServiceRemote.m in Sources */ = {isa = PBXBuildFile; fileRef = 93F50A361F226B9300B5BEBA /* WordPressComServiceRemote.m */; };
+		93F50A3A1F226BB600B5BEBA /* WordPressComServiceRemoteRestTests.swift in Sources */ = {isa = PBXBuildFile; fileRef = 93F50A391F226BB600B5BEBA /* WordPressComServiceRemoteRestTests.swift */; };
+		93F50A3C1F226C0100B5BEBA /* WordPressComRestApiFailThrottled.json in Resources */ = {isa = PBXBuildFile; fileRef = 93F50A3B1F226C0100B5BEBA /* WordPressComRestApiFailThrottled.json */; };
 		AFEFF3378CD0A507125E5019 /* Pods_WordPressKit.framework in Frameworks */ = {isa = PBXBuildFile; fileRef = CF1A37C8C9E463E3B9F6B61A /* Pods_WordPressKit.framework */; };
 		E6C1E8491EF21FC100D139D9 /* is-passwordless-account-no-account-found.json in Resources */ = {isa = PBXBuildFile; fileRef = E6C1E8471EF21FC100D139D9 /* is-passwordless-account-no-account-found.json */; };
 		E6C1E84A1EF21FC100D139D9 /* is-passwordless-account-success.json in Resources */ = {isa = PBXBuildFile; fileRef = E6C1E8481EF21FC100D139D9 /* is-passwordless-account-success.json */; };
@@ -666,18 +663,15 @@
 		93C882961EEB179600227A59 /* RESTTestable.swift */ = {isa = PBXFileReference; fileEncoding = 4; lastKnownFileType = sourcecode.swift; name = RESTTestable.swift; path = ../../WordPress/WordPressTest/RESTTestable.swift; sourceTree = "<group>"; };
 		93F08F0F1EEF0E9B000C2DF6 /* Logging.h */ = {isa = PBXFileReference; fileEncoding = 4; lastKnownFileType = sourcecode.c.h; path = Logging.h; sourceTree = "<group>"; };
 		93F08F101EEF0E9B000C2DF6 /* Logging.m */ = {isa = PBXFileReference; fileEncoding = 4; lastKnownFileType = sourcecode.c.objc; path = Logging.m; sourceTree = "<group>"; };
-<<<<<<< HEAD
-		93F50A351F226B9300B5BEBA /* WordPressComServiceRemote.h */ = {isa = PBXFileReference; fileEncoding = 4; lastKnownFileType = sourcecode.c.h; path = WordPressComServiceRemote.h; sourceTree = "<group>"; };
-		93F50A361F226B9300B5BEBA /* WordPressComServiceRemote.m */ = {isa = PBXFileReference; fileEncoding = 4; lastKnownFileType = sourcecode.c.objc; path = WordPressComServiceRemote.m; sourceTree = "<group>"; };
-		93F50A391F226BB600B5BEBA /* WordPressComServiceRemoteRestTests.swift */ = {isa = PBXFileReference; fileEncoding = 4; lastKnownFileType = sourcecode.swift; path = WordPressComServiceRemoteRestTests.swift; sourceTree = "<group>"; };
-		93F50A3B1F226C0100B5BEBA /* WordPressComRestApiFailThrottled.json */ = {isa = PBXFileReference; fileEncoding = 4; lastKnownFileType = text.json; path = WordPressComRestApiFailThrottled.json; sourceTree = "<group>"; };
-=======
 		93F50A3E1F227C8900B5BEBA /* UsersServiceRemoteXMLRPC.swift */ = {isa = PBXFileReference; fileEncoding = 4; lastKnownFileType = sourcecode.swift; path = UsersServiceRemoteXMLRPC.swift; sourceTree = "<group>"; };
 		93F50A401F227C9700B5BEBA /* RemoteProfile.swift */ = {isa = PBXFileReference; fileEncoding = 4; lastKnownFileType = sourcecode.swift; path = RemoteProfile.swift; sourceTree = "<group>"; };
 		93F50A431F227CFB00B5BEBA /* UsersServiceRemoteXMLRPCTests.swift */ = {isa = PBXFileReference; fileEncoding = 4; lastKnownFileType = sourcecode.swift; path = UsersServiceRemoteXMLRPCTests.swift; sourceTree = "<group>"; };
 		93F50A451F227F3600B5BEBA /* xmlrpc-response-getprofile.xml */ = {isa = PBXFileReference; fileEncoding = 4; lastKnownFileType = text.xml; path = "xmlrpc-response-getprofile.xml"; sourceTree = "<group>"; };
 		93F50A461F227F3600B5BEBA /* xmlrpc-response-valid-but-unexpected-dictionary.xml */ = {isa = PBXFileReference; fileEncoding = 4; lastKnownFileType = text.xml; path = "xmlrpc-response-valid-but-unexpected-dictionary.xml"; sourceTree = "<group>"; };
->>>>>>> 1478416f
+		93F50A351F226B9300B5BEBA /* WordPressComServiceRemote.h */ = {isa = PBXFileReference; fileEncoding = 4; lastKnownFileType = sourcecode.c.h; path = WordPressComServiceRemote.h; sourceTree = "<group>"; };
+		93F50A361F226B9300B5BEBA /* WordPressComServiceRemote.m */ = {isa = PBXFileReference; fileEncoding = 4; lastKnownFileType = sourcecode.c.objc; path = WordPressComServiceRemote.m; sourceTree = "<group>"; };
+		93F50A391F226BB600B5BEBA /* WordPressComServiceRemoteRestTests.swift */ = {isa = PBXFileReference; fileEncoding = 4; lastKnownFileType = sourcecode.swift; path = WordPressComServiceRemoteRestTests.swift; sourceTree = "<group>"; };
+		93F50A3B1F226C0100B5BEBA /* WordPressComRestApiFailThrottled.json */ = {isa = PBXFileReference; fileEncoding = 4; lastKnownFileType = text.json; path = WordPressComRestApiFailThrottled.json; sourceTree = "<group>"; };
 		9F902B70CBB63DD7EB9D275A /* Pods_WordPressKitTests.framework */ = {isa = PBXFileReference; explicitFileType = wrapper.framework; includeInIndex = 0; path = Pods_WordPressKitTests.framework; sourceTree = BUILT_PRODUCTS_DIR; };
 		A2CE6797F9E45AE059B28690 /* Pods-WordPressKit.release-alpha.xcconfig */ = {isa = PBXFileReference; includeInIndex = 1; lastKnownFileType = text.xcconfig; name = "Pods-WordPressKit.release-alpha.xcconfig"; path = "../Pods/Target Support Files/Pods-WordPressKit/Pods-WordPressKit.release-alpha.xcconfig"; sourceTree = "<group>"; };
 		B459C2F3F70D7C971B441F04 /* Pods-WordPressKit.debug.xcconfig */ = {isa = PBXFileReference; includeInIndex = 1; lastKnownFileType = text.xcconfig; name = "Pods-WordPressKit.debug.xcconfig"; path = "../Pods/Target Support Files/Pods-WordPressKit/Pods-WordPressKit.debug.xcconfig"; sourceTree = "<group>"; };
@@ -1009,12 +1003,6 @@
 				74B5F0E11EF82D2100B411E7 /* SiteServiceRemoteWordPressComREST.m */,
 				9368C7BD1EC630CE0092CE8E /* StatsStringUtilities.h */,
 				9368C7BE1EC630CE0092CE8E /* StatsStringUtilities.m */,
-<<<<<<< HEAD
-				9309994B1F1657C600F006A1 /* ThemeServiceRemote.h */,
-				9309994C1F1657C600F006A1 /* ThemeServiceRemote.m */,
-				93F50A351F226B9300B5BEBA /* WordPressComServiceRemote.h */,
-				93F50A361F226B9300B5BEBA /* WordPressComServiceRemote.m */,
-=======
 				9311A6801F22625A00704AC9 /* TaxonomyServiceRemote.h */,
 				9311A6811F22625A00704AC9 /* TaxonomyServiceRemoteREST.h */,
 				9311A6821F22625A00704AC9 /* TaxonomyServiceRemoteREST.m */,
@@ -1023,7 +1011,8 @@
 				9309994B1F1657C600F006A1 /* ThemeServiceRemote.h */,
 				9309994C1F1657C600F006A1 /* ThemeServiceRemote.m */,
 				93F50A3E1F227C8900B5BEBA /* UsersServiceRemoteXMLRPC.swift */,
->>>>>>> 1478416f
+				93F50A351F226B9300B5BEBA /* WordPressComServiceRemote.h */,
+				93F50A361F226B9300B5BEBA /* WordPressComServiceRemote.m */,
 				9368C7A11EC62F800092CE8E /* WPStatsServiceRemote.h */,
 				9368C7A21EC62F800092CE8E /* WPStatsServiceRemote.m */,
 			);
@@ -1246,11 +1235,8 @@
 				740B23DC1F17FB4200067A2A /* xmlrpc-metaweblog-newpost-invalid-posttype-failure.xml */,
 				740B23DD1F17FB4200067A2A /* xmlrpc-metaweblog-newpost-success.xml */,
 				74B335E91F06F76B0053A184 /* xmlrpc-response-getpost.xml */,
-<<<<<<< HEAD
-=======
 				93F50A451F227F3600B5BEBA /* xmlrpc-response-getprofile.xml */,
 				93F50A461F227F3600B5BEBA /* xmlrpc-response-valid-but-unexpected-dictionary.xml */,
->>>>>>> 1478416f
 				740B23DE1F17FB4200067A2A /* xmlrpc-wp-getpost-bad-xml-failure.xml */,
 				740B23DF1F17FB4200067A2A /* xmlrpc-wp-getpost-invalid-id-failure.xml */,
 				740B23E01F17FB4200067A2A /* xmlrpc-wp-getpost-success.xml */,
