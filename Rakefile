--- conflicted
+++ resolved
@@ -121,7 +121,6 @@
 
 end
 
-<<<<<<< HEAD
 namespace :assets do
   task :check do
     next unless Dir['WordPress/Resources/AppImages.xcassets/AppIcon-Internal.appiconset/*.png'].empty?
@@ -134,8 +133,6 @@
   end
 end 
 
-=======
->>>>>>> 5a8b76e0
 CLOBBER << "vendor"
 
 desc "Mocks"
