--- conflicted
+++ resolved
@@ -100,11 +100,7 @@
     ## React Native
     ## =====================
     ##
-<<<<<<< HEAD
-    gutenberg :git => 'http://github.com/wordpress-mobile/gutenberg-mobile/', :commit => 'a109055ed95c4787f71d55e8c247016a157659e7'
-=======
-    gutenberg :git => 'http://github.com/wordpress-mobile/gutenberg-mobile/', :commit => 'f1cdfb26e8e5f6547fbf24c0ce7f949e80524693'
->>>>>>> ed11424c
+    gutenberg :git => 'http://github.com/wordpress-mobile/gutenberg-mobile/', :commit => 'a7af71c0398d0a3901583ba26a91ecbed56bf2d2'
 
     gutenberg_pod 'React'
     gutenberg_pod 'yoga'
