source 'https://cdn.cocoapods.org/'

inhibit_all_warnings!
use_frameworks!

platform :ios, '11.0'
workspace 'WordPress.xcworkspace'

## Pods shared between all the targets
## ===================================
##
def wordpress_shared
    ## for production:
    pod 'WordPressShared', '~> 1.8.16'

    ## for development:
    # pod 'WordPressShared', :path => '../WordPress-iOS-Shared'

    ## while PR is in review:
    # pod 'WordPressShared', :git => 'https://github.com/wordpress-mobile/WordPress-iOS-Shared.git', :branch => ''
    # pod 'WordPressShared', :git => 'https://github.com/wordpress-mobile/WordPress-iOS-Shared.git', :commit  => 'efe5a065f3ace331353595ef85eef502baa23497'
end

def aztec
    ## When using a tagged version, feel free to comment out the WordPress-Aztec-iOS line below.
    ## When using a commit number (during development) you should provide the same commit number for both pods.
    ##
    ## pod 'WordPress-Aztec-iOS', :git => 'https://github.com/wordpress-mobile/AztecEditor-iOS.git', :commit => 'ba8524aba1332550efb05cad583a85ed3511beb5'
    ## pod 'WordPress-Editor-iOS', :git => 'https://github.com/wordpress-mobile/AztecEditor-iOS.git', :commit => 'ba8524aba1332550efb05cad583a85ed3511beb5'
    ## pod 'WordPress-Editor-iOS', :git => 'https://github.com/wordpress-mobile/AztecEditor-iOS.git', :tag => '1.5.0.beta.1'
    ## pod 'WordPress-Editor-iOS', :path => '../AztecEditor-iOS'
    pod 'WordPress-Editor-iOS', '~> 1.19.1'
end

def wordpress_ui
    ## for production:
    pod 'WordPressUI', '~> 1.7.0'
    ## for development:
    #pod 'WordPressUI', :path => '../WordPressUI-iOS'
    ## while PR is in review:
    #pod 'WordPressUI', :git => 'https://github.com/wordpress-mobile/WordPressUI-iOS', :branch => 'feature/bottom-sheet-pan-gesture'
    # pod 'WordPressUI', :git => 'https://github.com/wordpress-mobile/WordPressUI-iOS', :commit => '85b2a8cfb9d3c27194a14bdcb3c8391e13fbaa0f'
end

def wordpress_kit
<<<<<<< HEAD
#    pod 'WordPressKit', '~> 4.8.0'
=======
    pod 'WordPressKit', '~> 4.9.0-beta.1'
>>>>>>> c5982100
    #pod 'WordPressKit', :git => 'https://github.com/wordpress-mobile/WordPressKit-iOS.git', :tag => ''
    #pod 'WordPressKit', :git => 'https://github.com/wordpress-mobile/WordPressKit-iOS.git', :branch => ''
    #pod 'WordPressKit', :git => 'https://github.com/wordpress-mobile/WordPressKit-iOS.git', :commit => ''
    pod 'WordPressKit', :path => '../WordPressKit-iOS'
end

def shared_with_all_pods
    wordpress_shared
    pod 'CocoaLumberjack', '3.5.2'
    pod 'FormatterKit/TimeIntervalFormatter', '1.8.2'
    pod 'NSObject-SafeExpectations', '~> 0.0.4'
end

def shared_with_networking_pods
    pod 'Alamofire', '4.8.0'
    pod 'Reachability', '3.2'

    wordpress_kit
end

def shared_test_pods
    pod 'OHHTTPStubs', '6.1.0'
    pod 'OHHTTPStubs/Swift', '6.1.0'
    pod 'OCMock', '3.4.3'
end

def shared_with_extension_pods
    pod 'Gridicons', '~> 1.0.1'
    pod 'ZIPFoundation', '~> 0.9.8'
    pod 'Down', '~> 0.6.6'
end

def gutenberg(options)
    options[:git] = 'http://github.com/wordpress-mobile/gutenberg-mobile/'
    local_gutenberg = ENV['LOCAL_GUTENBERG']
    if local_gutenberg
      options = { :path => local_gutenberg.include?('/') ? local_gutenberg : '../gutenberg-mobile' }
    end
    pod 'Gutenberg', options
    pod 'RNTAztecView', options

    gutenberg_dependencies options
end

def gutenberg_dependencies(options)
    dependencies = [
        'FBReactNativeSpec',
        'FBLazyVector',
        'React',
        'ReactCommon',
        'RCTRequired',
        'RCTTypeSafety',
        'React-Core',
        'React-CoreModules',
        'React-RCTActionSheet',
        'React-RCTAnimation',
        'React-RCTBlob',
        'React-RCTImage',
        'React-RCTLinking',
        'React-RCTNetwork',
        'React-RCTSettings',
        'React-RCTText',
        'React-RCTVibration',
        'React-cxxreact',
        'React-jsinspector',
        'React-jsi',
        'React-jsiexecutor',
        'Yoga',
        'Folly',
        'glog',
        'react-native-keyboard-aware-scroll-view',
        'react-native-safe-area',
        'react-native-video',
        'RNSVG',
        'ReactNativeDarkMode',
        'react-native-slider',
        'react-native-linear-gradient'
    ]
    if options[:path]
        podspec_prefix = options[:path]
    else
        tag_or_commit = options[:tag] || options[:commit]
        podspec_prefix = "https://raw.githubusercontent.com/wordpress-mobile/gutenberg-mobile/#{tag_or_commit}"
    end

    for pod_name in dependencies do
        pod pod_name, :podspec => "#{podspec_prefix}/react-native-gutenberg-bridge/third-party-podspecs/#{pod_name}.podspec.json"
    end
end

## WordPress iOS
## =============
##
target 'WordPress' do
    project 'WordPress/WordPress.xcodeproj'

    shared_with_all_pods
    shared_with_networking_pods
    shared_with_extension_pods

    ## Gutenberg (React Native)
    ## =====================
    ##
    gutenberg :commit => '1f5ee28cfd84a9a7fd962f0d63f560baeb777ba7'

    ## Third party libraries
    ## =====================
    ##
    pod 'Charts', '~> 3.2.2'
    pod 'Gifu', '3.2.0'
    pod 'AppCenter', '2.5.1', :configurations => ['Release-Internal', 'Release-Alpha']
    pod 'AppCenter/Distribute', '2.5.1', :configurations => ['Release-Internal', 'Release-Alpha']
    pod 'MRProgress', '0.8.3'
    pod 'Starscream', '3.0.6'
    pod 'SVProgressHUD', '2.2.5'
    pod 'ZendeskSupportSDK', '5.0.0'
    pod 'AlamofireImage', '3.5.2'
    pod 'AlamofireNetworkActivityIndicator', '~> 2.4'
    pod 'FSInteractiveMap', :git => 'https://github.com/wordpress-mobile/FSInteractiveMap.git', :tag => '0.2.0'
    pod 'JTAppleCalendar', '~> 8.0.2'

    ## Automattic libraries
    ## ====================
    ##

    # Production
    pod 'Automattic-Tracks-iOS', '~> 0.4.4'
    # While in PR
    # pod 'Automattic-Tracks-iOS', :git => 'https://github.com/Automattic/Automattic-Tracks-iOS.git', :branch => 'feature/Swift-5-migration'

    pod 'NSURL+IDN', '~> 0.4'

    # pod 'WPMediaPicker', '~> 1.6.1'
    pod 'WPMediaPicker', :git => 'https://github.com/wordpress-mobile/MediaPicker-iOS.git', :tag => '1.7.0-beta.2'
    ## while PR is in review:
    # pod 'WPMediaPicker', :git => 'https://github.com/wordpress-mobile/MediaPicker-iOS.git', :branch => ''
    # pod 'WPMediaPicker', :path => '../MediaPicker-iOS'

    pod 'Gridicons', '~> 1.0.1'

    pod 'WordPressAuthenticator', '~> 1.17.0-beta.4'
    # While in PR
    # pod 'WordPressAuthenticator', :git => 'https://github.com/wordpress-mobile/WordPressAuthenticator-iOS.git', :branch => ''
    # pod 'WordPressAuthenticator', :git => 'https://github.com/wordpress-mobile/WordPressAuthenticator-iOS.git', :commit => ''
    # pod 'WordPressAuthenticator', :path => '../WordPressAuthenticator-iOS'

    pod 'MediaEditor', '~> 1.1.0'
    # pod 'MediaEditor', :git => 'https://github.com/wordpress-mobile/MediaEditor-iOS.git', :commit => 'a4178ed9b0f3622faafb41dd12503e26c5523a32'
    # pod 'MediaEditor', :path => '../MediaEditor-iOS'

    aztec
    wordpress_ui

    target 'WordPressTest' do
        inherit! :search_paths

        shared_test_pods
        pod 'Nimble', '~> 7.3.1'
    end


    post_install do
        puts 'Patching RCTShadowView to fix nested group block - it could be removed after upgrade to 0.62'
        %x(patch Pods/React-Core/React/Views/RCTShadowView.m < patches/react-native+0.61.5.patch)


        ## Convert the 3rd-party license acknowledgements markdown into html for use in the app
        require 'commonmarker'

        project_root = File.dirname(__FILE__)
        acknowledgements = 'Acknowledgments'
        markdown = File.read("#{project_root}/Pods/Target Support Files/Pods-WordPress/Pods-WordPress-acknowledgements.markdown")
        rendered_html = CommonMarker.render_html(markdown, :DEFAULT)
        styled_html = "<head>
                         <meta name=\"viewport\" content=\"width=device-width, initial-scale=1\">
                         <style>
                           body {
                             font-family: -apple-system, BlinkMacSystemFont, 'Segoe UI', Roboto, Oxygen, Ubuntu, Cantarell, 'Open Sans', 'Helvetica Neue', sans-serif;
                             font-size: 16px;
                             color: #1a1a1a;
                             margin: 20px;
                           }
                          @media (prefers-color-scheme: dark) {
                           body {
                            background: #1a1a1a;
                            color: white;
                           }
                          }
                           pre {
                            white-space: pre-wrap;
                           }
                         </style>
                         <title>
                           #{acknowledgements}
                         </title>
                       </head>
                       <body>
                         #{rendered_html}
                       </body>"

          ## Remove the <h1>, since we've promoted it to <title>
          styled_html = styled_html.sub("<h1>Acknowledgements</h1>", '')

          ## The glog library's license contains a URL that does not wrap in the web view,
          ## leading to a large right-hand whitespace gutter.  Work around this by explicitly
          ## inserting a <br> in the HTML.  Use gsub juuust in case another one sneaks in later.
          styled_html = styled_html.gsub('p?hl=en#dR3YEbitojA/COPYING', 'p?hl=en#dR3YEbitojA/COPYING<br>')

        File.write("#{project_root}/Pods/Target Support Files/Pods-WordPress/acknowledgements.html", styled_html)
    end
end


## Share Extension
## ===============
##
target 'WordPressShareExtension' do
    project 'WordPress/WordPress.xcodeproj'

    shared_with_extension_pods

    aztec
    shared_with_all_pods
    shared_with_networking_pods
    wordpress_ui
end


## DraftAction Extension
## =====================
##
target 'WordPressDraftActionExtension' do
    project 'WordPress/WordPress.xcodeproj'

    shared_with_extension_pods

    aztec
    shared_with_all_pods
    shared_with_networking_pods
    wordpress_ui
end


## Today Widget
## ============
##
target 'WordPressTodayWidget' do
    project 'WordPress/WordPress.xcodeproj'

    shared_with_all_pods
    shared_with_networking_pods

    wordpress_ui
end

## All Time Widget
## ============
##
target 'WordPressAllTimeWidget' do
    project 'WordPress/WordPress.xcodeproj'

    shared_with_all_pods
    shared_with_networking_pods

    wordpress_ui
end

## This Week Widget
## ============
##
target 'WordPressThisWeekWidget' do
    project 'WordPress/WordPress.xcodeproj'

    shared_with_all_pods
    shared_with_networking_pods

    wordpress_ui
end

## Notification Content Extension
## ==============================
##
target 'WordPressNotificationContentExtension' do
    project 'WordPress/WordPress.xcodeproj'

    wordpress_kit
    wordpress_shared
    wordpress_ui
end



## Notification Service Extension
## ==============================
##
target 'WordPressNotificationServiceExtension' do
    project 'WordPress/WordPress.xcodeproj'

    wordpress_kit
    wordpress_shared
    wordpress_ui
end


## Mocks
## ===================
##
def wordpress_mocks
  pod 'WordPressMocks', '~> 0.0.8'
  # pod 'WordPressMocks', :git => 'https://github.com/wordpress-mobile/WordPressMocks.git', :commit => ''
  # pod 'WordPressMocks', :git => 'https://github.com/wordpress-mobile/WordPressMocks.git', :branch => 'add/screenshot-mocks'
  # pod 'WordPressMocks', :path => '../WordPressMocks'
end


## Screenshot Generation
## ===================
##
target 'WordPressScreenshotGeneration' do
    project 'WordPress/WordPress.xcodeproj'

    wordpress_mocks
    pod 'SimulatorStatusMagic'
end

## UI Tests
## ===================
##
target 'WordPressUITests' do
    project 'WordPress/WordPress.xcodeproj'

    wordpress_mocks
end

# Static Frameworks:
# ============
#
# Make all pods that are not shared across multiple targets into static frameworks by overriding the static_framework? function to return true
# Linking the shared frameworks statically would lead to duplicate symbols
# A future version of CocoaPods may make this easier to do. See https://github.com/CocoaPods/CocoaPods/issues/7428
shared_targets = ['WordPressFlux']
pre_install do |installer|
    static = []
    dynamic = []
    installer.pod_targets.each do |pod|

        # Statically linking Sentry results in a conflict with `NSDictionary.objectAtKeyPath`, but dynamically
        # linking it resolves this.
        if pod.name == "Sentry"
          dynamic << pod
          next
        end

        # If this pod is a dependency of one of our shared targets, it must be linked dynamically
        if pod.target_definitions.any? { |t| shared_targets.include? t.name }
          dynamic << pod
          next
        end
        static << pod
		pod.instance_variable_set(:@build_type, Pod::Target::BuildType.static_framework)
    end
    puts "Installing #{static.count} pods as static frameworks"
    puts "Installing #{dynamic.count} pods as dynamic frameworks"
end<|MERGE_RESOLUTION|>--- conflicted
+++ resolved
@@ -43,15 +43,11 @@
 end
 
 def wordpress_kit
-<<<<<<< HEAD
-#    pod 'WordPressKit', '~> 4.8.0'
-=======
-    pod 'WordPressKit', '~> 4.9.0-beta.1'
->>>>>>> c5982100
+    #pod 'WordPressKit', '~> 4.9.0-beta.1'
     #pod 'WordPressKit', :git => 'https://github.com/wordpress-mobile/WordPressKit-iOS.git', :tag => ''
-    #pod 'WordPressKit', :git => 'https://github.com/wordpress-mobile/WordPressKit-iOS.git', :branch => ''
+    pod 'WordPressKit', :git => 'https://github.com/wordpress-mobile/WordPressKit-iOS.git', :branch => 'feature/homepage-settings'
     #pod 'WordPressKit', :git => 'https://github.com/wordpress-mobile/WordPressKit-iOS.git', :commit => ''
-    pod 'WordPressKit', :path => '../WordPressKit-iOS'
+    #pod 'WordPressKit', :path => '../WordPressKit-iOS'
 end
 
 def shared_with_all_pods
