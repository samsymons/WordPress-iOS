--- conflicted
+++ resolved
@@ -149,11 +149,7 @@
     ## Gutenberg (React Native)
     ## =====================
     ##
-<<<<<<< HEAD
     gutenberg :commit => '1d54a9fa3d79e95658557a825e1e08a9600fc842'
-=======
-    gutenberg :commit => '444e024adfb4f453fb93eaff4cc54d698d303d1a'
->>>>>>> fd1d8082
 
     ## Third party libraries
     ## =====================
