source 'https://github.com/CocoaPods/Specs.git'

project 'WordPress/WordPress.xcodeproj'
install! 'cocoapods',
         :deterministic_uuids => false

inhibit_all_warnings!
use_frameworks!

platform :ios, '9.0'

abstract_target 'WordPress_Base' do
  pod 'WordPress-iOS-Shared', '0.6.0'
  ## This pod is only being included to support the share extension ATM - https://github.com/wordpress-mobile/WordPress-iOS/issues/5081
  pod 'WordPressComKit', :git => 'https://github.com/Automattic/WordPressComKit.git', :tag => '0.0.4'

  target 'WordPress' do
    # ---------------------
    # Third party libraries
    # ---------------------
    pod '1PasswordExtension', '1.8.1'
    pod 'AFNetworking',	'3.1.0'
    pod 'CocoaLumberjack', '~> 2.2.0'
    pod 'DTCoreText',   '1.6.16'
    pod 'FormatterKit', '~> 1.8.1'
    pod 'Helpshift', '~> 5.6.2'
    pod 'HockeySDK', '~> 3.8.0', :configurations => ['Release-Internal', 'Release-Alpha']
    pod 'Lookback', '1.3.0', :configurations => ['Release-Internal', 'Release-Alpha']
    pod 'MRProgress', '~>0.7.0'
    pod 'Mixpanel', '2.9.4'
    pod 'Reachability',	'3.2'
    pod 'ReactiveCocoa', '~> 2.4.7'
    pod 'SVProgressHUD', '~>1.1.3'
    pod 'UIDeviceIdentifier', '~> 0.1'
    pod 'Crashlytics'
    pod 'BuddyBuildSDK', '~> 1.0.11', :configurations => ['Release-Alpha']
    # ----------------------------
    # Forked third party libraries
    # ----------------------------
    pod 'WordPress-AppbotX', :git => 'https://github.com/wordpress-mobile/appbotx.git', :commit => '479d05f7d6b963c9b44040e6ea9f190e8bd9a47a'

    # --------------------
    # WordPress components
    # --------------------
    pod 'Automattic-Tracks-iOS', :git => 'https://github.com/Automattic/Automattic-Tracks-iOS.git', :tag => '0.1.0'
    pod 'Gridicons', '0.2'
    pod 'NSObject-SafeExpectations', '0.0.2'
    pod 'NSURL+IDN', '0.3'
    pod 'Simperium', '0.8.15'
    pod 'WPMediaPicker', '~> 0.10.1'
    pod 'WordPress-iOS-Editor', '1.8'
<<<<<<< HEAD
    pod 'WordPressCom-Analytics-iOS', '0.1.18'
=======
    pod 'WordPressCom-Analytics-iOS', '0.1.17'
    pod 'WordPress-Aztec-iOS', '0.1.0'
>>>>>>> 02cf3846
    pod 'WordPressCom-Stats-iOS', '0.7.6'
    pod 'wpxmlrpc', '~> 0.8'
    
    target :WordPressTest do
      inherit! :search_paths

      pod 'OHHTTPStubs', '~> 4.6.0'
      pod 'OHHTTPStubs/Swift', '~> 4.6.0'
      pod 'OCMock', '3.1.2'
      pod 'Specta', '1.0.5'
      pod 'Expecta', '1.0.5'
      pod 'Nimble', '~> 4.0.0'
    end
  end

  target 'WordPressShareExtension' do
  end

  target 'WordPressTodayWidget' do
    pod 'WordPressCom-Stats-iOS/Services', '0.7.6'
  end

end

post_install do |installer_representation|
#   installer_representation.pods_project.targets.each do |target|
#     # See https://github.com/CocoaPods/CocoaPods/issues/3838
#     if target.name.end_with?('WordPressCom-Stats-iOS')
#       target.build_configurations.each do |config|
#         config.build_settings['FRAMEWORK_SEARCH_PATHS'] ||= ['$(inherited)', '$PODS_FRAMEWORK_BUILD_PATH', '$PODS_FRAMEWORK_BUILD_PATH/..']
#       end
#     end
#   end
#
#   # Directly set the Targeted Device Family
#   # See https://github.com/CocoaPods/CocoaPods/issues/2292
#   installer_representation.pods_project.build_configurations.each do |config|
#       config.build_settings['TARGETED_DEVICE_FAMILY'] = '1,2'
#   end

  # Does a quick hack to turn off Swift embedding of libraries for extensions
  # See: https://github.com/wordpress-mobile/WordPress-iOS/issues/5160
  system "sed -i '' -E 's/EMBEDDED_CONTENT_CONTAINS_SWIFT[[:space:]]=[[:space:]]YES/EMBEDDED_CONTENT_CONTAINS_SWIFT = NO/g' Pods/Target\\ Support\\ Files/Pods-WordPress_Base-WordPressShareExtension/*.xcconfig"
  system "sed -i '' -E 's/EMBEDDED_CONTENT_CONTAINS_SWIFT[[:space:]]=[[:space:]]YES/EMBEDDED_CONTENT_CONTAINS_SWIFT = NO/g' Pods/Target\\ Support\\ Files/Pods-WordPress_Base-WordPressTodayWidget/*.xcconfig"

end<|MERGE_RESOLUTION|>--- conflicted
+++ resolved
@@ -49,12 +49,8 @@
     pod 'Simperium', '0.8.15'
     pod 'WPMediaPicker', '~> 0.10.1'
     pod 'WordPress-iOS-Editor', '1.8'
-<<<<<<< HEAD
     pod 'WordPressCom-Analytics-iOS', '0.1.18'
-=======
-    pod 'WordPressCom-Analytics-iOS', '0.1.17'
     pod 'WordPress-Aztec-iOS', '0.1.0'
->>>>>>> 02cf3846
     pod 'WordPressCom-Stats-iOS', '0.7.6'
     pod 'wpxmlrpc', '~> 0.8'
     
