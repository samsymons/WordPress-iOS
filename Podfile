source 'https://github.com/CocoaPods/Specs.git'

inhibit_all_warnings!
use_frameworks!

platform :ios, '10.0'
workspace 'WordPress.xcworkspace'

plugin 'cocoapods-repo-update'

post_install do |installer|
    installer.pods_project.targets.each do |target|
        if ['WordPress-Aztec-iOS', 'WordPress-Editor-iOS'].include? target.name
            target.build_configurations.each do |config|
                config.build_settings['SWIFT_VERSION'] = '4.0'
            end
        end
    end
end


## Pods shared between all the targets
## ===================================
##
def wordpress_shared
    ## for production:
    pod 'WordPressShared', '~> 1.6.1-beta.1'

    ## for development:
    ##pod 'WordPressShared', :path => '../WordPress-iOS-Shared'

    ## while PR is in review:
    ## pod 'WordPressShared', :git => 'https://github.com/wordpress-mobile/WordPress-iOS-Shared.git', :commit => '84d09bcbb0c9c1ba7f39c119e7fce61927f02f43'
end

def aztec
    ## When using a tagged version, feel free to comment out the WordPress-Aztec-iOS line below.
    ## When using a commit number (during development) you should provide the same commit number for both pods.
    ##
    ## pod 'WordPress-Aztec-iOS', :git => 'https://github.com/wordpress-mobile/AztecEditor-iOS.git', :commit => 'e0fc55abb4809b3b23b6d8b56791798af864025d'
    ## pod 'WordPress-Editor-iOS', :git => 'https://github.com/wordpress-mobile/AztecEditor-iOS.git', :commit => 'e0fc55abb4809b3b23b6d8b56791798af864025d'
    pod 'WordPress-Editor-iOS', '1.4.1'
end

def wordpress_ui
    ## for production:
    pod 'WordPressUI', :git => 'https://github.com/wordpress-mobile/WordPressUI-iOS.git', :tag => '1.2.0'
    ## for development:
    ## pod 'WordPressUI', :path => '../WordPressUI-iOS'
    ## while PR is in review:
    ## pod 'WordPressUI', :git => 'https://github.com/wordpress-mobile/WordPressUI-iOS.git', :commit => '9972b8f597328a619a4c0110d89d62f09df3ff82'
end

def wordpress_kit
    pod 'WordPressKit', '~> 1.8.0-beta'
    ##pod 'WordPressKit', :git => 'https://github.com/wordpress-mobile/WordPressKit-iOS.git', :commit => '29767cbc215c71145e2b43ffc9ba0640c40554e5'
    ##pod 'WordPressKit', :path => '../WordPressKit-iOS'
end

def shared_with_all_pods
    wordpress_shared
    pod 'CocoaLumberjack', '3.4.2'
    pod 'FormatterKit/TimeIntervalFormatter', '1.8.2'
    pod 'NSObject-SafeExpectations', '0.0.3'
<<<<<<< HEAD
    pod 'UIDeviceIdentifier', '~> 1.1.4'
=======
>>>>>>> 2dc70cb0
end

def shared_with_networking_pods
    pod 'AFNetworking', '3.2.1'
    pod 'Alamofire', '4.7.3'
<<<<<<< HEAD
    pod 'wpxmlrpc', '0.8.4'
=======
>>>>>>> 2dc70cb0

	wordpress_kit
end

def shared_test_pods
    pod 'OHHTTPStubs', '6.1.0'
    pod 'OHHTTPStubs/Swift', '6.1.0'
    pod 'OCMock', '~> 3.4'
end

def gutenberg_pod(name, branch=nil)
    gutenberg_branch=branch || 'master'
    pod name, :podspec => "https://raw.githubusercontent.com/wordpress-mobile/gutenberg-mobile/#{gutenberg_branch}/react-native-gutenberg-bridge/third-party-podspecs/#{name}.podspec.json"
end

## WordPress iOS
## =============
##
target 'WordPress' do
    project 'WordPress/WordPress.xcodeproj'

    shared_with_all_pods
    shared_with_networking_pods

    ## React Native
    ## =====================
    ##
    pod 'Gutenberg', :git => 'http://github.com/wordpress-mobile/gutenberg-mobile/', :commit => '2bade57ef289ec1ddd1604a5f354381a2a3c78fa'
    pod 'RNTAztecView', :git => 'http://github.com/wordpress-mobile/gutenberg-mobile/', :commit => '2bade57ef289ec1ddd1604a5f354381a2a3c78fa'

    gutenberg_pod 'React'
    gutenberg_pod 'yoga'
    gutenberg_pod 'Folly'
    gutenberg_pod 'react-native-safe-area'
    gutenberg_pod 'react-native-keyboard-aware-scroll-view', 'develop'
    pod 'RNSVG', :git => 'https://github.com/wordpress-mobile/react-native-svg.git', :tag => '8.0.9-gb.0'

    ## Third party libraries
    ## =====================
    ##
    pod '1PasswordExtension', '1.8.5'
    pod 'HockeySDK', '5.1.4', :configurations => ['Release-Internal', 'Release-Alpha']
    pod 'MRProgress', '0.8.3'
    pod 'Reachability',    '3.2'
    pod 'SVProgressHUD', '2.2.5'
    pod 'Crashlytics', '3.12.0'
    pod 'BuddyBuildSDK', '1.0.17', :configurations => ['Release-Alpha']
    pod 'Gifu', '3.2.0'
    pod 'GiphyCoreSDK', '~> 1.4.0'
<<<<<<< HEAD
    pod 'MGSwipeTableCell', '1.6.7'
    pod 'lottie-ios', '2.5.2'
=======
    pod 'MGSwipeTableCell', '1.6.8'
>>>>>>> 2dc70cb0
    pod 'Starscream', '3.0.6'
    pod 'ZendeskSDK', '2.2.0'


    ## Automattic libraries
    ## ====================
    ##
    pod 'Automattic-Tracks-iOS', :git => 'https://github.com/Automattic/Automattic-Tracks-iOS.git', :tag => '0.3-beta.1'
<<<<<<< HEAD
    pod 'Gridicons', '0.16'
=======
>>>>>>> 2dc70cb0
    pod 'NSURL+IDN', '0.3'
    pod 'WPMediaPicker', '1.3.2'
    pod 'Gridicons', '~> 0.16'
    ## while PR is in review:
    ## pod 'WPMediaPicker', :git => 'https://github.com/wordpress-mobile/MediaPicker-iOS.git', :commit => 'e546205cd2a992838837b0a4de502507b89b6e63'

<<<<<<< HEAD
    pod 'WordPressAuthenticator', '~> 1.1.8-beta.3'
=======
    pod 'WordPressAuthenticator', '~> 1.1.8-beta.2'
>>>>>>> 2dc70cb0
    #pod 'WordPressAuthenticator', :path => '../WordPressAuthenticator-iOS'
    ## pod 'WordPressAuthenticator', :git => 'https://github.com/wordpress-mobile/WordPressAuthenticator-iOS.git' , :commit => '8ee46debb41f9e2a761966034a23bc5a057b153a'


    aztec
    wordpress_ui
    target 'WordPressTest' do
        inherit! :search_paths

        shared_test_pods
        pod 'Nimble', '~> 7.3.1'
    end


    ## Share Extension
    ## ===============
    ##
    target 'WordPressShareExtension' do
        inherit! :search_paths

        shared_with_all_pods
        shared_with_networking_pods
        aztec
        wordpress_ui
    end


    ## DraftAction Extension
    ## =====================
    ##
    target 'WordPressDraftActionExtension' do
        inherit! :search_paths

        shared_with_all_pods
        shared_with_networking_pods
        aztec
        wordpress_ui
    end


    ## Today Widget
    ## ============
    ##
    target 'WordPressTodayWidget' do
        inherit! :search_paths

        shared_with_all_pods
        shared_with_networking_pods
    end
end



## Notification Content Extension
## ==============================
##
target 'WordPressNotificationContentExtension' do
    project 'WordPress/WordPress.xcodeproj'

    inherit! :search_paths

	wordpress_kit
    wordpress_shared
    wordpress_ui
end



## Notification Service Extension
## ==============================
##
target 'WordPressNotificationServiceExtension' do
    project 'WordPress/WordPress.xcodeproj'

    inherit! :search_paths

    wordpress_kit
    wordpress_shared
    wordpress_ui
end



## WordPress.com Stats
## ===================
##
target 'WordPressComStatsiOS' do
    project 'WordPressComStatsiOS/WordPressComStatsiOS.xcodeproj'

    shared_with_all_pods
    shared_with_networking_pods

    ## Automattic libraries
    ## ====================
    ##
    wordpress_ui

    target 'WordPressComStatsiOSTests' do
        inherit! :search_paths

        shared_test_pods
    end
end

## Screenshot Generation
## ===================
##
target 'WordPressScreenshotGeneration' do
    project 'WordPress/WordPress.xcodeproj'

    inherit! :search_paths

    pod 'SimulatorStatusMagic'
end<|MERGE_RESOLUTION|>--- conflicted
+++ resolved
@@ -62,19 +62,11 @@
     pod 'CocoaLumberjack', '3.4.2'
     pod 'FormatterKit/TimeIntervalFormatter', '1.8.2'
     pod 'NSObject-SafeExpectations', '0.0.3'
-<<<<<<< HEAD
-    pod 'UIDeviceIdentifier', '~> 1.1.4'
-=======
->>>>>>> 2dc70cb0
 end
 
 def shared_with_networking_pods
     pod 'AFNetworking', '3.2.1'
     pod 'Alamofire', '4.7.3'
-<<<<<<< HEAD
-    pod 'wpxmlrpc', '0.8.4'
-=======
->>>>>>> 2dc70cb0
 
 	wordpress_kit
 end
@@ -124,12 +116,7 @@
     pod 'BuddyBuildSDK', '1.0.17', :configurations => ['Release-Alpha']
     pod 'Gifu', '3.2.0'
     pod 'GiphyCoreSDK', '~> 1.4.0'
-<<<<<<< HEAD
-    pod 'MGSwipeTableCell', '1.6.7'
-    pod 'lottie-ios', '2.5.2'
-=======
     pod 'MGSwipeTableCell', '1.6.8'
->>>>>>> 2dc70cb0
     pod 'Starscream', '3.0.6'
     pod 'ZendeskSDK', '2.2.0'
 
@@ -138,21 +125,13 @@
     ## ====================
     ##
     pod 'Automattic-Tracks-iOS', :git => 'https://github.com/Automattic/Automattic-Tracks-iOS.git', :tag => '0.3-beta.1'
-<<<<<<< HEAD
-    pod 'Gridicons', '0.16'
-=======
->>>>>>> 2dc70cb0
     pod 'NSURL+IDN', '0.3'
     pod 'WPMediaPicker', '1.3.2'
     pod 'Gridicons', '~> 0.16'
     ## while PR is in review:
     ## pod 'WPMediaPicker', :git => 'https://github.com/wordpress-mobile/MediaPicker-iOS.git', :commit => 'e546205cd2a992838837b0a4de502507b89b6e63'
 
-<<<<<<< HEAD
     pod 'WordPressAuthenticator', '~> 1.1.8-beta.3'
-=======
-    pod 'WordPressAuthenticator', '~> 1.1.8-beta.2'
->>>>>>> 2dc70cb0
     #pod 'WordPressAuthenticator', :path => '../WordPressAuthenticator-iOS'
     ## pod 'WordPressAuthenticator', :git => 'https://github.com/wordpress-mobile/WordPressAuthenticator-iOS.git' , :commit => '8ee46debb41f9e2a761966034a23bc5a057b153a'
 
