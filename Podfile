--- conflicted
+++ resolved
@@ -43,17 +43,10 @@
 end
 
 def wordpress_kit
-<<<<<<< HEAD
-    #pod 'WordPressKit', '~> 4.6.0-beta.6'
-    #pod 'WordPressKit', :git => 'https://github.com/wordpress-mobile/WordPressKit-iOS.git', :tag => '4.6.0-beta.3'
-    #pod 'WordPressKit', :git => 'https://github.com/wordpress-mobile/WordPressKit-iOS.git', :branch => 'issue/79-migrate-swift-5'
-    pod 'WordPressKit', :git => 'https://github.com/wordpress-mobile/WordPressKit-iOS.git', :commit => '0a38ccb849f77ab3cf2704d0955a31a0c514a460'
-=======
-    pod 'WordPressKit', '~> 4.6.0-beta.8'
+    #pod 'WordPressKit', '~> 4.6.0-beta.8'
     #pod 'WordPressKit', :git => 'https://github.com/wordpress-mobile/WordPressKit-iOS.git', :tag => '4.6.0-beta.3'
     #pod 'WordPressKit', :git => 'https://github.com/wordpress-mobile/WordPressKit-iOS.git', :branch => ''
-    #pod 'WordPressKit', :git => 'https://github.com/wordpress-mobile/WordPressKit-iOS.git', :commit => ''
->>>>>>> b52f73fe
+    pod 'WordPressKit', :git => 'https://github.com/wordpress-mobile/WordPressKit-iOS.git', :commit => 'eee3d5bbff6800866b6930fdff73e567f2ac53ab'
     #pod 'WordPressKit', :path => '../WordPressKit-iOS'
 end
 
