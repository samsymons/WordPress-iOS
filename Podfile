--- conflicted
+++ resolved
@@ -149,11 +149,7 @@
     ## Gutenberg (React Native)
     ## =====================
     ##
-<<<<<<< HEAD
     gutenberg :commit => '7443b1a7f8739149e82a504992afddd59446154d'
-=======
-    gutenberg :commit => '22c541069f39f573c6a784a58f8798094adc3994'
->>>>>>> 0f2e0706
 
     ## Third party libraries
     ## =====================
