--- conflicted
+++ resolved
@@ -149,11 +149,7 @@
     ## Gutenberg (React Native)
     ## =====================
     ##
-<<<<<<< HEAD
-    gutenberg :tag => 'v1.31.1'
-=======
-    gutenberg :commit => 'b435ab26c0cf5a8af78e7d6fefc694aef7c1a8e0'
->>>>>>> f459c05a
+    gutenberg :commit => 'aa59dbf65aa670134892db07738071e2a19baba2'
 
     ## Third party libraries
     ## =====================
@@ -193,11 +189,7 @@
 
     pod 'Gridicons', '~> 1.0.1'
 
-<<<<<<< HEAD
-    pod 'WordPressAuthenticator', '~> 1.19.1'
-=======
     pod 'WordPressAuthenticator', '~> 1.20.0-beta'
->>>>>>> f459c05a
     # While in PR
     # pod 'WordPressAuthenticator', :git => 'https://github.com/wordpress-mobile/WordPressAuthenticator-iOS.git', :branch => ''
     # pod 'WordPressAuthenticator', :git => 'https://github.com/wordpress-mobile/WordPressAuthenticator-iOS.git', :commit => ''
