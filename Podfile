source 'https://github.com/CocoaPods/Specs.git'

inhibit_all_warnings!
use_frameworks!

platform :ios, '10.0'
workspace 'WordPress.xcworkspace'

plugin 'cocoapods-repo-update'

post_install do |installer|
    installer.pods_project.targets.each do |target|
        if ['WordPress-Aztec-iOS', 'WordPress-Editor-iOS'].include? target.name
            target.build_configurations.each do |config|
                config.build_settings['SWIFT_VERSION'] = '4.0'
            end
        end
    end
end


## Pods shared between all the targets
## ===================================
##
def wordpress_shared
    ## for production:
<<<<<<< HEAD
    pod 'WordPressShared', '~> 1.5.1'
=======
    pod 'WordPressShared', '~> 1.6.0'
>>>>>>> f2b6ae55

    ## for development:
    ##pod 'WordPressShared', :path => '../WordPress-iOS-Shared'

    ## while PR is in review:
    ##pod 'WordPressShared', :git => 'https://github.com/wordpress-mobile/WordPress-iOS-Shared.git', :commit => 'd664be9e496112b8f2d98f41607db41cbcc6fd0b'
end

def aztec
    ## When using a tagged version, feel free to comment out the WordPress-Aztec-iOS line below.
    ## When using a commit number (during development) you should provide the same commit number for both pods.
    ##
    ## pod 'WordPress-Editor-iOS', :git => 'https://github.com/wordpress-mobile/AztecEditor-iOS.git', :commit => 'cc56f1886a6e3f566f6af65b1a663007c2aa82c9'
    pod 'WordPress-Editor-iOS', '1.2'
end

def wordpress_ui
    ## for production:
    pod 'WordPressUI', '~> 1.1'
    ## for development:
    ## pod 'WordPressUI', :path => '../WordPressUI-iOS'
    ## while PR is in review:
    ## pod 'WordPressUI', :git => 'https://github.com/wordpress-mobile/WordPressUI-iOS.git', :commit => 'aae4524cd95ae24b725b1cad8c54918a3d5b2e59'
end

def wordpress_kit
    pod 'WordPressKit', '~> 1.5.0'
    ##pod 'WordPressKit', :git => 'https://github.com/wordpress-mobile/WordPressKit-iOS.git', :commit => '79fb867'
    ##pod 'WordPressKit', :path => '~/Developer/a8c/WordPressKit-iOS'
end

def shared_with_all_pods
    wordpress_shared
    pod 'CocoaLumberjack', '3.4.2'
    pod 'FormatterKit/TimeIntervalFormatter', '1.8.2'
    pod 'NSObject-SafeExpectations', '0.0.3'
    pod 'UIDeviceIdentifier', '~> 0.4'
end

def shared_with_networking_pods
    pod 'AFNetworking', '3.2.1'
    pod 'Alamofire', '4.7.3'
    pod 'wpxmlrpc', '0.8.3'

	wordpress_kit
end

def shared_test_pods
    pod 'OHHTTPStubs', '6.1.0'
    pod 'OHHTTPStubs/Swift', '6.1.0'
    pod 'OCMock', '~> 3.4'
end

def gutenberg_pod(name)
    gutenberg_branch='master'
    pod name, :podspec => "https://raw.githubusercontent.com/wordpress-mobile/gutenberg-mobile/#{gutenberg_branch}/react-native-gutenberg-bridge/third-party-podspecs/#{name}.podspec.json"
end

## WordPress iOS
## =============
##
target 'WordPress' do
    project 'WordPress/WordPress.xcodeproj'

    shared_with_all_pods
    shared_with_networking_pods

    ## React Native
    ## =====================
    ##
    pod 'Gutenberg', :git => 'http://github.com/wordpress-mobile/gutenberg-mobile/'
    gutenberg_pod 'React'
    gutenberg_pod 'yoga'
    gutenberg_pod 'Folly'
    pod 'RNSVG', :git => 'https://github.com/react-native-community/react-native-svg.git', :tag => '8.0.8'
    pod 'RNTAztecView', :git => 'https://github.com/wordpress-mobile/react-native-aztec.git'

    ## Third party libraries
    ## =====================
    ##
    pod '1PasswordExtension', '1.8.5'
    pod 'HockeySDK', '5.1.4', :configurations => ['Release-Internal', 'Release-Alpha']
    pod 'MRProgress', '0.8.3'
    pod 'Reachability',    '3.2'
    pod 'SVProgressHUD', '2.2.5'
    pod 'Crashlytics', '3.11.0'
    pod 'BuddyBuildSDK', '1.0.17', :configurations => ['Release-Alpha']
    pod 'Gifu', '3.2.0'
    pod 'GiphyCoreSDK', '~> 1.4.0'
    pod 'MGSwipeTableCell', '1.6.7'
    pod 'lottie-ios', '2.5.0'
    pod 'Starscream', '3.0.6'
    pod 'ZendeskSDK', '2.2.0'


    ## Automattic libraries
    ## ====================
    ##
    pod 'Automattic-Tracks-iOS', :git => 'https://github.com/Automattic/Automattic-Tracks-iOS.git', :tag => '0.2.3'
    pod 'Gridicons', '0.16'
    pod 'NSURL+IDN', '0.3'
    pod 'WPMediaPicker', '1.3.1'
    ## while PR is in review:
    ## pod 'WPMediaPicker', :git => 'https://github.com/wordpress-mobile/MediaPicker-iOS.git', :commit => '82f798c0dc18b17a11dfafa37f1fd39eb508b29b'
    pod 'WordPressAuthenticator', '~> 1.1'

    aztec
    wordpress_ui

    target 'WordPressTest' do
        inherit! :search_paths

        shared_test_pods
        pod 'Nimble', '~> 7.1.1'
    end


    ## Share Extension
    ## ===============
    ##
    target 'WordPressShareExtension' do
        inherit! :search_paths

        shared_with_all_pods
        shared_with_networking_pods
        aztec
        wordpress_ui
        pod 'Gridicons', '0.16'
    end


    ## DraftAction Extension
    ## =====================
    ##
    target 'WordPressDraftActionExtension' do
        inherit! :search_paths

        shared_with_all_pods
        shared_with_networking_pods
        aztec
        wordpress_ui
        pod 'Gridicons', '0.16'
    end


    ## Today Widget
    ## ============
    ##
    target 'WordPressTodayWidget' do
        inherit! :search_paths

        shared_with_all_pods
        shared_with_networking_pods
    end
end



## Notification Content Extension
## ==============================
##
target 'WordPressNotificationContentExtension' do
    project 'WordPress/WordPress.xcodeproj'

    inherit! :search_paths

	wordpress_kit
    wordpress_shared
    wordpress_ui
end



## Notification Service Extension
## ==============================
##
target 'WordPressNotificationServiceExtension' do
    project 'WordPress/WordPress.xcodeproj'

    inherit! :search_paths

    pod 'Gridicons', '0.16'

    wordpress_kit
    wordpress_shared
    wordpress_ui
end



## WordPress.com Stats
## ===================
##
target 'WordPressComStatsiOS' do
    project 'WordPressComStatsiOS/WordPressComStatsiOS.xcodeproj'

    shared_with_all_pods
    shared_with_networking_pods

    ## Automattic libraries
    ## ====================
    ##
    wordpress_ui

    target 'WordPressComStatsiOSTests' do
        inherit! :search_paths

        shared_test_pods
    end
end<|MERGE_RESOLUTION|>--- conflicted
+++ resolved
@@ -24,11 +24,7 @@
 ##
 def wordpress_shared
     ## for production:
-<<<<<<< HEAD
-    pod 'WordPressShared', '~> 1.5.1'
-=======
     pod 'WordPressShared', '~> 1.6.0'
->>>>>>> f2b6ae55
 
     ## for development:
     ##pod 'WordPressShared', :path => '../WordPress-iOS-Shared'
