source 'https://github.com/CocoaPods/Specs.git'

inhibit_all_warnings!
use_frameworks!

platform :ios, '11.0'
workspace 'WordPress.xcworkspace'

plugin 'cocoapods-repo-update'

## Pods shared between all the targets
## ===================================
##
def wordpress_shared
    ## for production:
    pod 'WordPressShared', '~> 1.8.7-beta.1'

    ## for development:
    # pod 'WordPressShared', :path => '../WordPress-iOS-Shared'

    ## while PR is in review:
    # pod 'WordPressShared', :git => 'https://github.com/wordpress-mobile/WordPress-iOS-Shared', :branch => 'feature/change-username-events'
    # pod 'WordPressShared', :git => 'https://github.com/wordpress-mobile/WordPress-iOS-Shared.git', :commit	=> ''
end

def aztec
    ## When using a tagged version, feel free to comment out the WordPress-Aztec-iOS line below.
    ## When using a commit number (during development) you should provide the same commit number for both pods.
    ##
    ## pod 'WordPress-Aztec-iOS', :git => 'https://github.com/wordpress-mobile/AztecEditor-iOS.git', :commit => 'b8c53761b89a092ac690a90f1d33bd800a9025a6'
    ## pod 'WordPress-Editor-iOS', :git => 'https://github.com/wordpress-mobile/AztecEditor-iOS.git', :commit => 'b8c53761b89a092ac690a90f1d33bd800a9025a6'
    ## pod 'WordPress-Editor-iOS', :git => 'https://github.com/wordpress-mobile/AztecEditor-iOS.git', :tag => '1.5.0.beta.1'
    pod 'WordPress-Editor-iOS', '~> 1.8.0'
end

def wordpress_ui
    ## for production:
    pod 'WordPressUI', '~> 1.3.4'

    ## for development:
    ## pod 'WordPressUI', :path => '../WordPressUI-iOS'
    ## while PR is in review:
    ## pod 'WordPressUI', :git => 'https://github.com/wordpress-mobile/WordPressUI-iOS', :branch => 'change_layout_margins_uiview_helper'
end

def wordpress_kit
    pod 'WordPressKit', '~> 4.4.0'
    #pod 'WordPressKit', :git => 'https://github.com/wordpress-mobile/WordPressKit-iOS.git', :branch => ''
    #pod 'WordPressKit', :git => 'https://github.com/wordpress-mobile/WordPressKit-iOS.git', :commit => 'a06182b86d3c8542c16ce38c765769e1d50b0d5f'
    #pod 'WordPressKit', :path => '../WordPressKit-iOS'
end

def shared_with_all_pods
    wordpress_shared
    pod 'CocoaLumberjack', '3.5.2'
    pod 'FormatterKit/TimeIntervalFormatter', '1.8.2'
    pod 'NSObject-SafeExpectations', '0.0.3'
end

def shared_with_networking_pods
    pod 'Alamofire', '4.7.3'
    pod 'Reachability', '3.2'

    wordpress_kit
end

def shared_test_pods
    pod 'OHHTTPStubs', '6.1.0'
    pod 'OHHTTPStubs/Swift', '6.1.0'
    pod 'OCMock', '~> 3.4'
end

def shared_with_extension_pods
    pod 'Gridicons', '~> 0.16'
    pod 'ZIPFoundation', '~> 0.9.8'
    pod 'Down', '~> 0.6.6'
end

def gutenberg(options)
    options[:git] = 'http://github.com/wordpress-mobile/gutenberg-mobile/'
    local_gutenberg = ENV['LOCAL_GUTENBERG']
    if local_gutenberg
      options = { :path => local_gutenberg.include?('/') ? local_gutenberg : '../gutenberg-mobile' }
    end
    pod 'Gutenberg', options
    pod 'RNTAztecView', options

    gutenberg_dependencies options
end

def gutenberg_dependencies(options)
    dependencies = [
        'React',
        'React-Core',
        'React-DevSupport',
        'React-RCTActionSheet',
        'React-RCTAnimation',
        'React-RCTBlob',
        'React-RCTImage',
        'React-RCTLinking',
        'React-RCTNetwork',
        'React-RCTSettings',
        'React-RCTText',
        'React-RCTVibration',
        'React-RCTWebSocket',
        'React-cxxreact',
        'React-jsinspector',
        'React-jsi',
        'React-jsiexecutor',
        'yoga',
        'Folly',
        'glog',
        'react-native-keyboard-aware-scroll-view',
        'react-native-safe-area',
        'react-native-video',
        'RNSVG'
    ]
    if options[:path]
        podspec_prefix = options[:path]
    else
        tag_or_commit = options[:tag] || options[:commit]
        podspec_prefix = "https://raw.githubusercontent.com/wordpress-mobile/gutenberg-mobile/#{tag_or_commit}"
    end

    for pod_name in dependencies do
        pod pod_name, :podspec => "#{podspec_prefix}/react-native-gutenberg-bridge/third-party-podspecs/#{pod_name}.podspec.json"
    end
end

## WordPress iOS
## =============
##
target 'WordPress' do
    project 'WordPress/WordPress.xcodeproj'

    shared_with_all_pods
    shared_with_networking_pods
    shared_with_extension_pods

    ## Gutenberg (React Native)
    ## =====================
    ##
    gutenberg :tag => 'v1.10.3'

    ## Third party libraries
    ## =====================
    ##
    pod '1PasswordExtension', '1.8.5'
    pod 'Charts', '~> 3.2.2'
    pod 'Gifu', '3.2.0'
    pod 'GiphyCoreSDK', '~> 1.4.0'
    pod 'HockeySDK', '5.1.4', :configurations => ['Release-Internal', 'Release-Alpha']
    pod 'MRProgress', '0.8.3'
    pod 'Starscream', '3.0.6'
    pod 'SVProgressHUD', '2.2.5'
    pod 'ZendeskSDK', '3.0.1'
    pod 'AlamofireNetworkActivityIndicator', '~> 2.3'
    pod 'FSInteractiveMap', :git => 'https://github.com/wordpress-mobile/FSInteractiveMap.git', :tag => '0.1.1'

    ## Automattic libraries
    ## ====================
    ##

    # Production
    pod 'Automattic-Tracks-iOS', '~> 0.4'
    # While in PR
    # pod 'Automattic-Tracks-iOS', :git => 'https://github.com/Automattic/Automattic-Tracks-iOS.git', :commit => 'a15db91a24499913affae84243d45be0e353472a'

    pod 'NSURL+IDN', '0.3'

    pod 'WPMediaPicker', '~> 1.4.2'
    ## while PR is in review:
    ## pod 'WPMediaPicker', :git => 'https://github.com/wordpress-mobile/MediaPicker-iOS.git', :commit => '7c3cb8f00400b9316a803640b42bb88a66bbc648'
    
    pod 'Gridicons', '~> 0.16'

<<<<<<< HEAD
    pod 'WordPressAuthenticator', '~> 1.8.0-beta.4'
=======
    pod 'WordPressAuthenticator', '~> 1.8.0-beta.3'
>>>>>>> 347a12fc
    # pod 'WordPressAuthenticator', :path => '../WordPressAuthenticator-iOS'
    # pod 'WordPressAuthenticator', :git => 'https://github.com/wordpress-mobile/WordPressAuthenticator-iOS.git', :branch => 'fix/ios-13-modal-presentation'

    aztec
    wordpress_ui

    target 'WordPressTest' do
        inherit! :search_paths

        shared_test_pods
        pod 'Nimble', '~> 7.3.1'
    end

    
    post_install do
      
        ## Append SDKVersions.xcconfig contents to WordPressAuthenticator config files
        Dir.glob("Pods/Target Support Files/WordPressAuthenticator/*.xcconfig") do |xc_config_filename|
          
          ## Get WPAuth config file
          xcconfig_path = "#{Dir.pwd}/#{xc_config_filename}"
          xc_config = File.read(xcconfig_path)

          ## Get WPiOS config file
          custom_xcconfig_path = "#{Dir.pwd}/config/SDKVersions.xcconfig"
          custom_xc_config = File.read(custom_xcconfig_path)

          ## Write back to WPAuth config file, appending both configs.
          File.open(xcconfig_path, 'w') { |file| file << xc_config << custom_xc_config }
        end
      
      
        ## Convert the 3rd-party license acknowledgements markdown into html for use in the app
        require 'commonmarker'
        
        project_root = File.dirname(__FILE__)
        acknowledgements = 'Acknowledgments'
        markdown = File.read("#{project_root}/Pods/Target Support Files/Pods-WordPress/Pods-WordPress-acknowledgements.markdown")
        rendered_html = CommonMarker.render_html(markdown, :DEFAULT)
        styled_html = "<head>
                         <meta name=\"viewport\" content=\"width=device-width, initial-scale=1\">
                         <style>
                           body {
                             font-family: -apple-system, BlinkMacSystemFont, 'Segoe UI', Roboto, Oxygen, Ubuntu, Cantarell, 'Open Sans', 'Helvetica Neue', sans-serif;
                             font-size: 16px;
                             color: #1a1a1a;
                             margin: 20px;
                           }
                           pre {
                            white-space: pre-wrap;
                           }
                         </style>
                         <title>
                           #{acknowledgements}
                         </title>
                       </head>
                       <body>
                         #{rendered_html}
                       </body>"
          
          ## Remove the <h1>, since we've promoted it to <title>
          styled_html = styled_html.sub("<h1>#{acknowledgements}</h1>", '')
          
          ## The glog library's license contains a URL that does not wrap in the web view,
          ## leading to a large right-hand whitespace gutter.  Work around this by explicitly
          ## inserting a <br> in the HTML.  Use gsub juuust in case another one sneaks in later.
          styled_html = styled_html.gsub('p?hl=en#dR3YEbitojA/COPYING', 'p?hl=en#dR3YEbitojA/COPYING<br>')
                        
        File.write("#{project_root}/Pods/Target Support Files/Pods-WordPress/acknowledgements.html", styled_html)    
    end
end


## Share Extension
## ===============
##
target 'WordPressShareExtension' do
    project 'WordPress/WordPress.xcodeproj'

    shared_with_extension_pods

    aztec
    shared_with_all_pods
    shared_with_networking_pods
    wordpress_ui
end


## DraftAction Extension
## =====================
##
target 'WordPressDraftActionExtension' do
    project 'WordPress/WordPress.xcodeproj'

    shared_with_extension_pods

    aztec
    shared_with_all_pods
    shared_with_networking_pods
    wordpress_ui
end


## Today Widget
## ============
##
target 'WordPressTodayWidget' do
    project 'WordPress/WordPress.xcodeproj'

    shared_with_all_pods
    shared_with_networking_pods
end



## Notification Content Extension
## ==============================
##
target 'WordPressNotificationContentExtension' do
    project 'WordPress/WordPress.xcodeproj'

    wordpress_kit
    wordpress_shared
    wordpress_ui
end



## Notification Service Extension
## ==============================
##
target 'WordPressNotificationServiceExtension' do
    project 'WordPress/WordPress.xcodeproj'

    wordpress_kit
    wordpress_shared
    wordpress_ui
end



## WordPress.com Stats
## ===================
##
target 'WordPressComStatsiOS' do
    project 'WordPressComStatsiOS/WordPressComStatsiOS.xcodeproj'

    shared_with_all_pods
    shared_with_networking_pods

    ## Automattic libraries
    ## ====================
    ##
    wordpress_ui
end

## WordPress.com Stats Tests
## =========================
##
target 'WordPressComStatsiOSTests' do
  project 'WordPressComStatsiOS/WordPressComStatsiOS.xcodeproj'

  shared_with_all_pods
  shared_with_networking_pods

  ## Automattic libraries
  ## ====================
  ##
  wordpress_ui

  shared_test_pods
end

def wordpress_mocks
  pod 'WordPressMocks', '~> 0.0.5'
  # pod 'WordPressMocks', :git => 'https://github.com/wordpress-mobile/WordPressMocks.git', :commit => ''
  # pod 'WordPressMocks', :path => '../WordPressMocks'
end

## Screenshot Generation
## ===================
##
target 'WordPressScreenshotGeneration' do
    project 'WordPress/WordPress.xcodeproj'

    wordpress_mocks
    pod 'SimulatorStatusMagic'
end

## UI Tests
## ===================
##
target 'WordPressUITests' do
    project 'WordPress/WordPress.xcodeproj'

    wordpress_mocks
end

# Static Frameworks:
# ============
#
# Make all pods that are not shared across multiple targets into static frameworks by overriding the static_framework? function to return true
# Linking the shared frameworks statically would lead to duplicate symbols
# A future version of CocoaPods may make this easier to do. See https://github.com/CocoaPods/CocoaPods/issues/7428
shared_targets = ['WordPressFlux', 'WordPressComStatsiOS']
pre_install do |installer|
    static = []
    dynamic = []
    installer.pod_targets.each do |pod|
        
        # Statically linking Sentry results in a conflict with `NSDictionary.objectAtKeyPath`, but dynamically
        # linking it resolves this.
        if pod.name == "Sentry"
          dynamic << pod
          next
        end

        # If this pod is a dependency of one of our shared targets, it must be linked dynamically
        if pod.target_definitions.any? { |t| shared_targets.include? t.name }
          dynamic << pod
          next
        end
        static << pod
        def pod.static_framework?;
          true
        end
    end
    puts "Installing #{static.count} pods as static frameworks"
    puts "Installing #{dynamic.count} pods as dynamic frameworks"
end<|MERGE_RESOLUTION|>--- conflicted
+++ resolved
@@ -174,11 +174,7 @@
     
     pod 'Gridicons', '~> 0.16'
 
-<<<<<<< HEAD
     pod 'WordPressAuthenticator', '~> 1.8.0-beta.4'
-=======
-    pod 'WordPressAuthenticator', '~> 1.8.0-beta.3'
->>>>>>> 347a12fc
     # pod 'WordPressAuthenticator', :path => '../WordPressAuthenticator-iOS'
     # pod 'WordPressAuthenticator', :git => 'https://github.com/wordpress-mobile/WordPressAuthenticator-iOS.git', :branch => 'fix/ios-13-modal-presentation'
 
