--- conflicted
+++ resolved
@@ -72,12 +72,7 @@
     pod 'NSURL+IDN', '0.3'
     pod 'WPMediaPicker', '1.3'
     pod 'WordPressAuthenticator', '1.0.6'
-<<<<<<< HEAD
-    pod 'WordPress-Aztec-iOS', '=1.0.0-beta.25'
-    pod 'WordPress-Editor-iOS', '=1.0.0-beta.25'
-=======
     aztec
->>>>>>> 7bbeb0ec
     pod 'WordPressUI', :git => 'https://github.com/wordpress-mobile/WordPressUI-iOS.git', :commit => '7a5b1a3fb44f62416fbc2e5f0de623b87b613aae'
 
     target 'WordPressTest' do
@@ -130,7 +125,6 @@
 end
 
 
-<<<<<<< HEAD
 
 ## Notification Content Extension
 ## ==============================
@@ -140,7 +134,7 @@
     
     inherit! :search_paths
     
-    pod 'WordPressShared', :git => 'https://github.com/wordpress-mobile/WordPress-iOS-Shared.git', :commit => 'c51f53ef91127b5225064023e7207fad66b02ea4'
+    pod 'WordPressShared', '1.0.10'
     pod 'WordPressUI', :git => 'https://github.com/wordpress-mobile/WordPressUI-iOS.git', :commit => '7a5b1a3fb44f62416fbc2e5f0de623b87b613aae' 
 end
 
@@ -155,15 +149,13 @@
     inherit! :search_paths
 
     pod 'Gridicons', '0.16'
-    pod 'WordPressKit', '1.2.1'
-    pod 'WordPressShared', :git => 'https://github.com/wordpress-mobile/WordPress-iOS-Shared.git', :commit => 'c51f53ef91127b5225064023e7207fad66b02ea4'
+    pod 'WordPressKit', '1.4.0-beta.2'
+    pod 'WordPressShared', '1.0.10'
     pod 'WordPressUI', :git => 'https://github.com/wordpress-mobile/WordPressUI-iOS.git', :commit => '7a5b1a3fb44f62416fbc2e5f0de623b87b613aae'
 end
 
 
 
-=======
->>>>>>> 7bbeb0ec
 ## WordPress.com Stats
 ## ===================
 ##
