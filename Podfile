source 'https://cdn.cocoapods.org/'

inhibit_all_warnings!
use_frameworks!

platform :ios, '11.0'
workspace 'WordPress.xcworkspace'

## Pods shared between all the targets
## ===================================
##
def wordpress_shared
    ## for production:
    pod 'WordPressShared', '~> 1.8.16'

    ## for development:
    # pod 'WordPressShared', :path => '../WordPress-iOS-Shared'

    ## while PR is in review:
    # pod 'WordPressShared', :git => 'https://github.com/wordpress-mobile/WordPress-iOS-Shared.git', :branch => ''
    # pod 'WordPressShared', :git => 'https://github.com/wordpress-mobile/WordPress-iOS-Shared.git', :commit  => 'efe5a065f3ace331353595ef85eef502baa23497'
end

def aztec
    ## When using a tagged version, feel free to comment out the WordPress-Aztec-iOS line below.
    ## When using a commit number (during development) you should provide the same commit number for both pods.
    ##
    pod 'WordPress-Aztec-iOS', :git => 'https://github.com/wordpress-mobile/AztecEditor-iOS.git', :commit => '79ec09502a7c7074e24cfd4119276df9054ae6bc'
    pod 'WordPress-Editor-iOS', :git => 'https://github.com/wordpress-mobile/AztecEditor-iOS.git', :commit => '79ec09502a7c7074e24cfd4119276df9054ae6bc'
    ## pod 'WordPress-Editor-iOS', :git => 'https://github.com/wordpress-mobile/AztecEditor-iOS.git', :tag => '1.5.0.beta.1'
    ## pod 'WordPress-Editor-iOS', :path => '../AztecEditor-iOS'
<<<<<<< HEAD
    # pod 'WordPress-Editor-iOS', '~> 1.17.0'
=======
    pod 'WordPress-Editor-iOS', '~> 1.17.1'
>>>>>>> a5339a72
end

def wordpress_ui
    ## for production:
    pod 'WordPressUI', '~> 1.5.3'

    ## for development:
    #pod 'WordPressUI', :path => '../WordPressUI-iOS'
    ## while PR is in review:
    #pod 'WordPressUI', :git => 'https://github.com/wordpress-mobile/WordPressUI-iOS', :branch => ''
    #pod 'WordPressUI', :git => 'https://github.com/wordpress-mobile/WordPressUI-iOS', :commit => '71f32a3300b4c630b41ba7ae8101896f9d297606'
end

def wordpress_kit
    pod 'WordPressKit', '~> 4.8.0'
    #pod 'WordPressKit', :git => 'https://github.com/wordpress-mobile/WordPressKit-iOS.git', :tag => ''
    #pod 'WordPressKit', :git => 'https://github.com/wordpress-mobile/WordPressKit-iOS.git', :branch => ''
    #pod 'WordPressKit', :git => 'https://github.com/wordpress-mobile/WordPressKit-iOS.git', :commit => ''
    #pod 'WordPressKit', :path => '../WordPressKit-iOS'
end

def shared_with_all_pods
    wordpress_shared
    pod 'CocoaLumberjack', '3.5.2'
    pod 'FormatterKit/TimeIntervalFormatter', '1.8.2'
    pod 'NSObject-SafeExpectations', '~> 0.0.4'
end

def shared_with_networking_pods
    pod 'Alamofire', '4.8.0'
    pod 'Reachability', '3.2'

    wordpress_kit
end

def shared_test_pods
    pod 'OHHTTPStubs', '6.1.0'
    pod 'OHHTTPStubs/Swift', '6.1.0'
    pod 'OCMock', '3.4.3'
end

def shared_with_extension_pods
    pod 'Gridicons', '~> 1.0.1'
    pod 'ZIPFoundation', '~> 0.9.8'
    pod 'Down', '~> 0.6.6'
end

def gutenberg(options)
    options[:git] = 'http://github.com/wordpress-mobile/gutenberg-mobile/'
    local_gutenberg = ENV['LOCAL_GUTENBERG']
    if local_gutenberg
      options = { :path => local_gutenberg.include?('/') ? local_gutenberg : '../gutenberg-mobile' }
    end
    pod 'Gutenberg', options
    pod 'RNTAztecView', options

    gutenberg_dependencies options
end

def gutenberg_dependencies(options)
    dependencies = [
        'FBReactNativeSpec',
        'FBLazyVector',
        'React',
        'ReactCommon',
        'RCTRequired',
        'RCTTypeSafety',
        'React-Core',
        'React-CoreModules',
        'React-RCTActionSheet',
        'React-RCTAnimation',
        'React-RCTBlob',
        'React-RCTImage',
        'React-RCTLinking',
        'React-RCTNetwork',
        'React-RCTSettings',
        'React-RCTText',
        'React-RCTVibration',
        'React-cxxreact',
        'React-jsinspector',
        'React-jsi',
        'React-jsiexecutor',
        'Yoga',
        'Folly',
        'glog',
        'react-native-keyboard-aware-scroll-view',
        'react-native-safe-area',
        'react-native-video',
        'RNSVG',
        'ReactNativeDarkMode',
        'react-native-slider',
        'react-native-linear-gradient'
    ]
    if options[:path]
        podspec_prefix = options[:path]
    else
        tag_or_commit = options[:tag] || options[:commit]
        podspec_prefix = "https://raw.githubusercontent.com/wordpress-mobile/gutenberg-mobile/#{tag_or_commit}"
    end

    for pod_name in dependencies do
        pod pod_name, :podspec => "#{podspec_prefix}/react-native-gutenberg-bridge/third-party-podspecs/#{pod_name}.podspec.json"
    end
end

## WordPress iOS
## =============
##
target 'WordPress' do
    project 'WordPress/WordPress.xcodeproj'

    shared_with_all_pods
    shared_with_networking_pods
    shared_with_extension_pods

    ## Gutenberg (React Native)
    ## =====================
    ##
<<<<<<< HEAD
    gutenberg :commit => '2d31d9bf8defc7c80626916d12ce79a110994658'
=======
    gutenberg :tag => 'v1.26.0'
>>>>>>> a5339a72

    ## Third party libraries
    ## =====================
    ##
    pod 'Charts', '~> 3.2.2'
    pod 'Gifu', '3.2.0'
    pod 'AppCenter', '2.5.1', :configurations => ['Release-Internal', 'Release-Alpha']
    pod 'AppCenter/Distribute', '2.5.1', :configurations => ['Release-Internal', 'Release-Alpha']
    pod 'MRProgress', '0.8.3'
    pod 'Starscream', '3.0.6'
    pod 'SVProgressHUD', '2.2.5'
    pod 'ZendeskSupportSDK', '5.0.0'
    pod 'AlamofireImage', '3.5.2'
    pod 'AlamofireNetworkActivityIndicator', '~> 2.4'
    pod 'FSInteractiveMap', :git => 'https://github.com/wordpress-mobile/FSInteractiveMap.git', :tag => '0.2.0'
    pod 'JTAppleCalendar', '~> 8.0.2'

    ## Automattic libraries
    ## ====================
    ##

    # Production
    pod 'Automattic-Tracks-iOS', '~> 0.4.4'
    # While in PR
    # pod 'Automattic-Tracks-iOS', :git => 'https://github.com/Automattic/Automattic-Tracks-iOS.git', :branch => 'feature/Swift-5-migration'

    pod 'NSURL+IDN', '~> 0.4'

    pod 'WPMediaPicker', '~> 1.6.1'
    ## while PR is in review:
    # pod 'WPMediaPicker', :git => 'https://github.com/wordpress-mobile/MediaPicker-iOS.git', :branch => ''
    # pod 'WPMediaPicker', :path => '../MediaPicker-iOS'

    pod 'Gridicons', '~> 1.0.1'

    pod 'WordPressAuthenticator', '~> 1.13.0'
    # While in PR
    # pod 'WordPressAuthenticator', :git => 'https://github.com/wordpress-mobile/WordPressAuthenticator-iOS.git', :branch => ''
    # pod 'WordPressAuthenticator', :git => 'https://github.com/wordpress-mobile/WordPressAuthenticator-iOS.git', :commit => ''
    # pod 'WordPressAuthenticator', :path => '../WordPressAuthenticator-iOS'

    pod 'MediaEditor', '~> 1.0.1'
    # pod 'MediaEditor', :git => 'https://github.com/wordpress-mobile/MediaEditor-iOS.git', :commit => 'a4178ed9b0f3622faafb41dd12503e26c5523a32'
    # pod 'MediaEditor', :path => '../MediaEditor-iOS'

    aztec
    wordpress_ui

    target 'WordPressTest' do
        inherit! :search_paths

        shared_test_pods
        pod 'Nimble', '~> 7.3.1'
    end


    post_install do
        puts 'Patching RCTShadowView to fix nested group block - it could be removed after upgrade to 0.62'
        %x(patch Pods/React-Core/React/Views/RCTShadowView.m < patches/react-native+0.61.5.patch)


        ## Convert the 3rd-party license acknowledgements markdown into html for use in the app
        require 'commonmarker'

        project_root = File.dirname(__FILE__)
        acknowledgements = 'Acknowledgments'
        markdown = File.read("#{project_root}/Pods/Target Support Files/Pods-WordPress/Pods-WordPress-acknowledgements.markdown")
        rendered_html = CommonMarker.render_html(markdown, :DEFAULT)
        styled_html = "<head>
                         <meta name=\"viewport\" content=\"width=device-width, initial-scale=1\">
                         <style>
                           body {
                             font-family: -apple-system, BlinkMacSystemFont, 'Segoe UI', Roboto, Oxygen, Ubuntu, Cantarell, 'Open Sans', 'Helvetica Neue', sans-serif;
                             font-size: 16px;
                             color: #1a1a1a;
                             margin: 20px;
                           }
                          @media (prefers-color-scheme: dark) {
                           body {
                            background: #1a1a1a;
                            color: white;
                           }
                          }
                           pre {
                            white-space: pre-wrap;
                           }
                         </style>
                         <title>
                           #{acknowledgements}
                         </title>
                       </head>
                       <body>
                         #{rendered_html}
                       </body>"

          ## Remove the <h1>, since we've promoted it to <title>
          styled_html = styled_html.sub("<h1>Acknowledgements</h1>", '')

          ## The glog library's license contains a URL that does not wrap in the web view,
          ## leading to a large right-hand whitespace gutter.  Work around this by explicitly
          ## inserting a <br> in the HTML.  Use gsub juuust in case another one sneaks in later.
          styled_html = styled_html.gsub('p?hl=en#dR3YEbitojA/COPYING', 'p?hl=en#dR3YEbitojA/COPYING<br>')

        File.write("#{project_root}/Pods/Target Support Files/Pods-WordPress/acknowledgements.html", styled_html)
    end
end


## Share Extension
## ===============
##
target 'WordPressShareExtension' do
    project 'WordPress/WordPress.xcodeproj'

    shared_with_extension_pods

    aztec
    shared_with_all_pods
    shared_with_networking_pods
    wordpress_ui
end


## DraftAction Extension
## =====================
##
target 'WordPressDraftActionExtension' do
    project 'WordPress/WordPress.xcodeproj'

    shared_with_extension_pods

    aztec
    shared_with_all_pods
    shared_with_networking_pods
    wordpress_ui
end


## Today Widget
## ============
##
target 'WordPressTodayWidget' do
    project 'WordPress/WordPress.xcodeproj'

    shared_with_all_pods
    shared_with_networking_pods

    wordpress_ui
end

## All Time Widget
## ============
##
target 'WordPressAllTimeWidget' do
    project 'WordPress/WordPress.xcodeproj'

    shared_with_all_pods
    shared_with_networking_pods

    wordpress_ui
end

## This Week Widget
## ============
##
target 'WordPressThisWeekWidget' do
    project 'WordPress/WordPress.xcodeproj'

    shared_with_all_pods
    shared_with_networking_pods

    wordpress_ui
end

## Notification Content Extension
## ==============================
##
target 'WordPressNotificationContentExtension' do
    project 'WordPress/WordPress.xcodeproj'

    wordpress_kit
    wordpress_shared
    wordpress_ui
end



## Notification Service Extension
## ==============================
##
target 'WordPressNotificationServiceExtension' do
    project 'WordPress/WordPress.xcodeproj'

    wordpress_kit
    wordpress_shared
    wordpress_ui
end


## Mocks
## ===================
##
def wordpress_mocks
  pod 'WordPressMocks', '~> 0.0.8'
  # pod 'WordPressMocks', :git => 'https://github.com/wordpress-mobile/WordPressMocks.git', :commit => ''
  # pod 'WordPressMocks', :git => 'https://github.com/wordpress-mobile/WordPressMocks.git', :branch => 'add/screenshot-mocks'
  # pod 'WordPressMocks', :path => '../WordPressMocks'
end


## Screenshot Generation
## ===================
##
target 'WordPressScreenshotGeneration' do
    project 'WordPress/WordPress.xcodeproj'

    wordpress_mocks
    pod 'SimulatorStatusMagic'
end

## UI Tests
## ===================
##
target 'WordPressUITests' do
    project 'WordPress/WordPress.xcodeproj'

    wordpress_mocks
end

# Static Frameworks:
# ============
#
# Make all pods that are not shared across multiple targets into static frameworks by overriding the static_framework? function to return true
# Linking the shared frameworks statically would lead to duplicate symbols
# A future version of CocoaPods may make this easier to do. See https://github.com/CocoaPods/CocoaPods/issues/7428
shared_targets = ['WordPressFlux']
pre_install do |installer|
    static = []
    dynamic = []
    installer.pod_targets.each do |pod|

        # Statically linking Sentry results in a conflict with `NSDictionary.objectAtKeyPath`, but dynamically
        # linking it resolves this.
        if pod.name == "Sentry"
          dynamic << pod
          next
        end

        # If this pod is a dependency of one of our shared targets, it must be linked dynamically
        if pod.target_definitions.any? { |t| shared_targets.include? t.name }
          dynamic << pod
          next
        end
        static << pod
		pod.instance_variable_set(:@build_type, Pod::Target::BuildType.static_framework)
    end
    puts "Installing #{static.count} pods as static frameworks"
    puts "Installing #{dynamic.count} pods as dynamic frameworks"
end<|MERGE_RESOLUTION|>--- conflicted
+++ resolved
@@ -25,15 +25,11 @@
     ## When using a tagged version, feel free to comment out the WordPress-Aztec-iOS line below.
     ## When using a commit number (during development) you should provide the same commit number for both pods.
     ##
-    pod 'WordPress-Aztec-iOS', :git => 'https://github.com/wordpress-mobile/AztecEditor-iOS.git', :commit => '79ec09502a7c7074e24cfd4119276df9054ae6bc'
-    pod 'WordPress-Editor-iOS', :git => 'https://github.com/wordpress-mobile/AztecEditor-iOS.git', :commit => '79ec09502a7c7074e24cfd4119276df9054ae6bc'
+    ## pod 'WordPress-Aztec-iOS', :git => 'https://github.com/wordpress-mobile/AztecEditor-iOS.git', :commit => 'ba8524aba1332550efb05cad583a85ed3511beb5'
+    ## pod 'WordPress-Editor-iOS', :git => 'https://github.com/wordpress-mobile/AztecEditor-iOS.git', :commit => 'ba8524aba1332550efb05cad583a85ed3511beb5'
     ## pod 'WordPress-Editor-iOS', :git => 'https://github.com/wordpress-mobile/AztecEditor-iOS.git', :tag => '1.5.0.beta.1'
     ## pod 'WordPress-Editor-iOS', :path => '../AztecEditor-iOS'
-<<<<<<< HEAD
-    # pod 'WordPress-Editor-iOS', '~> 1.17.0'
-=======
     pod 'WordPress-Editor-iOS', '~> 1.17.1'
->>>>>>> a5339a72
 end
 
 def wordpress_ui
@@ -152,11 +148,7 @@
     ## Gutenberg (React Native)
     ## =====================
     ##
-<<<<<<< HEAD
-    gutenberg :commit => '2d31d9bf8defc7c80626916d12ce79a110994658'
-=======
-    gutenberg :tag => 'v1.26.0'
->>>>>>> a5339a72
+    gutenberg :commit => '3cddbcd6db16fad22376084521e8bc4d04764443'
 
     ## Third party libraries
     ## =====================
