source 'https://github.com/CocoaPods/Specs.git'

inhibit_all_warnings!
use_frameworks!

platform :ios, '10.0'
workspace 'WordPress.xcworkspace'

plugin 'cocoapods-repo-update'

## Pods shared between all the targets
## ===================================
##
def wordpress_shared
    ## for production:
    pod 'WordPressShared', '~> 1.7.4'

    ## for development:
    # pod 'WordPressShared', :path => '../WordPress-iOS-Shared'

    ## while PR is in review:
    # pod 'WordPressShared', :git => 'https://github.com/wordpress-mobile/WordPress-iOS-Shared.git', :commit => '994dd2b'
end

def aztec
    ## When using a tagged version, feel free to comment out the WordPress-Aztec-iOS line below.
    ## When using a commit number (during development) you should provide the same commit number for both pods.
    ##
    ## pod 'WordPress-Aztec-iOS', :git => 'https://github.com/wordpress-mobile/AztecEditor-iOS.git', :commit => '8a37b93fcc7d7ecb109aef1da2af0e2ec57f2633'
    ## pod 'WordPress-Editor-iOS', :git => 'https://github.com/wordpress-mobile/AztecEditor-iOS.git', :commit => '8a37b93fcc7d7ecb109aef1da2af0e2ec57f2633'
    ## pod 'WordPress-Editor-iOS', :git => 'https://github.com/wordpress-mobile/AztecEditor-iOS.git', :tag => '1.5.0.beta.1'
    pod 'WordPress-Editor-iOS', '~> 1.6.1'
end

def wordpress_ui
    ## for production:
    pod 'WordPressUI', :git => 'https://github.com/wordpress-mobile/WordPressUI-iOS.git', :tag => '1.2.0'
    ## for development:
    ## pod 'WordPressUI', :path => '../WordPressUI-iOS'
    ## while PR is in review:
    ## pod 'WordPressUI', :git => 'https://github.com/wordpress-mobile/WordPressUI-iOS.git', :commit => '9972b8f597328a619a4c0110d89d62f09df3ff82'
end

def wordpress_kit
    pod 'WordPressKit', '~> 4.1.0-beta.1'
    #pod 'WordPressKit', :git => 'https://github.com/wordpress-mobile/WordPressKit-iOS.git', :branch => ''
    #pod 'WordPressKit', :path => '../WordPressKit-iOS'
end

def shared_with_all_pods
    wordpress_shared
    pod 'CocoaLumberjack', '3.4.2'
    pod 'FormatterKit/TimeIntervalFormatter', '1.8.2'
    pod 'NSObject-SafeExpectations', '0.0.3'
    pod 'Sentry', '4.3.1'
end

def shared_with_networking_pods
    pod 'AFNetworking', '3.2.1'
    pod 'Alamofire', '4.7.3'
    pod 'Reachability', '3.2'

    wordpress_kit
end

def shared_test_pods
    pod 'OHHTTPStubs', '6.1.0'
    pod 'OHHTTPStubs/Swift', '6.1.0'
    pod 'OCMock', '~> 3.4'
end

def shared_with_extension_pods
    pod 'Gridicons', '~> 0.16'
    pod 'ZIPFoundation', '~> 0.9.8'
    pod 'Down', '~> 0.6.6'
end

def gutenberg(options)
    options[:git] = 'http://github.com/wordpress-mobile/gutenberg-mobile/'
    pod 'Gutenberg', options
    pod 'RNTAztecView', options

    gutenberg_dependencies options
end

def gutenberg_dependencies(options)
    dependencies = [
        'React',
        'yoga',
        'Folly',
        'react-native-safe-area',
    ]
    tag_or_commit = options[:tag] || options[:commit]

    for pod_name in dependencies do
        pod pod_name, :podspec => "https://raw.githubusercontent.com/wordpress-mobile/gutenberg-mobile/#{tag_or_commit}/react-native-gutenberg-bridge/third-party-podspecs/#{pod_name}.podspec.json"
    end
end

## WordPress iOS
## =============
##
target 'WordPress' do
    project 'WordPress/WordPress.xcodeproj'

    shared_with_all_pods
    shared_with_networking_pods
    shared_with_extension_pods

    ## Gutenberg (React Native)
    ## =====================
    ##
    gutenberg :tag => 'v1.3.0'

    pod 'RNSVG', :git => 'https://github.com/wordpress-mobile/react-native-svg.git', :tag => '9.3.3-gb'
    pod 'react-native-keyboard-aware-scroll-view', :git => 'https://github.com/wordpress-mobile/react-native-keyboard-aware-scroll-view.git', :tag => 'gb-v0.8.7'

    ## Third party libraries
    ## =====================
    ##
    pod '1PasswordExtension', '1.8.5'
    pod 'Charts', '~> 3.2.2'
    pod 'Gifu', '3.2.0'
    pod 'GiphyCoreSDK', '~> 1.4.0'
    pod 'HockeySDK', '5.1.4', :configurations => ['Release-Internal', 'Release-Alpha']
    pod 'MGSwipeTableCell', '1.6.8'
    pod 'MRProgress', '0.8.3'
    pod 'Starscream', '3.0.6'
    pod 'SVProgressHUD', '2.2.5'
    pod 'ZendeskSDK', '2.3.1'

    ## Automattic libraries
    ## ====================
    ##

    # Production
    pod 'Automattic-Tracks-iOS', '0.3.4'
    # While in PR
    #pod 'Automattic-Tracks-iOS', :git => 'https://github.com/Automattic/Automattic-Tracks-iOS.git', :commit => 'f6332b67448a4e9c2661513cbb98fa5bb12b7c8f'

    pod 'NSURL+IDN', '0.3'
<<<<<<< HEAD
    pod 'WPMediaPicker', '1.3.4'
    pod 'Gridicons', '~> 0.16'
=======
    pod 'WPMediaPicker', '1.3.3'
>>>>>>> d60bf37e
    ## while PR is in review:
    ## pod 'WPMediaPicker', :git => 'https://github.com/wordpress-mobile/MediaPicker-iOS.git', :commit => 'c05d267c106776f0176d76869a5c6938d963bb75'

    pod 'WordPressAuthenticator', '~> 1.4.1-beta'
    # pod 'WordPressAuthenticator', :path => '../WordPressAuthenticator-iOS'
    # pod 'WordPressAuthenticator', :git => 'https://github.com/wordpress-mobile/WordPressAuthenticator-iOS.git', :branch => ''

    aztec
    wordpress_ui

    target 'WordPressTest' do
        inherit! :search_paths

        shared_test_pods
        pod 'Nimble', '~> 7.3.1'
    end
end


## Share Extension
## ===============
##
target 'WordPressShareExtension' do
    project 'WordPress/WordPress.xcodeproj'

    shared_with_extension_pods

    aztec
    shared_with_all_pods
    shared_with_networking_pods
    wordpress_ui
end


## DraftAction Extension
## =====================
##
target 'WordPressDraftActionExtension' do
    project 'WordPress/WordPress.xcodeproj'

    shared_with_extension_pods

    aztec
    shared_with_all_pods
    shared_with_networking_pods
    wordpress_ui
end


## Today Widget
## ============
##
target 'WordPressTodayWidget' do
    project 'WordPress/WordPress.xcodeproj'
  
    shared_with_all_pods
    shared_with_networking_pods
end



## Notification Content Extension
## ==============================
##
target 'WordPressNotificationContentExtension' do
    project 'WordPress/WordPress.xcodeproj'

    wordpress_kit
    wordpress_shared
    wordpress_ui
end



## Notification Service Extension
## ==============================
##
target 'WordPressNotificationServiceExtension' do
    project 'WordPress/WordPress.xcodeproj'

    wordpress_kit
    wordpress_shared
    wordpress_ui
end



## WordPress.com Stats
## ===================
##
target 'WordPressComStatsiOS' do
    project 'WordPressComStatsiOS/WordPressComStatsiOS.xcodeproj'

    shared_with_all_pods
    shared_with_networking_pods

    ## Automattic libraries
    ## ====================
    ##
    wordpress_ui
end

## WordPress.com Stats Tests
## =========================
##
target 'WordPressComStatsiOSTests' do
  project 'WordPressComStatsiOS/WordPressComStatsiOS.xcodeproj'

  shared_with_all_pods
  shared_with_networking_pods

  ## Automattic libraries
  ## ====================
  ##
  wordpress_ui

  shared_test_pods
end

## Screenshot Generation
## ===================
##
target 'WordPressScreenshotGeneration' do
    project 'WordPress/WordPress.xcodeproj'

    inherit! :search_paths

    pod 'SimulatorStatusMagic'
end<|MERGE_RESOLUTION|>--- conflicted
+++ resolved
@@ -139,12 +139,8 @@
     #pod 'Automattic-Tracks-iOS', :git => 'https://github.com/Automattic/Automattic-Tracks-iOS.git', :commit => 'f6332b67448a4e9c2661513cbb98fa5bb12b7c8f'
 
     pod 'NSURL+IDN', '0.3'
-<<<<<<< HEAD
     pod 'WPMediaPicker', '1.3.4'
     pod 'Gridicons', '~> 0.16'
-=======
-    pod 'WPMediaPicker', '1.3.3'
->>>>>>> d60bf37e
     ## while PR is in review:
     ## pod 'WPMediaPicker', :git => 'https://github.com/wordpress-mobile/MediaPicker-iOS.git', :commit => 'c05d267c106776f0176d76869a5c6938d963bb75'
 
