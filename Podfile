--- conflicted
+++ resolved
@@ -96,11 +96,7 @@
     ## React Native
     ## =====================
     ##
-<<<<<<< HEAD
     pod 'Gutenberg', :git => 'http://github.com/wordpress-mobile/gutenberg-mobile/', :tag => 'v0.2.3'
-=======
-    pod 'Gutenberg', :git => 'http://github.com/wordpress-mobile/gutenberg-mobile/', :commit => 'd7fdcfd0f211cf77e2526b68e037da926df05418'
->>>>>>> 1c29b0b6
     gutenberg_pod 'React'
     gutenberg_pod 'yoga'
     gutenberg_pod 'Folly'
