source 'https://cdn.cocoapods.org/'

inhibit_all_warnings!
use_frameworks!

platform :ios, '11.0'
workspace 'WordPress.xcworkspace'

## Pods shared between all the targets
## ===================================
##
def wordpress_shared
    ## for production:
    pod 'WordPressShared', '~> 1.8.16'

    ## for development:
    # pod 'WordPressShared', :path => '../WordPress-iOS-Shared'

    ## while PR is in review:
    # pod 'WordPressShared', :git => 'https://github.com/wordpress-mobile/WordPress-iOS-Shared.git', :branch => ''
    # pod 'WordPressShared', :git => 'https://github.com/wordpress-mobile/WordPress-iOS-Shared.git', :commit  => 'efe5a065f3ace331353595ef85eef502baa23497'
end

def aztec
    ## When using a tagged version, feel free to comment out the WordPress-Aztec-iOS line below.
    ## When using a commit number (during development) you should provide the same commit number for both pods.
    ##
    ## pod 'WordPress-Aztec-iOS', :git => 'https://github.com/wordpress-mobile/AztecEditor-iOS.git', :commit => 'ba8524aba1332550efb05cad583a85ed3511beb5'
    ## pod 'WordPress-Editor-iOS', :git => 'https://github.com/wordpress-mobile/AztecEditor-iOS.git', :commit => 'ba8524aba1332550efb05cad583a85ed3511beb5'
    ## pod 'WordPress-Editor-iOS', :git => 'https://github.com/wordpress-mobile/AztecEditor-iOS.git', :tag => '1.5.0.beta.1'
    ## pod 'WordPress-Editor-iOS', :path => '../AztecEditor-iOS'
    pod 'WordPress-Editor-iOS', '~> 1.19.0'
end

def wordpress_ui
    ## for production:
    pod 'WordPressUI', '~> 1.6.0'
    ## for development:
    #pod 'WordPressUI', :path => '../WordPressUI-iOS'
    ## while PR is in review:
    #pod 'WordPressUI', :git => 'https://github.com/wordpress-mobile/WordPressUI-iOS', :branch => 'issue/downloaded-image-not-set'
    # pod 'WordPressUI', :git => 'https://github.com/wordpress-mobile/WordPressUI-iOS', :commit => '85b2a8cfb9d3c27194a14bdcb3c8391e13fbaa0f'
    #pod 'WordPressUI', :git => 'https://github.com/wordpress-mobile/WordPressUI-iOS', :branch => 'fancybutton-public-isprimary'
    #pod 'WordPressUI', :git => 'https://github.com/wordpress-mobile/WordPressUI-iOS', :commit => '05d82b280a4b65e084f34e282ec392cb80afdec1'
end

def wordpress_kit
    pod 'WordPressKit', '~> 4.8.0'
    #pod 'WordPressKit', :git => 'https://github.com/wordpress-mobile/WordPressKit-iOS.git', :tag => ''
    #pod 'WordPressKit', :git => 'https://github.com/wordpress-mobile/WordPressKit-iOS.git', :branch => ''
    #pod 'WordPressKit', :git => 'https://github.com/wordpress-mobile/WordPressKit-iOS.git', :commit => ''
    #pod 'WordPressKit', :path => '../WordPressKit-iOS'
end

def shared_with_all_pods
    wordpress_shared
    pod 'CocoaLumberjack', '3.5.2'
    pod 'FormatterKit/TimeIntervalFormatter', '1.8.2'
    pod 'NSObject-SafeExpectations', '~> 0.0.4'
end

def shared_with_networking_pods
    pod 'Alamofire', '4.8.0'
    pod 'Reachability', '3.2'

    wordpress_kit
end

def shared_test_pods
    pod 'OHHTTPStubs', '6.1.0'
    pod 'OHHTTPStubs/Swift', '6.1.0'
    pod 'OCMock', '3.4.3'
end

def shared_with_extension_pods
    pod 'Gridicons', '~> 1.0.1'
    pod 'ZIPFoundation', '~> 0.9.8'
    pod 'Down', '~> 0.6.6'
end

def gutenberg(options)
    options[:git] = 'http://github.com/wordpress-mobile/gutenberg-mobile/'
    local_gutenberg = ENV['LOCAL_GUTENBERG']
    if local_gutenberg
      options = { :path => local_gutenberg.include?('/') ? local_gutenberg : '../gutenberg-mobile' }
    end
    pod 'Gutenberg', options
    pod 'RNTAztecView', options

    gutenberg_dependencies options
end

def gutenberg_dependencies(options)
    dependencies = [
        'FBReactNativeSpec',
        'FBLazyVector',
        'React',
        'ReactCommon',
        'RCTRequired',
        'RCTTypeSafety',
        'React-Core',
        'React-CoreModules',
        'React-RCTActionSheet',
        'React-RCTAnimation',
        'React-RCTBlob',
        'React-RCTImage',
        'React-RCTLinking',
        'React-RCTNetwork',
        'React-RCTSettings',
        'React-RCTText',
        'React-RCTVibration',
        'React-cxxreact',
        'React-jsinspector',
        'React-jsi',
        'React-jsiexecutor',
        'Yoga',
        'Folly',
        'glog',
        'react-native-keyboard-aware-scroll-view',
        'react-native-safe-area',
        'react-native-video',
        'RNSVG',
        'ReactNativeDarkMode',
        'react-native-slider',
        'react-native-linear-gradient'
    ]
    if options[:path]
        podspec_prefix = options[:path]
    else
        tag_or_commit = options[:tag] || options[:commit]
        podspec_prefix = "https://raw.githubusercontent.com/wordpress-mobile/gutenberg-mobile/#{tag_or_commit}"
    end

    for pod_name in dependencies do
        pod pod_name, :podspec => "#{podspec_prefix}/react-native-gutenberg-bridge/third-party-podspecs/#{pod_name}.podspec.json"
    end
end

## WordPress iOS
## =============
##
target 'WordPress' do
    project 'WordPress/WordPress.xcodeproj'

    shared_with_all_pods
    shared_with_networking_pods
    shared_with_extension_pods

    ## Gutenberg (React Native)
    ## =====================
    ##
<<<<<<< HEAD
    gutenberg :commit => 'abb22881dd222f6a8a2080067d398f63fa1529b9'
=======
    gutenberg :commit => '1186db17990c7ffbd325f77ff7fe96401639e1d1'
>>>>>>> 0ff0b97d

    ## Third party libraries
    ## =====================
    ##
    pod 'Charts', '~> 3.2.2'
    pod 'Gifu', '3.2.0'
    pod 'AppCenter', '2.5.1', :configurations => ['Release-Internal', 'Release-Alpha']
    pod 'AppCenter/Distribute', '2.5.1', :configurations => ['Release-Internal', 'Release-Alpha']
    pod 'MRProgress', '0.8.3'
    pod 'Starscream', '3.0.6'
    pod 'SVProgressHUD', '2.2.5'
    pod 'ZendeskSupportSDK', '5.0.0'
    pod 'AlamofireImage', '3.5.2'
    pod 'AlamofireNetworkActivityIndicator', '~> 2.4'
    pod 'FSInteractiveMap', :git => 'https://github.com/wordpress-mobile/FSInteractiveMap.git', :tag => '0.2.0'
    pod 'JTAppleCalendar', '~> 8.0.2'

    ## Automattic libraries
    ## ====================
    ##

    # Production
    pod 'Automattic-Tracks-iOS', '~> 0.4.4'
    # While in PR
    # pod 'Automattic-Tracks-iOS', :git => 'https://github.com/Automattic/Automattic-Tracks-iOS.git', :branch => 'feature/Swift-5-migration'

    pod 'NSURL+IDN', '~> 0.4'

    pod 'WPMediaPicker', '~> 1.6.1'
    ## while PR is in review:
    # pod 'WPMediaPicker', :git => 'https://github.com/wordpress-mobile/MediaPicker-iOS.git', :branch => ''
    # pod 'WPMediaPicker', :path => '../MediaPicker-iOS'

    pod 'Gridicons', '~> 1.0.1'

    pod 'WordPressAuthenticator', '~> 1.16.0-beta.3'
    # While in PR
    # pod 'WordPressAuthenticator', :git => 'https://github.com/wordpress-mobile/WordPressAuthenticator-iOS.git', :branch => ''
    # pod 'WordPressAuthenticator', :git => 'https://github.com/wordpress-mobile/WordPressAuthenticator-iOS.git', :commit => ''
    # pod 'WordPressAuthenticator', :path => '../WordPressAuthenticator-iOS'

    pod 'MediaEditor', '~> 1.0.1'
    # pod 'MediaEditor', :git => 'https://github.com/wordpress-mobile/MediaEditor-iOS.git', :commit => 'a4178ed9b0f3622faafb41dd12503e26c5523a32'
    # pod 'MediaEditor', :path => '../MediaEditor-iOS'

    aztec
    wordpress_ui

    target 'WordPressTest' do
        inherit! :search_paths

        shared_test_pods
        pod 'Nimble', '~> 7.3.1'
    end


    post_install do
        puts 'Patching RCTShadowView to fix nested group block - it could be removed after upgrade to 0.62'
        %x(patch Pods/React-Core/React/Views/RCTShadowView.m < patches/react-native+0.61.5.patch)


        ## Convert the 3rd-party license acknowledgements markdown into html for use in the app
        require 'commonmarker'

        project_root = File.dirname(__FILE__)
        acknowledgements = 'Acknowledgments'
        markdown = File.read("#{project_root}/Pods/Target Support Files/Pods-WordPress/Pods-WordPress-acknowledgements.markdown")
        rendered_html = CommonMarker.render_html(markdown, :DEFAULT)
        styled_html = "<head>
                         <meta name=\"viewport\" content=\"width=device-width, initial-scale=1\">
                         <style>
                           body {
                             font-family: -apple-system, BlinkMacSystemFont, 'Segoe UI', Roboto, Oxygen, Ubuntu, Cantarell, 'Open Sans', 'Helvetica Neue', sans-serif;
                             font-size: 16px;
                             color: #1a1a1a;
                             margin: 20px;
                           }
                          @media (prefers-color-scheme: dark) {
                           body {
                            background: #1a1a1a;
                            color: white;
                           }
                          }
                           pre {
                            white-space: pre-wrap;
                           }
                         </style>
                         <title>
                           #{acknowledgements}
                         </title>
                       </head>
                       <body>
                         #{rendered_html}
                       </body>"

          ## Remove the <h1>, since we've promoted it to <title>
          styled_html = styled_html.sub("<h1>Acknowledgements</h1>", '')

          ## The glog library's license contains a URL that does not wrap in the web view,
          ## leading to a large right-hand whitespace gutter.  Work around this by explicitly
          ## inserting a <br> in the HTML.  Use gsub juuust in case another one sneaks in later.
          styled_html = styled_html.gsub('p?hl=en#dR3YEbitojA/COPYING', 'p?hl=en#dR3YEbitojA/COPYING<br>')

        File.write("#{project_root}/Pods/Target Support Files/Pods-WordPress/acknowledgements.html", styled_html)
    end
end


## Share Extension
## ===============
##
target 'WordPressShareExtension' do
    project 'WordPress/WordPress.xcodeproj'

    shared_with_extension_pods

    aztec
    shared_with_all_pods
    shared_with_networking_pods
    wordpress_ui
end


## DraftAction Extension
## =====================
##
target 'WordPressDraftActionExtension' do
    project 'WordPress/WordPress.xcodeproj'

    shared_with_extension_pods

    aztec
    shared_with_all_pods
    shared_with_networking_pods
    wordpress_ui
end


## Today Widget
## ============
##
target 'WordPressTodayWidget' do
    project 'WordPress/WordPress.xcodeproj'

    shared_with_all_pods
    shared_with_networking_pods

    wordpress_ui
end

## All Time Widget
## ============
##
target 'WordPressAllTimeWidget' do
    project 'WordPress/WordPress.xcodeproj'

    shared_with_all_pods
    shared_with_networking_pods

    wordpress_ui
end

## This Week Widget
## ============
##
target 'WordPressThisWeekWidget' do
    project 'WordPress/WordPress.xcodeproj'

    shared_with_all_pods
    shared_with_networking_pods

    wordpress_ui
end

## Notification Content Extension
## ==============================
##
target 'WordPressNotificationContentExtension' do
    project 'WordPress/WordPress.xcodeproj'

    wordpress_kit
    wordpress_shared
    wordpress_ui
end



## Notification Service Extension
## ==============================
##
target 'WordPressNotificationServiceExtension' do
    project 'WordPress/WordPress.xcodeproj'

    wordpress_kit
    wordpress_shared
    wordpress_ui
end


## Mocks
## ===================
##
def wordpress_mocks
  pod 'WordPressMocks', '~> 0.0.8'
  # pod 'WordPressMocks', :git => 'https://github.com/wordpress-mobile/WordPressMocks.git', :commit => ''
  # pod 'WordPressMocks', :git => 'https://github.com/wordpress-mobile/WordPressMocks.git', :branch => 'add/screenshot-mocks'
  # pod 'WordPressMocks', :path => '../WordPressMocks'
end


## Screenshot Generation
## ===================
##
target 'WordPressScreenshotGeneration' do
    project 'WordPress/WordPress.xcodeproj'

    wordpress_mocks
    pod 'SimulatorStatusMagic'
end

## UI Tests
## ===================
##
target 'WordPressUITests' do
    project 'WordPress/WordPress.xcodeproj'

    wordpress_mocks
end

# Static Frameworks:
# ============
#
# Make all pods that are not shared across multiple targets into static frameworks by overriding the static_framework? function to return true
# Linking the shared frameworks statically would lead to duplicate symbols
# A future version of CocoaPods may make this easier to do. See https://github.com/CocoaPods/CocoaPods/issues/7428
shared_targets = ['WordPressFlux']
pre_install do |installer|
    static = []
    dynamic = []
    installer.pod_targets.each do |pod|

        # Statically linking Sentry results in a conflict with `NSDictionary.objectAtKeyPath`, but dynamically
        # linking it resolves this.
        if pod.name == "Sentry"
          dynamic << pod
          next
        end

        # If this pod is a dependency of one of our shared targets, it must be linked dynamically
        if pod.target_definitions.any? { |t| shared_targets.include? t.name }
          dynamic << pod
          next
        end
        static << pod
		pod.instance_variable_set(:@build_type, Pod::Target::BuildType.static_framework)
    end
    puts "Installing #{static.count} pods as static frameworks"
    puts "Installing #{dynamic.count} pods as dynamic frameworks"
end<|MERGE_RESOLUTION|>--- conflicted
+++ resolved
@@ -149,11 +149,7 @@
     ## Gutenberg (React Native)
     ## =====================
     ##
-<<<<<<< HEAD
-    gutenberg :commit => 'abb22881dd222f6a8a2080067d398f63fa1529b9'
-=======
-    gutenberg :commit => '1186db17990c7ffbd325f77ff7fe96401639e1d1'
->>>>>>> 0ff0b97d
+    gutenberg :commit => '3e758cf0163772d90a07a5c973bb40585cf17d16'
 
     ## Third party libraries
     ## =====================
