--- conflicted
+++ resolved
@@ -143,11 +143,7 @@
     ## Gutenberg (React Native)
     ## =====================
     ##
-<<<<<<< HEAD
-    gutenberg :commit => '7f1a077423a8ab6317990b02c79cf30911c1e770'
-=======
-    gutenberg :tag => 'v1.33.0'
->>>>>>> e02df824
+    gutenberg :commit => 'dd921dac3450ee3744c9f8e3d1208b2557992a0c'
 
     ## Third party libraries
     ## =====================
