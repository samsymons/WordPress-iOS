--- conflicted
+++ resolved
@@ -142,19 +142,11 @@
     pod 'WPMediaPicker', '1.3.4'
     pod 'Gridicons', '~> 0.16'
     ## while PR is in review:
-<<<<<<< HEAD
-    ## pod 'WPMediaPicker', :git => 'https://github.com/wordpress-mobile/MediaPicker-iOS.git', :commit => 'e546205cd2a992838837b0a4de502507b89b6e63'
-
-    #pod 'WordPressAuthenticator', '~> 1.4.0'
-    #pod 'WordPressAuthenticator', :path => '../WordPressAuthenticator-iOS'
+    ## pod 'WPMediaPicker', :git => 'https://github.com/wordpress-mobile/MediaPicker-iOS.git', :commit => 'c05d267c106776f0176d76869a5c6938d963bb75'
+
+    # pod 'WordPressAuthenticator', '~> 1.4.1-beta'
+    # pod 'WordPressAuthenticator', :path => '../WordPressAuthenticator-iOS'
     pod 'WordPressAuthenticator', :git => 'https://github.com/wordpress-mobile/WordPressAuthenticator-iOS.git', :branch => 'try/improve-url-validation'
-=======
-    ## pod 'WPMediaPicker', :git => 'https://github.com/wordpress-mobile/MediaPicker-iOS.git', :commit => 'c05d267c106776f0176d76869a5c6938d963bb75'
->>>>>>> 4930e6fd
-
-    pod 'WordPressAuthenticator', '~> 1.4.1-beta'
-    # pod 'WordPressAuthenticator', :path => '../WordPressAuthenticator-iOS'
-    # pod 'WordPressAuthenticator', :git => 'https://github.com/wordpress-mobile/WordPressAuthenticator-iOS.git', :branch => ''
 
     aztec
     wordpress_ui
