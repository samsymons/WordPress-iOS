<?xml version="1.0" encoding="UTF-8"?>
<!DOCTYPE plist PUBLIC "-//Apple//DTD PLIST 1.0//EN" "http://www.apple.com/DTDs/PropertyList-1.0.dtd">
<plist version="1.0">
<dict>
	<key>PreferenceSpecifiers</key>
	<array>
		<dict>
			<key>FooterText</key>
			<string>This application makes use of the following third party libraries:</string>
			<key>Title</key>
			<string>Acknowledgements</string>
			<key>Type</key>
			<string>PSGroupSpecifier</string>
		</dict>
		<dict>
			<key>FooterText</key>
			<string>Copyright (c) 2011 Gowalla (http://gowalla.com/)

Permission is hereby granted, free of charge, to any person obtaining a copy
of this software and associated documentation files (the "Software"), to deal
in the Software without restriction, including without limitation the rights
to use, copy, modify, merge, publish, distribute, sublicense, and/or sell
copies of the Software, and to permit persons to whom the Software is
furnished to do so, subject to the following conditions:

The above copyright notice and this permission notice shall be included in
all copies or substantial portions of the Software.

THE SOFTWARE IS PROVIDED "AS IS", WITHOUT WARRANTY OF ANY KIND, EXPRESS OR
IMPLIED, INCLUDING BUT NOT LIMITED TO THE WARRANTIES OF MERCHANTABILITY,
FITNESS FOR A PARTICULAR PURPOSE AND NONINFRINGEMENT. IN NO EVENT SHALL THE
AUTHORS OR COPYRIGHT HOLDERS BE LIABLE FOR ANY CLAIM, DAMAGES OR OTHER
LIABILITY, WHETHER IN AN ACTION OF CONTRACT, TORT OR OTHERWISE, ARISING FROM,
OUT OF OR IN CONNECTION WITH THE SOFTWARE OR THE USE OR OTHER DEALINGS IN
THE SOFTWARE.
</string>
			<key>Title</key>
			<string>AFNetworking</string>
			<key>Type</key>
			<string>PSGroupSpecifier</string>
		</dict>
		<dict>
			<key>FooterText</key>
			<string>Copyright (c) 2012, Francis Chong.
All rights reserved.

Redistribution and use in source and binary forms, with or without
modification, are permitted provided that the following conditions are met: 

1. Redistributions of source code must retain the above copyright notice, this
   list of conditions and the following disclaimer. 
2. Redistributions in binary form must reproduce the above copyright notice,
   this list of conditions and the following disclaimer in the documentation
   and/or other materials provided with the distribution. 

THIS SOFTWARE IS PROVIDED BY THE COPYRIGHT HOLDERS AND CONTRIBUTORS "AS IS" AND
ANY EXPRESS OR IMPLIED WARRANTIES, INCLUDING, BUT NOT LIMITED TO, THE IMPLIED
WARRANTIES OF MERCHANTABILITY AND FITNESS FOR A PARTICULAR PURPOSE ARE
DISCLAIMED. IN NO EVENT SHALL THE COPYRIGHT OWNER OR CONTRIBUTORS BE LIABLE FOR
ANY DIRECT, INDIRECT, INCIDENTAL, SPECIAL, EXEMPLARY, OR CONSEQUENTIAL DAMAGES
(INCLUDING, BUT NOT LIMITED TO, PROCUREMENT OF SUBSTITUTE GOODS OR SERVICES;
LOSS OF USE, DATA, OR PROFITS; OR BUSINESS INTERRUPTION) HOWEVER CAUSED AND
ON ANY THEORY OF LIABILITY, WHETHER IN CONTRACT, STRICT LIABILITY, OR TORT
(INCLUDING NEGLIGENCE OR OTHERWISE) ARISING IN ANY WAY OUT OF THE USE OF THIS
SOFTWARE, EVEN IF ADVISED OF THE POSSIBILITY OF SUCH DAMAGE.

The views and conclusions contained in the software and documentation are those
of the authors and should not be interpreted as representing official policies, 
either expressed or implied, of the FreeBSD Project.</string>
			<key>Title</key>
			<string>CTidy</string>
			<key>Type</key>
			<string>PSGroupSpecifier</string>
		</dict>
		<dict>
			<key>FooterText</key>
			<string>Copyright (c) 2011, Oliver Drobnik All rights reserved.

Redistribution and use in source and binary forms, with or without
modification, are permitted provided that the following conditions are met:

- Redistributions of source code must retain the above copyright notice, this
  list of conditions and the following disclaimer. 

- Redistributions in binary form must reproduce the above copyright notice,
  this list of conditions and the following disclaimer in the documentation
  and/or other materials provided with the distribution.

THIS SOFTWARE IS PROVIDED BY THE COPYRIGHT HOLDERS AND CONTRIBUTORS "AS IS"
AND ANY EXPRESS OR IMPLIED WARRANTIES, INCLUDING, BUT NOT LIMITED TO, THE
IMPLIED WARRANTIES OF MERCHANTABILITY AND FITNESS FOR A PARTICULAR PURPOSE ARE
DISCLAIMED. IN NO EVENT SHALL THE COPYRIGHT HOLDER OR CONTRIBUTORS BE LIABLE
FOR ANY DIRECT, INDIRECT, INCIDENTAL, SPECIAL, EXEMPLARY, OR CONSEQUENTIAL
DAMAGES (INCLUDING, BUT NOT LIMITED TO, PROCUREMENT OF SUBSTITUTE GOODS OR
SERVICES; LOSS OF USE, DATA, OR PROFITS; OR BUSINESS INTERRUPTION) HOWEVER
CAUSED AND ON ANY THEORY OF LIABILITY, WHETHER IN CONTRACT, STRICT LIABILITY,
OR TORT (INCLUDING NEGLIGENCE OR OTHERWISE) ARISING IN ANY WAY OUT OF THE USE
OF THIS SOFTWARE, EVEN IF ADVISED OF THE POSSIBILITY OF SUCH DAMAGE.
</string>
			<key>Title</key>
			<string>DTCoreText</string>
			<key>Type</key>
			<string>PSGroupSpecifier</string>
		</dict>
		<dict>
			<key>FooterText</key>
<<<<<<< HEAD
			<string>Copyright (c) 2011, Oliver Drobnik All rights reserved.

Redistribution and use in source and binary forms, with or without
modification, are permitted provided that the following conditions are met:

- Redistributions of source code must retain the above copyright notice, this
  list of conditions and the following disclaimer. 

- Redistributions in binary form must reproduce the above copyright notice,
  this list of conditions and the following disclaimer in the documentation
  and/or other materials provided with the distribution.

THIS SOFTWARE IS PROVIDED BY THE COPYRIGHT HOLDERS AND CONTRIBUTORS "AS IS"
AND ANY EXPRESS OR IMPLIED WARRANTIES, INCLUDING, BUT NOT LIMITED TO, THE
IMPLIED WARRANTIES OF MERCHANTABILITY AND FITNESS FOR A PARTICULAR PURPOSE ARE
DISCLAIMED. IN NO EVENT SHALL THE COPYRIGHT HOLDER OR CONTRIBUTORS BE LIABLE
FOR ANY DIRECT, INDIRECT, INCIDENTAL, SPECIAL, EXEMPLARY, OR CONSEQUENTIAL
DAMAGES (INCLUDING, BUT NOT LIMITED TO, PROCUREMENT OF SUBSTITUTE GOODS OR
SERVICES; LOSS OF USE, DATA, OR PROFITS; OR BUSINESS INTERRUPTION) HOWEVER
CAUSED AND ON ANY THEORY OF LIABILITY, WHETHER IN CONTRACT, STRICT LIABILITY,
OR TORT (INCLUDING NEGLIGENCE OR OTHERWISE) ARISING IN ANY WAY OUT OF THE USE
OF THIS SOFTWARE, EVEN IF ADVISED OF THE POSSIBILITY OF SUCH DAMAGE.
</string>
			<key>Title</key>
			<string>DTFoundation</string>
=======
			<string>                                 Apache License
                           Version 2.0, January 2004
                        http://www.apache.org/licenses/

   TERMS AND CONDITIONS FOR USE, REPRODUCTION, AND DISTRIBUTION

   1. Definitions.

      "License" shall mean the terms and conditions for use, reproduction,
      and distribution as defined by Sections 1 through 9 of this document.

      "Licensor" shall mean the copyright owner or entity authorized by
      the copyright owner that is granting the License.

      "Legal Entity" shall mean the union of the acting entity and all
      other entities that control, are controlled by, or are under common
      control with that entity. For the purposes of this definition,
      "control" means (i) the power, direct or indirect, to cause the
      direction or management of such entity, whether by contract or
      otherwise, or (ii) ownership of fifty percent (50%) or more of the
      outstanding shares, or (iii) beneficial ownership of such entity.

      "You" (or "Your") shall mean an individual or Legal Entity
      exercising permissions granted by this License.

      "Source" form shall mean the preferred form for making modifications,
      including but not limited to software source code, documentation
      source, and configuration files.

      "Object" form shall mean any form resulting from mechanical
      transformation or translation of a Source form, including but
      not limited to compiled object code, generated documentation,
      and conversions to other media types.

      "Work" shall mean the work of authorship, whether in Source or
      Object form, made available under the License, as indicated by a
      copyright notice that is included in or attached to the work
      (an example is provided in the Appendix below).

      "Derivative Works" shall mean any work, whether in Source or Object
      form, that is based on (or derived from) the Work and for which the
      editorial revisions, annotations, elaborations, or other modifications
      represent, as a whole, an original work of authorship. For the purposes
      of this License, Derivative Works shall not include works that remain
      separable from, or merely link (or bind by name) to the interfaces of,
      the Work and Derivative Works thereof.

      "Contribution" shall mean any work of authorship, including
      the original version of the Work and any modifications or additions
      to that Work or Derivative Works thereof, that is intentionally
      submitted to Licensor for inclusion in the Work by the copyright owner
      or by an individual or Legal Entity authorized to submit on behalf of
      the copyright owner. For the purposes of this definition, "submitted"
      means any form of electronic, verbal, or written communication sent
      to the Licensor or its representatives, including but not limited to
      communication on electronic mailing lists, source code control systems,
      and issue tracking systems that are managed by, or on behalf of, the
      Licensor for the purpose of discussing and improving the Work, but
      excluding communication that is conspicuously marked or otherwise
      designated in writing by the copyright owner as "Not a Contribution."

      "Contributor" shall mean Licensor and any individual or Legal Entity
      on behalf of whom a Contribution has been received by Licensor and
      subsequently incorporated within the Work.

   2. Grant of Copyright License. Subject to the terms and conditions of
      this License, each Contributor hereby grants to You a perpetual,
      worldwide, non-exclusive, no-charge, royalty-free, irrevocable
      copyright license to reproduce, prepare Derivative Works of,
      publicly display, publicly perform, sublicense, and distribute the
      Work and such Derivative Works in Source or Object form.

   3. Grant of Patent License. Subject to the terms and conditions of
      this License, each Contributor hereby grants to You a perpetual,
      worldwide, non-exclusive, no-charge, royalty-free, irrevocable
      (except as stated in this section) patent license to make, have made,
      use, offer to sell, sell, import, and otherwise transfer the Work,
      where such license applies only to those patent claims licensable
      by such Contributor that are necessarily infringed by their
      Contribution(s) alone or by combination of their Contribution(s)
      with the Work to which such Contribution(s) was submitted. If You
      institute patent litigation against any entity (including a
      cross-claim or counterclaim in a lawsuit) alleging that the Work
      or a Contribution incorporated within the Work constitutes direct
      or contributory patent infringement, then any patent licenses
      granted to You under this License for that Work shall terminate
      as of the date such litigation is filed.

   4. Redistribution. You may reproduce and distribute copies of the
      Work or Derivative Works thereof in any medium, with or without
      modifications, and in Source or Object form, provided that You
      meet the following conditions:

      (a) You must give any other recipients of the Work or
          Derivative Works a copy of this License; and

      (b) You must cause any modified files to carry prominent notices
          stating that You changed the files; and

      (c) You must retain, in the Source form of any Derivative Works
          that You distribute, all copyright, patent, trademark, and
          attribution notices from the Source form of the Work,
          excluding those notices that do not pertain to any part of
          the Derivative Works; and

      (d) If the Work includes a "NOTICE" text file as part of its
          distribution, then any Derivative Works that You distribute must
          include a readable copy of the attribution notices contained
          within such NOTICE file, excluding those notices that do not
          pertain to any part of the Derivative Works, in at least one
          of the following places: within a NOTICE text file distributed
          as part of the Derivative Works; within the Source form or
          documentation, if provided along with the Derivative Works; or,
          within a display generated by the Derivative Works, if and
          wherever such third-party notices normally appear. The contents
          of the NOTICE file are for informational purposes only and
          do not modify the License. You may add Your own attribution
          notices within Derivative Works that You distribute, alongside
          or as an addendum to the NOTICE text from the Work, provided
          that such additional attribution notices cannot be construed
          as modifying the License.

      You may add Your own copyright statement to Your modifications and
      may provide additional or different license terms and conditions
      for use, reproduction, or distribution of Your modifications, or
      for any such Derivative Works as a whole, provided Your use,
      reproduction, and distribution of the Work otherwise complies with
      the conditions stated in this License.

   5. Submission of Contributions. Unless You explicitly state otherwise,
      any Contribution intentionally submitted for inclusion in the Work
      by You to the Licensor shall be under the terms and conditions of
      this License, without any additional terms or conditions.
      Notwithstanding the above, nothing herein shall supersede or modify
      the terms of any separate license agreement you may have executed
      with Licensor regarding such Contributions.

   6. Trademarks. This License does not grant permission to use the trade
      names, trademarks, service marks, or product names of the Licensor,
      except as required for reasonable and customary use in describing the
      origin of the Work and reproducing the content of the NOTICE file.

   7. Disclaimer of Warranty. Unless required by applicable law or
      agreed to in writing, Licensor provides the Work (and each
      Contributor provides its Contributions) on an "AS IS" BASIS,
      WITHOUT WARRANTIES OR CONDITIONS OF ANY KIND, either express or
      implied, including, without limitation, any warranties or conditions
      of TITLE, NON-INFRINGEMENT, MERCHANTABILITY, or FITNESS FOR A
      PARTICULAR PURPOSE. You are solely responsible for determining the
      appropriateness of using or redistributing the Work and assume any
      risks associated with Your exercise of permissions under this License.

   8. Limitation of Liability. In no event and under no legal theory,
      whether in tort (including negligence), contract, or otherwise,
      unless required by applicable law (such as deliberate and grossly
      negligent acts) or agreed to in writing, shall any Contributor be
      liable to You for damages, including any direct, indirect, special,
      incidental, or consequential damages of any character arising as a
      result of this License or out of the use or inability to use the
      Work (including but not limited to damages for loss of goodwill,
      work stoppage, computer failure or malfunction, or any and all
      other commercial damages or losses), even if such Contributor
      has been advised of the possibility of such damages.

   9. Accepting Warranty or Additional Liability. While redistributing
      the Work or Derivative Works thereof, You may choose to offer,
      and charge a fee for, acceptance of support, warranty, indemnity,
      or other liability obligations and/or rights consistent with this
      License. However, in accepting such obligations, You may act only
      on Your own behalf and on Your sole responsibility, not on behalf
      of any other Contributor, and only if You agree to indemnify,
      defend, and hold each Contributor harmless for any liability
      incurred by, or claims asserted against, such Contributor by reason
      of your accepting any such warranty or additional liability.

   END OF TERMS AND CONDITIONS

   APPENDIX: How to apply the Apache License to your work.

      To apply the Apache License to your work, attach the following
      boilerplate notice, with the fields enclosed by brackets "[]"
      replaced with your own identifying information. (Don't include
      the brackets!)  The text should be enclosed in the appropriate
      comment syntax for the file format. We also recommend that a
      file or class name and description of purpose be included on the
      same "printed page" as the copyright notice for easier
      identification within third-party archives.

   Copyright [yyyy] [name of copyright owner]

   Licensed under the Apache License, Version 2.0 (the "License");
   you may not use this file except in compliance with the License.
   You may obtain a copy of the License at

       http://www.apache.org/licenses/LICENSE-2.0

   Unless required by applicable law or agreed to in writing, software
   distributed under the License is distributed on an "AS IS" BASIS,
   WITHOUT WARRANTIES OR CONDITIONS OF ANY KIND, either express or implied.
   See the License for the specific language governing permissions and
   limitations under the License.
</string>
			<key>Title</key>
			<string>Mixpanel</string>
>>>>>>> c35c20eb
			<key>Type</key>
			<string>PSGroupSpecifier</string>
		</dict>
		<dict>
			<key>FooterText</key>
			<string>Copyright (c) 2013 Jorge Bernal

Permission is hereby granted, free of charge, to any person obtaining a copy of this software and associated documentation files (the "Software"), to deal in the Software without restriction, including without limitation the rights to use, copy, modify, merge, publish, distribute, sublicense, and/or sell copies of the Software, and to permit persons to whom the Software is furnished to do so, subject to the following conditions:

The above copyright notice and this permission notice shall be included in all copies or substantial portions of the Software.

THE SOFTWARE IS PROVIDED "AS IS", WITHOUT WARRANTY OF ANY KIND, EXPRESS OR IMPLIED, INCLUDING BUT NOT LIMITED TO THE WARRANTIES OF MERCHANTABILITY, FITNESS FOR A PARTICULAR PURPOSE AND NONINFRINGEMENT. IN NO EVENT SHALL THE AUTHORS OR COPYRIGHT HOLDERS BE LIABLE FOR ANY CLAIM, DAMAGES OR OTHER LIABILITY, WHETHER IN AN ACTION OF CONTRACT, TORT OR OTHERWISE, ARISING FROM, OUT OF OR IN CONNECTION WITH THE SOFTWARE OR THE USE OR OTHER DEALINGS IN THE SOFTWARE.
</string>
			<key>Title</key>
			<string>NSObject-SafeExpectations</string>
			<key>Type</key>
			<string>PSGroupSpecifier</string>
		</dict>
		<dict>
			<key>FooterText</key>
			<string>Copyright (c) 2011, Tony Million.
All rights reserved.

Redistribution and use in source and binary forms, with or without modification, are permitted provided that the following conditions are met:

1. Redistributions of source code must retain the above copyright notice, this list of conditions and the following disclaimer.

2. Redistributions in binary form must reproduce the above copyright notice, this list of conditions and the following disclaimer in the documentation and/or other materials provided with the distribution.

THIS SOFTWARE IS PROVIDED BY THE COPYRIGHT HOLDERS AND CONTRIBUTORS "AS IS" AND ANY EXPRESS OR IMPLIED WARRANTIES, INCLUDING, BUT NOT LIMITED TO, THE IMPLIED WARRANTIES OF MERCHANTABILITY AND FITNESS FOR A PARTICULAR PURPOSE ARE DISCLAIMED. IN NO EVENT SHALL THE COPYRIGHT HOLDER OR CONTRIBUTORS BE LIABLE FOR ANY DIRECT, INDIRECT, INCIDENTAL, SPECIAL, EXEMPLARY, OR CONSEQUENTIAL DAMAGES (INCLUDING, BUT NOT LIMITED TO, PROCUREMENT OF SUBSTITUTE GOODS OR SERVICES; LOSS OF USE, DATA, OR PROFITS; OR BUSINESS INTERRUPTION) HOWEVER CAUSED AND ON ANY THEORY OF LIABILITY, WHETHER IN CONTRACT, STRICT LIABILITY, OR TORT (INCLUDING NEGLIGENCE OR OTHERWISE) ARISING IN ANY WAY OUT OF THE USE OF THIS SOFTWARE, EVEN IF ADVISED OF THE POSSIBILITY OF SUCH DAMAGE. 
</string>
			<key>Title</key>
			<string>Reachability</string>
			<key>Type</key>
			<string>PSGroupSpecifier</string>
		</dict>
		<dict>
			<key>FooterText</key>
			<string>Created by Buzz Andersen on 10/20/08.
Based partly on code by Jonathan Wight, Jon Crosby, and Mike Malone.
Copyright 2008 Sci-Fi Hi-Fi. All rights reserved.

Permission is hereby granted, free of charge, to any person
obtaining a copy of this software and associated documentation
files (the "Software"), to deal in the Software without
restriction, including without limitation the rights to use,
copy, modify, merge, publish, distribute, sublicense, and/or sell
copies of the Software, and to permit persons to whom the
Software is furnished to do so, subject to the following
conditions:

The above copyright notice and this permission notice shall be
included in all copies or substantial portions of the Software.

THE SOFTWARE IS PROVIDED "AS IS", WITHOUT WARRANTY OF ANY KIND,
EXPRESS OR IMPLIED, INCLUDING BUT NOT LIMITED TO THE WARRANTIES
OF MERCHANTABILITY, FITNESS FOR A PARTICULAR PURPOSE AND
NONINFRINGEMENT. IN NO EVENT SHALL THE AUTHORS OR COPYRIGHT
HOLDERS BE LIABLE FOR ANY CLAIM, DAMAGES OR OTHER LIABILITY,
WHETHER IN AN ACTION OF CONTRACT, TORT OR OTHERWISE, ARISING
FROM, OUT OF OR IN CONNECTION WITH THE SOFTWARE OR THE USE OR
OTHER DEALINGS IN THE SOFTWARE.
</string>
			<key>Title</key>
			<string>SFHFKeychainUtils</string>
			<key>Type</key>
			<string>PSGroupSpecifier</string>
		</dict>
		<dict>
			<key>FooterText</key>
			<string>Copyright (c) 2010-2013 Sam Soffes.

Permission is hereby granted, free of charge, to any person obtaining
a copy of this software and associated documentation files (the
"Software"), to deal in the Software without restriction, including
without limitation the rights to use, copy, modify, merge, publish,
distribute, sublicense, and/or sell copies of the Software, and to
permit persons to whom the Software is furnished to do so, subject to
the following conditions:

The above copyright notice and this permission notice shall be
included in all copies or substantial portions of the Software.

THE SOFTWARE IS PROVIDED "AS IS", WITHOUT WARRANTY OF ANY KIND,
EXPRESS OR IMPLIED, INCLUDING BUT NOT LIMITED TO THE WARRANTIES OF
MERCHANTABILITY, FITNESS FOR A PARTICULAR PURPOSE AND
NONINFRINGEMENT. IN NO EVENT SHALL THE AUTHORS OR COPYRIGHT HOLDERS BE
LIABLE FOR ANY CLAIM, DAMAGES OR OTHER LIABILITY, WHETHER IN AN ACTION
OF CONTRACT, TORT OR OTHERWISE, ARISING FROM, OUT OF OR IN CONNECTION
WITH THE SOFTWARE OR THE USE OR OTHER DEALINGS IN THE SOFTWARE.
</string>
			<key>Title</key>
			<string>SSKeychain</string>
			<key>Type</key>
			<string>PSGroupSpecifier</string>
		</dict>
		<dict>
			<key>FooterText</key>
			<string>Copyright (c) 2011 Sam Vermette

Permission is hereby granted, free of charge, to any person
obtaining a copy of this software and associated documentation
files (the "Software"), to deal in the Software without
restriction, including without limitation the rights to use,
copy, modify, merge, publish, distribute, sublicense, and/or sell
copies of the Software, and to permit persons to whom the
Software is furnished to do so, subject to the following
conditions:

The above copyright notice and this permission notice shall be
included in all copies or substantial portions of the Software.

THE SOFTWARE IS PROVIDED "AS IS", WITHOUT WARRANTY OF ANY KIND,
EXPRESS OR IMPLIED, INCLUDING BUT NOT LIMITED TO THE WARRANTIES
OF MERCHANTABILITY, FITNESS FOR A PARTICULAR PURPOSE AND
NONINFRINGEMENT. IN NO EVENT SHALL THE AUTHORS OR COPYRIGHT
HOLDERS BE LIABLE FOR ANY CLAIM, DAMAGES OR OTHER LIABILITY,
WHETHER IN AN ACTION OF CONTRACT, TORT OR OTHERWISE, ARISING
FROM, OUT OF OR IN CONNECTION WITH THE SOFTWARE OR THE USE OR
OTHER DEALINGS IN THE SOFTWARE.

A different license may apply to other ressources included in this package, 
including Joseph Wain's Glyphish Icons. Please consult their 
respective headers for the terms of their individual licenses.</string>
			<key>Title</key>
			<string>SVProgressHUD</string>
			<key>Type</key>
			<string>PSGroupSpecifier</string>
		</dict>
		<dict>
			<key>FooterText</key>
			<string>Copyright (c) 2012 Paul Williamson

Permission is hereby granted, free of charge, to any person obtaining a copy of this software and associated documentation files (the "Software"), to deal in the Software without restriction, including without limitation the rights to use, copy, modify, merge, publish, distribute, sublicense, and/or sell copies of the Software, and to permit persons to whom the Software is furnished to do so, subject to the following conditions:

The above copyright notice and this permission notice shall be included in all copies or substantial portions of the Software.

THE SOFTWARE IS PROVIDED "AS IS", WITHOUT WARRANTY OF ANY KIND, EXPRESS OR IMPLIED, INCLUDING BUT NOT LIMITED TO THE WARRANTIES OF MERCHANTABILITY, FITNESS FOR A PARTICULAR PURPOSE AND NONINFRINGEMENT. IN NO EVENT SHALL THE AUTHORS OR COPYRIGHT HOLDERS BE LIABLE FOR ANY CLAIM, DAMAGES OR OTHER LIABILITY, WHETHER IN AN ACTION OF CONTRACT, TORT OR OTHERWISE, ARISING FROM, OUT OF OR IN CONNECTION WITH THE SOFTWARE OR THE USE OR OTHER DEALINGS IN THE SOFTWARE.</string>
			<key>Title</key>
			<string>UIDeviceIdentifier</string>
			<key>Type</key>
			<string>PSGroupSpecifier</string>
		</dict>
		<dict>
			<key>FooterText</key>
			<string># License

## WordPress API library is distributed under the MIT License:

Copyright (c) 2013 WordPress

Permission  is hereby granted, free of charge, to any person obtaining a copy of
this  software  and  associated documentation files (the "Software"), to deal in
the  Software  without  restriction,  including without limitation the rights to
use,  copy,  modify,  merge, publish, distribute, sublicense, and/or sell copies
of  the  Software, and to permit persons to whom the Software is furnished to do
so, subject to the following conditions:

The  above  copyright notice and this permission notice shall be included in all
copies or substantial portions of the Software.

THE  SOFTWARE  IS  PROVIDED  "AS  IS",  WITHOUT WARRANTY OF ANY KIND, EXPRESS OR
IMPLIED,  INCLUDING  BUT  NOT  LIMITED  TO  THE  WARRANTIES  OF MERCHANTABILITY,
FITNESS  FOR  A  PARTICULAR  PURPOSE  AND NONINFRINGEMENT. IN NO EVENT SHALL THE
AUTHORS  OR  COPYRIGHT  HOLDERS  BE  LIABLE  FOR  ANY  CLAIM,  DAMAGES  OR OTHER
LIABILITY,  WHETHER  IN  AN ACTION OF CONTRACT, TORT OR OTHERWISE, ARISING FROM,
OUT  OF  OR  IN CONNECTION WITH THE SOFTWARE OR THE USE OR OTHER DEALINGS IN THE
SOFTWARE.
</string>
			<key>Title</key>
			<string>WordPressApi</string>
			<key>Type</key>
			<string>PSGroupSpecifier</string>
		</dict>
		<dict>
			<key>FooterText</key>
			<string># License

## WordPress XML-RPC library is distributed under the MIT License:

Copyright (c) 2013 WordPress
Copyright (c) 2012 Eric Czarny &lt;eczarny@gmail.com&gt;

Permission  is hereby granted, free of charge, to any person obtaining a copy of
this  software  and  associated documentation files (the "Software"), to deal in
the  Software  without  restriction,  including without limitation the rights to
use,  copy,  modify,  merge, publish, distribute, sublicense, and/or sell copies
of  the  Software, and to permit persons to whom the Software is furnished to do
so, subject to the following conditions:

The  above  copyright notice and this permission notice shall be included in all
copies or substantial portions of the Software.

THE  SOFTWARE  IS  PROVIDED  "AS  IS",  WITHOUT WARRANTY OF ANY KIND, EXPRESS OR
IMPLIED,  INCLUDING  BUT  NOT  LIMITED  TO  THE  WARRANTIES  OF MERCHANTABILITY,
FITNESS  FOR  A  PARTICULAR  PURPOSE  AND NONINFRINGEMENT. IN NO EVENT SHALL THE
AUTHORS  OR  COPYRIGHT  HOLDERS  BE  LIABLE  FOR  ANY  CLAIM,  DAMAGES  OR OTHER
LIABILITY,  WHETHER  IN  AN ACTION OF CONTRACT, TORT OR OTHERWISE, ARISING FROM,
OUT  OF  OR  IN CONNECTION WITH THE SOFTWARE OR THE USE OR OTHER DEALINGS IN THE
SOFTWARE.
</string>
			<key>Title</key>
			<string>wpxmlrpc</string>
			<key>Type</key>
			<string>PSGroupSpecifier</string>
		</dict>
		<dict>
			<key>FooterText</key>
			<string>Generated by CocoaPods - http://cocoapods.org</string>
			<key>Title</key>
			<string></string>
			<key>Type</key>
			<string>PSGroupSpecifier</string>
		</dict>
	</array>
	<key>StringsTable</key>
	<string>Acknowledgements</string>
	<key>Title</key>
	<string>Acknowledgements</string>
</dict>
</plist><|MERGE_RESOLUTION|>--- conflicted
+++ resolved
@@ -104,33 +104,6 @@
 		</dict>
 		<dict>
 			<key>FooterText</key>
-<<<<<<< HEAD
-			<string>Copyright (c) 2011, Oliver Drobnik All rights reserved.
-
-Redistribution and use in source and binary forms, with or without
-modification, are permitted provided that the following conditions are met:
-
-- Redistributions of source code must retain the above copyright notice, this
-  list of conditions and the following disclaimer. 
-
-- Redistributions in binary form must reproduce the above copyright notice,
-  this list of conditions and the following disclaimer in the documentation
-  and/or other materials provided with the distribution.
-
-THIS SOFTWARE IS PROVIDED BY THE COPYRIGHT HOLDERS AND CONTRIBUTORS "AS IS"
-AND ANY EXPRESS OR IMPLIED WARRANTIES, INCLUDING, BUT NOT LIMITED TO, THE
-IMPLIED WARRANTIES OF MERCHANTABILITY AND FITNESS FOR A PARTICULAR PURPOSE ARE
-DISCLAIMED. IN NO EVENT SHALL THE COPYRIGHT HOLDER OR CONTRIBUTORS BE LIABLE
-FOR ANY DIRECT, INDIRECT, INCIDENTAL, SPECIAL, EXEMPLARY, OR CONSEQUENTIAL
-DAMAGES (INCLUDING, BUT NOT LIMITED TO, PROCUREMENT OF SUBSTITUTE GOODS OR
-SERVICES; LOSS OF USE, DATA, OR PROFITS; OR BUSINESS INTERRUPTION) HOWEVER
-CAUSED AND ON ANY THEORY OF LIABILITY, WHETHER IN CONTRACT, STRICT LIABILITY,
-OR TORT (INCLUDING NEGLIGENCE OR OTHERWISE) ARISING IN ANY WAY OUT OF THE USE
-OF THIS SOFTWARE, EVEN IF ADVISED OF THE POSSIBILITY OF SUCH DAMAGE.
-</string>
-			<key>Title</key>
-			<string>DTFoundation</string>
-=======
 			<string>                                 Apache License
                            Version 2.0, January 2004
                         http://www.apache.org/licenses/
@@ -335,7 +308,6 @@
 </string>
 			<key>Title</key>
 			<string>Mixpanel</string>
->>>>>>> c35c20eb
 			<key>Type</key>
 			<string>PSGroupSpecifier</string>
 		</dict>
