<?xml version="1.0" encoding="UTF-8"?>
<!DOCTYPE plist PUBLIC "-//Apple//DTD PLIST 1.0//EN" "http://www.apple.com/DTDs/PropertyList-1.0.dtd">
<plist version="1.0">
<dict>
	<key>PreferenceSpecifiers</key>
	<array>
		<dict>
			<key>FooterText</key>
			<string>This application makes use of the following third party libraries:</string>
			<key>Title</key>
			<string>Acknowledgements</string>
			<key>Type</key>
			<string>PSGroupSpecifier</string>
		</dict>
		<dict>
			<key>FooterText</key>
			<string>Copyright (c) 2013-2014 AFNetworking (http://afnetworking.com/)

Permission is hereby granted, free of charge, to any person obtaining a copy
of this software and associated documentation files (the "Software"), to deal
in the Software without restriction, including without limitation the rights
to use, copy, modify, merge, publish, distribute, sublicense, and/or sell
copies of the Software, and to permit persons to whom the Software is
furnished to do so, subject to the following conditions:

The above copyright notice and this permission notice shall be included in
all copies or substantial portions of the Software.

THE SOFTWARE IS PROVIDED "AS IS", WITHOUT WARRANTY OF ANY KIND, EXPRESS OR
IMPLIED, INCLUDING BUT NOT LIMITED TO THE WARRANTIES OF MERCHANTABILITY,
FITNESS FOR A PARTICULAR PURPOSE AND NONINFRINGEMENT. IN NO EVENT SHALL THE
AUTHORS OR COPYRIGHT HOLDERS BE LIABLE FOR ANY CLAIM, DAMAGES OR OTHER
LIABILITY, WHETHER IN AN ACTION OF CONTRACT, TORT OR OTHERWISE, ARISING FROM,
OUT OF OR IN CONNECTION WITH THE SOFTWARE OR THE USE OR OTHER DEALINGS IN
THE SOFTWARE.
</string>
			<key>Title</key>
			<string>AFNetworking</string>
			<key>Type</key>
			<string>PSGroupSpecifier</string>
		</dict>
		<dict>
			<key>FooterText</key>
			<string>The MIT License (MIT)

Copyright (c) 2013 Clement CN Tsang

Permission is hereby granted, free of charge, to any person obtaining a copy
of this software and associated documentation files (the "Software"), to deal
in the Software without restriction, including without limitation the rights
to use, copy, modify, merge, publish, distribute, sublicense, and/or sell
copies of the Software, and to permit persons to whom the Software is
furnished to do so, subject to the following conditions:

The above copyright notice and this permission notice shall be included in
all copies or substantial portions of the Software.

THE SOFTWARE IS PROVIDED "AS IS", WITHOUT WARRANTY OF ANY KIND, EXPRESS OR
IMPLIED, INCLUDING BUT NOT LIMITED TO THE WARRANTIES OF MERCHANTABILITY,
FITNESS FOR A PARTICULAR PURPOSE AND NONINFRINGEMENT. IN NO EVENT SHALL THE
AUTHORS OR COPYRIGHT HOLDERS BE LIABLE FOR ANY CLAIM, DAMAGES OR OTHER
LIABILITY, WHETHER IN AN ACTION OF CONTRACT, TORT OR OTHERWISE, ARISING FROM,
OUT OF OR IN CONNECTION WITH THE SOFTWARE OR THE USE OR OTHER DEALINGS IN
THE SOFTWARE.</string>
			<key>Title</key>
			<string>CTAssetsPickerController</string>
			<key>Type</key>
			<string>PSGroupSpecifier</string>
		</dict>
		<dict>
			<key>FooterText</key>
			<string>Software License Agreement (BSD License)

Copyright (c) 2010, Deusty, LLC
All rights reserved.

Redistribution and use of this software in source and binary forms,
with or without modification, are permitted provided that the following conditions are met:

* Redistributions of source code must retain the above
  copyright notice, this list of conditions and the
  following disclaimer.

* Neither the name of Deusty nor the names of its
  contributors may be used to endorse or promote products
  derived from this software without specific prior
  written permission of Deusty, LLC.

THIS SOFTWARE IS PROVIDED BY THE COPYRIGHT HOLDERS AND CONTRIBUTORS "AS IS" AND ANY EXPRESS OR IMPLIED WARRANTIES, INCLUDING, BUT NOT LIMITED TO, THE IMPLIED WARRANTIES OF MERCHANTABILITY AND FITNESS FOR A PARTICULAR PURPOSE ARE DISCLAIMED. IN NO EVENT SHALL THE COPYRIGHT OWNER OR CONTRIBUTORS BE LIABLE FOR ANY DIRECT, INDIRECT, INCIDENTAL, SPECIAL, EXEMPLARY, OR CONSEQUENTIAL DAMAGES (INCLUDING, BUT NOT LIMITED TO, PROCUREMENT OF SUBSTITUTE GOODS OR SERVICES; LOSS OF USE, DATA, OR PROFITS; OR BUSINESS INTERRUPTION) HOWEVER CAUSED AND ON ANY THEORY OF LIABILITY, WHETHER IN CONTRACT, STRICT LIABILITY, OR TORT (INCLUDING NEGLIGENCE OR OTHERWISE) ARISING IN ANY WAY OUT OF THE USE OF THIS SOFTWARE, EVEN IF ADVISED OF THE POSSIBILITY OF SUCH DAMAGE.</string>
			<key>Title</key>
			<string>CocoaLumberjack</string>
			<key>Type</key>
			<string>PSGroupSpecifier</string>
		</dict>
		<dict>
			<key>FooterText</key>
			<string>Copyright (c) 2012, TechSmith Corporation
All rights reserved.
Redistribution and use in source and binary forms, with or without modification, are permitted provided that the following conditions are met:
	Redistributions of source code must retain the above copyright notice, this list of conditions and the following disclaimer.
	Redistributions in binary form must reproduce the above copyright notice, this list of conditions and the following disclaimer in the documentation and/or other materials provided with the distribution.
	Neither the name of TechSmith Corporation nor the names of its contributors may be used to endorse or promote products derived from this software without specific prior written permission.
THIS SOFTWARE IS PROVIDED BY THE COPYRIGHT HOLDERS AND CONTRIBUTORS "AS IS" AND ANY EXPRESS OR IMPLIED WARRANTIES, INCLUDING, BUT NOT LIMITED TO, THE IMPLIED WARRANTIES OF MERCHANTABILITY AND FITNESS FOR A PARTICULAR PURPOSE ARE DISCLAIMED. IN NO EVENT SHALL THE COPYRIGHT HOLDER OR CONTRIBUTORS BE LIABLE FOR ANY DIRECT, INDIRECT, INCIDENTAL, SPECIAL, EXEMPLARY, OR CONSEQUENTIAL DAMAGES (INCLUDING, BUT NOT LIMITED TO, PROCUREMENT OF SUBSTITUTE GOODS OR SERVICES; LOSS OF USE, DATA, OR PROFITS; OR BUSINESS INTERRUPTION) HOWEVER CAUSED AND ON ANY THEORY OF LIABILITY, WHETHER IN CONTRACT, STRICT LIABILITY, OR TORT (INCLUDING NEGLIGENCE OR OTHERWISE) ARISING IN ANY WAY OUT OF THE USE OF THIS SOFTWARE, EVEN IF ADVISED OF THE POSSIBILITY OF SUCH DAMAGE.

[This is the BSD 3-Clause License, see http://www.opensource.org/licenses/BSD-3-Clause]
</string>
			<key>Title</key>
			<string>CrashlyticsLumberjack</string>
			<key>Type</key>
			<string>PSGroupSpecifier</string>
		</dict>
		<dict>
			<key>FooterText</key>
			<string>Copyright (c) 2011, Oliver Drobnik All rights reserved.

Redistribution and use in source and binary forms, with or without
modification, are permitted provided that the following conditions are met:

- Redistributions of source code must retain the above copyright notice, this
  list of conditions and the following disclaimer. 

- Redistributions in binary form must reproduce the above copyright notice,
  this list of conditions and the following disclaimer in the documentation
  and/or other materials provided with the distribution.

THIS SOFTWARE IS PROVIDED BY THE COPYRIGHT HOLDERS AND CONTRIBUTORS "AS IS"
AND ANY EXPRESS OR IMPLIED WARRANTIES, INCLUDING, BUT NOT LIMITED TO, THE
IMPLIED WARRANTIES OF MERCHANTABILITY AND FITNESS FOR A PARTICULAR PURPOSE ARE
DISCLAIMED. IN NO EVENT SHALL THE COPYRIGHT HOLDER OR CONTRIBUTORS BE LIABLE
FOR ANY DIRECT, INDIRECT, INCIDENTAL, SPECIAL, EXEMPLARY, OR CONSEQUENTIAL
DAMAGES (INCLUDING, BUT NOT LIMITED TO, PROCUREMENT OF SUBSTITUTE GOODS OR
SERVICES; LOSS OF USE, DATA, OR PROFITS; OR BUSINESS INTERRUPTION) HOWEVER
CAUSED AND ON ANY THEORY OF LIABILITY, WHETHER IN CONTRACT, STRICT LIABILITY,
OR TORT (INCLUDING NEGLIGENCE OR OTHERWISE) ARISING IN ANY WAY OUT OF THE USE
OF THIS SOFTWARE, EVEN IF ADVISED OF THE POSSIBILITY OF SUCH DAMAGE.
</string>
			<key>Title</key>
			<string>DTCoreText</string>
			<key>Type</key>
			<string>PSGroupSpecifier</string>
		</dict>
		<dict>
			<key>FooterText</key>
			<string>Copyright (c) 2011, Oliver Drobnik All rights reserved.

Redistribution and use in source and binary forms, with or without
modification, are permitted provided that the following conditions are met:

- Redistributions of source code must retain the above copyright notice, this
  list of conditions and the following disclaimer. 

- Redistributions in binary form must reproduce the above copyright notice,
  this list of conditions and the following disclaimer in the documentation
  and/or other materials provided with the distribution.

THIS SOFTWARE IS PROVIDED BY THE COPYRIGHT HOLDERS AND CONTRIBUTORS "AS IS"
AND ANY EXPRESS OR IMPLIED WARRANTIES, INCLUDING, BUT NOT LIMITED TO, THE
IMPLIED WARRANTIES OF MERCHANTABILITY AND FITNESS FOR A PARTICULAR PURPOSE ARE
DISCLAIMED. IN NO EVENT SHALL THE COPYRIGHT HOLDER OR CONTRIBUTORS BE LIABLE
FOR ANY DIRECT, INDIRECT, INCIDENTAL, SPECIAL, EXEMPLARY, OR CONSEQUENTIAL
DAMAGES (INCLUDING, BUT NOT LIMITED TO, PROCUREMENT OF SUBSTITUTE GOODS OR
SERVICES; LOSS OF USE, DATA, OR PROFITS; OR BUSINESS INTERRUPTION) HOWEVER
CAUSED AND ON ANY THEORY OF LIABILITY, WHETHER IN CONTRACT, STRICT LIABILITY,
OR TORT (INCLUDING NEGLIGENCE OR OTHERWISE) ARISING IN ANY WAY OUT OF THE USE
OF THIS SOFTWARE, EVEN IF ADVISED OF THE POSSIBILITY OF SUCH DAMAGE.
</string>
			<key>Title</key>
			<string>DTFoundation</string>
			<key>Type</key>
			<string>PSGroupSpecifier</string>
		</dict>
		<dict>
			<key>FooterText</key>
			<string>		    GNU GENERAL PUBLIC LICENSE
		       Version 2, June 1991
<<<<<<< HEAD

 Copyright (C) 1989, 1991 Free Software Foundation, Inc.
                          675 Mass Ave, Cambridge, MA 02139, USA
 Everyone is permitted to copy and distribute verbatim copies
 of this license document, but changing it is not allowed.

			    Preamble

  The licenses for most software are designed to take away your
freedom to share and change it.  By contrast, the GNU General Public
License is intended to guarantee your freedom to share and change free
software--to make sure the software is free for all its users.  This
General Public License applies to most of the Free Software
Foundation's software and to any other program whose authors commit to
using it.  (Some other Free Software Foundation software is covered by
the GNU Library General Public License instead.)  You can apply it to
your programs, too.

  When we speak of free software, we are referring to freedom, not
price.  Our General Public Licenses are designed to make sure that you
have the freedom to distribute copies of free software (and charge for
this service if you wish), that you receive source code or can get it
if you want it, that you can change the software or use pieces of it
in new free programs; and that you know you can do these things.

  To protect your rights, we need to make restrictions that forbid
anyone to deny you these rights or to ask you to surrender the rights.
These restrictions translate to certain responsibilities for you if you
distribute copies of the software, or if you modify it.

  For example, if you distribute copies of such a program, whether
gratis or for a fee, you must give the recipients all the rights that
you have.  You must make sure that they, too, receive or can get the
source code.  And you must show them these terms so they know their
rights.

  We protect your rights with two steps: (1) copyright the software, and
(2) offer you this license which gives you legal permission to copy,
distribute and/or modify the software.

  Also, for each author's protection and ours, we want to make certain
that everyone understands that there is no warranty for this free
software.  If the software is modified by someone else and passed on, we
want its recipients to know that what they have is not the original, so
that any problems introduced by others will not reflect on the original
authors' reputations.

  Finally, any free program is threatened constantly by software
patents.  We wish to avoid the danger that redistributors of a free
program will individually obtain patent licenses, in effect making the
program proprietary.  To prevent this, we have made it clear that any
patent must be licensed for everyone's free use or not licensed at all.

  The precise terms and conditions for copying, distribution and
modification follow.

		    GNU GENERAL PUBLIC LICENSE
   TERMS AND CONDITIONS FOR COPYING, DISTRIBUTION AND MODIFICATION

  0. This License applies to any program or other work which contains
a notice placed by the copyright holder saying it may be distributed
under the terms of this General Public License.  The "Program", below,
refers to any such program or work, and a "work based on the Program"
means either the Program or any derivative work under copyright law:
that is to say, a work containing the Program or a portion of it,
either verbatim or with modifications and/or translated into another
language.  (Hereinafter, translation is included without limitation in
the term "modification".)  Each licensee is addressed as "you".

Activities other than copying, distribution and modification are not
covered by this License; they are outside its scope.  The act of
running the Program is not restricted, and the output from the Program
is covered only if its contents constitute a work based on the
Program (independent of having been made by running the Program).
Whether that is true depends on what the Program does.

  1. You may copy and distribute verbatim copies of the Program's
source code as you receive it, in any medium, provided that you
conspicuously and appropriately publish on each copy an appropriate
copyright notice and disclaimer of warranty; keep intact all the
notices that refer to this License and to the absence of any warranty;
and give any other recipients of the Program a copy of this License
along with the Program.

You may charge a fee for the physical act of transferring a copy, and
you may at your option offer warranty protection in exchange for a fee.

  2. You may modify your copy or copies of the Program or any portion
of it, thus forming a work based on the Program, and copy and
distribute such modifications or work under the terms of Section 1
above, provided that you also meet all of these conditions:

    a) You must cause the modified files to carry prominent notices
    stating that you changed the files and the date of any change.

    b) You must cause any work that you distribute or publish, that in
    whole or in part contains or is derived from the Program or any
    part thereof, to be licensed as a whole at no charge to all third
    parties under the terms of this License.

    c) If the modified program normally reads commands interactively
    when run, you must cause it, when started running for such
    interactive use in the most ordinary way, to print or display an
    announcement including an appropriate copyright notice and a
    notice that there is no warranty (or else, saying that you provide
    a warranty) and that users may redistribute the program under
    these conditions, and telling the user how to view a copy of this
    License.  (Exception: if the Program itself is interactive but
    does not normally print such an announcement, your work based on
    the Program is not required to print an announcement.)

These requirements apply to the modified work as a whole.  If
identifiable sections of that work are not derived from the Program,
and can be reasonably considered independent and separate works in
themselves, then this License, and its terms, do not apply to those
sections when you distribute them as separate works.  But when you
distribute the same sections as part of a whole which is a work based
on the Program, the distribution of the whole must be on the terms of
this License, whose permissions for other licensees extend to the
entire whole, and thus to each and every part regardless of who wrote it.
Thus, it is not the intent of this section to claim rights or contest
your rights to work written entirely by you; rather, the intent is to
exercise the right to control the distribution of derivative or
collective works based on the Program.

In addition, mere aggregation of another work not based on the Program
with the Program (or with a work based on the Program) on a volume of
a storage or distribution medium does not bring the other work under
the scope of this License.

  3. You may copy and distribute the Program (or a work based on it,
under Section 2) in object code or executable form under the terms of
Sections 1 and 2 above provided that you also do one of the following:

    a) Accompany it with the complete corresponding machine-readable
    source code, which must be distributed under the terms of Sections
    1 and 2 above on a medium customarily used for software interchange; or,

    b) Accompany it with a written offer, valid for at least three
    years, to give any third party, for a charge no more than your
    cost of physically performing source distribution, a complete
    machine-readable copy of the corresponding source code, to be
    distributed under the terms of Sections 1 and 2 above on a medium
    customarily used for software interchange; or,

    c) Accompany it with the information you received as to the offer
    to distribute corresponding source code.  (This alternative is
    allowed only for noncommercial distribution and only if you
    received the program in object code or executable form with such
    an offer, in accord with Subsection b above.)

The source code for a work means the preferred form of the work for
making modifications to it.  For an executable work, complete source
code means all the source code for all modules it contains, plus any
associated interface definition files, plus the scripts used to
control compilation and installation of the executable.  However, as a
special exception, the source code distributed need not include
anything that is normally distributed (in either source or binary
form) with the major components (compiler, kernel, and so on) of the
operating system on which the executable runs, unless that component
itself accompanies the executable.

If distribution of executable or object code is made by offering
access to copy from a designated place, then offering equivalent
access to copy the source code from the same place counts as
distribution of the source code, even though third parties are not
compelled to copy the source along with the object code.

  4. You may not copy, modify, sublicense, or distribute the Program
except as expressly provided under this License.  Any attempt
otherwise to copy, modify, sublicense or distribute the Program is
void, and will automatically terminate your rights under this License.
However, parties who have received copies, or rights, from you under
this License will not have their licenses terminated so long as such
parties remain in full compliance.

  5. You are not required to accept this License, since you have not
signed it.  However, nothing else grants you permission to modify or
distribute the Program or its derivative works.  These actions are
prohibited by law if you do not accept this License.  Therefore, by
modifying or distributing the Program (or any work based on the
Program), you indicate your acceptance of this License to do so, and
all its terms and conditions for copying, distributing or modifying
the Program or works based on it.

  6. Each time you redistribute the Program (or any work based on the
Program), the recipient automatically receives a license from the
original licensor to copy, distribute or modify the Program subject to
these terms and conditions.  You may not impose any further
restrictions on the recipients' exercise of the rights granted herein.
You are not responsible for enforcing compliance by third parties to
this License.

  7. If, as a consequence of a court judgment or allegation of patent
infringement or for any other reason (not limited to patent issues),
conditions are imposed on you (whether by court order, agreement or
otherwise) that contradict the conditions of this License, they do not
excuse you from the conditions of this License.  If you cannot
distribute so as to satisfy simultaneously your obligations under this
License and any other pertinent obligations, then as a consequence you
may not distribute the Program at all.  For example, if a patent
license would not permit royalty-free redistribution of the Program by
all those who receive copies directly or indirectly through you, then
the only way you could satisfy both it and this License would be to
refrain entirely from distribution of the Program.

If any portion of this section is held invalid or unenforceable under
any particular circumstance, the balance of the section is intended to
apply and the section as a whole is intended to apply in other
circumstances.

It is not the purpose of this section to induce you to infringe any
patents or other property right claims or to contest validity of any
such claims; this section has the sole purpose of protecting the
integrity of the free software distribution system, which is
implemented by public license practices.  Many people have made
generous contributions to the wide range of software distributed
through that system in reliance on consistent application of that
system; it is up to the author/donor to decide if he or she is willing
to distribute software through any other system and a licensee cannot
impose that choice.

This section is intended to make thoroughly clear what is believed to
be a consequence of the rest of this License.

  8. If the distribution and/or use of the Program is restricted in
certain countries either by patents or by copyrighted interfaces, the
original copyright holder who places the Program under this License
may add an explicit geographical distribution limitation excluding
those countries, so that distribution is permitted only in or among
countries not thus excluded.  In such case, this License incorporates
the limitation as if written in the body of this License.

  9. The Free Software Foundation may publish revised and/or new versions
of the General Public License from time to time.  Such new versions will
be similar in spirit to the present version, but may differ in detail to
address new problems or concerns.

Each version is given a distinguishing version number.  If the Program
specifies a version number of this License which applies to it and "any
later version", you have the option of following the terms and conditions
either of that version or of any later version published by the Free
Software Foundation.  If the Program does not specify a version number of
this License, you may choose any version ever published by the Free Software
Foundation.

  10. If you wish to incorporate parts of the Program into other free
programs whose distribution conditions are different, write to the author
to ask for permission.  For software which is copyrighted by the Free
Software Foundation, write to the Free Software Foundation; we sometimes
make exceptions for this.  Our decision will be guided by the two goals
of preserving the free status of all derivatives of our free software and
of promoting the sharing and reuse of software generally.

			    NO WARRANTY

  11. BECAUSE THE PROGRAM IS LICENSED FREE OF CHARGE, THERE IS NO WARRANTY
FOR THE PROGRAM, TO THE EXTENT PERMITTED BY APPLICABLE LAW.  EXCEPT WHEN
OTHERWISE STATED IN WRITING THE COPYRIGHT HOLDERS AND/OR OTHER PARTIES
PROVIDE THE PROGRAM "AS IS" WITHOUT WARRANTY OF ANY KIND, EITHER EXPRESSED
OR IMPLIED, INCLUDING, BUT NOT LIMITED TO, THE IMPLIED WARRANTIES OF
MERCHANTABILITY AND FITNESS FOR A PARTICULAR PURPOSE.  THE ENTIRE RISK AS
TO THE QUALITY AND PERFORMANCE OF THE PROGRAM IS WITH YOU.  SHOULD THE
PROGRAM PROVE DEFECTIVE, YOU ASSUME THE COST OF ALL NECESSARY SERVICING,
REPAIR OR CORRECTION.

  12. IN NO EVENT UNLESS REQUIRED BY APPLICABLE LAW OR AGREED TO IN WRITING
WILL ANY COPYRIGHT HOLDER, OR ANY OTHER PARTY WHO MAY MODIFY AND/OR
REDISTRIBUTE THE PROGRAM AS PERMITTED ABOVE, BE LIABLE TO YOU FOR DAMAGES,
INCLUDING ANY GENERAL, SPECIAL, INCIDENTAL OR CONSEQUENTIAL DAMAGES ARISING
OUT OF THE USE OR INABILITY TO USE THE PROGRAM (INCLUDING BUT NOT LIMITED
TO LOSS OF DATA OR DATA BEING RENDERED INACCURATE OR LOSSES SUSTAINED BY
YOU OR THIRD PARTIES OR A FAILURE OF THE PROGRAM TO OPERATE WITH ANY OTHER
PROGRAMS), EVEN IF SUCH HOLDER OR OTHER PARTY HAS BEEN ADVISED OF THE
POSSIBILITY OF SUCH DAMAGES.

		     END OF TERMS AND CONDITIONS
</string>
			<key>Title</key>
			<string>EmailChecker</string>
			<key>Type</key>
			<string>PSGroupSpecifier</string>
		</dict>
		<dict>
			<key>FooterText</key>
			<string>
                                 Apache License
                           Version 2.0, January 2004
                        http://www.apache.org/licenses/
=======
>>>>>>> 1529a6ed

 Copyright (C) 1989, 1991 Free Software Foundation, Inc.
                          675 Mass Ave, Cambridge, MA 02139, USA
 Everyone is permitted to copy and distribute verbatim copies
 of this license document, but changing it is not allowed.

			    Preamble

  The licenses for most software are designed to take away your
freedom to share and change it.  By contrast, the GNU General Public
License is intended to guarantee your freedom to share and change free
software--to make sure the software is free for all its users.  This
General Public License applies to most of the Free Software
Foundation's software and to any other program whose authors commit to
using it.  (Some other Free Software Foundation software is covered by
the GNU Library General Public License instead.)  You can apply it to
your programs, too.

  When we speak of free software, we are referring to freedom, not
price.  Our General Public Licenses are designed to make sure that you
have the freedom to distribute copies of free software (and charge for
this service if you wish), that you receive source code or can get it
if you want it, that you can change the software or use pieces of it
in new free programs; and that you know you can do these things.

  To protect your rights, we need to make restrictions that forbid
anyone to deny you these rights or to ask you to surrender the rights.
These restrictions translate to certain responsibilities for you if you
distribute copies of the software, or if you modify it.

  For example, if you distribute copies of such a program, whether
gratis or for a fee, you must give the recipients all the rights that
you have.  You must make sure that they, too, receive or can get the
source code.  And you must show them these terms so they know their
rights.

  We protect your rights with two steps: (1) copyright the software, and
(2) offer you this license which gives you legal permission to copy,
distribute and/or modify the software.

  Also, for each author's protection and ours, we want to make certain
that everyone understands that there is no warranty for this free
software.  If the software is modified by someone else and passed on, we
want its recipients to know that what they have is not the original, so
that any problems introduced by others will not reflect on the original
authors' reputations.

  Finally, any free program is threatened constantly by software
patents.  We wish to avoid the danger that redistributors of a free
program will individually obtain patent licenses, in effect making the
program proprietary.  To prevent this, we have made it clear that any
patent must be licensed for everyone's free use or not licensed at all.

  The precise terms and conditions for copying, distribution and
modification follow.

		    GNU GENERAL PUBLIC LICENSE
   TERMS AND CONDITIONS FOR COPYING, DISTRIBUTION AND MODIFICATION

  0. This License applies to any program or other work which contains
a notice placed by the copyright holder saying it may be distributed
under the terms of this General Public License.  The "Program", below,
refers to any such program or work, and a "work based on the Program"
means either the Program or any derivative work under copyright law:
that is to say, a work containing the Program or a portion of it,
either verbatim or with modifications and/or translated into another
language.  (Hereinafter, translation is included without limitation in
the term "modification".)  Each licensee is addressed as "you".

Activities other than copying, distribution and modification are not
covered by this License; they are outside its scope.  The act of
running the Program is not restricted, and the output from the Program
is covered only if its contents constitute a work based on the
Program (independent of having been made by running the Program).
Whether that is true depends on what the Program does.

  1. You may copy and distribute verbatim copies of the Program's
source code as you receive it, in any medium, provided that you
conspicuously and appropriately publish on each copy an appropriate
copyright notice and disclaimer of warranty; keep intact all the
notices that refer to this License and to the absence of any warranty;
and give any other recipients of the Program a copy of this License
along with the Program.

You may charge a fee for the physical act of transferring a copy, and
you may at your option offer warranty protection in exchange for a fee.

  2. You may modify your copy or copies of the Program or any portion
of it, thus forming a work based on the Program, and copy and
distribute such modifications or work under the terms of Section 1
above, provided that you also meet all of these conditions:

    a) You must cause the modified files to carry prominent notices
    stating that you changed the files and the date of any change.

    b) You must cause any work that you distribute or publish, that in
    whole or in part contains or is derived from the Program or any
    part thereof, to be licensed as a whole at no charge to all third
    parties under the terms of this License.

    c) If the modified program normally reads commands interactively
    when run, you must cause it, when started running for such
    interactive use in the most ordinary way, to print or display an
    announcement including an appropriate copyright notice and a
    notice that there is no warranty (or else, saying that you provide
    a warranty) and that users may redistribute the program under
    these conditions, and telling the user how to view a copy of this
    License.  (Exception: if the Program itself is interactive but
    does not normally print such an announcement, your work based on
    the Program is not required to print an announcement.)

These requirements apply to the modified work as a whole.  If
identifiable sections of that work are not derived from the Program,
and can be reasonably considered independent and separate works in
themselves, then this License, and its terms, do not apply to those
sections when you distribute them as separate works.  But when you
distribute the same sections as part of a whole which is a work based
on the Program, the distribution of the whole must be on the terms of
this License, whose permissions for other licensees extend to the
entire whole, and thus to each and every part regardless of who wrote it.
Thus, it is not the intent of this section to claim rights or contest
your rights to work written entirely by you; rather, the intent is to
exercise the right to control the distribution of derivative or
collective works based on the Program.

In addition, mere aggregation of another work not based on the Program
with the Program (or with a work based on the Program) on a volume of
a storage or distribution medium does not bring the other work under
the scope of this License.

  3. You may copy and distribute the Program (or a work based on it,
under Section 2) in object code or executable form under the terms of
Sections 1 and 2 above provided that you also do one of the following:

    a) Accompany it with the complete corresponding machine-readable
    source code, which must be distributed under the terms of Sections
    1 and 2 above on a medium customarily used for software interchange; or,

    b) Accompany it with a written offer, valid for at least three
    years, to give any third party, for a charge no more than your
    cost of physically performing source distribution, a complete
    machine-readable copy of the corresponding source code, to be
    distributed under the terms of Sections 1 and 2 above on a medium
    customarily used for software interchange; or,

    c) Accompany it with the information you received as to the offer
    to distribute corresponding source code.  (This alternative is
    allowed only for noncommercial distribution and only if you
    received the program in object code or executable form with such
    an offer, in accord with Subsection b above.)

The source code for a work means the preferred form of the work for
making modifications to it.  For an executable work, complete source
code means all the source code for all modules it contains, plus any
associated interface definition files, plus the scripts used to
control compilation and installation of the executable.  However, as a
special exception, the source code distributed need not include
anything that is normally distributed (in either source or binary
form) with the major components (compiler, kernel, and so on) of the
operating system on which the executable runs, unless that component
itself accompanies the executable.

If distribution of executable or object code is made by offering
access to copy from a designated place, then offering equivalent
access to copy the source code from the same place counts as
distribution of the source code, even though third parties are not
compelled to copy the source along with the object code.

  4. You may not copy, modify, sublicense, or distribute the Program
except as expressly provided under this License.  Any attempt
otherwise to copy, modify, sublicense or distribute the Program is
void, and will automatically terminate your rights under this License.
However, parties who have received copies, or rights, from you under
this License will not have their licenses terminated so long as such
parties remain in full compliance.

  5. You are not required to accept this License, since you have not
signed it.  However, nothing else grants you permission to modify or
distribute the Program or its derivative works.  These actions are
prohibited by law if you do not accept this License.  Therefore, by
modifying or distributing the Program (or any work based on the
Program), you indicate your acceptance of this License to do so, and
all its terms and conditions for copying, distributing or modifying
the Program or works based on it.

  6. Each time you redistribute the Program (or any work based on the
Program), the recipient automatically receives a license from the
original licensor to copy, distribute or modify the Program subject to
these terms and conditions.  You may not impose any further
restrictions on the recipients' exercise of the rights granted herein.
You are not responsible for enforcing compliance by third parties to
this License.

  7. If, as a consequence of a court judgment or allegation of patent
infringement or for any other reason (not limited to patent issues),
conditions are imposed on you (whether by court order, agreement or
otherwise) that contradict the conditions of this License, they do not
excuse you from the conditions of this License.  If you cannot
distribute so as to satisfy simultaneously your obligations under this
License and any other pertinent obligations, then as a consequence you
may not distribute the Program at all.  For example, if a patent
license would not permit royalty-free redistribution of the Program by
all those who receive copies directly or indirectly through you, then
the only way you could satisfy both it and this License would be to
refrain entirely from distribution of the Program.

If any portion of this section is held invalid or unenforceable under
any particular circumstance, the balance of the section is intended to
apply and the section as a whole is intended to apply in other
circumstances.

It is not the purpose of this section to induce you to infringe any
patents or other property right claims or to contest validity of any
such claims; this section has the sole purpose of protecting the
integrity of the free software distribution system, which is
implemented by public license practices.  Many people have made
generous contributions to the wide range of software distributed
through that system in reliance on consistent application of that
system; it is up to the author/donor to decide if he or she is willing
to distribute software through any other system and a licensee cannot
impose that choice.

This section is intended to make thoroughly clear what is believed to
be a consequence of the rest of this License.

  8. If the distribution and/or use of the Program is restricted in
certain countries either by patents or by copyrighted interfaces, the
original copyright holder who places the Program under this License
may add an explicit geographical distribution limitation excluding
those countries, so that distribution is permitted only in or among
countries not thus excluded.  In such case, this License incorporates
the limitation as if written in the body of this License.

  9. The Free Software Foundation may publish revised and/or new versions
of the General Public License from time to time.  Such new versions will
be similar in spirit to the present version, but may differ in detail to
address new problems or concerns.

Each version is given a distinguishing version number.  If the Program
specifies a version number of this License which applies to it and "any
later version", you have the option of following the terms and conditions
either of that version or of any later version published by the Free
Software Foundation.  If the Program does not specify a version number of
this License, you may choose any version ever published by the Free Software
Foundation.

  10. If you wish to incorporate parts of the Program into other free
programs whose distribution conditions are different, write to the author
to ask for permission.  For software which is copyrighted by the Free
Software Foundation, write to the Free Software Foundation; we sometimes
make exceptions for this.  Our decision will be guided by the two goals
of preserving the free status of all derivatives of our free software and
of promoting the sharing and reuse of software generally.

			    NO WARRANTY

  11. BECAUSE THE PROGRAM IS LICENSED FREE OF CHARGE, THERE IS NO WARRANTY
FOR THE PROGRAM, TO THE EXTENT PERMITTED BY APPLICABLE LAW.  EXCEPT WHEN
OTHERWISE STATED IN WRITING THE COPYRIGHT HOLDERS AND/OR OTHER PARTIES
PROVIDE THE PROGRAM "AS IS" WITHOUT WARRANTY OF ANY KIND, EITHER EXPRESSED
OR IMPLIED, INCLUDING, BUT NOT LIMITED TO, THE IMPLIED WARRANTIES OF
MERCHANTABILITY AND FITNESS FOR A PARTICULAR PURPOSE.  THE ENTIRE RISK AS
TO THE QUALITY AND PERFORMANCE OF THE PROGRAM IS WITH YOU.  SHOULD THE
PROGRAM PROVE DEFECTIVE, YOU ASSUME THE COST OF ALL NECESSARY SERVICING,
REPAIR OR CORRECTION.

  12. IN NO EVENT UNLESS REQUIRED BY APPLICABLE LAW OR AGREED TO IN WRITING
WILL ANY COPYRIGHT HOLDER, OR ANY OTHER PARTY WHO MAY MODIFY AND/OR
REDISTRIBUTE THE PROGRAM AS PERMITTED ABOVE, BE LIABLE TO YOU FOR DAMAGES,
INCLUDING ANY GENERAL, SPECIAL, INCIDENTAL OR CONSEQUENTIAL DAMAGES ARISING
OUT OF THE USE OR INABILITY TO USE THE PROGRAM (INCLUDING BUT NOT LIMITED
TO LOSS OF DATA OR DATA BEING RENDERED INACCURATE OR LOSSES SUSTAINED BY
YOU OR THIRD PARTIES OR A FAILURE OF THE PROGRAM TO OPERATE WITH ANY OTHER
PROGRAMS), EVEN IF SUCH HOLDER OR OTHER PARTY HAS BEEN ADVISED OF THE
POSSIBILITY OF SUCH DAMAGES.

		     END OF TERMS AND CONDITIONS
</string>
			<key>Title</key>
			<string>EmailChecker</string>
			<key>Type</key>
			<string>PSGroupSpecifier</string>
		</dict>
		<dict>
			<key>FooterText</key>
			<string>
                                 Apache License
                           Version 2.0, January 2004
                        http://www.apache.org/licenses/

   TERMS AND CONDITIONS FOR USE, REPRODUCTION, AND DISTRIBUTION

   1. Definitions.

      "License" shall mean the terms and conditions for use, reproduction,
      and distribution as defined by Sections 1 through 9 of this document.

      "Licensor" shall mean the copyright owner or entity authorized by
      the copyright owner that is granting the License.

      "Legal Entity" shall mean the union of the acting entity and all
      other entities that control, are controlled by, or are under common
      control with that entity. For the purposes of this definition,
      "control" means (i) the power, direct or indirect, to cause the
      direction or management of such entity, whether by contract or
      otherwise, or (ii) ownership of fifty percent (50%) or more of the
      outstanding shares, or (iii) beneficial ownership of such entity.

      "You" (or "Your") shall mean an individual or Legal Entity
      exercising permissions granted by this License.

      "Source" form shall mean the preferred form for making modifications,
      including but not limited to software source code, documentation
      source, and configuration files.

      "Object" form shall mean any form resulting from mechanical
      transformation or translation of a Source form, including but
      not limited to compiled object code, generated documentation,
      and conversions to other media types.

      "Work" shall mean the work of authorship, whether in Source or
      Object form, made available under the License, as indicated by a
      copyright notice that is included in or attached to the work
      (an example is provided in the Appendix below).

      "Derivative Works" shall mean any work, whether in Source or Object
      form, that is based on (or derived from) the Work and for which the
      editorial revisions, annotations, elaborations, or other modifications
      represent, as a whole, an original work of authorship. For the purposes
      of this License, Derivative Works shall not include works that remain
      separable from, or merely link (or bind by name) to the interfaces of,
      the Work and Derivative Works thereof.

      "Contribution" shall mean any work of authorship, including
      the original version of the Work and any modifications or additions
      to that Work or Derivative Works thereof, that is intentionally
      submitted to Licensor for inclusion in the Work by the copyright owner
      or by an individual or Legal Entity authorized to submit on behalf of
      the copyright owner. For the purposes of this definition, "submitted"
      means any form of electronic, verbal, or written communication sent
      to the Licensor or its representatives, including but not limited to
      communication on electronic mailing lists, source code control systems,
      and issue tracking systems that are managed by, or on behalf of, the
      Licensor for the purpose of discussing and improving the Work, but
      excluding communication that is conspicuously marked or otherwise
      designated in writing by the copyright owner as "Not a Contribution."

      "Contributor" shall mean Licensor and any individual or Legal Entity
      on behalf of whom a Contribution has been received by Licensor and
      subsequently incorporated within the Work.

   2. Grant of Copyright License. Subject to the terms and conditions of
      this License, each Contributor hereby grants to You a perpetual,
      worldwide, non-exclusive, no-charge, royalty-free, irrevocable
      copyright license to reproduce, prepare Derivative Works of,
      publicly display, publicly perform, sublicense, and distribute the
      Work and such Derivative Works in Source or Object form.

   3. Grant of Patent License. Subject to the terms and conditions of
      this License, each Contributor hereby grants to You a perpetual,
      worldwide, non-exclusive, no-charge, royalty-free, irrevocable
      (except as stated in this section) patent license to make, have made,
      use, offer to sell, sell, import, and otherwise transfer the Work,
      where such license applies only to those patent claims licensable
      by such Contributor that are necessarily infringed by their
      Contribution(s) alone or by combination of their Contribution(s)
      with the Work to which such Contribution(s) was submitted. If You
      institute patent litigation against any entity (including a
      cross-claim or counterclaim in a lawsuit) alleging that the Work
      or a Contribution incorporated within the Work constitutes direct
      or contributory patent infringement, then any patent licenses
      granted to You under this License for that Work shall terminate
      as of the date such litigation is filed.

   4. Redistribution. You may reproduce and distribute copies of the
      Work or Derivative Works thereof in any medium, with or without
      modifications, and in Source or Object form, provided that You
      meet the following conditions:

      (a) You must give any other recipients of the Work or
          Derivative Works a copy of this License; and

      (b) You must cause any modified files to carry prominent notices
          stating that You changed the files; and

      (c) You must retain, in the Source form of any Derivative Works
          that You distribute, all copyright, patent, trademark, and
          attribution notices from the Source form of the Work,
          excluding those notices that do not pertain to any part of
          the Derivative Works; and

      (d) If the Work includes a "NOTICE" text file as part of its
          distribution, then any Derivative Works that You distribute must
          include a readable copy of the attribution notices contained
          within such NOTICE file, excluding those notices that do not
          pertain to any part of the Derivative Works, in at least one
          of the following places: within a NOTICE text file distributed
          as part of the Derivative Works; within the Source form or
          documentation, if provided along with the Derivative Works; or,
          within a display generated by the Derivative Works, if and
          wherever such third-party notices normally appear. The contents
          of the NOTICE file are for informational purposes only and
          do not modify the License. You may add Your own attribution
          notices within Derivative Works that You distribute, alongside
          or as an addendum to the NOTICE text from the Work, provided
          that such additional attribution notices cannot be construed
          as modifying the License.

      You may add Your own copyright statement to Your modifications and
      may provide additional or different license terms and conditions
      for use, reproduction, or distribution of Your modifications, or
      for any such Derivative Works as a whole, provided Your use,
      reproduction, and distribution of the Work otherwise complies with
      the conditions stated in this License.

   5. Submission of Contributions. Unless You explicitly state otherwise,
      any Contribution intentionally submitted for inclusion in the Work
      by You to the Licensor shall be under the terms and conditions of
      this License, without any additional terms or conditions.
      Notwithstanding the above, nothing herein shall supersede or modify
      the terms of any separate license agreement you may have executed
      with Licensor regarding such Contributions.

   6. Trademarks. This License does not grant permission to use the trade
      names, trademarks, service marks, or product names of the Licensor,
      except as required for reasonable and customary use in describing the
      origin of the Work and reproducing the content of the NOTICE file.

   7. Disclaimer of Warranty. Unless required by applicable law or
      agreed to in writing, Licensor provides the Work (and each
      Contributor provides its Contributions) on an "AS IS" BASIS,
      WITHOUT WARRANTIES OR CONDITIONS OF ANY KIND, either express or
      implied, including, without limitation, any warranties or conditions
      of TITLE, NON-INFRINGEMENT, MERCHANTABILITY, or FITNESS FOR A
      PARTICULAR PURPOSE. You are solely responsible for determining the
      appropriateness of using or redistributing the Work and assume any
      risks associated with Your exercise of permissions under this License.

   8. Limitation of Liability. In no event and under no legal theory,
      whether in tort (including negligence), contract, or otherwise,
      unless required by applicable law (such as deliberate and grossly
      negligent acts) or agreed to in writing, shall any Contributor be
      liable to You for damages, including any direct, indirect, special,
      incidental, or consequential damages of any character arising as a
      result of this License or out of the use or inability to use the
      Work (including but not limited to damages for loss of goodwill,
      work stoppage, computer failure or malfunction, or any and all
      other commercial damages or losses), even if such Contributor
      has been advised of the possibility of such damages.

   9. Accepting Warranty or Additional Liability. While redistributing
      the Work or Derivative Works thereof, You may choose to offer,
      and charge a fee for, acceptance of support, warranty, indemnity,
      or other liability obligations and/or rights consistent with this
      License. However, in accepting such obligations, You may act only
      on Your own behalf and on Your sole responsibility, not on behalf
      of any other Contributor, and only if You agree to indemnify,
      defend, and hold each Contributor harmless for any liability
      incurred by, or claims asserted against, such Contributor by reason
      of your accepting any such warranty or additional liability.

   END OF TERMS AND CONDITIONS
</string>
			<key>Title</key>
			<string>Google-Diff-Match-Patch</string>
			<key>Type</key>
			<string>PSGroupSpecifier</string>
		</dict>
		<dict>
			<key>FooterText</key>
			<string>See http://www.helpshift.com/terms/</string>
			<key>Title</key>
			<string>Helpshift</string>
			<key>Type</key>
			<string>PSGroupSpecifier</string>
		</dict>
		<dict>
			<key>FooterText</key>
			<string>## Licenses

The Hockey SDK is provided under the following license:

    The MIT License
    Copyright (c) 2012-2014 HockeyApp, Bit Stadium GmbH.
    All rights reserved.
	
    Permission is hereby granted, free of charge, to any person
    obtaining a copy of this software and associated documentation
    files (the "Software"), to deal in the Software without
    restriction, including without limitation the rights to use,
    copy, modify, merge, publish, distribute, sublicense, and/or sell
    copies of the Software, and to permit persons to whom the
    Software is furnished to do so, subject to the following
    conditions:

    The above copyright notice and this permission notice shall be
    included in all copies or substantial portions of the Software.
	
    THE SOFTWARE IS PROVIDED "AS IS", WITHOUT WARRANTY OF ANY KIND,
    EXPRESS OR IMPLIED, INCLUDING BUT NOT LIMITED TO THE WARRANTIES
    OF MERCHANTABILITY, FITNESS FOR A PARTICULAR PURPOSE AND
    NONINFRINGEMENT. IN NO EVENT SHALL THE AUTHORS OR COPYRIGHT
    HOLDERS BE LIABLE FOR ANY CLAIM, DAMAGES OR OTHER LIABILITY,
    WHETHER IN AN ACTION OF CONTRACT, TORT OR OTHERWISE, ARISING
    FROM, OUT OF OR IN CONNECTION WITH THE SOFTWARE OR THE USE OR
    OTHER DEALINGS IN THE SOFTWARE.

Except as noted below, PLCrashReporter 
is provided under the following license:

    Copyright (c) 2008 - 2014 Plausible Labs Cooperative, Inc.
    Copyright (c) 2012 - 2014 HockeyApp, Bit Stadium GmbH.
    All rights reserved.

    Permission is hereby granted, free of charge, to any person
    obtaining a copy of this software and associated documentation
    files (the "Software"), to deal in the Software without
    restriction, including without limitation the rights to use,
    copy, modify, merge, publish, distribute, sublicense, and/or sell
    copies of the Software, and to permit persons to whom the
    Software is furnished to do so, subject to the following
    conditions:

    The above copyright notice and this permission notice shall be
    included in all copies or substantial portions of the Software.

    THE SOFTWARE IS PROVIDED "AS IS", WITHOUT WARRANTY OF ANY KIND,
    EXPRESS OR IMPLIED, INCLUDING BUT NOT LIMITED TO THE WARRANTIES
    OF MERCHANTABILITY, FITNESS FOR A PARTICULAR PURPOSE AND
    NONINFRINGEMENT. IN NO EVENT SHALL THE AUTHORS OR COPYRIGHT
    HOLDERS BE LIABLE FOR ANY CLAIM, DAMAGES OR OTHER LIABILITY,
    WHETHER IN AN ACTION OF CONTRACT, TORT OR OTHERWISE, ARISING
    FROM, OUT OF OR IN CONNECTION WITH THE SOFTWARE OR THE USE OR
    OTHER DEALINGS IN THE SOFTWARE.

The protobuf-c library, as well as the PLCrashLogWriterEncoding.c
file are licensed as follows:

    Copyright 2008, Dave Benson.

    Licensed under the Apache License, Version 2.0 (the "License");
    you may not use this file except in compliance with
    the License. You may obtain a copy of the License
    at http://www.apache.org/licenses/LICENSE-2.0 Unless
    required by applicable law or agreed to in writing,
    software distributed under the License is distributed on
    an "AS IS" BASIS, WITHOUT WARRANTIES OR CONDITIONS OF ANY
    KIND, either express or implied. See the License for the
    specific language governing permissions and limitations
    under the License.

TTTAttributedLabel is licensed as follows:

    Copyright (c) 2011 Mattt Thompson (http://mattt.me/)
    
    Permission is hereby granted, free of charge, to any person
    obtaining a copy of this software and associated documentation
    files (the "Software"), to deal in the Software without
    restriction, including without limitation the rights to use,
    copy, modify, merge, publish, distribute, sublicense, and/or sell
    copies of the Software, and to permit persons to whom the
    Software is furnished to do so, subject to the following
    conditions:

    The above copyright notice and this permission notice shall be
    included in all copies or substantial portions of the Software.

    THE SOFTWARE IS PROVIDED "AS IS", WITHOUT WARRANTY OF ANY KIND,
    EXPRESS OR IMPLIED, INCLUDING BUT NOT LIMITED TO THE WARRANTIES
    OF MERCHANTABILITY, FITNESS FOR A PARTICULAR PURPOSE AND
    NONINFRINGEMENT. IN NO EVENT SHALL THE AUTHORS OR COPYRIGHT
    HOLDERS BE LIABLE FOR ANY CLAIM, DAMAGES OR OTHER LIABILITY,
    WHETHER IN AN ACTION OF CONTRACT, TORT OR OTHERWISE, ARISING
    FROM, OUT OF OR IN CONNECTION WITH THE SOFTWARE OR THE USE OR
    OTHER DEALINGS IN THE SOFTWARE.

SFHFKeychainUtils is licensed as follows:

    Created by Buzz Andersen on 10/20/08.
    Based partly on code by Jonathan Wight, Jon Crosby, and Mike Malone.
    Copyright 2008 Sci-Fi Hi-Fi. All rights reserved.
    
    Permission is hereby granted, free of charge, to any person
    obtaining a copy of this software and associated documentation
    files (the "Software"), to deal in the Software without
    restriction, including without limitation the rights to use,
    copy, modify, merge, publish, distribute, sublicense, and/or sell
    copies of the Software, and to permit persons to whom the
    Software is furnished to do so, subject to the following
    conditions:

    The above copyright notice and this permission notice shall be
    included in all copies or substantial portions of the Software.

    THE SOFTWARE IS PROVIDED "AS IS", WITHOUT WARRANTY OF ANY KIND,
    EXPRESS OR IMPLIED, INCLUDING BUT NOT LIMITED TO THE WARRANTIES
    OF MERCHANTABILITY, FITNESS FOR A PARTICULAR PURPOSE AND
    NONINFRINGEMENT. IN NO EVENT SHALL THE AUTHORS OR COPYRIGHT
    HOLDERS BE LIABLE FOR ANY CLAIM, DAMAGES OR OTHER LIABILITY,
    WHETHER IN AN ACTION OF CONTRACT, TORT OR OTHERWISE, ARISING
    FROM, OUT OF OR IN CONNECTION WITH THE SOFTWARE OR THE USE OR
    OTHER DEALINGS IN THE SOFTWARE.
</string>
			<key>Title</key>
			<string>HockeySDK</string>
			<key>Type</key>
			<string>PSGroupSpecifier</string>
		</dict>
		<dict>
			<key>FooterText</key>
			<string>Copyright 2013 Mixpanel, Inc.

Licensed under the Apache License, Version 2.0 (the "License");
you may not use this work except in compliance with the License.
You may obtain a copy of the License below, or at:

   http://www.apache.org/licenses/LICENSE-2.0

Unless required by applicable law or agreed to in writing, software
distributed under the License is distributed on an "AS IS" BASIS,
WITHOUT WARRANTIES OR CONDITIONS OF ANY KIND, either express or implied.
See the License for the specific language governing permissions and
limitations under the License.

                                 Apache License
                           Version 2.0, January 2004
                        http://www.apache.org/licenses/

   TERMS AND CONDITIONS FOR USE, REPRODUCTION, AND DISTRIBUTION

   1. Definitions.

      "License" shall mean the terms and conditions for use, reproduction,
      and distribution as defined by Sections 1 through 9 of this document.

      "Licensor" shall mean the copyright owner or entity authorized by
      the copyright owner that is granting the License.

      "Legal Entity" shall mean the union of the acting entity and all
      other entities that control, are controlled by, or are under common
      control with that entity. For the purposes of this definition,
      "control" means (i) the power, direct or indirect, to cause the
      direction or management of such entity, whether by contract or
      otherwise, or (ii) ownership of fifty percent (50%) or more of the
      outstanding shares, or (iii) beneficial ownership of such entity.

      "You" (or "Your") shall mean an individual or Legal Entity
      exercising permissions granted by this License.

      "Source" form shall mean the preferred form for making modifications,
      including but not limited to software source code, documentation
      source, and configuration files.

      "Object" form shall mean any form resulting from mechanical
      transformation or translation of a Source form, including but
      not limited to compiled object code, generated documentation,
      and conversions to other media types.

      "Work" shall mean the work of authorship, whether in Source or
      Object form, made available under the License, as indicated by a
      copyright notice that is included in or attached to the work
      (an example is provided in the Appendix below).

      "Derivative Works" shall mean any work, whether in Source or Object
      form, that is based on (or derived from) the Work and for which the
      editorial revisions, annotations, elaborations, or other modifications
      represent, as a whole, an original work of authorship. For the purposes
      of this License, Derivative Works shall not include works that remain
      separable from, or merely link (or bind by name) to the interfaces of,
      the Work and Derivative Works thereof.

      "Contribution" shall mean any work of authorship, including
      the original version of the Work and any modifications or additions
      to that Work or Derivative Works thereof, that is intentionally
      submitted to Licensor for inclusion in the Work by the copyright owner
      or by an individual or Legal Entity authorized to submit on behalf of
      the copyright owner. For the purposes of this definition, "submitted"
      means any form of electronic, verbal, or written communication sent
      to the Licensor or its representatives, including but not limited to
      communication on electronic mailing lists, source code control systems,
      and issue tracking systems that are managed by, or on behalf of, the
      Licensor for the purpose of discussing and improving the Work, but
      excluding communication that is conspicuously marked or otherwise
      designated in writing by the copyright owner as "Not a Contribution."

      "Contributor" shall mean Licensor and any individual or Legal Entity
      on behalf of whom a Contribution has been received by Licensor and
      subsequently incorporated within the Work.

   2. Grant of Copyright License. Subject to the terms and conditions of
      this License, each Contributor hereby grants to You a perpetual,
      worldwide, non-exclusive, no-charge, royalty-free, irrevocable
      copyright license to reproduce, prepare Derivative Works of,
      publicly display, publicly perform, sublicense, and distribute the
      Work and such Derivative Works in Source or Object form.

   3. Grant of Patent License. Subject to the terms and conditions of
      this License, each Contributor hereby grants to You a perpetual,
      worldwide, non-exclusive, no-charge, royalty-free, irrevocable
      (except as stated in this section) patent license to make, have made,
      use, offer to sell, sell, import, and otherwise transfer the Work,
      where such license applies only to those patent claims licensable
      by such Contributor that are necessarily infringed by their
      Contribution(s) alone or by combination of their Contribution(s)
      with the Work to which such Contribution(s) was submitted. If You
      institute patent litigation against any entity (including a
      cross-claim or counterclaim in a lawsuit) alleging that the Work
      or a Contribution incorporated within the Work constitutes direct
      or contributory patent infringement, then any patent licenses
      granted to You under this License for that Work shall terminate
      as of the date such litigation is filed.

   4. Redistribution. You may reproduce and distribute copies of the
      Work or Derivative Works thereof in any medium, with or without
      modifications, and in Source or Object form, provided that You
      meet the following conditions:

      (a) You must give any other recipients of the Work or
          Derivative Works a copy of this License; and

      (b) You must cause any modified files to carry prominent notices
          stating that You changed the files; and

      (c) You must retain, in the Source form of any Derivative Works
          that You distribute, all copyright, patent, trademark, and
          attribution notices from the Source form of the Work,
          excluding those notices that do not pertain to any part of
          the Derivative Works; and

      (d) If the Work includes a "NOTICE" text file as part of its
          distribution, then any Derivative Works that You distribute must
          include a readable copy of the attribution notices contained
          within such NOTICE file, excluding those notices that do not
          pertain to any part of the Derivative Works, in at least one
          of the following places: within a NOTICE text file distributed
          as part of the Derivative Works; within the Source form or
          documentation, if provided along with the Derivative Works; or,
          within a display generated by the Derivative Works, if and
          wherever such third-party notices normally appear. The contents
          of the NOTICE file are for informational purposes only and
          do not modify the License. You may add Your own attribution
          notices within Derivative Works that You distribute, alongside
          or as an addendum to the NOTICE text from the Work, provided
          that such additional attribution notices cannot be construed
          as modifying the License.

      You may add Your own copyright statement to Your modifications and
      may provide additional or different license terms and conditions
      for use, reproduction, or distribution of Your modifications, or
      for any such Derivative Works as a whole, provided Your use,
      reproduction, and distribution of the Work otherwise complies with
      the conditions stated in this License.

   5. Submission of Contributions. Unless You explicitly state otherwise,
      any Contribution intentionally submitted for inclusion in the Work
      by You to the Licensor shall be under the terms and conditions of
      this License, without any additional terms or conditions.
      Notwithstanding the above, nothing herein shall supersede or modify
      the terms of any separate license agreement you may have executed
      with Licensor regarding such Contributions.

   6. Trademarks. This License does not grant permission to use the trade
      names, trademarks, service marks, or product names of the Licensor,
      except as required for reasonable and customary use in describing the
      origin of the Work and reproducing the content of the NOTICE file.

   7. Disclaimer of Warranty. Unless required by applicable law or
      agreed to in writing, Licensor provides the Work (and each
      Contributor provides its Contributions) on an "AS IS" BASIS,
      WITHOUT WARRANTIES OR CONDITIONS OF ANY KIND, either express or
      implied, including, without limitation, any warranties or conditions
      of TITLE, NON-INFRINGEMENT, MERCHANTABILITY, or FITNESS FOR A
      PARTICULAR PURPOSE. You are solely responsible for determining the
      appropriateness of using or redistributing the Work and assume any
      risks associated with Your exercise of permissions under this License.

   8. Limitation of Liability. In no event and under no legal theory,
      whether in tort (including negligence), contract, or otherwise,
      unless required by applicable law (such as deliberate and grossly
      negligent acts) or agreed to in writing, shall any Contributor be
      liable to You for damages, including any direct, indirect, special,
      incidental, or consequential damages of any character arising as a
      result of this License or out of the use or inability to use the
      Work (including but not limited to damages for loss of goodwill,
      work stoppage, computer failure or malfunction, or any and all
      other commercial damages or losses), even if such Contributor
      has been advised of the possibility of such damages.

   9. Accepting Warranty or Additional Liability. While redistributing
      the Work or Derivative Works thereof, You may choose to offer,
      and charge a fee for, acceptance of support, warranty, indemnity,
      or other liability obligations and/or rights consistent with this
      License. However, in accepting such obligations, You may act only
      on Your own behalf and on Your sole responsibility, not on behalf
      of any other Contributor, and only if You agree to indemnify,
      defend, and hold each Contributor harmless for any liability
      incurred by, or claims asserted against, such Contributor by reason
      of your accepting any such warranty or additional liability.

   END OF TERMS AND CONDITIONS

   APPENDIX: How to apply the Apache License to your work.

      To apply the Apache License to your work, attach the following
      boilerplate notice, with the fields enclosed by brackets "[]"
      replaced with your own identifying information. (Don't include
      the brackets!)  The text should be enclosed in the appropriate
      comment syntax for the file format. We also recommend that a
      file or class name and description of purpose be included on the
      same "printed page" as the copyright notice for easier
      identification within third-party archives.

   Copyright [yyyy] [name of copyright owner]

   Licensed under the Apache License, Version 2.0 (the "License");
   you may not use this file except in compliance with the License.
   You may obtain a copy of the License at

       http://www.apache.org/licenses/LICENSE-2.0

   Unless required by applicable law or agreed to in writing, software
   distributed under the License is distributed on an "AS IS" BASIS,
   WITHOUT WARRANTIES OR CONDITIONS OF ANY KIND, either express or implied.
   See the License for the specific language governing permissions and
   limitations under the License.
</string>
			<key>Title</key>
			<string>Mixpanel</string>
			<key>Type</key>
			<string>PSGroupSpecifier</string>
		</dict>
		<dict>
			<key>FooterText</key>
			<string>BSD license follows (http://www.opensource.org/licenses/bsd-license.php)

Copyright (c) 2010-2013, Florent Pillet All rights reserved.

Redistribution and use in source and binary forms, with or without modification, are
permitted provided that the following conditions are met:

Redistributions of source code must retain the above copyright notice, this list of
conditions and the following disclaimer. Redistributions in binary form must
reproduce the above copyright notice, this list of conditions and the following
disclaimer in the documentation and/or other materials provided with the
distribution. Neither the name of Florent Pillet nor the names of its
contributors may be used to endorse or promote products derived from this software
without specific prior written permission. THIS SOFTWARE IS PROVIDED BY THE COPYRIGHT
HOLDERS AND CONTRIBUTORS "AS IS" AND ANY EXPRESS OR IMPLIED WARRANTIES, INCLUDING,
BUT NOT LIMITED TO, THE IMPLIED WARRANTIES OF MERCHANTABILITY AND FITNESS FOR A
PARTICULAR PURPOSE ARE DISCLAIMED. IN NO EVENT SHALL THE COPYRIGHT HOLDER OR
CONTRIBUTORS BE LIABLE FOR ANY DIRECT, INDIRECT, INCIDENTAL, SPECIAL, EXEMPLARY, OR
CONSEQUENTIAL DAMAGES (INCLUDING, BUT NOT LIMITED TO, PROCUREMENT OF SUBSTITUTE GOODS
OR SERVICES; LOSS OF USE, DATA, OR PROFITS; OR BUSINESS INTERRUPTION) HOWEVER CAUSED
AND ON ANY THEORY OF LIABILITY, WHETHER IN CONTRACT, STRICT LIABILITY, OR TORT
(INCLUDING NEGLIGENCE OR OTHERWISE) ARISING IN ANY WAY OUT OF THE USE OF THIS
SOFTWARE, EVEN IF ADVISED OF THE POSSIBILITY OF SUCH DAMAGE.
</string>
			<key>Title</key>
			<string>NSLogger</string>
			<key>Type</key>
			<string>PSGroupSpecifier</string>
		</dict>
		<dict>
			<key>FooterText</key>
			<string>BSD license follows (http://www.opensource.org/licenses/bsd-license.php)

Copyright (c) 2010-2011, Peter Steinberger All rights reserved.

Redistribution and use in source and binary forms, with or without modification, are
permitted provided that the following conditions are met:

Redistributions of source code must retain the above copyright notice, this list of
conditions and the following disclaimer. Redistributions in binary form must
reproduce the above copyright notice, this list of conditions and the following
disclaimer in the documentation and/or other materials provided with the
distribution. Neither the name of Peter Steinberger nor the names of its
contributors may be used to endorse or promote products derived from this software
without specific prior written permission. THIS SOFTWARE IS PROVIDED BY THE COPYRIGHT
HOLDERS AND CONTRIBUTORS "AS IS" AND ANY EXPRESS OR IMPLIED WARRANTIES, INCLUDING,
BUT NOT LIMITED TO, THE IMPLIED WARRANTIES OF MERCHANTABILITY AND FITNESS FOR A
PARTICULAR PURPOSE ARE DISCLAIMED. IN NO EVENT SHALL THE COPYRIGHT HOLDER OR
CONTRIBUTORS BE LIABLE FOR ANY DIRECT, INDIRECT, INCIDENTAL, SPECIAL, EXEMPLARY, OR
CONSEQUENTIAL DAMAGES (INCLUDING, BUT NOT LIMITED TO, PROCUREMENT OF SUBSTITUTE GOODS
OR SERVICES; LOSS OF USE, DATA, OR PROFITS; OR BUSINESS INTERRUPTION) HOWEVER CAUSED
AND ON ANY THEORY OF LIABILITY, WHETHER IN CONTRACT, STRICT LIABILITY, OR TORT
(INCLUDING NEGLIGENCE OR OTHERWISE) ARISING IN ANY WAY OUT OF THE USE OF THIS
SOFTWARE, EVEN IF ADVISED OF THE POSSIBILITY OF SUCH DAMAGE.</string>
			<key>Title</key>
			<string>NSLogger-CocoaLumberjack-connector</string>
			<key>Type</key>
			<string>PSGroupSpecifier</string>
		</dict>
		<dict>
			<key>FooterText</key>
			<string>Copyright (c) 2013 Jorge Bernal

Permission is hereby granted, free of charge, to any person obtaining a copy of this software and associated documentation files (the "Software"), to deal in the Software without restriction, including without limitation the rights to use, copy, modify, merge, publish, distribute, sublicense, and/or sell copies of the Software, and to permit persons to whom the Software is furnished to do so, subject to the following conditions:

The above copyright notice and this permission notice shall be included in all copies or substantial portions of the Software.

THE SOFTWARE IS PROVIDED "AS IS", WITHOUT WARRANTY OF ANY KIND, EXPRESS OR IMPLIED, INCLUDING BUT NOT LIMITED TO THE WARRANTIES OF MERCHANTABILITY, FITNESS FOR A PARTICULAR PURPOSE AND NONINFRINGEMENT. IN NO EVENT SHALL THE AUTHORS OR COPYRIGHT HOLDERS BE LIABLE FOR ANY CLAIM, DAMAGES OR OTHER LIABILITY, WHETHER IN AN ACTION OF CONTRACT, TORT OR OTHERWISE, ARISING FROM, OUT OF OR IN CONNECTION WITH THE SOFTWARE OR THE USE OR OTHER DEALINGS IN THE SOFTWARE.
</string>
			<key>Title</key>
			<string>NSObject-SafeExpectations</string>
			<key>Type</key>
			<string>PSGroupSpecifier</string>
		</dict>
		<dict>
			<key>FooterText</key>
			<string>Copyright (c) 2011, Tony Million.
All rights reserved.

Redistribution and use in source and binary forms, with or without modification, are permitted provided that the following conditions are met:

1. Redistributions of source code must retain the above copyright notice, this list of conditions and the following disclaimer.

2. Redistributions in binary form must reproduce the above copyright notice, this list of conditions and the following disclaimer in the documentation and/or other materials provided with the distribution.

THIS SOFTWARE IS PROVIDED BY THE COPYRIGHT HOLDERS AND CONTRIBUTORS "AS IS" AND ANY EXPRESS OR IMPLIED WARRANTIES, INCLUDING, BUT NOT LIMITED TO, THE IMPLIED WARRANTIES OF MERCHANTABILITY AND FITNESS FOR A PARTICULAR PURPOSE ARE DISCLAIMED. IN NO EVENT SHALL THE COPYRIGHT HOLDER OR CONTRIBUTORS BE LIABLE FOR ANY DIRECT, INDIRECT, INCIDENTAL, SPECIAL, EXEMPLARY, OR CONSEQUENTIAL DAMAGES (INCLUDING, BUT NOT LIMITED TO, PROCUREMENT OF SUBSTITUTE GOODS OR SERVICES; LOSS OF USE, DATA, OR PROFITS; OR BUSINESS INTERRUPTION) HOWEVER CAUSED AND ON ANY THEORY OF LIABILITY, WHETHER IN CONTRACT, STRICT LIABILITY, OR TORT (INCLUDING NEGLIGENCE OR OTHERWISE) ARISING IN ANY WAY OUT OF THE USE OF THIS SOFTWARE, EVEN IF ADVISED OF THE POSSIBILITY OF SUCH DAMAGE. 
</string>
			<key>Title</key>
			<string>Reachability</string>
			<key>Type</key>
			<string>PSGroupSpecifier</string>
		</dict>
		<dict>
			<key>FooterText</key>
			<string>Copyright (c) 2011 Sam Vermette

Permission is hereby granted, free of charge, to any person
obtaining a copy of this software and associated documentation
files (the "Software"), to deal in the Software without
restriction, including without limitation the rights to use,
copy, modify, merge, publish, distribute, sublicense, and/or sell
copies of the Software, and to permit persons to whom the
Software is furnished to do so, subject to the following
conditions:

The above copyright notice and this permission notice shall be
included in all copies or substantial portions of the Software.

THE SOFTWARE IS PROVIDED "AS IS", WITHOUT WARRANTY OF ANY KIND,
EXPRESS OR IMPLIED, INCLUDING BUT NOT LIMITED TO THE WARRANTIES
OF MERCHANTABILITY, FITNESS FOR A PARTICULAR PURPOSE AND
NONINFRINGEMENT. IN NO EVENT SHALL THE AUTHORS OR COPYRIGHT
HOLDERS BE LIABLE FOR ANY CLAIM, DAMAGES OR OTHER LIABILITY,
WHETHER IN AN ACTION OF CONTRACT, TORT OR OTHERWISE, ARISING
FROM, OUT OF OR IN CONNECTION WITH THE SOFTWARE OR THE USE OR
OTHER DEALINGS IN THE SOFTWARE.

A different license may apply to other ressources included in this package, 
including Joseph Wain's Glyphish Icons. Please consult their 
respective headers for the terms of their individual licenses.</string>
			<key>Title</key>
			<string>SVProgressHUD</string>
			<key>Type</key>
			<string>PSGroupSpecifier</string>
		</dict>
		<dict>
			<key>FooterText</key>
			<string>Copyright (c) 2013, Automattic Inc.

Permission is hereby granted, free of charge, to any person obtaining a copy of this software and associated documentation files (the "Software"), to deal in the Software without restriction, including without limitation the rights to use, copy, modify, merge, publish, distribute, sublicense, and/or sell copies of the Software, and to permit persons to whom the Software is furnished to do so, subject to the following conditions:

The above copyright notice and this permission notice shall be included in all copies or substantial portions of the Software.

THE SOFTWARE IS PROVIDED "AS IS", WITHOUT WARRANTY OF ANY KIND, EXPRESS OR IMPLIED, INCLUDING BUT NOT LIMITED TO THE WARRANTIES OF MERCHANTABILITY, FITNESS FOR A PARTICULAR PURPOSE AND NONINFRINGEMENT. IN NO EVENT SHALL THE AUTHORS OR COPYRIGHT HOLDERS BE LIABLE FOR ANY CLAIM, DAMAGES OR OTHER LIABILITY, WHETHER IN AN ACTION OF CONTRACT, TORT OR OTHERWISE, ARISING FROM, OUT OF OR IN CONNECTION WITH THE SOFTWARE OR THE USE OR OTHER DEALINGS IN THE SOFTWARE.</string>
			<key>Title</key>
			<string>Simperium</string>
			<key>Type</key>
			<string>PSGroupSpecifier</string>
		</dict>
		<dict>
			<key>FooterText</key>
			<string>
   Copyright 2012 Square Inc.

   Licensed under the Apache License, Version 2.0 (the "License");
   you may not use this file except in compliance with the License.
   You may obtain a copy of the License at

       http://www.apache.org/licenses/LICENSE-2.0

   Unless required by applicable law or agreed to in writing, software
   distributed under the License is distributed on an "AS IS" BASIS,
   WITHOUT WARRANTIES OR CONDITIONS OF ANY KIND, either express or implied.
   See the License for the specific language governing permissions and
   limitations under the License.

</string>
			<key>Title</key>
			<string>SocketRocket</string>
			<key>Type</key>
			<string>PSGroupSpecifier</string>
		</dict>
		<dict>
			<key>FooterText</key>
			<string>See http://taplytics.com/terms</string>
			<key>Title</key>
			<string>Taplytics</string>
			<key>Type</key>
			<string>PSGroupSpecifier</string>
		</dict>
		<dict>
			<key>FooterText</key>
			<string>The MIT License (MIT)

Copyright (c) 2013 Ryan Maxwell

Permission is hereby granted, free of charge, to any person obtaining a copy of
this software and associated documentation files (the "Software"), to deal in
the Software without restriction, including without limitation the rights to
use, copy, modify, merge, publish, distribute, sublicense, and/or sell copies of
the Software, and to permit persons to whom the Software is furnished to do so,
subject to the following conditions:

The above copyright notice and this permission notice shall be included in all
copies or substantial portions of the Software.

THE SOFTWARE IS PROVIDED "AS IS", WITHOUT WARRANTY OF ANY KIND, EXPRESS OR
IMPLIED, INCLUDING BUT NOT LIMITED TO THE WARRANTIES OF MERCHANTABILITY, FITNESS
FOR A PARTICULAR PURPOSE AND NONINFRINGEMENT. IN NO EVENT SHALL THE AUTHORS OR
COPYRIGHT HOLDERS BE LIABLE FOR ANY CLAIM, DAMAGES OR OTHER LIABILITY, WHETHER
IN AN ACTION OF CONTRACT, TORT OR OTHERWISE, ARISING FROM, OUT OF OR IN
CONNECTION WITH THE SOFTWARE OR THE USE OR OTHER DEALINGS IN THE SOFTWARE.
</string>
			<key>Title</key>
			<string>UIAlertView+Blocks</string>
			<key>Type</key>
			<string>PSGroupSpecifier</string>
		</dict>
		<dict>
			<key>FooterText</key>
			<string>Copyright (c) 2012 Paul Williamson

Permission is hereby granted, free of charge, to any person obtaining a copy of this software and associated documentation files (the "Software"), to deal in the Software without restriction, including without limitation the rights to use, copy, modify, merge, publish, distribute, sublicense, and/or sell copies of the Software, and to permit persons to whom the Software is furnished to do so, subject to the following conditions:

The above copyright notice and this permission notice shall be included in all copies or substantial portions of the Software.

THE SOFTWARE IS PROVIDED "AS IS", WITHOUT WARRANTY OF ANY KIND, EXPRESS OR IMPLIED, INCLUDING BUT NOT LIMITED TO THE WARRANTIES OF MERCHANTABILITY, FITNESS FOR A PARTICULAR PURPOSE AND NONINFRINGEMENT. IN NO EVENT SHALL THE AUTHORS OR COPYRIGHT HOLDERS BE LIABLE FOR ANY CLAIM, DAMAGES OR OTHER LIABILITY, WHETHER IN AN ACTION OF CONTRACT, TORT OR OTHERWISE, ARISING FROM, OUT OF OR IN CONNECTION WITH THE SOFTWARE OR THE USE OR OTHER DEALINGS IN THE SOFTWARE.</string>
			<key>Title</key>
			<string>UIDeviceIdentifier</string>
			<key>Type</key>
			<string>PSGroupSpecifier</string>
		</dict>
		<dict>
			<key>FooterText</key>
			<string>The MIT License (MIT)

Copyright (c) 2014 Neil Stoker

Permission is hereby granted, free of charge, to any person obtaining a copy of
this software and associated documentation files (the "Software"), to deal in
the Software without restriction, including without limitation the rights to
use, copy, modify, merge, publish, distribute, sublicense, and/or sell copies of
the Software, and to permit persons to whom the Software is furnished to do so,
subject to the following conditions:

The above copyright notice and this permission notice shall be included in all
copies or substantial portions of the Software.

THE SOFTWARE IS PROVIDED "AS IS", WITHOUT WARRANTY OF ANY KIND, EXPRESS OR
IMPLIED, INCLUDING BUT NOT LIMITED TO THE WARRANTIES OF MERCHANTABILITY, FITNESS
FOR A PARTICULAR PURPOSE AND NONINFRINGEMENT. IN NO EVENT SHALL THE AUTHORS OR
COPYRIGHT HOLDERS BE LIABLE FOR ANY CLAIM, DAMAGES OR OTHER LIABILITY, WHETHER
IN AN ACTION OF CONTRACT, TORT OR OTHERWISE, ARISING FROM, OUT OF OR IN
CONNECTION WITH THE SOFTWARE OR THE USE OR OTHER DEALINGS IN THE SOFTWARE.
</string>
			<key>Title</key>
			<string>WordPress-iOS-Editor</string>
			<key>Type</key>
			<string>PSGroupSpecifier</string>
		</dict>
		<dict>
			<key>FooterText</key>
			<string>GNU GENERAL PUBLIC LICENSE
                       Version 2, June 1991

 Copyright (C) 1989, 1991 Free Software Foundation, Inc., &lt;http://fsf.org/&gt;
 51 Franklin Street, Fifth Floor, Boston, MA 02110-1301 USA
 Everyone is permitted to copy and distribute verbatim copies
 of this license document, but changing it is not allowed.

                            Preamble

  The licenses for most software are designed to take away your
freedom to share and change it.  By contrast, the GNU General Public
License is intended to guarantee your freedom to share and change free
software--to make sure the software is free for all its users.  This
General Public License applies to most of the Free Software
Foundation's software and to any other program whose authors commit to
using it.  (Some other Free Software Foundation software is covered by
the GNU Lesser General Public License instead.)  You can apply it to
your programs, too.

  When we speak of free software, we are referring to freedom, not
price.  Our General Public Licenses are designed to make sure that you
have the freedom to distribute copies of free software (and charge for
this service if you wish), that you receive source code or can get it
if you want it, that you can change the software or use pieces of it
in new free programs; and that you know you can do these things.

  To protect your rights, we need to make restrictions that forbid
anyone to deny you these rights or to ask you to surrender the rights.
These restrictions translate to certain responsibilities for you if you
distribute copies of the software, or if you modify it.

  For example, if you distribute copies of such a program, whether
gratis or for a fee, you must give the recipients all the rights that
you have.  You must make sure that they, too, receive or can get the
source code.  And you must show them these terms so they know their
rights.

  We protect your rights with two steps: (1) copyright the software, and
(2) offer you this license which gives you legal permission to copy,
distribute and/or modify the software.

  Also, for each author's protection and ours, we want to make certain
that everyone understands that there is no warranty for this free
software.  If the software is modified by someone else and passed on, we
want its recipients to know that what they have is not the original, so
that any problems introduced by others will not reflect on the original
authors' reputations.

  Finally, any free program is threatened constantly by software
patents.  We wish to avoid the danger that redistributors of a free
program will individually obtain patent licenses, in effect making the
program proprietary.  To prevent this, we have made it clear that any
patent must be licensed for everyone's free use or not licensed at all.

  The precise terms and conditions for copying, distribution and
modification follow.

                    GNU GENERAL PUBLIC LICENSE
   TERMS AND CONDITIONS FOR COPYING, DISTRIBUTION AND MODIFICATION

  0. This License applies to any program or other work which contains
a notice placed by the copyright holder saying it may be distributed
under the terms of this General Public License.  The "Program", below,
refers to any such program or work, and a "work based on the Program"
means either the Program or any derivative work under copyright law:
that is to say, a work containing the Program or a portion of it,
either verbatim or with modifications and/or translated into another
language.  (Hereinafter, translation is included without limitation in
the term "modification".)  Each licensee is addressed as "you".

Activities other than copying, distribution and modification are not
covered by this License; they are outside its scope.  The act of
running the Program is not restricted, and the output from the Program
is covered only if its contents constitute a work based on the
Program (independent of having been made by running the Program).
Whether that is true depends on what the Program does.

  1. You may copy and distribute verbatim copies of the Program's
source code as you receive it, in any medium, provided that you
conspicuously and appropriately publish on each copy an appropriate
copyright notice and disclaimer of warranty; keep intact all the
notices that refer to this License and to the absence of any warranty;
and give any other recipients of the Program a copy of this License
along with the Program.

You may charge a fee for the physical act of transferring a copy, and
you may at your option offer warranty protection in exchange for a fee.

  2. You may modify your copy or copies of the Program or any portion
of it, thus forming a work based on the Program, and copy and
distribute such modifications or work under the terms of Section 1
above, provided that you also meet all of these conditions:

    a) You must cause the modified files to carry prominent notices
    stating that you changed the files and the date of any change.

    b) You must cause any work that you distribute or publish, that in
    whole or in part contains or is derived from the Program or any
    part thereof, to be licensed as a whole at no charge to all third
    parties under the terms of this License.

    c) If the modified program normally reads commands interactively
    when run, you must cause it, when started running for such
    interactive use in the most ordinary way, to print or display an
    announcement including an appropriate copyright notice and a
    notice that there is no warranty (or else, saying that you provide
    a warranty) and that users may redistribute the program under
    these conditions, and telling the user how to view a copy of this
    License.  (Exception: if the Program itself is interactive but
    does not normally print such an announcement, your work based on
    the Program is not required to print an announcement.)

These requirements apply to the modified work as a whole.  If
identifiable sections of that work are not derived from the Program,
and can be reasonably considered independent and separate works in
themselves, then this License, and its terms, do not apply to those
sections when you distribute them as separate works.  But when you
distribute the same sections as part of a whole which is a work based
on the Program, the distribution of the whole must be on the terms of
this License, whose permissions for other licensees extend to the
entire whole, and thus to each and every part regardless of who wrote it.

Thus, it is not the intent of this section to claim rights or contest
your rights to work written entirely by you; rather, the intent is to
exercise the right to control the distribution of derivative or
collective works based on the Program.

In addition, mere aggregation of another work not based on the Program
with the Program (or with a work based on the Program) on a volume of
a storage or distribution medium does not bring the other work under
the scope of this License.

  3. You may copy and distribute the Program (or a work based on it,
under Section 2) in object code or executable form under the terms of
Sections 1 and 2 above provided that you also do one of the following:

    a) Accompany it with the complete corresponding machine-readable
    source code, which must be distributed under the terms of Sections
    1 and 2 above on a medium customarily used for software interchange; or,

    b) Accompany it with a written offer, valid for at least three
    years, to give any third party, for a charge no more than your
    cost of physically performing source distribution, a complete
    machine-readable copy of the corresponding source code, to be
    distributed under the terms of Sections 1 and 2 above on a medium
    customarily used for software interchange; or,

    c) Accompany it with the information you received as to the offer
    to distribute corresponding source code.  (This alternative is
    allowed only for noncommercial distribution and only if you
    received the program in object code or executable form with such
    an offer, in accord with Subsection b above.)

The source code for a work means the preferred form of the work for
making modifications to it.  For an executable work, complete source
code means all the source code for all modules it contains, plus any
associated interface definition files, plus the scripts used to
control compilation and installation of the executable.  However, as a
special exception, the source code distributed need not include
anything that is normally distributed (in either source or binary
form) with the major components (compiler, kernel, and so on) of the
operating system on which the executable runs, unless that component
itself accompanies the executable.

If distribution of executable or object code is made by offering
access to copy from a designated place, then offering equivalent
access to copy the source code from the same place counts as
distribution of the source code, even though third parties are not
compelled to copy the source along with the object code.

  4. You may not copy, modify, sublicense, or distribute the Program
except as expressly provided under this License.  Any attempt
otherwise to copy, modify, sublicense or distribute the Program is
void, and will automatically terminate your rights under this License.
However, parties who have received copies, or rights, from you under
this License will not have their licenses terminated so long as such
parties remain in full compliance.

  5. You are not required to accept this License, since you have not
signed it.  However, nothing else grants you permission to modify or
distribute the Program or its derivative works.  These actions are
prohibited by law if you do not accept this License.  Therefore, by
modifying or distributing the Program (or any work based on the
Program), you indicate your acceptance of this License to do so, and
all its terms and conditions for copying, distributing or modifying
the Program or works based on it.

  6. Each time you redistribute the Program (or any work based on the
Program), the recipient automatically receives a license from the
original licensor to copy, distribute or modify the Program subject to
these terms and conditions.  You may not impose any further
restrictions on the recipients' exercise of the rights granted herein.
You are not responsible for enforcing compliance by third parties to
this License.

  7. If, as a consequence of a court judgment or allegation of patent
infringement or for any other reason (not limited to patent issues),
conditions are imposed on you (whether by court order, agreement or
otherwise) that contradict the conditions of this License, they do not
excuse you from the conditions of this License.  If you cannot
distribute so as to satisfy simultaneously your obligations under this
License and any other pertinent obligations, then as a consequence you
may not distribute the Program at all.  For example, if a patent
license would not permit royalty-free redistribution of the Program by
all those who receive copies directly or indirectly through you, then
the only way you could satisfy both it and this License would be to
refrain entirely from distribution of the Program.

If any portion of this section is held invalid or unenforceable under
any particular circumstance, the balance of the section is intended to
apply and the section as a whole is intended to apply in other
circumstances.

It is not the purpose of this section to induce you to infringe any
patents or other property right claims or to contest validity of any
such claims; this section has the sole purpose of protecting the
integrity of the free software distribution system, which is
implemented by public license practices.  Many people have made
generous contributions to the wide range of software distributed
through that system in reliance on consistent application of that
system; it is up to the author/donor to decide if he or she is willing
to distribute software through any other system and a licensee cannot
impose that choice.

This section is intended to make thoroughly clear what is believed to
be a consequence of the rest of this License.

  8. If the distribution and/or use of the Program is restricted in
certain countries either by patents or by copyrighted interfaces, the
original copyright holder who places the Program under this License
may add an explicit geographical distribution limitation excluding
those countries, so that distribution is permitted only in or among
countries not thus excluded.  In such case, this License incorporates
the limitation as if written in the body of this License.

  9. The Free Software Foundation may publish revised and/or new versions
of the General Public License from time to time.  Such new versions will
be similar in spirit to the present version, but may differ in detail to
address new problems or concerns.

Each version is given a distinguishing version number.  If the Program
specifies a version number of this License which applies to it and "any
later version", you have the option of following the terms and conditions
either of that version or of any later version published by the Free
Software Foundation.  If the Program does not specify a version number of
this License, you may choose any version ever published by the Free Software
Foundation.

  10. If you wish to incorporate parts of the Program into other free
programs whose distribution conditions are different, write to the author
to ask for permission.  For software which is copyrighted by the Free
Software Foundation, write to the Free Software Foundation; we sometimes
make exceptions for this.  Our decision will be guided by the two goals
of preserving the free status of all derivatives of our free software and
of promoting the sharing and reuse of software generally.

                            NO WARRANTY

  11. BECAUSE THE PROGRAM IS LICENSED FREE OF CHARGE, THERE IS NO WARRANTY
FOR THE PROGRAM, TO THE EXTENT PERMITTED BY APPLICABLE LAW.  EXCEPT WHEN
OTHERWISE STATED IN WRITING THE COPYRIGHT HOLDERS AND/OR OTHER PARTIES
PROVIDE THE PROGRAM "AS IS" WITHOUT WARRANTY OF ANY KIND, EITHER EXPRESSED
OR IMPLIED, INCLUDING, BUT NOT LIMITED TO, THE IMPLIED WARRANTIES OF
MERCHANTABILITY AND FITNESS FOR A PARTICULAR PURPOSE.  THE ENTIRE RISK AS
TO THE QUALITY AND PERFORMANCE OF THE PROGRAM IS WITH YOU.  SHOULD THE
PROGRAM PROVE DEFECTIVE, YOU ASSUME THE COST OF ALL NECESSARY SERVICING,
REPAIR OR CORRECTION.

  12. IN NO EVENT UNLESS REQUIRED BY APPLICABLE LAW OR AGREED TO IN WRITING
WILL ANY COPYRIGHT HOLDER, OR ANY OTHER PARTY WHO MAY MODIFY AND/OR
REDISTRIBUTE THE PROGRAM AS PERMITTED ABOVE, BE LIABLE TO YOU FOR DAMAGES,
INCLUDING ANY GENERAL, SPECIAL, INCIDENTAL OR CONSEQUENTIAL DAMAGES ARISING
OUT OF THE USE OR INABILITY TO USE THE PROGRAM (INCLUDING BUT NOT LIMITED
TO LOSS OF DATA OR DATA BEING RENDERED INACCURATE OR LOSSES SUSTAINED BY
YOU OR THIRD PARTIES OR A FAILURE OF THE PROGRAM TO OPERATE WITH ANY OTHER
PROGRAMS), EVEN IF SUCH HOLDER OR OTHER PARTY HAS BEEN ADVISED OF THE
POSSIBILITY OF SUCH DAMAGES.

                     END OF TERMS AND CONDITIONS

            How to Apply These Terms to Your New Programs

  If you develop a new program, and you want it to be of the greatest
possible use to the public, the best way to achieve this is to make it
free software which everyone can redistribute and change under these terms.

  To do so, attach the following notices to the program.  It is safest
to attach them to the start of each source file to most effectively
convey the exclusion of warranty; and each file should have at least
the "copyright" line and a pointer to where the full notice is found.

    {description}
    Copyright (C) {year}  {fullname}

    This program is free software; you can redistribute it and/or modify
    it under the terms of the GNU General Public License as published by
    the Free Software Foundation; either version 2 of the License, or
    (at your option) any later version.

    This program is distributed in the hope that it will be useful,
    but WITHOUT ANY WARRANTY; without even the implied warranty of
    MERCHANTABILITY or FITNESS FOR A PARTICULAR PURPOSE.  See the
    GNU General Public License for more details.

    You should have received a copy of the GNU General Public License along
    with this program; if not, write to the Free Software Foundation, Inc.,
    51 Franklin Street, Fifth Floor, Boston, MA 02110-1301 USA.

Also add information on how to contact you by electronic and paper mail.

If the program is interactive, make it output a short notice like this
when it starts in an interactive mode:

    Gnomovision version 69, Copyright (C) year name of author
    Gnomovision comes with ABSOLUTELY NO WARRANTY; for details type `show w'.
    This is free software, and you are welcome to redistribute it
    under certain conditions; type `show c' for details.

The hypothetical commands `show w' and `show c' should show the appropriate
parts of the General Public License.  Of course, the commands you use may
be called something other than `show w' and `show c'; they could even be
mouse-clicks or menu items--whatever suits your program.

You should also get your employer (if you work as a programmer) or your
school, if any, to sign a "copyright disclaimer" for the program, if
necessary.  Here is a sample; alter the names:

  Yoyodyne, Inc., hereby disclaims all copyright interest in the program
  `Gnomovision' (which makes passes at compilers) written by James Hacker.

  {signature of Ty Coon}, 1 April 1989
  Ty Coon, President of Vice

This General Public License does not permit incorporating your program into
proprietary programs.  If your program is a subroutine library, you may
consider it more useful to permit linking proprietary applications with the
library.  If this is what you want to do, use the GNU Lesser General
Public License instead of this License.</string>
			<key>Title</key>
			<string>WordPress-iOS-Shared</string>
			<key>Type</key>
			<string>PSGroupSpecifier</string>
		</dict>
		<dict>
			<key>FooterText</key>
			<string># License

## WordPress API library is distributed under the MIT License:

Copyright (c) 2013 WordPress

Permission  is hereby granted, free of charge, to any person obtaining a copy of
this  software  and  associated documentation files (the "Software"), to deal in
the  Software  without  restriction,  including without limitation the rights to
use,  copy,  modify,  merge, publish, distribute, sublicense, and/or sell copies
of  the  Software, and to permit persons to whom the Software is furnished to do
so, subject to the following conditions:

The  above  copyright notice and this permission notice shall be included in all
copies or substantial portions of the Software.

THE  SOFTWARE  IS  PROVIDED  "AS  IS",  WITHOUT WARRANTY OF ANY KIND, EXPRESS OR
IMPLIED,  INCLUDING  BUT  NOT  LIMITED  TO  THE  WARRANTIES  OF MERCHANTABILITY,
FITNESS  FOR  A  PARTICULAR  PURPOSE  AND NONINFRINGEMENT. IN NO EVENT SHALL THE
AUTHORS  OR  COPYRIGHT  HOLDERS  BE  LIABLE  FOR  ANY  CLAIM,  DAMAGES  OR OTHER
LIABILITY,  WHETHER  IN  AN ACTION OF CONTRACT, TORT OR OTHERWISE, ARISING FROM,
OUT  OF  OR  IN CONNECTION WITH THE SOFTWARE OR THE USE OR OTHER DEALINGS IN THE
SOFTWARE.
</string>
			<key>Title</key>
			<string>WordPressApi</string>
			<key>Type</key>
			<string>PSGroupSpecifier</string>
		</dict>
		<dict>
			<key>FooterText</key>
			<string>GNU GENERAL PUBLIC LICENSE
                       Version 2, June 1991

 Copyright (C) 1989, 1991 Free Software Foundation, Inc., &lt;http://fsf.org/&gt;
 51 Franklin Street, Fifth Floor, Boston, MA 02110-1301 USA
 Everyone is permitted to copy and distribute verbatim copies
 of this license document, but changing it is not allowed.

                            Preamble

  The licenses for most software are designed to take away your
freedom to share and change it.  By contrast, the GNU General Public
License is intended to guarantee your freedom to share and change free
software--to make sure the software is free for all its users.  This
General Public License applies to most of the Free Software
Foundation's software and to any other program whose authors commit to
using it.  (Some other Free Software Foundation software is covered by
the GNU Lesser General Public License instead.)  You can apply it to
your programs, too.

  When we speak of free software, we are referring to freedom, not
price.  Our General Public Licenses are designed to make sure that you
have the freedom to distribute copies of free software (and charge for
this service if you wish), that you receive source code or can get it
if you want it, that you can change the software or use pieces of it
in new free programs; and that you know you can do these things.

  To protect your rights, we need to make restrictions that forbid
anyone to deny you these rights or to ask you to surrender the rights.
These restrictions translate to certain responsibilities for you if you
distribute copies of the software, or if you modify it.

  For example, if you distribute copies of such a program, whether
gratis or for a fee, you must give the recipients all the rights that
you have.  You must make sure that they, too, receive or can get the
source code.  And you must show them these terms so they know their
rights.

  We protect your rights with two steps: (1) copyright the software, and
(2) offer you this license which gives you legal permission to copy,
distribute and/or modify the software.

  Also, for each author's protection and ours, we want to make certain
that everyone understands that there is no warranty for this free
software.  If the software is modified by someone else and passed on, we
want its recipients to know that what they have is not the original, so
that any problems introduced by others will not reflect on the original
authors' reputations.

  Finally, any free program is threatened constantly by software
patents.  We wish to avoid the danger that redistributors of a free
program will individually obtain patent licenses, in effect making the
program proprietary.  To prevent this, we have made it clear that any
patent must be licensed for everyone's free use or not licensed at all.

  The precise terms and conditions for copying, distribution and
modification follow.

                    GNU GENERAL PUBLIC LICENSE
   TERMS AND CONDITIONS FOR COPYING, DISTRIBUTION AND MODIFICATION

  0. This License applies to any program or other work which contains
a notice placed by the copyright holder saying it may be distributed
under the terms of this General Public License.  The "Program", below,
refers to any such program or work, and a "work based on the Program"
means either the Program or any derivative work under copyright law:
that is to say, a work containing the Program or a portion of it,
either verbatim or with modifications and/or translated into another
language.  (Hereinafter, translation is included without limitation in
the term "modification".)  Each licensee is addressed as "you".

Activities other than copying, distribution and modification are not
covered by this License; they are outside its scope.  The act of
running the Program is not restricted, and the output from the Program
is covered only if its contents constitute a work based on the
Program (independent of having been made by running the Program).
Whether that is true depends on what the Program does.

  1. You may copy and distribute verbatim copies of the Program's
source code as you receive it, in any medium, provided that you
conspicuously and appropriately publish on each copy an appropriate
copyright notice and disclaimer of warranty; keep intact all the
notices that refer to this License and to the absence of any warranty;
and give any other recipients of the Program a copy of this License
along with the Program.

You may charge a fee for the physical act of transferring a copy, and
you may at your option offer warranty protection in exchange for a fee.

  2. You may modify your copy or copies of the Program or any portion
of it, thus forming a work based on the Program, and copy and
distribute such modifications or work under the terms of Section 1
above, provided that you also meet all of these conditions:

    a) You must cause the modified files to carry prominent notices
    stating that you changed the files and the date of any change.

    b) You must cause any work that you distribute or publish, that in
    whole or in part contains or is derived from the Program or any
    part thereof, to be licensed as a whole at no charge to all third
    parties under the terms of this License.

    c) If the modified program normally reads commands interactively
    when run, you must cause it, when started running for such
    interactive use in the most ordinary way, to print or display an
    announcement including an appropriate copyright notice and a
    notice that there is no warranty (or else, saying that you provide
    a warranty) and that users may redistribute the program under
    these conditions, and telling the user how to view a copy of this
    License.  (Exception: if the Program itself is interactive but
    does not normally print such an announcement, your work based on
    the Program is not required to print an announcement.)

These requirements apply to the modified work as a whole.  If
identifiable sections of that work are not derived from the Program,
and can be reasonably considered independent and separate works in
themselves, then this License, and its terms, do not apply to those
sections when you distribute them as separate works.  But when you
distribute the same sections as part of a whole which is a work based
on the Program, the distribution of the whole must be on the terms of
this License, whose permissions for other licensees extend to the
entire whole, and thus to each and every part regardless of who wrote it.

Thus, it is not the intent of this section to claim rights or contest
your rights to work written entirely by you; rather, the intent is to
exercise the right to control the distribution of derivative or
collective works based on the Program.

In addition, mere aggregation of another work not based on the Program
with the Program (or with a work based on the Program) on a volume of
a storage or distribution medium does not bring the other work under
the scope of this License.

  3. You may copy and distribute the Program (or a work based on it,
under Section 2) in object code or executable form under the terms of
Sections 1 and 2 above provided that you also do one of the following:

    a) Accompany it with the complete corresponding machine-readable
    source code, which must be distributed under the terms of Sections
    1 and 2 above on a medium customarily used for software interchange; or,

    b) Accompany it with a written offer, valid for at least three
    years, to give any third party, for a charge no more than your
    cost of physically performing source distribution, a complete
    machine-readable copy of the corresponding source code, to be
    distributed under the terms of Sections 1 and 2 above on a medium
    customarily used for software interchange; or,

    c) Accompany it with the information you received as to the offer
    to distribute corresponding source code.  (This alternative is
    allowed only for noncommercial distribution and only if you
    received the program in object code or executable form with such
    an offer, in accord with Subsection b above.)

The source code for a work means the preferred form of the work for
making modifications to it.  For an executable work, complete source
code means all the source code for all modules it contains, plus any
associated interface definition files, plus the scripts used to
control compilation and installation of the executable.  However, as a
special exception, the source code distributed need not include
anything that is normally distributed (in either source or binary
form) with the major components (compiler, kernel, and so on) of the
operating system on which the executable runs, unless that component
itself accompanies the executable.

If distribution of executable or object code is made by offering
access to copy from a designated place, then offering equivalent
access to copy the source code from the same place counts as
distribution of the source code, even though third parties are not
compelled to copy the source along with the object code.

  4. You may not copy, modify, sublicense, or distribute the Program
except as expressly provided under this License.  Any attempt
otherwise to copy, modify, sublicense or distribute the Program is
void, and will automatically terminate your rights under this License.
However, parties who have received copies, or rights, from you under
this License will not have their licenses terminated so long as such
parties remain in full compliance.

  5. You are not required to accept this License, since you have not
signed it.  However, nothing else grants you permission to modify or
distribute the Program or its derivative works.  These actions are
prohibited by law if you do not accept this License.  Therefore, by
modifying or distributing the Program (or any work based on the
Program), you indicate your acceptance of this License to do so, and
all its terms and conditions for copying, distributing or modifying
the Program or works based on it.

  6. Each time you redistribute the Program (or any work based on the
Program), the recipient automatically receives a license from the
original licensor to copy, distribute or modify the Program subject to
these terms and conditions.  You may not impose any further
restrictions on the recipients' exercise of the rights granted herein.
You are not responsible for enforcing compliance by third parties to
this License.

  7. If, as a consequence of a court judgment or allegation of patent
infringement or for any other reason (not limited to patent issues),
conditions are imposed on you (whether by court order, agreement or
otherwise) that contradict the conditions of this License, they do not
excuse you from the conditions of this License.  If you cannot
distribute so as to satisfy simultaneously your obligations under this
License and any other pertinent obligations, then as a consequence you
may not distribute the Program at all.  For example, if a patent
license would not permit royalty-free redistribution of the Program by
all those who receive copies directly or indirectly through you, then
the only way you could satisfy both it and this License would be to
refrain entirely from distribution of the Program.

If any portion of this section is held invalid or unenforceable under
any particular circumstance, the balance of the section is intended to
apply and the section as a whole is intended to apply in other
circumstances.

It is not the purpose of this section to induce you to infringe any
patents or other property right claims or to contest validity of any
such claims; this section has the sole purpose of protecting the
integrity of the free software distribution system, which is
implemented by public license practices.  Many people have made
generous contributions to the wide range of software distributed
through that system in reliance on consistent application of that
system; it is up to the author/donor to decide if he or she is willing
to distribute software through any other system and a licensee cannot
impose that choice.

This section is intended to make thoroughly clear what is believed to
be a consequence of the rest of this License.

  8. If the distribution and/or use of the Program is restricted in
certain countries either by patents or by copyrighted interfaces, the
original copyright holder who places the Program under this License
may add an explicit geographical distribution limitation excluding
those countries, so that distribution is permitted only in or among
countries not thus excluded.  In such case, this License incorporates
the limitation as if written in the body of this License.

  9. The Free Software Foundation may publish revised and/or new versions
of the General Public License from time to time.  Such new versions will
be similar in spirit to the present version, but may differ in detail to
address new problems or concerns.

Each version is given a distinguishing version number.  If the Program
specifies a version number of this License which applies to it and "any
later version", you have the option of following the terms and conditions
either of that version or of any later version published by the Free
Software Foundation.  If the Program does not specify a version number of
this License, you may choose any version ever published by the Free Software
Foundation.

  10. If you wish to incorporate parts of the Program into other free
programs whose distribution conditions are different, write to the author
to ask for permission.  For software which is copyrighted by the Free
Software Foundation, write to the Free Software Foundation; we sometimes
make exceptions for this.  Our decision will be guided by the two goals
of preserving the free status of all derivatives of our free software and
of promoting the sharing and reuse of software generally.

                            NO WARRANTY

  11. BECAUSE THE PROGRAM IS LICENSED FREE OF CHARGE, THERE IS NO WARRANTY
FOR THE PROGRAM, TO THE EXTENT PERMITTED BY APPLICABLE LAW.  EXCEPT WHEN
OTHERWISE STATED IN WRITING THE COPYRIGHT HOLDERS AND/OR OTHER PARTIES
PROVIDE THE PROGRAM "AS IS" WITHOUT WARRANTY OF ANY KIND, EITHER EXPRESSED
OR IMPLIED, INCLUDING, BUT NOT LIMITED TO, THE IMPLIED WARRANTIES OF
MERCHANTABILITY AND FITNESS FOR A PARTICULAR PURPOSE.  THE ENTIRE RISK AS
TO THE QUALITY AND PERFORMANCE OF THE PROGRAM IS WITH YOU.  SHOULD THE
PROGRAM PROVE DEFECTIVE, YOU ASSUME THE COST OF ALL NECESSARY SERVICING,
REPAIR OR CORRECTION.

  12. IN NO EVENT UNLESS REQUIRED BY APPLICABLE LAW OR AGREED TO IN WRITING
WILL ANY COPYRIGHT HOLDER, OR ANY OTHER PARTY WHO MAY MODIFY AND/OR
REDISTRIBUTE THE PROGRAM AS PERMITTED ABOVE, BE LIABLE TO YOU FOR DAMAGES,
INCLUDING ANY GENERAL, SPECIAL, INCIDENTAL OR CONSEQUENTIAL DAMAGES ARISING
OUT OF THE USE OR INABILITY TO USE THE PROGRAM (INCLUDING BUT NOT LIMITED
TO LOSS OF DATA OR DATA BEING RENDERED INACCURATE OR LOSSES SUSTAINED BY
YOU OR THIRD PARTIES OR A FAILURE OF THE PROGRAM TO OPERATE WITH ANY OTHER
PROGRAMS), EVEN IF SUCH HOLDER OR OTHER PARTY HAS BEEN ADVISED OF THE
POSSIBILITY OF SUCH DAMAGES.

                     END OF TERMS AND CONDITIONS

            How to Apply These Terms to Your New Programs

  If you develop a new program, and you want it to be of the greatest
possible use to the public, the best way to achieve this is to make it
free software which everyone can redistribute and change under these terms.

  To do so, attach the following notices to the program.  It is safest
to attach them to the start of each source file to most effectively
convey the exclusion of warranty; and each file should have at least
the "copyright" line and a pointer to where the full notice is found.

    {description}
    Copyright (C) {year}  {fullname}

    This program is free software; you can redistribute it and/or modify
    it under the terms of the GNU General Public License as published by
    the Free Software Foundation; either version 2 of the License, or
    (at your option) any later version.

    This program is distributed in the hope that it will be useful,
    but WITHOUT ANY WARRANTY; without even the implied warranty of
    MERCHANTABILITY or FITNESS FOR A PARTICULAR PURPOSE.  See the
    GNU General Public License for more details.

    You should have received a copy of the GNU General Public License along
    with this program; if not, write to the Free Software Foundation, Inc.,
    51 Franklin Street, Fifth Floor, Boston, MA 02110-1301 USA.

Also add information on how to contact you by electronic and paper mail.

If the program is interactive, make it output a short notice like this
when it starts in an interactive mode:

    Gnomovision version 69, Copyright (C) year name of author
    Gnomovision comes with ABSOLUTELY NO WARRANTY; for details type `show w'.
    This is free software, and you are welcome to redistribute it
    under certain conditions; type `show c' for details.

The hypothetical commands `show w' and `show c' should show the appropriate
parts of the General Public License.  Of course, the commands you use may
be called something other than `show w' and `show c'; they could even be
mouse-clicks or menu items--whatever suits your program.

You should also get your employer (if you work as a programmer) or your
school, if any, to sign a "copyright disclaimer" for the program, if
necessary.  Here is a sample; alter the names:

  Yoyodyne, Inc., hereby disclaims all copyright interest in the program
  `Gnomovision' (which makes passes at compilers) written by James Hacker.

  {signature of Ty Coon}, 1 April 1989
  Ty Coon, President of Vice

This General Public License does not permit incorporating your program into
proprietary programs.  If your program is a subroutine library, you may
consider it more useful to permit linking proprietary applications with the
library.  If this is what you want to do, use the GNU Lesser General
Public License instead of this License.</string>
			<key>Title</key>
			<string>WordPressCom-Analytics-iOS</string>
			<key>Type</key>
			<string>PSGroupSpecifier</string>
		</dict>
		<dict>
			<key>FooterText</key>
			<string>GNU GENERAL PUBLIC LICENSE
                       Version 2, June 1991

 Copyright (C) 1989, 1991 Free Software Foundation, Inc., &lt;http://fsf.org/&gt;
 51 Franklin Street, Fifth Floor, Boston, MA 02110-1301 USA
 Everyone is permitted to copy and distribute verbatim copies
 of this license document, but changing it is not allowed.

                            Preamble

  The licenses for most software are designed to take away your
freedom to share and change it.  By contrast, the GNU General Public
License is intended to guarantee your freedom to share and change free
software--to make sure the software is free for all its users.  This
General Public License applies to most of the Free Software
Foundation's software and to any other program whose authors commit to
using it.  (Some other Free Software Foundation software is covered by
the GNU Lesser General Public License instead.)  You can apply it to
your programs, too.

  When we speak of free software, we are referring to freedom, not
price.  Our General Public Licenses are designed to make sure that you
have the freedom to distribute copies of free software (and charge for
this service if you wish), that you receive source code or can get it
if you want it, that you can change the software or use pieces of it
in new free programs; and that you know you can do these things.

  To protect your rights, we need to make restrictions that forbid
anyone to deny you these rights or to ask you to surrender the rights.
These restrictions translate to certain responsibilities for you if you
distribute copies of the software, or if you modify it.

  For example, if you distribute copies of such a program, whether
gratis or for a fee, you must give the recipients all the rights that
you have.  You must make sure that they, too, receive or can get the
source code.  And you must show them these terms so they know their
rights.

  We protect your rights with two steps: (1) copyright the software, and
(2) offer you this license which gives you legal permission to copy,
distribute and/or modify the software.

  Also, for each author's protection and ours, we want to make certain
that everyone understands that there is no warranty for this free
software.  If the software is modified by someone else and passed on, we
want its recipients to know that what they have is not the original, so
that any problems introduced by others will not reflect on the original
authors' reputations.

  Finally, any free program is threatened constantly by software
patents.  We wish to avoid the danger that redistributors of a free
program will individually obtain patent licenses, in effect making the
program proprietary.  To prevent this, we have made it clear that any
patent must be licensed for everyone's free use or not licensed at all.

  The precise terms and conditions for copying, distribution and
modification follow.

                    GNU GENERAL PUBLIC LICENSE
   TERMS AND CONDITIONS FOR COPYING, DISTRIBUTION AND MODIFICATION

  0. This License applies to any program or other work which contains
a notice placed by the copyright holder saying it may be distributed
under the terms of this General Public License.  The "Program", below,
refers to any such program or work, and a "work based on the Program"
means either the Program or any derivative work under copyright law:
that is to say, a work containing the Program or a portion of it,
either verbatim or with modifications and/or translated into another
language.  (Hereinafter, translation is included without limitation in
the term "modification".)  Each licensee is addressed as "you".

Activities other than copying, distribution and modification are not
covered by this License; they are outside its scope.  The act of
running the Program is not restricted, and the output from the Program
is covered only if its contents constitute a work based on the
Program (independent of having been made by running the Program).
Whether that is true depends on what the Program does.

  1. You may copy and distribute verbatim copies of the Program's
source code as you receive it, in any medium, provided that you
conspicuously and appropriately publish on each copy an appropriate
copyright notice and disclaimer of warranty; keep intact all the
notices that refer to this License and to the absence of any warranty;
and give any other recipients of the Program a copy of this License
along with the Program.

You may charge a fee for the physical act of transferring a copy, and
you may at your option offer warranty protection in exchange for a fee.

  2. You may modify your copy or copies of the Program or any portion
of it, thus forming a work based on the Program, and copy and
distribute such modifications or work under the terms of Section 1
above, provided that you also meet all of these conditions:

    a) You must cause the modified files to carry prominent notices
    stating that you changed the files and the date of any change.

    b) You must cause any work that you distribute or publish, that in
    whole or in part contains or is derived from the Program or any
    part thereof, to be licensed as a whole at no charge to all third
    parties under the terms of this License.

    c) If the modified program normally reads commands interactively
    when run, you must cause it, when started running for such
    interactive use in the most ordinary way, to print or display an
    announcement including an appropriate copyright notice and a
    notice that there is no warranty (or else, saying that you provide
    a warranty) and that users may redistribute the program under
    these conditions, and telling the user how to view a copy of this
    License.  (Exception: if the Program itself is interactive but
    does not normally print such an announcement, your work based on
    the Program is not required to print an announcement.)

These requirements apply to the modified work as a whole.  If
identifiable sections of that work are not derived from the Program,
and can be reasonably considered independent and separate works in
themselves, then this License, and its terms, do not apply to those
sections when you distribute them as separate works.  But when you
distribute the same sections as part of a whole which is a work based
on the Program, the distribution of the whole must be on the terms of
this License, whose permissions for other licensees extend to the
entire whole, and thus to each and every part regardless of who wrote it.

Thus, it is not the intent of this section to claim rights or contest
your rights to work written entirely by you; rather, the intent is to
exercise the right to control the distribution of derivative or
collective works based on the Program.

In addition, mere aggregation of another work not based on the Program
with the Program (or with a work based on the Program) on a volume of
a storage or distribution medium does not bring the other work under
the scope of this License.

  3. You may copy and distribute the Program (or a work based on it,
under Section 2) in object code or executable form under the terms of
Sections 1 and 2 above provided that you also do one of the following:

    a) Accompany it with the complete corresponding machine-readable
    source code, which must be distributed under the terms of Sections
    1 and 2 above on a medium customarily used for software interchange; or,

    b) Accompany it with a written offer, valid for at least three
    years, to give any third party, for a charge no more than your
    cost of physically performing source distribution, a complete
    machine-readable copy of the corresponding source code, to be
    distributed under the terms of Sections 1 and 2 above on a medium
    customarily used for software interchange; or,

    c) Accompany it with the information you received as to the offer
    to distribute corresponding source code.  (This alternative is
    allowed only for noncommercial distribution and only if you
    received the program in object code or executable form with such
    an offer, in accord with Subsection b above.)

The source code for a work means the preferred form of the work for
making modifications to it.  For an executable work, complete source
code means all the source code for all modules it contains, plus any
associated interface definition files, plus the scripts used to
control compilation and installation of the executable.  However, as a
special exception, the source code distributed need not include
anything that is normally distributed (in either source or binary
form) with the major components (compiler, kernel, and so on) of the
operating system on which the executable runs, unless that component
itself accompanies the executable.

If distribution of executable or object code is made by offering
access to copy from a designated place, then offering equivalent
access to copy the source code from the same place counts as
distribution of the source code, even though third parties are not
compelled to copy the source along with the object code.

  4. You may not copy, modify, sublicense, or distribute the Program
except as expressly provided under this License.  Any attempt
otherwise to copy, modify, sublicense or distribute the Program is
void, and will automatically terminate your rights under this License.
However, parties who have received copies, or rights, from you under
this License will not have their licenses terminated so long as such
parties remain in full compliance.

  5. You are not required to accept this License, since you have not
signed it.  However, nothing else grants you permission to modify or
distribute the Program or its derivative works.  These actions are
prohibited by law if you do not accept this License.  Therefore, by
modifying or distributing the Program (or any work based on the
Program), you indicate your acceptance of this License to do so, and
all its terms and conditions for copying, distributing or modifying
the Program or works based on it.

  6. Each time you redistribute the Program (or any work based on the
Program), the recipient automatically receives a license from the
original licensor to copy, distribute or modify the Program subject to
these terms and conditions.  You may not impose any further
restrictions on the recipients' exercise of the rights granted herein.
You are not responsible for enforcing compliance by third parties to
this License.

  7. If, as a consequence of a court judgment or allegation of patent
infringement or for any other reason (not limited to patent issues),
conditions are imposed on you (whether by court order, agreement or
otherwise) that contradict the conditions of this License, they do not
excuse you from the conditions of this License.  If you cannot
distribute so as to satisfy simultaneously your obligations under this
License and any other pertinent obligations, then as a consequence you
may not distribute the Program at all.  For example, if a patent
license would not permit royalty-free redistribution of the Program by
all those who receive copies directly or indirectly through you, then
the only way you could satisfy both it and this License would be to
refrain entirely from distribution of the Program.

If any portion of this section is held invalid or unenforceable under
any particular circumstance, the balance of the section is intended to
apply and the section as a whole is intended to apply in other
circumstances.

It is not the purpose of this section to induce you to infringe any
patents or other property right claims or to contest validity of any
such claims; this section has the sole purpose of protecting the
integrity of the free software distribution system, which is
implemented by public license practices.  Many people have made
generous contributions to the wide range of software distributed
through that system in reliance on consistent application of that
system; it is up to the author/donor to decide if he or she is willing
to distribute software through any other system and a licensee cannot
impose that choice.

This section is intended to make thoroughly clear what is believed to
be a consequence of the rest of this License.

  8. If the distribution and/or use of the Program is restricted in
certain countries either by patents or by copyrighted interfaces, the
original copyright holder who places the Program under this License
may add an explicit geographical distribution limitation excluding
those countries, so that distribution is permitted only in or among
countries not thus excluded.  In such case, this License incorporates
the limitation as if written in the body of this License.

  9. The Free Software Foundation may publish revised and/or new versions
of the General Public License from time to time.  Such new versions will
be similar in spirit to the present version, but may differ in detail to
address new problems or concerns.

Each version is given a distinguishing version number.  If the Program
specifies a version number of this License which applies to it and "any
later version", you have the option of following the terms and conditions
either of that version or of any later version published by the Free
Software Foundation.  If the Program does not specify a version number of
this License, you may choose any version ever published by the Free Software
Foundation.

  10. If you wish to incorporate parts of the Program into other free
programs whose distribution conditions are different, write to the author
to ask for permission.  For software which is copyrighted by the Free
Software Foundation, write to the Free Software Foundation; we sometimes
make exceptions for this.  Our decision will be guided by the two goals
of preserving the free status of all derivatives of our free software and
of promoting the sharing and reuse of software generally.

                            NO WARRANTY

  11. BECAUSE THE PROGRAM IS LICENSED FREE OF CHARGE, THERE IS NO WARRANTY
FOR THE PROGRAM, TO THE EXTENT PERMITTED BY APPLICABLE LAW.  EXCEPT WHEN
OTHERWISE STATED IN WRITING THE COPYRIGHT HOLDERS AND/OR OTHER PARTIES
PROVIDE THE PROGRAM "AS IS" WITHOUT WARRANTY OF ANY KIND, EITHER EXPRESSED
OR IMPLIED, INCLUDING, BUT NOT LIMITED TO, THE IMPLIED WARRANTIES OF
MERCHANTABILITY AND FITNESS FOR A PARTICULAR PURPOSE.  THE ENTIRE RISK AS
TO THE QUALITY AND PERFORMANCE OF THE PROGRAM IS WITH YOU.  SHOULD THE
PROGRAM PROVE DEFECTIVE, YOU ASSUME THE COST OF ALL NECESSARY SERVICING,
REPAIR OR CORRECTION.

  12. IN NO EVENT UNLESS REQUIRED BY APPLICABLE LAW OR AGREED TO IN WRITING
WILL ANY COPYRIGHT HOLDER, OR ANY OTHER PARTY WHO MAY MODIFY AND/OR
REDISTRIBUTE THE PROGRAM AS PERMITTED ABOVE, BE LIABLE TO YOU FOR DAMAGES,
INCLUDING ANY GENERAL, SPECIAL, INCIDENTAL OR CONSEQUENTIAL DAMAGES ARISING
OUT OF THE USE OR INABILITY TO USE THE PROGRAM (INCLUDING BUT NOT LIMITED
TO LOSS OF DATA OR DATA BEING RENDERED INACCURATE OR LOSSES SUSTAINED BY
YOU OR THIRD PARTIES OR A FAILURE OF THE PROGRAM TO OPERATE WITH ANY OTHER
PROGRAMS), EVEN IF SUCH HOLDER OR OTHER PARTY HAS BEEN ADVISED OF THE
POSSIBILITY OF SUCH DAMAGES.

                     END OF TERMS AND CONDITIONS

            How to Apply These Terms to Your New Programs

  If you develop a new program, and you want it to be of the greatest
possible use to the public, the best way to achieve this is to make it
free software which everyone can redistribute and change under these terms.

  To do so, attach the following notices to the program.  It is safest
to attach them to the start of each source file to most effectively
convey the exclusion of warranty; and each file should have at least
the "copyright" line and a pointer to where the full notice is found.

    {description}
    Copyright (C) {year}  {fullname}

    This program is free software; you can redistribute it and/or modify
    it under the terms of the GNU General Public License as published by
    the Free Software Foundation; either version 2 of the License, or
    (at your option) any later version.

    This program is distributed in the hope that it will be useful,
    but WITHOUT ANY WARRANTY; without even the implied warranty of
    MERCHANTABILITY or FITNESS FOR A PARTICULAR PURPOSE.  See the
    GNU General Public License for more details.

    You should have received a copy of the GNU General Public License along
    with this program; if not, write to the Free Software Foundation, Inc.,
    51 Franklin Street, Fifth Floor, Boston, MA 02110-1301 USA.

Also add information on how to contact you by electronic and paper mail.

If the program is interactive, make it output a short notice like this
when it starts in an interactive mode:

    Gnomovision version 69, Copyright (C) year name of author
    Gnomovision comes with ABSOLUTELY NO WARRANTY; for details type `show w'.
    This is free software, and you are welcome to redistribute it
    under certain conditions; type `show c' for details.

The hypothetical commands `show w' and `show c' should show the appropriate
parts of the General Public License.  Of course, the commands you use may
be called something other than `show w' and `show c'; they could even be
mouse-clicks or menu items--whatever suits your program.

You should also get your employer (if you work as a programmer) or your
school, if any, to sign a "copyright disclaimer" for the program, if
necessary.  Here is a sample; alter the names:

  Yoyodyne, Inc., hereby disclaims all copyright interest in the program
  `Gnomovision' (which makes passes at compilers) written by James Hacker.

  {signature of Ty Coon}, 1 April 1989
  Ty Coon, President of Vice

This General Public License does not permit incorporating your program into
proprietary programs.  If your program is a subroutine library, you may
consider it more useful to permit linking proprietary applications with the
library.  If this is what you want to do, use the GNU Lesser General
Public License instead of this License.</string>
			<key>Title</key>
			<string>WordPressCom-Stats-iOS</string>
			<key>Type</key>
			<string>PSGroupSpecifier</string>
		</dict>
		<dict>
			<key>FooterText</key>
			<string>Copyright 2013 Google Inc.</string>
			<key>Title</key>
			<string>google-plus-ios-sdk</string>
			<key>Type</key>
			<string>PSGroupSpecifier</string>
		</dict>
		<dict>
			<key>FooterText</key>
			<string># License

## WordPress XML-RPC library is distributed under the MIT License:

Copyright (c) 2013 WordPress
Copyright (c) 2012 Eric Czarny &lt;eczarny@gmail.com&gt;

Permission  is hereby granted, free of charge, to any person obtaining a copy of
this  software  and  associated documentation files (the "Software"), to deal in
the  Software  without  restriction,  including without limitation the rights to
use,  copy,  modify,  merge, publish, distribute, sublicense, and/or sell copies
of  the  Software, and to permit persons to whom the Software is furnished to do
so, subject to the following conditions:

The  above  copyright notice and this permission notice shall be included in all
copies or substantial portions of the Software.

THE  SOFTWARE  IS  PROVIDED  "AS  IS",  WITHOUT WARRANTY OF ANY KIND, EXPRESS OR
IMPLIED,  INCLUDING  BUT  NOT  LIMITED  TO  THE  WARRANTIES  OF MERCHANTABILITY,
FITNESS  FOR  A  PARTICULAR  PURPOSE  AND NONINFRINGEMENT. IN NO EVENT SHALL THE
AUTHORS  OR  COPYRIGHT  HOLDERS  BE  LIABLE  FOR  ANY  CLAIM,  DAMAGES  OR OTHER
LIABILITY,  WHETHER  IN  AN ACTION OF CONTRACT, TORT OR OTHERWISE, ARISING FROM,
OUT  OF  OR  IN CONNECTION WITH THE SOFTWARE OR THE USE OR OTHER DEALINGS IN THE
SOFTWARE.
</string>
			<key>Title</key>
			<string>wpxmlrpc</string>
			<key>Type</key>
			<string>PSGroupSpecifier</string>
		</dict>
		<dict>
			<key>FooterText</key>
			<string>Generated by CocoaPods - http://cocoapods.org</string>
			<key>Title</key>
			<string></string>
			<key>Type</key>
			<string>PSGroupSpecifier</string>
		</dict>
	</array>
	<key>StringsTable</key>
	<string>Acknowledgements</string>
	<key>Title</key>
	<string>Acknowledgements</string>
</dict>
</plist><|MERGE_RESOLUTION|>--- conflicted
+++ resolved
@@ -173,298 +173,6 @@
 			<key>FooterText</key>
 			<string>		    GNU GENERAL PUBLIC LICENSE
 		       Version 2, June 1991
-<<<<<<< HEAD
-
- Copyright (C) 1989, 1991 Free Software Foundation, Inc.
-                          675 Mass Ave, Cambridge, MA 02139, USA
- Everyone is permitted to copy and distribute verbatim copies
- of this license document, but changing it is not allowed.
-
-			    Preamble
-
-  The licenses for most software are designed to take away your
-freedom to share and change it.  By contrast, the GNU General Public
-License is intended to guarantee your freedom to share and change free
-software--to make sure the software is free for all its users.  This
-General Public License applies to most of the Free Software
-Foundation's software and to any other program whose authors commit to
-using it.  (Some other Free Software Foundation software is covered by
-the GNU Library General Public License instead.)  You can apply it to
-your programs, too.
-
-  When we speak of free software, we are referring to freedom, not
-price.  Our General Public Licenses are designed to make sure that you
-have the freedom to distribute copies of free software (and charge for
-this service if you wish), that you receive source code or can get it
-if you want it, that you can change the software or use pieces of it
-in new free programs; and that you know you can do these things.
-
-  To protect your rights, we need to make restrictions that forbid
-anyone to deny you these rights or to ask you to surrender the rights.
-These restrictions translate to certain responsibilities for you if you
-distribute copies of the software, or if you modify it.
-
-  For example, if you distribute copies of such a program, whether
-gratis or for a fee, you must give the recipients all the rights that
-you have.  You must make sure that they, too, receive or can get the
-source code.  And you must show them these terms so they know their
-rights.
-
-  We protect your rights with two steps: (1) copyright the software, and
-(2) offer you this license which gives you legal permission to copy,
-distribute and/or modify the software.
-
-  Also, for each author's protection and ours, we want to make certain
-that everyone understands that there is no warranty for this free
-software.  If the software is modified by someone else and passed on, we
-want its recipients to know that what they have is not the original, so
-that any problems introduced by others will not reflect on the original
-authors' reputations.
-
-  Finally, any free program is threatened constantly by software
-patents.  We wish to avoid the danger that redistributors of a free
-program will individually obtain patent licenses, in effect making the
-program proprietary.  To prevent this, we have made it clear that any
-patent must be licensed for everyone's free use or not licensed at all.
-
-  The precise terms and conditions for copying, distribution and
-modification follow.
-
-		    GNU GENERAL PUBLIC LICENSE
-   TERMS AND CONDITIONS FOR COPYING, DISTRIBUTION AND MODIFICATION
-
-  0. This License applies to any program or other work which contains
-a notice placed by the copyright holder saying it may be distributed
-under the terms of this General Public License.  The "Program", below,
-refers to any such program or work, and a "work based on the Program"
-means either the Program or any derivative work under copyright law:
-that is to say, a work containing the Program or a portion of it,
-either verbatim or with modifications and/or translated into another
-language.  (Hereinafter, translation is included without limitation in
-the term "modification".)  Each licensee is addressed as "you".
-
-Activities other than copying, distribution and modification are not
-covered by this License; they are outside its scope.  The act of
-running the Program is not restricted, and the output from the Program
-is covered only if its contents constitute a work based on the
-Program (independent of having been made by running the Program).
-Whether that is true depends on what the Program does.
-
-  1. You may copy and distribute verbatim copies of the Program's
-source code as you receive it, in any medium, provided that you
-conspicuously and appropriately publish on each copy an appropriate
-copyright notice and disclaimer of warranty; keep intact all the
-notices that refer to this License and to the absence of any warranty;
-and give any other recipients of the Program a copy of this License
-along with the Program.
-
-You may charge a fee for the physical act of transferring a copy, and
-you may at your option offer warranty protection in exchange for a fee.
-
-  2. You may modify your copy or copies of the Program or any portion
-of it, thus forming a work based on the Program, and copy and
-distribute such modifications or work under the terms of Section 1
-above, provided that you also meet all of these conditions:
-
-    a) You must cause the modified files to carry prominent notices
-    stating that you changed the files and the date of any change.
-
-    b) You must cause any work that you distribute or publish, that in
-    whole or in part contains or is derived from the Program or any
-    part thereof, to be licensed as a whole at no charge to all third
-    parties under the terms of this License.
-
-    c) If the modified program normally reads commands interactively
-    when run, you must cause it, when started running for such
-    interactive use in the most ordinary way, to print or display an
-    announcement including an appropriate copyright notice and a
-    notice that there is no warranty (or else, saying that you provide
-    a warranty) and that users may redistribute the program under
-    these conditions, and telling the user how to view a copy of this
-    License.  (Exception: if the Program itself is interactive but
-    does not normally print such an announcement, your work based on
-    the Program is not required to print an announcement.)
-
-These requirements apply to the modified work as a whole.  If
-identifiable sections of that work are not derived from the Program,
-and can be reasonably considered independent and separate works in
-themselves, then this License, and its terms, do not apply to those
-sections when you distribute them as separate works.  But when you
-distribute the same sections as part of a whole which is a work based
-on the Program, the distribution of the whole must be on the terms of
-this License, whose permissions for other licensees extend to the
-entire whole, and thus to each and every part regardless of who wrote it.
-Thus, it is not the intent of this section to claim rights or contest
-your rights to work written entirely by you; rather, the intent is to
-exercise the right to control the distribution of derivative or
-collective works based on the Program.
-
-In addition, mere aggregation of another work not based on the Program
-with the Program (or with a work based on the Program) on a volume of
-a storage or distribution medium does not bring the other work under
-the scope of this License.
-
-  3. You may copy and distribute the Program (or a work based on it,
-under Section 2) in object code or executable form under the terms of
-Sections 1 and 2 above provided that you also do one of the following:
-
-    a) Accompany it with the complete corresponding machine-readable
-    source code, which must be distributed under the terms of Sections
-    1 and 2 above on a medium customarily used for software interchange; or,
-
-    b) Accompany it with a written offer, valid for at least three
-    years, to give any third party, for a charge no more than your
-    cost of physically performing source distribution, a complete
-    machine-readable copy of the corresponding source code, to be
-    distributed under the terms of Sections 1 and 2 above on a medium
-    customarily used for software interchange; or,
-
-    c) Accompany it with the information you received as to the offer
-    to distribute corresponding source code.  (This alternative is
-    allowed only for noncommercial distribution and only if you
-    received the program in object code or executable form with such
-    an offer, in accord with Subsection b above.)
-
-The source code for a work means the preferred form of the work for
-making modifications to it.  For an executable work, complete source
-code means all the source code for all modules it contains, plus any
-associated interface definition files, plus the scripts used to
-control compilation and installation of the executable.  However, as a
-special exception, the source code distributed need not include
-anything that is normally distributed (in either source or binary
-form) with the major components (compiler, kernel, and so on) of the
-operating system on which the executable runs, unless that component
-itself accompanies the executable.
-
-If distribution of executable or object code is made by offering
-access to copy from a designated place, then offering equivalent
-access to copy the source code from the same place counts as
-distribution of the source code, even though third parties are not
-compelled to copy the source along with the object code.
-
-  4. You may not copy, modify, sublicense, or distribute the Program
-except as expressly provided under this License.  Any attempt
-otherwise to copy, modify, sublicense or distribute the Program is
-void, and will automatically terminate your rights under this License.
-However, parties who have received copies, or rights, from you under
-this License will not have their licenses terminated so long as such
-parties remain in full compliance.
-
-  5. You are not required to accept this License, since you have not
-signed it.  However, nothing else grants you permission to modify or
-distribute the Program or its derivative works.  These actions are
-prohibited by law if you do not accept this License.  Therefore, by
-modifying or distributing the Program (or any work based on the
-Program), you indicate your acceptance of this License to do so, and
-all its terms and conditions for copying, distributing or modifying
-the Program or works based on it.
-
-  6. Each time you redistribute the Program (or any work based on the
-Program), the recipient automatically receives a license from the
-original licensor to copy, distribute or modify the Program subject to
-these terms and conditions.  You may not impose any further
-restrictions on the recipients' exercise of the rights granted herein.
-You are not responsible for enforcing compliance by third parties to
-this License.
-
-  7. If, as a consequence of a court judgment or allegation of patent
-infringement or for any other reason (not limited to patent issues),
-conditions are imposed on you (whether by court order, agreement or
-otherwise) that contradict the conditions of this License, they do not
-excuse you from the conditions of this License.  If you cannot
-distribute so as to satisfy simultaneously your obligations under this
-License and any other pertinent obligations, then as a consequence you
-may not distribute the Program at all.  For example, if a patent
-license would not permit royalty-free redistribution of the Program by
-all those who receive copies directly or indirectly through you, then
-the only way you could satisfy both it and this License would be to
-refrain entirely from distribution of the Program.
-
-If any portion of this section is held invalid or unenforceable under
-any particular circumstance, the balance of the section is intended to
-apply and the section as a whole is intended to apply in other
-circumstances.
-
-It is not the purpose of this section to induce you to infringe any
-patents or other property right claims or to contest validity of any
-such claims; this section has the sole purpose of protecting the
-integrity of the free software distribution system, which is
-implemented by public license practices.  Many people have made
-generous contributions to the wide range of software distributed
-through that system in reliance on consistent application of that
-system; it is up to the author/donor to decide if he or she is willing
-to distribute software through any other system and a licensee cannot
-impose that choice.
-
-This section is intended to make thoroughly clear what is believed to
-be a consequence of the rest of this License.
-
-  8. If the distribution and/or use of the Program is restricted in
-certain countries either by patents or by copyrighted interfaces, the
-original copyright holder who places the Program under this License
-may add an explicit geographical distribution limitation excluding
-those countries, so that distribution is permitted only in or among
-countries not thus excluded.  In such case, this License incorporates
-the limitation as if written in the body of this License.
-
-  9. The Free Software Foundation may publish revised and/or new versions
-of the General Public License from time to time.  Such new versions will
-be similar in spirit to the present version, but may differ in detail to
-address new problems or concerns.
-
-Each version is given a distinguishing version number.  If the Program
-specifies a version number of this License which applies to it and "any
-later version", you have the option of following the terms and conditions
-either of that version or of any later version published by the Free
-Software Foundation.  If the Program does not specify a version number of
-this License, you may choose any version ever published by the Free Software
-Foundation.
-
-  10. If you wish to incorporate parts of the Program into other free
-programs whose distribution conditions are different, write to the author
-to ask for permission.  For software which is copyrighted by the Free
-Software Foundation, write to the Free Software Foundation; we sometimes
-make exceptions for this.  Our decision will be guided by the two goals
-of preserving the free status of all derivatives of our free software and
-of promoting the sharing and reuse of software generally.
-
-			    NO WARRANTY
-
-  11. BECAUSE THE PROGRAM IS LICENSED FREE OF CHARGE, THERE IS NO WARRANTY
-FOR THE PROGRAM, TO THE EXTENT PERMITTED BY APPLICABLE LAW.  EXCEPT WHEN
-OTHERWISE STATED IN WRITING THE COPYRIGHT HOLDERS AND/OR OTHER PARTIES
-PROVIDE THE PROGRAM "AS IS" WITHOUT WARRANTY OF ANY KIND, EITHER EXPRESSED
-OR IMPLIED, INCLUDING, BUT NOT LIMITED TO, THE IMPLIED WARRANTIES OF
-MERCHANTABILITY AND FITNESS FOR A PARTICULAR PURPOSE.  THE ENTIRE RISK AS
-TO THE QUALITY AND PERFORMANCE OF THE PROGRAM IS WITH YOU.  SHOULD THE
-PROGRAM PROVE DEFECTIVE, YOU ASSUME THE COST OF ALL NECESSARY SERVICING,
-REPAIR OR CORRECTION.
-
-  12. IN NO EVENT UNLESS REQUIRED BY APPLICABLE LAW OR AGREED TO IN WRITING
-WILL ANY COPYRIGHT HOLDER, OR ANY OTHER PARTY WHO MAY MODIFY AND/OR
-REDISTRIBUTE THE PROGRAM AS PERMITTED ABOVE, BE LIABLE TO YOU FOR DAMAGES,
-INCLUDING ANY GENERAL, SPECIAL, INCIDENTAL OR CONSEQUENTIAL DAMAGES ARISING
-OUT OF THE USE OR INABILITY TO USE THE PROGRAM (INCLUDING BUT NOT LIMITED
-TO LOSS OF DATA OR DATA BEING RENDERED INACCURATE OR LOSSES SUSTAINED BY
-YOU OR THIRD PARTIES OR A FAILURE OF THE PROGRAM TO OPERATE WITH ANY OTHER
-PROGRAMS), EVEN IF SUCH HOLDER OR OTHER PARTY HAS BEEN ADVISED OF THE
-POSSIBILITY OF SUCH DAMAGES.
-
-		     END OF TERMS AND CONDITIONS
-</string>
-			<key>Title</key>
-			<string>EmailChecker</string>
-			<key>Type</key>
-			<string>PSGroupSpecifier</string>
-		</dict>
-		<dict>
-			<key>FooterText</key>
-			<string>
-                                 Apache License
-                           Version 2.0, January 2004
-                        http://www.apache.org/licenses/
-=======
->>>>>>> 1529a6ed
 
  Copyright (C) 1989, 1991 Free Software Foundation, Inc.
                           675 Mass Ave, Cambridge, MA 02139, USA
@@ -2263,345 +1971,27 @@
 		</dict>
 		<dict>
 			<key>FooterText</key>
-			<string>GNU GENERAL PUBLIC LICENSE
-                       Version 2, June 1991
-
- Copyright (C) 1989, 1991 Free Software Foundation, Inc., &lt;http://fsf.org/&gt;
- 51 Franklin Street, Fifth Floor, Boston, MA 02110-1301 USA
- Everyone is permitted to copy and distribute verbatim copies
- of this license document, but changing it is not allowed.
-
-                            Preamble
-
-  The licenses for most software are designed to take away your
-freedom to share and change it.  By contrast, the GNU General Public
-License is intended to guarantee your freedom to share and change free
-software--to make sure the software is free for all its users.  This
-General Public License applies to most of the Free Software
-Foundation's software and to any other program whose authors commit to
-using it.  (Some other Free Software Foundation software is covered by
-the GNU Lesser General Public License instead.)  You can apply it to
-your programs, too.
-
-  When we speak of free software, we are referring to freedom, not
-price.  Our General Public Licenses are designed to make sure that you
-have the freedom to distribute copies of free software (and charge for
-this service if you wish), that you receive source code or can get it
-if you want it, that you can change the software or use pieces of it
-in new free programs; and that you know you can do these things.
-
-  To protect your rights, we need to make restrictions that forbid
-anyone to deny you these rights or to ask you to surrender the rights.
-These restrictions translate to certain responsibilities for you if you
-distribute copies of the software, or if you modify it.
-
-  For example, if you distribute copies of such a program, whether
-gratis or for a fee, you must give the recipients all the rights that
-you have.  You must make sure that they, too, receive or can get the
-source code.  And you must show them these terms so they know their
-rights.
-
-  We protect your rights with two steps: (1) copyright the software, and
-(2) offer you this license which gives you legal permission to copy,
-distribute and/or modify the software.
-
-  Also, for each author's protection and ours, we want to make certain
-that everyone understands that there is no warranty for this free
-software.  If the software is modified by someone else and passed on, we
-want its recipients to know that what they have is not the original, so
-that any problems introduced by others will not reflect on the original
-authors' reputations.
-
-  Finally, any free program is threatened constantly by software
-patents.  We wish to avoid the danger that redistributors of a free
-program will individually obtain patent licenses, in effect making the
-program proprietary.  To prevent this, we have made it clear that any
-patent must be licensed for everyone's free use or not licensed at all.
-
-  The precise terms and conditions for copying, distribution and
-modification follow.
-
-                    GNU GENERAL PUBLIC LICENSE
-   TERMS AND CONDITIONS FOR COPYING, DISTRIBUTION AND MODIFICATION
-
-  0. This License applies to any program or other work which contains
-a notice placed by the copyright holder saying it may be distributed
-under the terms of this General Public License.  The "Program", below,
-refers to any such program or work, and a "work based on the Program"
-means either the Program or any derivative work under copyright law:
-that is to say, a work containing the Program or a portion of it,
-either verbatim or with modifications and/or translated into another
-language.  (Hereinafter, translation is included without limitation in
-the term "modification".)  Each licensee is addressed as "you".
-
-Activities other than copying, distribution and modification are not
-covered by this License; they are outside its scope.  The act of
-running the Program is not restricted, and the output from the Program
-is covered only if its contents constitute a work based on the
-Program (independent of having been made by running the Program).
-Whether that is true depends on what the Program does.
-
-  1. You may copy and distribute verbatim copies of the Program's
-source code as you receive it, in any medium, provided that you
-conspicuously and appropriately publish on each copy an appropriate
-copyright notice and disclaimer of warranty; keep intact all the
-notices that refer to this License and to the absence of any warranty;
-and give any other recipients of the Program a copy of this License
-along with the Program.
-
-You may charge a fee for the physical act of transferring a copy, and
-you may at your option offer warranty protection in exchange for a fee.
-
-  2. You may modify your copy or copies of the Program or any portion
-of it, thus forming a work based on the Program, and copy and
-distribute such modifications or work under the terms of Section 1
-above, provided that you also meet all of these conditions:
-
-    a) You must cause the modified files to carry prominent notices
-    stating that you changed the files and the date of any change.
-
-    b) You must cause any work that you distribute or publish, that in
-    whole or in part contains or is derived from the Program or any
-    part thereof, to be licensed as a whole at no charge to all third
-    parties under the terms of this License.
-
-    c) If the modified program normally reads commands interactively
-    when run, you must cause it, when started running for such
-    interactive use in the most ordinary way, to print or display an
-    announcement including an appropriate copyright notice and a
-    notice that there is no warranty (or else, saying that you provide
-    a warranty) and that users may redistribute the program under
-    these conditions, and telling the user how to view a copy of this
-    License.  (Exception: if the Program itself is interactive but
-    does not normally print such an announcement, your work based on
-    the Program is not required to print an announcement.)
-
-These requirements apply to the modified work as a whole.  If
-identifiable sections of that work are not derived from the Program,
-and can be reasonably considered independent and separate works in
-themselves, then this License, and its terms, do not apply to those
-sections when you distribute them as separate works.  But when you
-distribute the same sections as part of a whole which is a work based
-on the Program, the distribution of the whole must be on the terms of
-this License, whose permissions for other licensees extend to the
-entire whole, and thus to each and every part regardless of who wrote it.
-
-Thus, it is not the intent of this section to claim rights or contest
-your rights to work written entirely by you; rather, the intent is to
-exercise the right to control the distribution of derivative or
-collective works based on the Program.
-
-In addition, mere aggregation of another work not based on the Program
-with the Program (or with a work based on the Program) on a volume of
-a storage or distribution medium does not bring the other work under
-the scope of this License.
-
-  3. You may copy and distribute the Program (or a work based on it,
-under Section 2) in object code or executable form under the terms of
-Sections 1 and 2 above provided that you also do one of the following:
-
-    a) Accompany it with the complete corresponding machine-readable
-    source code, which must be distributed under the terms of Sections
-    1 and 2 above on a medium customarily used for software interchange; or,
-
-    b) Accompany it with a written offer, valid for at least three
-    years, to give any third party, for a charge no more than your
-    cost of physically performing source distribution, a complete
-    machine-readable copy of the corresponding source code, to be
-    distributed under the terms of Sections 1 and 2 above on a medium
-    customarily used for software interchange; or,
-
-    c) Accompany it with the information you received as to the offer
-    to distribute corresponding source code.  (This alternative is
-    allowed only for noncommercial distribution and only if you
-    received the program in object code or executable form with such
-    an offer, in accord with Subsection b above.)
-
-The source code for a work means the preferred form of the work for
-making modifications to it.  For an executable work, complete source
-code means all the source code for all modules it contains, plus any
-associated interface definition files, plus the scripts used to
-control compilation and installation of the executable.  However, as a
-special exception, the source code distributed need not include
-anything that is normally distributed (in either source or binary
-form) with the major components (compiler, kernel, and so on) of the
-operating system on which the executable runs, unless that component
-itself accompanies the executable.
-
-If distribution of executable or object code is made by offering
-access to copy from a designated place, then offering equivalent
-access to copy the source code from the same place counts as
-distribution of the source code, even though third parties are not
-compelled to copy the source along with the object code.
-
-  4. You may not copy, modify, sublicense, or distribute the Program
-except as expressly provided under this License.  Any attempt
-otherwise to copy, modify, sublicense or distribute the Program is
-void, and will automatically terminate your rights under this License.
-However, parties who have received copies, or rights, from you under
-this License will not have their licenses terminated so long as such
-parties remain in full compliance.
-
-  5. You are not required to accept this License, since you have not
-signed it.  However, nothing else grants you permission to modify or
-distribute the Program or its derivative works.  These actions are
-prohibited by law if you do not accept this License.  Therefore, by
-modifying or distributing the Program (or any work based on the
-Program), you indicate your acceptance of this License to do so, and
-all its terms and conditions for copying, distributing or modifying
-the Program or works based on it.
-
-  6. Each time you redistribute the Program (or any work based on the
-Program), the recipient automatically receives a license from the
-original licensor to copy, distribute or modify the Program subject to
-these terms and conditions.  You may not impose any further
-restrictions on the recipients' exercise of the rights granted herein.
-You are not responsible for enforcing compliance by third parties to
-this License.
-
-  7. If, as a consequence of a court judgment or allegation of patent
-infringement or for any other reason (not limited to patent issues),
-conditions are imposed on you (whether by court order, agreement or
-otherwise) that contradict the conditions of this License, they do not
-excuse you from the conditions of this License.  If you cannot
-distribute so as to satisfy simultaneously your obligations under this
-License and any other pertinent obligations, then as a consequence you
-may not distribute the Program at all.  For example, if a patent
-license would not permit royalty-free redistribution of the Program by
-all those who receive copies directly or indirectly through you, then
-the only way you could satisfy both it and this License would be to
-refrain entirely from distribution of the Program.
-
-If any portion of this section is held invalid or unenforceable under
-any particular circumstance, the balance of the section is intended to
-apply and the section as a whole is intended to apply in other
-circumstances.
-
-It is not the purpose of this section to induce you to infringe any
-patents or other property right claims or to contest validity of any
-such claims; this section has the sole purpose of protecting the
-integrity of the free software distribution system, which is
-implemented by public license practices.  Many people have made
-generous contributions to the wide range of software distributed
-through that system in reliance on consistent application of that
-system; it is up to the author/donor to decide if he or she is willing
-to distribute software through any other system and a licensee cannot
-impose that choice.
-
-This section is intended to make thoroughly clear what is believed to
-be a consequence of the rest of this License.
-
-  8. If the distribution and/or use of the Program is restricted in
-certain countries either by patents or by copyrighted interfaces, the
-original copyright holder who places the Program under this License
-may add an explicit geographical distribution limitation excluding
-those countries, so that distribution is permitted only in or among
-countries not thus excluded.  In such case, this License incorporates
-the limitation as if written in the body of this License.
-
-  9. The Free Software Foundation may publish revised and/or new versions
-of the General Public License from time to time.  Such new versions will
-be similar in spirit to the present version, but may differ in detail to
-address new problems or concerns.
-
-Each version is given a distinguishing version number.  If the Program
-specifies a version number of this License which applies to it and "any
-later version", you have the option of following the terms and conditions
-either of that version or of any later version published by the Free
-Software Foundation.  If the Program does not specify a version number of
-this License, you may choose any version ever published by the Free Software
-Foundation.
-
-  10. If you wish to incorporate parts of the Program into other free
-programs whose distribution conditions are different, write to the author
-to ask for permission.  For software which is copyrighted by the Free
-Software Foundation, write to the Free Software Foundation; we sometimes
-make exceptions for this.  Our decision will be guided by the two goals
-of preserving the free status of all derivatives of our free software and
-of promoting the sharing and reuse of software generally.
-
-                            NO WARRANTY
-
-  11. BECAUSE THE PROGRAM IS LICENSED FREE OF CHARGE, THERE IS NO WARRANTY
-FOR THE PROGRAM, TO THE EXTENT PERMITTED BY APPLICABLE LAW.  EXCEPT WHEN
-OTHERWISE STATED IN WRITING THE COPYRIGHT HOLDERS AND/OR OTHER PARTIES
-PROVIDE THE PROGRAM "AS IS" WITHOUT WARRANTY OF ANY KIND, EITHER EXPRESSED
-OR IMPLIED, INCLUDING, BUT NOT LIMITED TO, THE IMPLIED WARRANTIES OF
-MERCHANTABILITY AND FITNESS FOR A PARTICULAR PURPOSE.  THE ENTIRE RISK AS
-TO THE QUALITY AND PERFORMANCE OF THE PROGRAM IS WITH YOU.  SHOULD THE
-PROGRAM PROVE DEFECTIVE, YOU ASSUME THE COST OF ALL NECESSARY SERVICING,
-REPAIR OR CORRECTION.
-
-  12. IN NO EVENT UNLESS REQUIRED BY APPLICABLE LAW OR AGREED TO IN WRITING
-WILL ANY COPYRIGHT HOLDER, OR ANY OTHER PARTY WHO MAY MODIFY AND/OR
-REDISTRIBUTE THE PROGRAM AS PERMITTED ABOVE, BE LIABLE TO YOU FOR DAMAGES,
-INCLUDING ANY GENERAL, SPECIAL, INCIDENTAL OR CONSEQUENTIAL DAMAGES ARISING
-OUT OF THE USE OR INABILITY TO USE THE PROGRAM (INCLUDING BUT NOT LIMITED
-TO LOSS OF DATA OR DATA BEING RENDERED INACCURATE OR LOSSES SUSTAINED BY
-YOU OR THIRD PARTIES OR A FAILURE OF THE PROGRAM TO OPERATE WITH ANY OTHER
-PROGRAMS), EVEN IF SUCH HOLDER OR OTHER PARTY HAS BEEN ADVISED OF THE
-POSSIBILITY OF SUCH DAMAGES.
-
-                     END OF TERMS AND CONDITIONS
-
-            How to Apply These Terms to Your New Programs
-
-  If you develop a new program, and you want it to be of the greatest
-possible use to the public, the best way to achieve this is to make it
-free software which everyone can redistribute and change under these terms.
-
-  To do so, attach the following notices to the program.  It is safest
-to attach them to the start of each source file to most effectively
-convey the exclusion of warranty; and each file should have at least
-the "copyright" line and a pointer to where the full notice is found.
-
-    {description}
-    Copyright (C) {year}  {fullname}
-
-    This program is free software; you can redistribute it and/or modify
-    it under the terms of the GNU General Public License as published by
-    the Free Software Foundation; either version 2 of the License, or
-    (at your option) any later version.
-
-    This program is distributed in the hope that it will be useful,
-    but WITHOUT ANY WARRANTY; without even the implied warranty of
-    MERCHANTABILITY or FITNESS FOR A PARTICULAR PURPOSE.  See the
-    GNU General Public License for more details.
-
-    You should have received a copy of the GNU General Public License along
-    with this program; if not, write to the Free Software Foundation, Inc.,
-    51 Franklin Street, Fifth Floor, Boston, MA 02110-1301 USA.
-
-Also add information on how to contact you by electronic and paper mail.
-
-If the program is interactive, make it output a short notice like this
-when it starts in an interactive mode:
-
-    Gnomovision version 69, Copyright (C) year name of author
-    Gnomovision comes with ABSOLUTELY NO WARRANTY; for details type `show w'.
-    This is free software, and you are welcome to redistribute it
-    under certain conditions; type `show c' for details.
-
-The hypothetical commands `show w' and `show c' should show the appropriate
-parts of the General Public License.  Of course, the commands you use may
-be called something other than `show w' and `show c'; they could even be
-mouse-clicks or menu items--whatever suits your program.
-
-You should also get your employer (if you work as a programmer) or your
-school, if any, to sign a "copyright disclaimer" for the program, if
-necessary.  Here is a sample; alter the names:
-
-  Yoyodyne, Inc., hereby disclaims all copyright interest in the program
-  `Gnomovision' (which makes passes at compilers) written by James Hacker.
-
-  {signature of Ty Coon}, 1 April 1989
-  Ty Coon, President of Vice
-
-This General Public License does not permit incorporating your program into
-proprietary programs.  If your program is a subroutine library, you may
-consider it more useful to permit linking proprietary applications with the
-library.  If this is what you want to do, use the GNU Lesser General
-Public License instead of this License.</string>
+			<string>The MIT License (MIT)
+
+Copyright (c) 2014 Neil Stoker
+
+Permission is hereby granted, free of charge, to any person obtaining a copy of
+this software and associated documentation files (the "Software"), to deal in
+the Software without restriction, including without limitation the rights to
+use, copy, modify, merge, publish, distribute, sublicense, and/or sell copies of
+the Software, and to permit persons to whom the Software is furnished to do so,
+subject to the following conditions:
+
+The above copyright notice and this permission notice shall be included in all
+copies or substantial portions of the Software.
+
+THE SOFTWARE IS PROVIDED "AS IS", WITHOUT WARRANTY OF ANY KIND, EXPRESS OR
+IMPLIED, INCLUDING BUT NOT LIMITED TO THE WARRANTIES OF MERCHANTABILITY, FITNESS
+FOR A PARTICULAR PURPOSE AND NONINFRINGEMENT. IN NO EVENT SHALL THE AUTHORS OR
+COPYRIGHT HOLDERS BE LIABLE FOR ANY CLAIM, DAMAGES OR OTHER LIABILITY, WHETHER
+IN AN ACTION OF CONTRACT, TORT OR OTHERWISE, ARISING FROM, OUT OF OR IN
+CONNECTION WITH THE SOFTWARE OR THE USE OR OTHER DEALINGS IN THE SOFTWARE.
+</string>
 			<key>Title</key>
 			<string>WordPressCom-Stats-iOS</string>
 			<key>Type</key>
