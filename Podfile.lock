--- conflicted
+++ resolved
@@ -395,11 +395,7 @@
   - WordPress-Aztec-iOS (1.19.3)
   - WordPress-Editor-iOS (1.19.3):
     - WordPress-Aztec-iOS (= 1.19.3)
-<<<<<<< HEAD
-  - WordPressAuthenticator (1.23.0-beta.xx):
-=======
   - WordPressAuthenticator (1.23.0-beta.22):
->>>>>>> 41332327
     - 1PasswordExtension (= 1.8.6)
     - Alamofire (= 4.8)
     - CocoaLumberjack (~> 3.5)
@@ -509,7 +505,7 @@
   - Starscream (= 3.0.6)
   - SVProgressHUD (= 2.2.5)
   - WordPress-Editor-iOS (~> 1.19.3)
-  - WordPressAuthenticator (from `https://github.com/wordpress-mobile/WordPressAuthenticator-iOS.git`, commit `9a875b412d477205dc77e4bc41fd381458d0b600`)
+  - WordPressAuthenticator (~> 1.23.0-beta)
   - WordPressKit (~> 4.15.0-beta.1)
   - WordPressMocks (~> 0.0.8)
   - WordPressShared (~> 1.11-beta)
@@ -559,6 +555,7 @@
     - UIDeviceIdentifier
     - WordPress-Aztec-iOS
     - WordPress-Editor-iOS
+    - WordPressAuthenticator
     - WordPressKit
     - WordPressMocks
     - WordPressShared
@@ -659,13 +656,7 @@
   RNTAztecView:
     :git: http://github.com/wordpress-mobile/gutenberg-mobile/
     :submodules: true
-<<<<<<< HEAD
-  WordPressAuthenticator:
-    :commit: 9a875b412d477205dc77e4bc41fd381458d0b600
-    :git: https://github.com/wordpress-mobile/WordPressAuthenticator-iOS.git
-=======
     :tag: v1.35.0
->>>>>>> 41332327
   Yoga:
     :podspec: https://raw.githubusercontent.com/wordpress-mobile/gutenberg-mobile/v1.35.0/third-party-podspecs/Yoga.podspec.json
 
@@ -683,13 +674,7 @@
   RNTAztecView:
     :git: http://github.com/wordpress-mobile/gutenberg-mobile/
     :submodules: true
-<<<<<<< HEAD
-  WordPressAuthenticator:
-    :commit: 9a875b412d477205dc77e4bc41fd381458d0b600
-    :git: https://github.com/wordpress-mobile/WordPressAuthenticator-iOS.git
-=======
     :tag: v1.35.0
->>>>>>> 41332327
 
 SPEC CHECKSUMS:
   1PasswordExtension: f97cc80ae58053c331b2b6dc8843ba7103b33794
@@ -770,11 +755,7 @@
   UIDeviceIdentifier: a79ccdfc940373835a7d8e9fc7541e6bf61b6319
   WordPress-Aztec-iOS: b7ac8b30f746992e85d9668453ac87c2cdcecf4f
   WordPress-Editor-iOS: 1886f7fe464d79ee64ccfe7985281f8cf45f75eb
-<<<<<<< HEAD
-  WordPressAuthenticator: 87525d01277eeff8bf39c8cefda8400db5ae9563
-=======
   WordPressAuthenticator: 996559c434307c153eb2f54e144d51f6ec2e0635
->>>>>>> 41332327
   WordPressKit: c0b0221ea81c4f1a1089b2b4bcf402b39a966738
   WordPressMocks: b4064b99a073117bbc304abe82df78f2fbe60992
   WordPressShared: b56046080c99d41519d097c970df663fda48e218
@@ -791,10 +772,6 @@
   ZendeskSupportSDK: a87ab1e4badace92c75eb11dc77ede1e995b2adc
   ZIPFoundation: 249fa8890597086cd536bb2df5c9804d84e122b0
 
-<<<<<<< HEAD
-PODFILE CHECKSUM: 879d13c9e0a27b43ad913f5931d771f2ac64dc9d
-=======
 PODFILE CHECKSUM: e51db98c7a934174fa8392cdca8fed49eedb5380
->>>>>>> 41332327
 
 COCOAPODS: 1.8.4