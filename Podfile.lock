--- conflicted
+++ resolved
@@ -193,17 +193,10 @@
   - Starscream (3.0.6)
   - SVProgressHUD (2.2.5)
   - UIDeviceIdentifier (1.1.4)
-<<<<<<< HEAD
-  - WordPress-Aztec-iOS (1.5.2)
-  - WordPress-Editor-iOS (1.5.2):
-    - WordPress-Aztec-iOS (= 1.5.2)
-  - WordPressAuthenticator (1.3.1):
-=======
   - WordPress-Aztec-iOS (1.6.0-beta.1)
   - WordPress-Editor-iOS (1.6.0-beta.1):
     - WordPress-Aztec-iOS (= 1.6.0-beta.1)
   - WordPressAuthenticator (1.4.0-beta.1):
->>>>>>> dfa7e06e
     - 1PasswordExtension (= 1.8.5)
     - Alamofire (= 4.7.3)
     - CocoaLumberjack (~> 3.4)
@@ -272,15 +265,9 @@
   - SimulatorStatusMagic
   - Starscream (= 3.0.6)
   - SVProgressHUD (= 2.2.5)
-<<<<<<< HEAD
-  - WordPress-Editor-iOS (= 1.5.2)
-  - WordPressAuthenticator (~> 1.3.1)
-  - WordPressKit (~> 3.2.2)
-=======
   - WordPress-Editor-iOS (~> 1.6.0-beta)
   - WordPressAuthenticator (~> 1.4.0-beta)
   - WordPressKit (~> 4.0.0-beta)
->>>>>>> dfa7e06e
   - WordPressShared (~> 1.7.3)
   - WordPressUI (from `https://github.com/wordpress-mobile/WordPressUI-iOS.git`, tag `1.2.0`)
   - WPMediaPicker (= 1.3.3)
@@ -416,17 +403,10 @@
   Starscream: ef3ece99d765eeccb67de105bfa143f929026cf5
   SVProgressHUD: 1428aafac632c1f86f62aa4243ec12008d7a51d6
   UIDeviceIdentifier: 8f8a24b257a4d978c8d40ad1e7355b944ffbfa8c
-<<<<<<< HEAD
-  WordPress-Aztec-iOS: 16339a831d5d605ba9300b3722b75ba78e53cf09
-  WordPress-Editor-iOS: b90649909f99c1d02cef2bb79c0641322b31fa52
-  WordPressAuthenticator: 039d548aac04ca6a9de3b1889716df0dd7a15779
-  WordPressKit: 61a83ade68516f1398176b80c199489af0e83303
-=======
   WordPress-Aztec-iOS: 3b12eea844ff38b3b82c66f3ed5b01b0fc2f6327
   WordPress-Editor-iOS: d3352429009ba5a75f6ae81deded7156b7a6ffb8
   WordPressAuthenticator: f0e30e8e555e33bea8e13e6f1245172d557a8ee4
   WordPressKit: 1ddb164dcca4a03ed8e9bd7c6050a8deea1264e0
->>>>>>> dfa7e06e
   WordPressShared: 0853172642668b0fbf5c8d56e743896ebf9aae01
   WordPressUI: 44fe43a9c5c504dfd534286e39e1ce6ebcd69ff5
   WPMediaPicker: 6d23120b16c0f66987fd98ec2b294864e1df03bf
@@ -435,10 +415,7 @@
   ZendeskSDK: cbd49d65efb2f2cdbdcaac84e618896ae87b861e
   ZIPFoundation: 89df685c971926b0323087952320bdfee9f0b6ef
 
-<<<<<<< HEAD
-PODFILE CHECKSUM: ae13746e8dc2670b123355c3bacf9587011dce13
-=======
+
 PODFILE CHECKSUM: 36cf7950699299ed7f9a616e828f39058dd614d9
->>>>>>> dfa7e06e
 
 COCOAPODS: 1.6.1