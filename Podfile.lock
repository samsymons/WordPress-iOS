PODS:
  - 1PasswordExtension (1.8.6)
  - Alamofire (4.8.0)
  - AlamofireImage (3.5.2):
    - Alamofire (~> 4.8)
  - AlamofireNetworkActivityIndicator (2.4.0):
    - Alamofire (~> 4.8)
  - AMScrollingNavbar (5.6.0)
  - AppAuth (1.4.0):
    - AppAuth/Core (= 1.4.0)
    - AppAuth/ExternalUserAgent (= 1.4.0)
  - AppAuth/Core (1.4.0)
  - AppAuth/ExternalUserAgent (1.4.0)
  - AppCenter (2.5.1):
    - AppCenter/Analytics (= 2.5.1)
    - AppCenter/Crashes (= 2.5.1)
  - AppCenter/Analytics (2.5.1):
    - AppCenter/Core
  - AppCenter/Core (2.5.1)
  - AppCenter/Crashes (2.5.1):
    - AppCenter/Core
  - AppCenter/Distribute (2.5.1):
    - AppCenter/Core
  - Automattic-Tracks-iOS (0.5.1):
    - CocoaLumberjack (~> 3)
    - Reachability (~> 3)
    - Sentry (~> 4)
    - Sodium (~> 0.8.0)
    - UIDeviceIdentifier (~> 1)
  - boost-for-react-native (1.63.0)
  - Charts (3.2.2):
    - Charts/Core (= 3.2.2)
  - Charts/Core (3.2.2)
  - CocoaLumberjack (3.5.2):
    - CocoaLumberjack/Core (= 3.5.2)
  - CocoaLumberjack/Core (3.5.2)
  - CropViewController (2.5.3)
  - DoubleConversion (1.1.5)
  - Down (0.6.6)
  - FBLazyVector (0.61.5)
  - FBReactNativeSpec (0.61.5):
    - Folly (= 2018.10.22.00)
    - RCTRequired (= 0.61.5)
    - RCTTypeSafety (= 0.61.5)
    - React-Core (= 0.61.5)
    - React-jsi (= 0.61.5)
    - ReactCommon/turbomodule/core (= 0.61.5)
  - Folly (2018.10.22.00):
    - boost-for-react-native
    - DoubleConversion
    - Folly/Default (= 2018.10.22.00)
    - glog
  - Folly/Default (2018.10.22.00):
    - boost-for-react-native
    - DoubleConversion
    - glog
  - FormatterKit/Resources (1.8.2)
  - FormatterKit/TimeIntervalFormatter (1.8.2):
    - FormatterKit/Resources
  - FSInteractiveMap (0.1.0)
  - Gifu (3.2.0)
  - glog (0.3.5)
  - GoogleSignIn (5.0.2):
    - AppAuth (~> 1.2)
    - GTMAppAuth (~> 1.0)
    - GTMSessionFetcher/Core (~> 1.1)
  - Gridicons (1.0.1)
  - GTMAppAuth (1.0.0):
    - AppAuth/Core (~> 1.0)
    - GTMSessionFetcher (~> 1.1)
  - GTMSessionFetcher (1.4.0):
    - GTMSessionFetcher/Full (= 1.4.0)
  - GTMSessionFetcher/Core (1.4.0)
  - GTMSessionFetcher/Full (1.4.0):
    - GTMSessionFetcher/Core (= 1.4.0)
  - Gutenberg (1.35.0):
    - React (= 0.61.5)
    - React-CoreModules (= 0.61.5)
    - React-RCTImage (= 0.61.5)
    - RNTAztecView
  - JTAppleCalendar (8.0.3)
  - lottie-ios (3.1.6)
  - MediaEditor (1.2.0):
    - CropViewController (~> 2.5.3)
  - MRProgress (0.8.3):
    - MRProgress/ActivityIndicator (= 0.8.3)
    - MRProgress/Blur (= 0.8.3)
    - MRProgress/Circular (= 0.8.3)
    - MRProgress/Icons (= 0.8.3)
    - MRProgress/NavigationBarProgress (= 0.8.3)
    - MRProgress/Overlay (= 0.8.3)
  - MRProgress/ActivityIndicator (0.8.3):
    - MRProgress/Stopable
  - MRProgress/Blur (0.8.3):
    - MRProgress/Helper
  - MRProgress/Circular (0.8.3):
    - MRProgress/Helper
    - MRProgress/ProgressBaseClass
    - MRProgress/Stopable
  - MRProgress/Helper (0.8.3)
  - MRProgress/Icons (0.8.3)
  - MRProgress/NavigationBarProgress (0.8.3):
    - MRProgress/ProgressBaseClass
  - MRProgress/Overlay (0.8.3):
    - MRProgress/ActivityIndicator
    - MRProgress/Blur
    - MRProgress/Circular
    - MRProgress/Helper
    - MRProgress/Icons
  - MRProgress/ProgressBaseClass (0.8.3)
  - MRProgress/Stopable (0.8.3):
    - MRProgress/Helper
  - Nimble (7.3.4)
  - NSObject-SafeExpectations (0.0.4)
  - "NSURL+IDN (0.4)"
  - OCMock (3.4.3)
  - OHHTTPStubs (6.1.0):
    - OHHTTPStubs/Default (= 6.1.0)
  - OHHTTPStubs/Core (6.1.0)
  - OHHTTPStubs/Default (6.1.0):
    - OHHTTPStubs/Core
    - OHHTTPStubs/JSON
    - OHHTTPStubs/NSURLSession
    - OHHTTPStubs/OHPathHelpers
  - OHHTTPStubs/JSON (6.1.0):
    - OHHTTPStubs/Core
  - OHHTTPStubs/NSURLSession (6.1.0):
    - OHHTTPStubs/Core
  - OHHTTPStubs/OHPathHelpers (6.1.0)
  - OHHTTPStubs/Swift (6.1.0):
    - OHHTTPStubs/Default
  - RCTRequired (0.61.5)
  - RCTTypeSafety (0.61.5):
    - FBLazyVector (= 0.61.5)
    - Folly (= 2018.10.22.00)
    - RCTRequired (= 0.61.5)
    - React-Core (= 0.61.5)
  - Reachability (3.2)
  - React (0.61.5):
    - React-Core (= 0.61.5)
    - React-Core/DevSupport (= 0.61.5)
    - React-Core/RCTWebSocket (= 0.61.5)
    - React-RCTActionSheet (= 0.61.5)
    - React-RCTAnimation (= 0.61.5)
    - React-RCTBlob (= 0.61.5)
    - React-RCTImage (= 0.61.5)
    - React-RCTLinking (= 0.61.5)
    - React-RCTNetwork (= 0.61.5)
    - React-RCTSettings (= 0.61.5)
    - React-RCTText (= 0.61.5)
    - React-RCTVibration (= 0.61.5)
  - React-Core (0.61.5):
    - Folly (= 2018.10.22.00)
    - glog
    - React-Core/Default (= 0.61.5)
    - React-cxxreact (= 0.61.5)
    - React-jsi (= 0.61.5)
    - React-jsiexecutor (= 0.61.5)
    - Yoga
  - React-Core/CoreModulesHeaders (0.61.5):
    - Folly (= 2018.10.22.00)
    - glog
    - React-Core/Default
    - React-cxxreact (= 0.61.5)
    - React-jsi (= 0.61.5)
    - React-jsiexecutor (= 0.61.5)
    - Yoga
  - React-Core/Default (0.61.5):
    - Folly (= 2018.10.22.00)
    - glog
    - React-cxxreact (= 0.61.5)
    - React-jsi (= 0.61.5)
    - React-jsiexecutor (= 0.61.5)
    - Yoga
  - React-Core/DevSupport (0.61.5):
    - Folly (= 2018.10.22.00)
    - glog
    - React-Core/Default (= 0.61.5)
    - React-Core/RCTWebSocket (= 0.61.5)
    - React-cxxreact (= 0.61.5)
    - React-jsi (= 0.61.5)
    - React-jsiexecutor (= 0.61.5)
    - React-jsinspector (= 0.61.5)
    - Yoga
  - React-Core/RCTActionSheetHeaders (0.61.5):
    - Folly (= 2018.10.22.00)
    - glog
    - React-Core/Default
    - React-cxxreact (= 0.61.5)
    - React-jsi (= 0.61.5)
    - React-jsiexecutor (= 0.61.5)
    - Yoga
  - React-Core/RCTAnimationHeaders (0.61.5):
    - Folly (= 2018.10.22.00)
    - glog
    - React-Core/Default
    - React-cxxreact (= 0.61.5)
    - React-jsi (= 0.61.5)
    - React-jsiexecutor (= 0.61.5)
    - Yoga
  - React-Core/RCTBlobHeaders (0.61.5):
    - Folly (= 2018.10.22.00)
    - glog
    - React-Core/Default
    - React-cxxreact (= 0.61.5)
    - React-jsi (= 0.61.5)
    - React-jsiexecutor (= 0.61.5)
    - Yoga
  - React-Core/RCTImageHeaders (0.61.5):
    - Folly (= 2018.10.22.00)
    - glog
    - React-Core/Default
    - React-cxxreact (= 0.61.5)
    - React-jsi (= 0.61.5)
    - React-jsiexecutor (= 0.61.5)
    - Yoga
  - React-Core/RCTLinkingHeaders (0.61.5):
    - Folly (= 2018.10.22.00)
    - glog
    - React-Core/Default
    - React-cxxreact (= 0.61.5)
    - React-jsi (= 0.61.5)
    - React-jsiexecutor (= 0.61.5)
    - Yoga
  - React-Core/RCTNetworkHeaders (0.61.5):
    - Folly (= 2018.10.22.00)
    - glog
    - React-Core/Default
    - React-cxxreact (= 0.61.5)
    - React-jsi (= 0.61.5)
    - React-jsiexecutor (= 0.61.5)
    - Yoga
  - React-Core/RCTSettingsHeaders (0.61.5):
    - Folly (= 2018.10.22.00)
    - glog
    - React-Core/Default
    - React-cxxreact (= 0.61.5)
    - React-jsi (= 0.61.5)
    - React-jsiexecutor (= 0.61.5)
    - Yoga
  - React-Core/RCTTextHeaders (0.61.5):
    - Folly (= 2018.10.22.00)
    - glog
    - React-Core/Default
    - React-cxxreact (= 0.61.5)
    - React-jsi (= 0.61.5)
    - React-jsiexecutor (= 0.61.5)
    - Yoga
  - React-Core/RCTVibrationHeaders (0.61.5):
    - Folly (= 2018.10.22.00)
    - glog
    - React-Core/Default
    - React-cxxreact (= 0.61.5)
    - React-jsi (= 0.61.5)
    - React-jsiexecutor (= 0.61.5)
    - Yoga
  - React-Core/RCTWebSocket (0.61.5):
    - Folly (= 2018.10.22.00)
    - glog
    - React-Core/Default (= 0.61.5)
    - React-cxxreact (= 0.61.5)
    - React-jsi (= 0.61.5)
    - React-jsiexecutor (= 0.61.5)
    - Yoga
  - React-CoreModules (0.61.5):
    - FBReactNativeSpec (= 0.61.5)
    - Folly (= 2018.10.22.00)
    - RCTTypeSafety (= 0.61.5)
    - React-Core/CoreModulesHeaders (= 0.61.5)
    - React-RCTImage (= 0.61.5)
    - ReactCommon/turbomodule/core (= 0.61.5)
  - React-cxxreact (0.61.5):
    - boost-for-react-native (= 1.63.0)
    - DoubleConversion
    - Folly (= 2018.10.22.00)
    - glog
    - React-jsinspector (= 0.61.5)
  - React-jsi (0.61.5):
    - boost-for-react-native (= 1.63.0)
    - DoubleConversion
    - Folly (= 2018.10.22.00)
    - glog
    - React-jsi/Default (= 0.61.5)
  - React-jsi/Default (0.61.5):
    - boost-for-react-native (= 1.63.0)
    - DoubleConversion
    - Folly (= 2018.10.22.00)
    - glog
  - React-jsiexecutor (0.61.5):
    - DoubleConversion
    - Folly (= 2018.10.22.00)
    - glog
    - React-cxxreact (= 0.61.5)
    - React-jsi (= 0.61.5)
  - React-jsinspector (0.61.5)
  - react-native-blur (3.3.0):
    - React
  - react-native-get-random-values (1.4.0):
    - React
  - react-native-keyboard-aware-scroll-view (0.8.8):
    - React
  - react-native-linear-gradient (2.5.6):
    - React
  - react-native-safe-area (0.5.1):
    - React
  - react-native-safe-area-context (3.0.2):
    - React
  - react-native-slider (3.0.2):
    - React
  - react-native-video (5.0.2):
    - React
    - react-native-video/Video (= 5.0.2)
  - react-native-video/Video (5.0.2):
    - React
  - React-RCTActionSheet (0.61.5):
    - React-Core/RCTActionSheetHeaders (= 0.61.5)
  - React-RCTAnimation (0.61.5):
    - React-Core/RCTAnimationHeaders (= 0.61.5)
  - React-RCTBlob (0.61.5):
    - React-Core/RCTBlobHeaders (= 0.61.5)
    - React-Core/RCTWebSocket (= 0.61.5)
    - React-jsi (= 0.61.5)
    - React-RCTNetwork (= 0.61.5)
  - React-RCTImage (0.61.5):
    - React-Core/RCTImageHeaders (= 0.61.5)
    - React-RCTNetwork (= 0.61.5)
  - React-RCTLinking (0.61.5):
    - React-Core/RCTLinkingHeaders (= 0.61.5)
  - React-RCTNetwork (0.61.5):
    - React-Core/RCTNetworkHeaders (= 0.61.5)
  - React-RCTSettings (0.61.5):
    - React-Core/RCTSettingsHeaders (= 0.61.5)
  - React-RCTText (0.61.5):
    - React-Core/RCTTextHeaders (= 0.61.5)
  - React-RCTVibration (0.61.5):
    - React-Core/RCTVibrationHeaders (= 0.61.5)
  - ReactCommon (0.61.5):
    - ReactCommon/jscallinvoker (= 0.61.5)
    - ReactCommon/turbomodule (= 0.61.5)
  - ReactCommon/jscallinvoker (0.61.5):
    - DoubleConversion
    - Folly (= 2018.10.22.00)
    - glog
    - React-cxxreact (= 0.61.5)
  - ReactCommon/turbomodule (0.61.5):
    - DoubleConversion
    - Folly (= 2018.10.22.00)
    - glog
    - React-Core (= 0.61.5)
    - React-cxxreact (= 0.61.5)
    - React-jsi (= 0.61.5)
    - ReactCommon/jscallinvoker (= 0.61.5)
    - ReactCommon/turbomodule/core (= 0.61.5)
    - ReactCommon/turbomodule/samples (= 0.61.5)
  - ReactCommon/turbomodule/core (0.61.5):
    - DoubleConversion
    - Folly (= 2018.10.22.00)
    - glog
    - React-Core (= 0.61.5)
    - React-cxxreact (= 0.61.5)
    - React-jsi (= 0.61.5)
    - ReactCommon/jscallinvoker (= 0.61.5)
  - ReactCommon/turbomodule/samples (0.61.5):
    - DoubleConversion
    - Folly (= 2018.10.22.00)
    - glog
    - React-Core (= 0.61.5)
    - React-cxxreact (= 0.61.5)
    - React-jsi (= 0.61.5)
    - ReactCommon/jscallinvoker (= 0.61.5)
    - ReactCommon/turbomodule/core (= 0.61.5)
  - ReactNativeDarkMode (0.0.10):
    - React
  - RNCMaskedView (0.1.10):
    - React
  - RNGestureHandler (1.6.1):
    - React
  - RNReanimated (1.9.0):
    - React
  - RNScreens (2.8.0):
    - React
  - RNSVG (9.13.6-gb):
    - React
  - RNTAztecView (1.35.0):
    - React-Core
    - WordPress-Aztec-iOS (~> 1.19.3)
  - Sentry (4.5.0):
    - Sentry/Core (= 4.5.0)
  - Sentry/Core (4.5.0)
  - SimulatorStatusMagic (2.4.1)
  - Sodium (0.8.0)
  - Starscream (3.0.6)
  - SVProgressHUD (2.2.5)
  - UIDeviceIdentifier (1.5.0)
  - WordPress-Aztec-iOS (1.19.3)
  - WordPress-Editor-iOS (1.19.3):
    - WordPress-Aztec-iOS (= 1.19.3)
  - WordPressAuthenticator (1.24.0-beta.4):
    - 1PasswordExtension (= 1.8.6)
    - Alamofire (= 4.8)
    - CocoaLumberjack (~> 3.5)
    - GoogleSignIn (~> 5.0.2)
    - Gridicons (~> 1.0)
    - lottie-ios (= 3.1.6)
    - "NSURL+IDN (= 0.4)"
    - SVProgressHUD (= 2.2.5)
    - WordPressKit (~> 4.14-beta)
    - WordPressShared (~> 1.11-beta)
    - WordPressUI (~> 1.7.0)
  - WordPressKit (4.15.0):
    - Alamofire (~> 4.8.0)
    - CocoaLumberjack (~> 3.4)
    - NSObject-SafeExpectations (= 0.0.4)
    - UIDeviceIdentifier (~> 1)
    - WordPressShared (~> 1.10-beta)
    - wpxmlrpc (= 0.8.5)
  - WordPressMocks (0.0.8)
  - WordPressShared (1.11.0):
    - CocoaLumberjack (~> 3.4)
    - FormatterKit/TimeIntervalFormatter (= 1.8.2)
  - WordPressUI (1.7.1)
  - WPMediaPicker (1.7.0)
  - wpxmlrpc (0.8.5)
  - Yoga (1.14.0)
  - ZendeskCommonUISDK (4.0.0):
    - ZendeskSDKConfigurationsSDK (~> 1.1.2)
  - ZendeskCoreSDK (2.2.2)
  - ZendeskMessagingAPISDK (3.0.0):
    - ZendeskSDKConfigurationsSDK (~> 1.1.2)
  - ZendeskMessagingSDK (3.0.0):
    - ZendeskCommonUISDK (~> 4.0.0)
    - ZendeskMessagingAPISDK (~> 3.0.0)
  - ZendeskSDKConfigurationsSDK (1.1.3)
  - ZendeskSupportProvidersSDK (5.0.1):
    - ZendeskCoreSDK (~> 2.2.1)
  - ZendeskSupportSDK (5.0.0):
    - ZendeskMessagingSDK (~> 3.0.0)
    - ZendeskSupportProvidersSDK (~> 5.0.0)
  - ZIPFoundation (0.9.10)

DEPENDENCIES:
  - Alamofire (= 4.8.0)
  - AlamofireImage (= 3.5.2)
  - AlamofireNetworkActivityIndicator (~> 2.4)
  - AMScrollingNavbar (= 5.6.0)
  - AppCenter (= 2.5.1)
  - AppCenter/Distribute (= 2.5.1)
  - Automattic-Tracks-iOS (~> 0.5.1)
  - Charts (~> 3.2.2)
  - CocoaLumberjack (~> 3.0)
  - Down (~> 0.6.6)
  - FBLazyVector (from `https://raw.githubusercontent.com/wordpress-mobile/gutenberg-mobile/df6f8026b103fb0f381f738920a6cef89c7954f8/third-party-podspecs/FBLazyVector.podspec.json`)
  - FBReactNativeSpec (from `https://raw.githubusercontent.com/wordpress-mobile/gutenberg-mobile/df6f8026b103fb0f381f738920a6cef89c7954f8/third-party-podspecs/FBReactNativeSpec.podspec.json`)
  - Folly (from `https://raw.githubusercontent.com/wordpress-mobile/gutenberg-mobile/df6f8026b103fb0f381f738920a6cef89c7954f8/third-party-podspecs/Folly.podspec.json`)
  - FSInteractiveMap (from `https://github.com/wordpress-mobile/FSInteractiveMap.git`, tag `0.2.0`)
  - Gifu (= 3.2.0)
  - glog (from `https://raw.githubusercontent.com/wordpress-mobile/gutenberg-mobile/df6f8026b103fb0f381f738920a6cef89c7954f8/third-party-podspecs/glog.podspec.json`)
  - Gridicons (~> 1.0.1)
  - Gutenberg (from `http://github.com/wordpress-mobile/gutenberg-mobile/`, commit `df6f8026b103fb0f381f738920a6cef89c7954f8`)
  - JTAppleCalendar (~> 8.0.2)
  - MediaEditor (~> 1.2.0)
  - MRProgress (= 0.8.3)
  - Nimble (~> 7.3.1)
  - NSObject-SafeExpectations (~> 0.0.4)
  - "NSURL+IDN (~> 0.4)"
  - OCMock (= 3.4.3)
  - OHHTTPStubs (= 6.1.0)
  - OHHTTPStubs/Swift (= 6.1.0)
  - RCTRequired (from `https://raw.githubusercontent.com/wordpress-mobile/gutenberg-mobile/df6f8026b103fb0f381f738920a6cef89c7954f8/third-party-podspecs/RCTRequired.podspec.json`)
  - RCTTypeSafety (from `https://raw.githubusercontent.com/wordpress-mobile/gutenberg-mobile/df6f8026b103fb0f381f738920a6cef89c7954f8/third-party-podspecs/RCTTypeSafety.podspec.json`)
  - Reachability (= 3.2)
  - React (from `https://raw.githubusercontent.com/wordpress-mobile/gutenberg-mobile/df6f8026b103fb0f381f738920a6cef89c7954f8/third-party-podspecs/React.podspec.json`)
  - React-Core (from `https://raw.githubusercontent.com/wordpress-mobile/gutenberg-mobile/df6f8026b103fb0f381f738920a6cef89c7954f8/third-party-podspecs/React-Core.podspec.json`)
  - React-CoreModules (from `https://raw.githubusercontent.com/wordpress-mobile/gutenberg-mobile/df6f8026b103fb0f381f738920a6cef89c7954f8/third-party-podspecs/React-CoreModules.podspec.json`)
  - React-cxxreact (from `https://raw.githubusercontent.com/wordpress-mobile/gutenberg-mobile/df6f8026b103fb0f381f738920a6cef89c7954f8/third-party-podspecs/React-cxxreact.podspec.json`)
  - React-jsi (from `https://raw.githubusercontent.com/wordpress-mobile/gutenberg-mobile/df6f8026b103fb0f381f738920a6cef89c7954f8/third-party-podspecs/React-jsi.podspec.json`)
  - React-jsiexecutor (from `https://raw.githubusercontent.com/wordpress-mobile/gutenberg-mobile/df6f8026b103fb0f381f738920a6cef89c7954f8/third-party-podspecs/React-jsiexecutor.podspec.json`)
  - React-jsinspector (from `https://raw.githubusercontent.com/wordpress-mobile/gutenberg-mobile/df6f8026b103fb0f381f738920a6cef89c7954f8/third-party-podspecs/React-jsinspector.podspec.json`)
  - react-native-blur (from `https://raw.githubusercontent.com/wordpress-mobile/gutenberg-mobile/df6f8026b103fb0f381f738920a6cef89c7954f8/third-party-podspecs/react-native-blur.podspec.json`)
  - react-native-get-random-values (from `https://raw.githubusercontent.com/wordpress-mobile/gutenberg-mobile/df6f8026b103fb0f381f738920a6cef89c7954f8/third-party-podspecs/react-native-get-random-values.podspec.json`)
  - react-native-keyboard-aware-scroll-view (from `https://raw.githubusercontent.com/wordpress-mobile/gutenberg-mobile/df6f8026b103fb0f381f738920a6cef89c7954f8/third-party-podspecs/react-native-keyboard-aware-scroll-view.podspec.json`)
  - react-native-linear-gradient (from `https://raw.githubusercontent.com/wordpress-mobile/gutenberg-mobile/df6f8026b103fb0f381f738920a6cef89c7954f8/third-party-podspecs/react-native-linear-gradient.podspec.json`)
  - react-native-safe-area (from `https://raw.githubusercontent.com/wordpress-mobile/gutenberg-mobile/df6f8026b103fb0f381f738920a6cef89c7954f8/third-party-podspecs/react-native-safe-area.podspec.json`)
  - react-native-safe-area-context (from `https://raw.githubusercontent.com/wordpress-mobile/gutenberg-mobile/df6f8026b103fb0f381f738920a6cef89c7954f8/third-party-podspecs/react-native-safe-area-context.podspec.json`)
  - react-native-slider (from `https://raw.githubusercontent.com/wordpress-mobile/gutenberg-mobile/df6f8026b103fb0f381f738920a6cef89c7954f8/third-party-podspecs/react-native-slider.podspec.json`)
  - react-native-video (from `https://raw.githubusercontent.com/wordpress-mobile/gutenberg-mobile/df6f8026b103fb0f381f738920a6cef89c7954f8/third-party-podspecs/react-native-video.podspec.json`)
  - React-RCTActionSheet (from `https://raw.githubusercontent.com/wordpress-mobile/gutenberg-mobile/df6f8026b103fb0f381f738920a6cef89c7954f8/third-party-podspecs/React-RCTActionSheet.podspec.json`)
  - React-RCTAnimation (from `https://raw.githubusercontent.com/wordpress-mobile/gutenberg-mobile/df6f8026b103fb0f381f738920a6cef89c7954f8/third-party-podspecs/React-RCTAnimation.podspec.json`)
  - React-RCTBlob (from `https://raw.githubusercontent.com/wordpress-mobile/gutenberg-mobile/df6f8026b103fb0f381f738920a6cef89c7954f8/third-party-podspecs/React-RCTBlob.podspec.json`)
  - React-RCTImage (from `https://raw.githubusercontent.com/wordpress-mobile/gutenberg-mobile/df6f8026b103fb0f381f738920a6cef89c7954f8/third-party-podspecs/React-RCTImage.podspec.json`)
  - React-RCTLinking (from `https://raw.githubusercontent.com/wordpress-mobile/gutenberg-mobile/df6f8026b103fb0f381f738920a6cef89c7954f8/third-party-podspecs/React-RCTLinking.podspec.json`)
  - React-RCTNetwork (from `https://raw.githubusercontent.com/wordpress-mobile/gutenberg-mobile/df6f8026b103fb0f381f738920a6cef89c7954f8/third-party-podspecs/React-RCTNetwork.podspec.json`)
  - React-RCTSettings (from `https://raw.githubusercontent.com/wordpress-mobile/gutenberg-mobile/df6f8026b103fb0f381f738920a6cef89c7954f8/third-party-podspecs/React-RCTSettings.podspec.json`)
  - React-RCTText (from `https://raw.githubusercontent.com/wordpress-mobile/gutenberg-mobile/df6f8026b103fb0f381f738920a6cef89c7954f8/third-party-podspecs/React-RCTText.podspec.json`)
  - React-RCTVibration (from `https://raw.githubusercontent.com/wordpress-mobile/gutenberg-mobile/df6f8026b103fb0f381f738920a6cef89c7954f8/third-party-podspecs/React-RCTVibration.podspec.json`)
  - ReactCommon (from `https://raw.githubusercontent.com/wordpress-mobile/gutenberg-mobile/df6f8026b103fb0f381f738920a6cef89c7954f8/third-party-podspecs/ReactCommon.podspec.json`)
  - ReactNativeDarkMode (from `https://raw.githubusercontent.com/wordpress-mobile/gutenberg-mobile/df6f8026b103fb0f381f738920a6cef89c7954f8/third-party-podspecs/ReactNativeDarkMode.podspec.json`)
  - RNCMaskedView (from `https://raw.githubusercontent.com/wordpress-mobile/gutenberg-mobile/df6f8026b103fb0f381f738920a6cef89c7954f8/third-party-podspecs/RNCMaskedView.podspec.json`)
  - RNGestureHandler (from `https://raw.githubusercontent.com/wordpress-mobile/gutenberg-mobile/df6f8026b103fb0f381f738920a6cef89c7954f8/third-party-podspecs/RNGestureHandler.podspec.json`)
  - RNReanimated (from `https://raw.githubusercontent.com/wordpress-mobile/gutenberg-mobile/df6f8026b103fb0f381f738920a6cef89c7954f8/third-party-podspecs/RNReanimated.podspec.json`)
  - RNScreens (from `https://raw.githubusercontent.com/wordpress-mobile/gutenberg-mobile/df6f8026b103fb0f381f738920a6cef89c7954f8/third-party-podspecs/RNScreens.podspec.json`)
  - RNSVG (from `https://raw.githubusercontent.com/wordpress-mobile/gutenberg-mobile/df6f8026b103fb0f381f738920a6cef89c7954f8/third-party-podspecs/RNSVG.podspec.json`)
  - RNTAztecView (from `http://github.com/wordpress-mobile/gutenberg-mobile/`, commit `df6f8026b103fb0f381f738920a6cef89c7954f8`)
  - SimulatorStatusMagic
  - Starscream (= 3.0.6)
  - SVProgressHUD (= 2.2.5)
  - WordPress-Editor-iOS (~> 1.19.3)
  - WordPressAuthenticator (~> 1.24.0-beta)
  - WordPressKit (~> 4.15.0-beta.2)
  - WordPressMocks (~> 0.0.8)
  - WordPressShared (from `https://github.com/wordpress-mobile/WordPress-iOS-Shared.git`, branch `feature/fixed-size-serifs`)
  - WordPressUI (~> 1.7.1)
  - WPMediaPicker (~> 1.7.0)
  - Yoga (from `https://raw.githubusercontent.com/wordpress-mobile/gutenberg-mobile/df6f8026b103fb0f381f738920a6cef89c7954f8/third-party-podspecs/Yoga.podspec.json`)
  - ZendeskSupportSDK (= 5.0.0)
  - ZIPFoundation (~> 0.9.8)

SPEC REPOS:
  trunk:
    - 1PasswordExtension
    - Alamofire
    - AlamofireImage
    - AlamofireNetworkActivityIndicator
    - AMScrollingNavbar
    - AppAuth
    - AppCenter
    - Automattic-Tracks-iOS
    - boost-for-react-native
    - Charts
    - CocoaLumberjack
    - CropViewController
    - DoubleConversion
    - Down
    - FormatterKit
    - Gifu
    - GoogleSignIn
    - Gridicons
    - GTMAppAuth
    - GTMSessionFetcher
    - JTAppleCalendar
    - lottie-ios
    - MediaEditor
    - MRProgress
    - Nimble
    - NSObject-SafeExpectations
    - "NSURL+IDN"
    - OCMock
    - OHHTTPStubs
    - Reachability
    - Sentry
    - SimulatorStatusMagic
    - Sodium
    - Starscream
    - SVProgressHUD
    - UIDeviceIdentifier
    - WordPress-Aztec-iOS
    - WordPress-Editor-iOS
    - WordPressAuthenticator
    - WordPressKit
    - WordPressMocks
    - WordPressUI
    - WPMediaPicker
    - wpxmlrpc
    - ZendeskCommonUISDK
    - ZendeskCoreSDK
    - ZendeskMessagingAPISDK
    - ZendeskMessagingSDK
    - ZendeskSDKConfigurationsSDK
    - ZendeskSupportProvidersSDK
    - ZendeskSupportSDK
    - ZIPFoundation

EXTERNAL SOURCES:
  FBLazyVector:
    :podspec: https://raw.githubusercontent.com/wordpress-mobile/gutenberg-mobile/df6f8026b103fb0f381f738920a6cef89c7954f8/third-party-podspecs/FBLazyVector.podspec.json
  FBReactNativeSpec:
    :podspec: https://raw.githubusercontent.com/wordpress-mobile/gutenberg-mobile/df6f8026b103fb0f381f738920a6cef89c7954f8/third-party-podspecs/FBReactNativeSpec.podspec.json
  Folly:
    :podspec: https://raw.githubusercontent.com/wordpress-mobile/gutenberg-mobile/df6f8026b103fb0f381f738920a6cef89c7954f8/third-party-podspecs/Folly.podspec.json
  FSInteractiveMap:
    :git: https://github.com/wordpress-mobile/FSInteractiveMap.git
    :tag: 0.2.0
  glog:
    :podspec: https://raw.githubusercontent.com/wordpress-mobile/gutenberg-mobile/df6f8026b103fb0f381f738920a6cef89c7954f8/third-party-podspecs/glog.podspec.json
  Gutenberg:
    :commit: df6f8026b103fb0f381f738920a6cef89c7954f8
    :git: http://github.com/wordpress-mobile/gutenberg-mobile/
    :submodules: true
  RCTRequired:
    :podspec: https://raw.githubusercontent.com/wordpress-mobile/gutenberg-mobile/df6f8026b103fb0f381f738920a6cef89c7954f8/third-party-podspecs/RCTRequired.podspec.json
  RCTTypeSafety:
    :podspec: https://raw.githubusercontent.com/wordpress-mobile/gutenberg-mobile/df6f8026b103fb0f381f738920a6cef89c7954f8/third-party-podspecs/RCTTypeSafety.podspec.json
  React:
    :podspec: https://raw.githubusercontent.com/wordpress-mobile/gutenberg-mobile/df6f8026b103fb0f381f738920a6cef89c7954f8/third-party-podspecs/React.podspec.json
  React-Core:
    :podspec: https://raw.githubusercontent.com/wordpress-mobile/gutenberg-mobile/df6f8026b103fb0f381f738920a6cef89c7954f8/third-party-podspecs/React-Core.podspec.json
  React-CoreModules:
    :podspec: https://raw.githubusercontent.com/wordpress-mobile/gutenberg-mobile/df6f8026b103fb0f381f738920a6cef89c7954f8/third-party-podspecs/React-CoreModules.podspec.json
  React-cxxreact:
    :podspec: https://raw.githubusercontent.com/wordpress-mobile/gutenberg-mobile/df6f8026b103fb0f381f738920a6cef89c7954f8/third-party-podspecs/React-cxxreact.podspec.json
  React-jsi:
    :podspec: https://raw.githubusercontent.com/wordpress-mobile/gutenberg-mobile/df6f8026b103fb0f381f738920a6cef89c7954f8/third-party-podspecs/React-jsi.podspec.json
  React-jsiexecutor:
    :podspec: https://raw.githubusercontent.com/wordpress-mobile/gutenberg-mobile/df6f8026b103fb0f381f738920a6cef89c7954f8/third-party-podspecs/React-jsiexecutor.podspec.json
  React-jsinspector:
    :podspec: https://raw.githubusercontent.com/wordpress-mobile/gutenberg-mobile/df6f8026b103fb0f381f738920a6cef89c7954f8/third-party-podspecs/React-jsinspector.podspec.json
  react-native-blur:
    :podspec: https://raw.githubusercontent.com/wordpress-mobile/gutenberg-mobile/df6f8026b103fb0f381f738920a6cef89c7954f8/third-party-podspecs/react-native-blur.podspec.json
  react-native-get-random-values:
    :podspec: https://raw.githubusercontent.com/wordpress-mobile/gutenberg-mobile/df6f8026b103fb0f381f738920a6cef89c7954f8/third-party-podspecs/react-native-get-random-values.podspec.json
  react-native-keyboard-aware-scroll-view:
    :podspec: https://raw.githubusercontent.com/wordpress-mobile/gutenberg-mobile/df6f8026b103fb0f381f738920a6cef89c7954f8/third-party-podspecs/react-native-keyboard-aware-scroll-view.podspec.json
  react-native-linear-gradient:
    :podspec: https://raw.githubusercontent.com/wordpress-mobile/gutenberg-mobile/df6f8026b103fb0f381f738920a6cef89c7954f8/third-party-podspecs/react-native-linear-gradient.podspec.json
  react-native-safe-area:
    :podspec: https://raw.githubusercontent.com/wordpress-mobile/gutenberg-mobile/df6f8026b103fb0f381f738920a6cef89c7954f8/third-party-podspecs/react-native-safe-area.podspec.json
  react-native-safe-area-context:
    :podspec: https://raw.githubusercontent.com/wordpress-mobile/gutenberg-mobile/df6f8026b103fb0f381f738920a6cef89c7954f8/third-party-podspecs/react-native-safe-area-context.podspec.json
  react-native-slider:
    :podspec: https://raw.githubusercontent.com/wordpress-mobile/gutenberg-mobile/df6f8026b103fb0f381f738920a6cef89c7954f8/third-party-podspecs/react-native-slider.podspec.json
  react-native-video:
    :podspec: https://raw.githubusercontent.com/wordpress-mobile/gutenberg-mobile/df6f8026b103fb0f381f738920a6cef89c7954f8/third-party-podspecs/react-native-video.podspec.json
  React-RCTActionSheet:
    :podspec: https://raw.githubusercontent.com/wordpress-mobile/gutenberg-mobile/df6f8026b103fb0f381f738920a6cef89c7954f8/third-party-podspecs/React-RCTActionSheet.podspec.json
  React-RCTAnimation:
    :podspec: https://raw.githubusercontent.com/wordpress-mobile/gutenberg-mobile/df6f8026b103fb0f381f738920a6cef89c7954f8/third-party-podspecs/React-RCTAnimation.podspec.json
  React-RCTBlob:
    :podspec: https://raw.githubusercontent.com/wordpress-mobile/gutenberg-mobile/df6f8026b103fb0f381f738920a6cef89c7954f8/third-party-podspecs/React-RCTBlob.podspec.json
  React-RCTImage:
    :podspec: https://raw.githubusercontent.com/wordpress-mobile/gutenberg-mobile/df6f8026b103fb0f381f738920a6cef89c7954f8/third-party-podspecs/React-RCTImage.podspec.json
  React-RCTLinking:
    :podspec: https://raw.githubusercontent.com/wordpress-mobile/gutenberg-mobile/df6f8026b103fb0f381f738920a6cef89c7954f8/third-party-podspecs/React-RCTLinking.podspec.json
  React-RCTNetwork:
    :podspec: https://raw.githubusercontent.com/wordpress-mobile/gutenberg-mobile/df6f8026b103fb0f381f738920a6cef89c7954f8/third-party-podspecs/React-RCTNetwork.podspec.json
  React-RCTSettings:
    :podspec: https://raw.githubusercontent.com/wordpress-mobile/gutenberg-mobile/df6f8026b103fb0f381f738920a6cef89c7954f8/third-party-podspecs/React-RCTSettings.podspec.json
  React-RCTText:
    :podspec: https://raw.githubusercontent.com/wordpress-mobile/gutenberg-mobile/df6f8026b103fb0f381f738920a6cef89c7954f8/third-party-podspecs/React-RCTText.podspec.json
  React-RCTVibration:
    :podspec: https://raw.githubusercontent.com/wordpress-mobile/gutenberg-mobile/df6f8026b103fb0f381f738920a6cef89c7954f8/third-party-podspecs/React-RCTVibration.podspec.json
  ReactCommon:
    :podspec: https://raw.githubusercontent.com/wordpress-mobile/gutenberg-mobile/df6f8026b103fb0f381f738920a6cef89c7954f8/third-party-podspecs/ReactCommon.podspec.json
  ReactNativeDarkMode:
    :podspec: https://raw.githubusercontent.com/wordpress-mobile/gutenberg-mobile/df6f8026b103fb0f381f738920a6cef89c7954f8/third-party-podspecs/ReactNativeDarkMode.podspec.json
  RNCMaskedView:
    :podspec: https://raw.githubusercontent.com/wordpress-mobile/gutenberg-mobile/df6f8026b103fb0f381f738920a6cef89c7954f8/third-party-podspecs/RNCMaskedView.podspec.json
  RNGestureHandler:
    :podspec: https://raw.githubusercontent.com/wordpress-mobile/gutenberg-mobile/df6f8026b103fb0f381f738920a6cef89c7954f8/third-party-podspecs/RNGestureHandler.podspec.json
  RNReanimated:
    :podspec: https://raw.githubusercontent.com/wordpress-mobile/gutenberg-mobile/df6f8026b103fb0f381f738920a6cef89c7954f8/third-party-podspecs/RNReanimated.podspec.json
  RNScreens:
    :podspec: https://raw.githubusercontent.com/wordpress-mobile/gutenberg-mobile/df6f8026b103fb0f381f738920a6cef89c7954f8/third-party-podspecs/RNScreens.podspec.json
  RNSVG:
    :podspec: https://raw.githubusercontent.com/wordpress-mobile/gutenberg-mobile/df6f8026b103fb0f381f738920a6cef89c7954f8/third-party-podspecs/RNSVG.podspec.json
  RNTAztecView:
    :commit: df6f8026b103fb0f381f738920a6cef89c7954f8
    :git: http://github.com/wordpress-mobile/gutenberg-mobile/
    :submodules: true
<<<<<<< HEAD
    :tag: v1.35.0
  WordPressShared:
    :branch: feature/fixed-size-serifs
    :git: https://github.com/wordpress-mobile/WordPress-iOS-Shared.git
=======
>>>>>>> 3639c1f2
  Yoga:
    :podspec: https://raw.githubusercontent.com/wordpress-mobile/gutenberg-mobile/df6f8026b103fb0f381f738920a6cef89c7954f8/third-party-podspecs/Yoga.podspec.json

CHECKOUT OPTIONS:
  FSInteractiveMap:
    :git: https://github.com/wordpress-mobile/FSInteractiveMap.git
    :tag: 0.2.0
  Gutenberg:
    :commit: df6f8026b103fb0f381f738920a6cef89c7954f8
    :git: http://github.com/wordpress-mobile/gutenberg-mobile/
    :submodules: true
  RNCMaskedView:
    :commit: d4ccf2bba163679c4550ce6ba0119604cd5e6379
    :git: https://github.com/react-native-community/react-native-masked-view.git
  RNTAztecView:
    :commit: df6f8026b103fb0f381f738920a6cef89c7954f8
    :git: http://github.com/wordpress-mobile/gutenberg-mobile/
    :submodules: true
<<<<<<< HEAD
    :tag: v1.35.0
  WordPressShared:
    :commit: 35741b509fa7fb2e5f52f9d16ea20fdf87e29bf8
    :git: https://github.com/wordpress-mobile/WordPress-iOS-Shared.git
=======
>>>>>>> 3639c1f2

SPEC CHECKSUMS:
  1PasswordExtension: f97cc80ae58053c331b2b6dc8843ba7103b33794
  Alamofire: 3ec537f71edc9804815215393ae2b1a8ea33a844
  AlamofireImage: 63cfe3baf1370be6c498149687cf6db3e3b00999
  AlamofireNetworkActivityIndicator: 9acc3de3ca6645bf0efed462396b0df13dd3e7b8
  AMScrollingNavbar: cf0ec5a5ee659d76ba2509f630bf14fba7e16dc3
  AppAuth: 31bcec809a638d7bd2f86ea8a52bd45f6e81e7c7
  AppCenter: fddcbac6e4baae3d93a196ceb0bfe0e4ce407dec
  Automattic-Tracks-iOS: ac2cf9d8332fef72cf3e6de7b14012e7a0672676
  boost-for-react-native: 39c7adb57c4e60d6c5479dd8623128eb5b3f0f2c
  Charts: f69cf0518b6d1d62608ca504248f1bbe0b6ae77e
  CocoaLumberjack: 118bf4a820efc641f79fa487b75ed928dccfae23
  CropViewController: a5c143548a0fabcd6cc25f2d26e40460cfb8c78c
  DoubleConversion: e22e0762848812a87afd67ffda3998d9ef29170c
  Down: 71bf4af3c04fa093e65dffa25c4b64fa61287373
  FBLazyVector: 47798d43f20e85af0d3cef09928b6e2d16dbbe4c
  FBReactNativeSpec: 8d0bf8eca089153f4196975ca190cda8c2d5dbd2
  Folly: 30e7936e1c45c08d884aa59369ed951a8e68cf51
  FormatterKit: 4b8f29acc9b872d5d12a63efb560661e8f2e1b98
  FSInteractiveMap: a396f610f48b76cb540baa87139d056429abda86
  Gifu: 7bcb6427457d85e0b4dff5a84ec5947ac19a93ea
  glog: 1f3da668190260b06b429bb211bfbee5cd790c28
  GoogleSignIn: 7137d297ddc022a7e0aa4619c86d72c909fa7213
  Gridicons: 8e19276b20bb15d1fda1d4d0db96d066d170135b
  GTMAppAuth: 4deac854479704f348309e7b66189e604cf5e01e
  GTMSessionFetcher: 6f5c8abbab8a9bce4bb3f057e317728ec6182b10
  Gutenberg: f62c6df600ac2d10eb3ab1367f88d782efc2ee90
  JTAppleCalendar: 932cadea40b1051beab10f67843451d48ba16c99
  lottie-ios: 85ce835dd8c53e02509f20729fc7d6a4e6645a0a
  MediaEditor: 1ff91fda23f693b97c8b56de2456a46bbbebdbe1
  MRProgress: 16de7cc9f347e8846797a770db102a323fe7ef09
  Nimble: 051e3d8912d40138fa5591c78594f95fb172af37
  NSObject-SafeExpectations: ab8fe623d36b25aa1f150affa324e40a2f3c0374
  "NSURL+IDN": afc873e639c18138a1589697c3add197fe8679ca
  OCMock: 43565190abc78977ad44a61c0d20d7f0784d35ab
  OHHTTPStubs: 1e21c7d2c084b8153fc53d48400d8919d2d432d0
  RCTRequired: 3ca691422140f76f04fd2af6dc90914cf0f81ef1
  RCTTypeSafety: aab4e9679dbb3682bf0404fded7b9557d7306795
  Reachability: 33e18b67625424e47b6cde6d202dce689ad7af96
  React: 5a954890216a4493df5ab2149f70f18592b513ac
  React-Core: 865fa241faa644ff20cb5ec87787b32a5acc43b3
  React-CoreModules: 026fafece67a3802aa8bb1995d27227b0d95e0f5
  React-cxxreact: 9c76312456310d1b486e23edb9ce576a5397ebc2
  React-jsi: 6d6afac4873e8a3433334378589a0a8190d58070
  React-jsiexecutor: 9dfdcd0db23042623894dcbc02d61a772da8e3c1
  React-jsinspector: 89927b9ec6d75759882949d2043ba704565edaec
  react-native-blur: adb31865c20137dacb53c32e3423374ac2b8c5a0
  react-native-get-random-values: 8940331a943a46c165d3ed05802c09c392f8dd46
  react-native-keyboard-aware-scroll-view: ffa9152671fec9a571197ed2d02e0fcb90206e60
  react-native-linear-gradient: 258ba8c61848324b1f2019bed5f460e6396137b7
  react-native-safe-area: e8230b0017d76c00de6b01e2412dcf86b127c6a3
  react-native-safe-area-context: 52c73401424bae74fc89ca91b4ae5c4f2689d857
  react-native-slider: 2f186719b7ada773b78141b8dae62081d819b206
  react-native-video: d01ed7ff1e38fa7dcc6c15c94cf505e661b7bfd0
  React-RCTActionSheet: e8f642cfaa396b6b09fd38f53378506c2d63af35
  React-RCTAnimation: cec1abbcfb006978a288c5072e3d611d6ff76d4c
  React-RCTBlob: 7596eb2048150e429127a92a701e6cd40a8c0a74
  React-RCTImage: 03c7e36877a579ee51dcc33079cc8bc98658a722
  React-RCTLinking: cdc3f1aaff5f321bc954a98b7ffae3f864a6eaa3
  React-RCTNetwork: 33b3da6944786edea496a5fc6afea466633fd711
  React-RCTSettings: a3b7b3124315f8c91fad5d8aff08ee97d4b471cd
  React-RCTText: ee9c8b70180fb58d062483d9664cd921d14b5961
  React-RCTVibration: 20deb1f6f001000d1f2603722ec110c66c74796b
  ReactCommon: 48926fc48fcd7c8a629860049ffba9c23b4005dc
  ReactNativeDarkMode: f61376360c5d983907e5c316e8e1c853a8c2f348
  RNCMaskedView: 5a8ec07677aa885546a0d98da336457e2bea557f
  RNGestureHandler: 82a89b0fde0a37e633c6233418f7249e2f8e59b5
  RNReanimated: 13f7a6a22667c4f00aac217bc66f94e8560b3d59
  RNScreens: 6833ac5c29cf2f03eed12103140530bbd75b6aea
  RNSVG: 68a534a5db06dcbdaebfd5079349191598caef7b
  RNTAztecView: 5c73f5ff2b3e6b4a25e48e1031aec14fc117d4d2
  Sentry: ab6c209f23700d1460691dbc90e19ed0a05d496b
  SimulatorStatusMagic: 28d4a9d1a500ac7cea0b2b5a43c1c6ddb40ba56c
  Sodium: 63c0ca312a932e6da481689537d4b35568841bdc
  Starscream: ef3ece99d765eeccb67de105bfa143f929026cf5
  SVProgressHUD: 1428aafac632c1f86f62aa4243ec12008d7a51d6
  UIDeviceIdentifier: a79ccdfc940373835a7d8e9fc7541e6bf61b6319
  WordPress-Aztec-iOS: b7ac8b30f746992e85d9668453ac87c2cdcecf4f
  WordPress-Editor-iOS: 1886f7fe464d79ee64ccfe7985281f8cf45f75eb
  WordPressAuthenticator: a97f8530e8c29e0c65766b909a4926285971f56a
  WordPressKit: c826b111887299024822fee12432ce62accf4d7c
  WordPressMocks: b4064b99a073117bbc304abe82df78f2fbe60992
  WordPressShared: b56046080c99d41519d097c970df663fda48e218
  WordPressUI: 9da5d966b8beb091950cd96880db398d7f30e246
  WPMediaPicker: 754bc043ea42abc2eae8a07e5680c777c112666a
  wpxmlrpc: 6a9bdd6ab9d1b159b384b0df0f3f39de9af4fecf
  Yoga: c920bf12bf8146aa5cd118063378c2cf5682d16c
  ZendeskCommonUISDK: 3c432801e31abff97d6e30441ea102eaef6b99e2
  ZendeskCoreSDK: 86513e62c1ab68913416c9044463d9b687ca944f
  ZendeskMessagingAPISDK: 7c0cbd1d2c941f05b36f73e7db5faee5863fe8b0
  ZendeskMessagingSDK: 6f168161d834dd66668344f645f7a6b6b121b58a
  ZendeskSDKConfigurationsSDK: 918241bc7ec30e0af9e1b16333d54a584ee8ab9e
  ZendeskSupportProvidersSDK: e183d32abac888c448469e2005c4a5a8c3ed73f0
  ZendeskSupportSDK: a87ab1e4badace92c75eb11dc77ede1e995b2adc
  ZIPFoundation: 249fa8890597086cd536bb2df5c9804d84e122b0

<<<<<<< HEAD
PODFILE CHECKSUM: 7c4ef9eac3dd1a71d4f896f76a4a30503c2c85b2
=======
PODFILE CHECKSUM: 4cc1c32126496f7c23ca9f305274ed4b94ff366a
>>>>>>> 3639c1f2

COCOAPODS: 1.9.3<|MERGE_RESOLUTION|>--- conflicted
+++ resolved
@@ -656,13 +656,9 @@
     :commit: df6f8026b103fb0f381f738920a6cef89c7954f8
     :git: http://github.com/wordpress-mobile/gutenberg-mobile/
     :submodules: true
-<<<<<<< HEAD
-    :tag: v1.35.0
   WordPressShared:
     :branch: feature/fixed-size-serifs
     :git: https://github.com/wordpress-mobile/WordPress-iOS-Shared.git
-=======
->>>>>>> 3639c1f2
   Yoga:
     :podspec: https://raw.githubusercontent.com/wordpress-mobile/gutenberg-mobile/df6f8026b103fb0f381f738920a6cef89c7954f8/third-party-podspecs/Yoga.podspec.json
 
@@ -681,13 +677,9 @@
     :commit: df6f8026b103fb0f381f738920a6cef89c7954f8
     :git: http://github.com/wordpress-mobile/gutenberg-mobile/
     :submodules: true
-<<<<<<< HEAD
-    :tag: v1.35.0
   WordPressShared:
     :commit: 35741b509fa7fb2e5f52f9d16ea20fdf87e29bf8
     :git: https://github.com/wordpress-mobile/WordPress-iOS-Shared.git
-=======
->>>>>>> 3639c1f2
 
 SPEC CHECKSUMS:
   1PasswordExtension: f97cc80ae58053c331b2b6dc8843ba7103b33794
@@ -785,10 +777,6 @@
   ZendeskSupportSDK: a87ab1e4badace92c75eb11dc77ede1e995b2adc
   ZIPFoundation: 249fa8890597086cd536bb2df5c9804d84e122b0
 
-<<<<<<< HEAD
-PODFILE CHECKSUM: 7c4ef9eac3dd1a71d4f896f76a4a30503c2c85b2
-=======
-PODFILE CHECKSUM: 4cc1c32126496f7c23ca9f305274ed4b94ff366a
->>>>>>> 3639c1f2
+PODFILE CHECKSUM: ded898e3da749678e4cfdac5e70ecc4dd4fce1a5
 
 COCOAPODS: 1.9.3