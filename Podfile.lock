--- conflicted
+++ resolved
@@ -29,7 +29,7 @@
     - CocoaLumberjack/Core
   - CocoaLumberjack/Extensions (2.2.0):
     - CocoaLumberjack/Default
-  - Crashlytics (3.7.2):
+  - Crashlytics (3.7.3):
     - Fabric (~> 1.6.3)
   - DTCoreText (1.6.16):
     - DTFoundation/Core (~> 1.7.5)
@@ -43,7 +43,7 @@
   - DTFoundation/UIKit (1.7.10):
     - DTFoundation/Core
   - Expecta (1.0.5)
-  - Fabric (1.6.7)
+  - Fabric (1.6.8)
   - FormatterKit (1.8.1):
     - FormatterKit/AddressFormatter (= 1.8.1)
     - FormatterKit/ArrayFormatter (= 1.8.1)
@@ -162,13 +162,8 @@
     - WordPressCom-Analytics-iOS (~> 0.1.0)
   - WordPress-iOS-Shared (0.6.0):
     - CocoaLumberjack (~> 2.2.0)
-<<<<<<< HEAD
-  - WordPressCom-Analytics-iOS (0.1.17)
+  - WordPressCom-Analytics-iOS (0.1.18)
   - WordPressCom-Stats-iOS (0.7.7):
-=======
-  - WordPressCom-Analytics-iOS (0.1.18)
-  - WordPressCom-Stats-iOS (0.7.6):
->>>>>>> 399f34c2
     - AFNetworking (~> 3.1.0)
     - CocoaLumberjack (~> 2.2.0)
     - NSObject-SafeExpectations (~> 0.0.2)
@@ -226,15 +221,9 @@
   - WordPress-Aztec-iOS (= 0.1.0)
   - WordPress-iOS-Editor (= 1.8)
   - WordPress-iOS-Shared (= 0.6.0)
-<<<<<<< HEAD
-  - WordPressCom-Analytics-iOS (= 0.1.17)
+  - WordPressCom-Analytics-iOS (= 0.1.18)
   - WordPressCom-Stats-iOS (= 0.7.7)
   - WordPressCom-Stats-iOS/Services (= 0.7.7)
-=======
-  - WordPressCom-Analytics-iOS (= 0.1.18)
-  - WordPressCom-Stats-iOS (= 0.7.6)
-  - WordPressCom-Stats-iOS/Services (= 0.7.6)
->>>>>>> 399f34c2
   - WordPressComKit (from `https://github.com/Automattic/WordPressComKit.git`, tag `0.0.4`)
   - WPMediaPicker (~> 0.10.1)
   - wpxmlrpc (~> 0.8)
@@ -268,11 +257,11 @@
   Automattic-Tracks-iOS: 5b76290a74355cc8be18e5177b4af58774a63a46
   BuddyBuildSDK: d5398183a8b50432d5cefeb1080f02b8c9b3928a
   CocoaLumberjack: 17fe8581f84914d5d7e6360f7c70022b173c3ae0
-  Crashlytics: 130ab943f8c78cda7a814b434f270b2e2c8a3cba
+  Crashlytics: 76f6beaff70acf226139582c09c78461597c2b98
   DTCoreText: 934a16fe9ffdd169c96261721b39dc312b75713d
   DTFoundation: 3b6b1b817d2a7fb02e7eaf2596c922a68145bd43
   Expecta: e1c022fcd33910b6be89c291d2775b3fe27a89fe
-  Fabric: caf7580c725e64db144f610ac65cd60956911dc7
+  Fabric: 5755268d0171435ab167e3d0878a28a777deaf10
   FormatterKit: 11ad17b983200629246a5a466f6f1bfa2df823cb
   Gridicons: 5c33065054b19e56a47d252b52e321746b97a414
   Helpshift: aadcbbe47f67deb96552503333774b29bdda19d5
@@ -296,21 +285,12 @@
   WordPress-Aztec-iOS: 2962889a7ac75071440acfbbd98427117086a3be
   WordPress-iOS-Editor: 50a09646fb62af3efdbb56d13ff656272a079066
   WordPress-iOS-Shared: f799334b41f3af509ccb76d7970f8c74a7716f14
-<<<<<<< HEAD
-  WordPressCom-Analytics-iOS: 02c94167d80f43684bdc83cf8df2f4b6fc0909ba
+  WordPressCom-Analytics-iOS: f8e3823c3d528d5238bfe6721cd0d67b9e7cc4f6
   WordPressCom-Stats-iOS: 5996ea5bc7ce2096400fdc33e3368b5524f7288a
-=======
-  WordPressCom-Analytics-iOS: f8e3823c3d528d5238bfe6721cd0d67b9e7cc4f6
-  WordPressCom-Stats-iOS: 2689a457fd18268d36266fca76e96dd13e4af991
->>>>>>> 399f34c2
   WordPressComKit: 0742c47e5b55bff0e6d26d40db9e010404675a73
   WPMediaPicker: 645ecc2435293cc898c76180f3994358a68cae20
   wpxmlrpc: 38623cc415117914d6ab5bf2ab8a57a4076cc469
 
-<<<<<<< HEAD
-PODFILE CHECKSUM: fa1c27a07566f8c1b5c9ca64bc4250e163307e05
-=======
-PODFILE CHECKSUM: 48ca7e9deeb76790a2a1ac975fd184f577e792e1
->>>>>>> 399f34c2
+PODFILE CHECKSUM: 667a29dc2b136da08f91f8a6d9d95d92df58981d
 
 COCOAPODS: 1.0.1