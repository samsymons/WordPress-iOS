--- conflicted
+++ resolved
@@ -340,14 +340,10 @@
     :tag: 9.3.3-gb
   RNTAztecView:
     :git: http://github.com/wordpress-mobile/gutenberg-mobile/
-<<<<<<< HEAD
-    :tag: v1.2.0
+    :tag: v1.3.0
   WordPressKit:
     :branch: fix/post_stats_endpoint
     :git: https://github.com/wordpress-mobile/WordPressKit-iOS.git
-=======
-    :tag: v1.3.0
->>>>>>> 4c340321
   WordPressUI:
     :git: https://github.com/wordpress-mobile/WordPressUI-iOS.git
     :tag: 1.2.0
@@ -366,14 +362,10 @@
     :tag: 9.3.3-gb
   RNTAztecView:
     :git: http://github.com/wordpress-mobile/gutenberg-mobile/
-<<<<<<< HEAD
-    :tag: v1.2.0
+    :tag: v1.3.0
   WordPressKit:
-    :commit: 9866fab7ed04494814ebe90088b9abb7e24be480
+    :commit: f254fd8ee70c6fcbb547cd039929c3fd50861afe
     :git: https://github.com/wordpress-mobile/WordPressKit-iOS.git
-=======
-    :tag: v1.3.0
->>>>>>> 4c340321
   WordPressUI:
     :git: https://github.com/wordpress-mobile/WordPressUI-iOS.git
     :tag: 1.2.0
@@ -432,10 +424,6 @@
   ZendeskSDK: cbd49d65efb2f2cdbdcaac84e618896ae87b861e
   ZIPFoundation: 89df685c971926b0323087952320bdfee9f0b6ef
 
-<<<<<<< HEAD
-PODFILE CHECKSUM: 8432cc2cea3f7f18587c06d29da7f068ed567fc3
-=======
-PODFILE CHECKSUM: 07b59259f8284c78159f6e4a75aa93c16d67b78c
->>>>>>> 4c340321
+PODFILE CHECKSUM: dbfc45277eb2b41a690696cc687f3f6790080b17
 
 COCOAPODS: 1.6.1