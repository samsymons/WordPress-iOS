--- conflicted
+++ resolved
@@ -410,14 +410,10 @@
     :podspec: https://raw.githubusercontent.com/wordpress-mobile/gutenberg-mobile/v1.13.1/react-native-gutenberg-bridge/third-party-podspecs/RNSVG.podspec.json
   RNTAztecView:
     :git: http://github.com/wordpress-mobile/gutenberg-mobile/
-<<<<<<< HEAD
-    :tag: v1.13.0
+    :tag: v1.13.1
   WordPressAuthenticator:
     :branch: issue/12535-siwa_observe_revoked_notification
     :git: https://github.com/wordpress-mobile/WordPressAuthenticator-iOS.git
-=======
-    :tag: v1.13.1
->>>>>>> 6c765856
   yoga:
     :podspec: https://raw.githubusercontent.com/wordpress-mobile/gutenberg-mobile/v1.13.1/react-native-gutenberg-bridge/third-party-podspecs/yoga.podspec.json
   ZendeskSDK:
@@ -433,14 +429,10 @@
     :tag: v1.13.1
   RNTAztecView:
     :git: http://github.com/wordpress-mobile/gutenberg-mobile/
-<<<<<<< HEAD
-    :tag: v1.13.0
+    :tag: v1.13.1
   WordPressAuthenticator:
     :commit: d0171b66b41a309097eae0864f6ec87bd8e4a6e9
     :git: https://github.com/wordpress-mobile/WordPressAuthenticator-iOS.git
-=======
-    :tag: v1.13.1
->>>>>>> 6c765856
   ZendeskSDK:
     :git: https://github.com/zendesk/zendesk_sdk_ios
     :tag: 3.0.1-swift5.1-GM
@@ -516,10 +508,6 @@
   ZendeskSDK: 787414f9240ee6ef8cfe4ea0f00e8b4d01d2d264
   ZIPFoundation: 89df685c971926b0323087952320bdfee9f0b6ef
 
-<<<<<<< HEAD
-PODFILE CHECKSUM: e28d4ba5fc5df7421939b9fc17c6b59cb3fd4d48
-=======
-PODFILE CHECKSUM: 3b5d67cf8d2466fd972d8f5cdade9322bdab7ba6
->>>>>>> 6c765856
+PODFILE CHECKSUM: e3b6ff2f93a58b46c64efbb96824124921e55ca7
 
 COCOAPODS: 1.7.5