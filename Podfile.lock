--- conflicted
+++ resolved
@@ -318,13 +318,9 @@
   RNTAztecView:
     :commit: f1cdfb26e8e5f6547fbf24c0ce7f949e80524693
     :git: http://github.com/wordpress-mobile/gutenberg-mobile/
-<<<<<<< HEAD
-    :tag: v1.0.1
   WordPressKit:
     :branch: issue/fix_tag_sync
     :git: https://github.com/wordpress-mobile/WordPressKit-iOS.git
-=======
->>>>>>> c9bafd35
   WordPressUI:
     :git: https://github.com/wordpress-mobile/WordPressUI-iOS.git
     :tag: 1.2.0
@@ -347,13 +343,9 @@
   RNTAztecView:
     :commit: f1cdfb26e8e5f6547fbf24c0ce7f949e80524693
     :git: http://github.com/wordpress-mobile/gutenberg-mobile/
-<<<<<<< HEAD
-    :tag: v1.0.1
   WordPressKit:
     :commit: a033318d03696e51bace8dc5dac17f951da0213e
     :git: https://github.com/wordpress-mobile/WordPressKit-iOS.git
-=======
->>>>>>> c9bafd35
   WordPressUI:
     :git: https://github.com/wordpress-mobile/WordPressUI-iOS.git
     :tag: 1.2.0
@@ -408,10 +400,6 @@
   yoga: f37b1edbd68be803f1dc4d57d40d8a5b277d8e2c
   ZendeskSDK: 44ee00338dd718495f0364369420ae11b389c878
 
-<<<<<<< HEAD
-PODFILE CHECKSUM: 1bd3e0b217c71b6e4ef5d5ddf8afcf1ee1fae876
-=======
-PODFILE CHECKSUM: 463f52d3c79a60ff5d60f39580083e8f1d526ec9
->>>>>>> c9bafd35
+PODFILE CHECKSUM: 2a41908bf1866c8742927e5cd8975eaa79bd9a80
 
 COCOAPODS: 1.5.3