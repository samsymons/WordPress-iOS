PODS:
  - 1PasswordExtension (1.1.2)
  - AFNetworking (2.5.4):
    - AFNetworking/NSURLConnection (= 2.5.4)
    - AFNetworking/NSURLSession (= 2.5.4)
    - AFNetworking/Reachability (= 2.5.4)
    - AFNetworking/Security (= 2.5.4)
    - AFNetworking/Serialization (= 2.5.4)
    - AFNetworking/UIKit (= 2.5.4)
  - AFNetworking/NSURLConnection (2.5.4):
    - AFNetworking/Reachability
    - AFNetworking/Security
    - AFNetworking/Serialization
  - AFNetworking/NSURLSession (2.5.4):
    - AFNetworking/Reachability
    - AFNetworking/Security
    - AFNetworking/Serialization
  - AFNetworking/Reachability (2.5.4)
  - AFNetworking/Security (2.5.4)
  - AFNetworking/Serialization (2.5.4)
  - AFNetworking/UIKit (2.5.4):
    - AFNetworking/NSURLConnection
    - AFNetworking/NSURLSession
  - AMPopTip (0.9.11)
<<<<<<< HEAD
  - Automattic-Tracks-iOS (0.0.7):
    - CocoaLumberjack (= 2.0.0)
    - Reachability (~> 3.1)
=======
  - Automattic-Tracks-iOS (0.0.6):
    - CocoaLumberjack (= 2.0.0)
>>>>>>> 0f42c97d
    - UIDeviceIdentifier (~> 0.4)
  - CocoaLumberjack (2.0.0):
    - CocoaLumberjack/Default (= 2.0.0)
    - CocoaLumberjack/Extensions (= 2.0.0)
  - CocoaLumberjack/Core (2.0.0)
  - CocoaLumberjack/Default (2.0.0):
    - CocoaLumberjack/Core
  - CocoaLumberjack/Extensions (2.0.0):
    - CocoaLumberjack/Default
  - CrashlyticsLumberjack (2.0.1-beta):
    - CocoaLumberjack/Default (~> 2.0.0)
    - CrashlyticsLumberjack/Framework (= 2.0.1-beta)
  - DTCoreText (1.6.13):
    - DTFoundation/Core (~> 1.7.1)
    - DTFoundation/DTAnimatedGIF (~> 1.7.1)
    - DTFoundation/DTHTMLParser (~> 1.7.1)
    - DTFoundation/UIKit (~> 1.7.1)
  - DTFoundation/Core (1.7.7)
  - DTFoundation/DTAnimatedGIF (1.7.7)
  - DTFoundation/DTHTMLParser (1.7.7):
    - DTFoundation/Core
  - DTFoundation/UIKit (1.7.7):
    - DTFoundation/Core
  - EmailChecker (0.1)
  - Expecta (0.3.2)
  - FormatterKit (1.8.0):
    - FormatterKit/AddressFormatter (= 1.8.0)
    - FormatterKit/ArrayFormatter (= 1.8.0)
    - FormatterKit/ColorFormatter (= 1.8.0)
    - FormatterKit/LocationFormatter (= 1.8.0)
    - FormatterKit/NameFormatter (= 1.8.0)
    - FormatterKit/OrdinalNumberFormatter (= 1.8.0)
    - FormatterKit/TimeIntervalFormatter (= 1.8.0)
    - FormatterKit/UnitOfInformationFormatter (= 1.8.0)
    - FormatterKit/URLRequestFormatter (= 1.8.0)
  - FormatterKit/AddressFormatter (1.8.0)
  - FormatterKit/ArrayFormatter (1.8.0)
  - FormatterKit/ColorFormatter (1.8.0)
  - FormatterKit/LocationFormatter (1.8.0)
  - FormatterKit/NameFormatter (1.8.0)
  - FormatterKit/OrdinalNumberFormatter (1.8.0)
  - FormatterKit/TimeIntervalFormatter (1.8.0)
  - FormatterKit/UnitOfInformationFormatter (1.8.0)
  - FormatterKit/URLRequestFormatter (1.8.0)
  - Google-Diff-Match-Patch (0.0.1)
  - google-plus-ios-sdk (1.7.1)
  - Helpshift (4.10.2)
  - HockeySDK (3.6.4)
  - KIF/IdentifierTests (3.2.3):
    - KIF/XCTest
  - KIF/XCTest (3.2.3)
  - Lookback (0.9.2)
  - MGImageUtilities (0.0.1)
  - Mixpanel (2.8.2):
    - Mixpanel/Mixpanel (= 2.8.2)
  - Mixpanel/Mixpanel (2.8.2)
  - MRProgress (0.7.0):
    - MRProgress/ActivityIndicator (= 0.7.0)
    - MRProgress/Blur (= 0.7.0)
    - MRProgress/Circular (= 0.7.0)
    - MRProgress/Icons (= 0.7.0)
    - MRProgress/NavigationBarProgress (= 0.7.0)
    - MRProgress/Overlay (= 0.7.0)
  - MRProgress/ActivityIndicator (0.7.0):
    - MRProgress/Stopable
  - MRProgress/Blur (0.7.0):
    - MRProgress/Helper
  - MRProgress/Circular (0.7.0):
    - MRProgress/Helper
    - MRProgress/ProgressBaseClass
    - MRProgress/Stopable
  - MRProgress/Helper (0.7.0)
  - MRProgress/Icons (0.7.0)
  - MRProgress/NavigationBarProgress (0.7.0):
    - MRProgress/ProgressBaseClass
  - MRProgress/Overlay (0.7.0):
    - MRProgress/ActivityIndicator
    - MRProgress/Blur
    - MRProgress/Circular
    - MRProgress/Helper
    - MRProgress/Icons
  - MRProgress/ProgressBaseClass (0.7.0)
  - MRProgress/Stopable (0.7.0):
    - MRProgress/Helper
  - NSLogger (1.5.1):
    - NSLogger/Standard (= 1.5.1)
  - NSLogger-CocoaLumberjack-connector (1.5):
    - CocoaLumberjack (~> 2.0)
    - NSLogger
  - NSLogger/Standard (1.5.1)
  - NSObject-SafeExpectations (0.0.2)
  - NSURL+IDN (0.3)
  - OCMock (3.1.2)
  - OHHTTPStubs (1.1.1)
  - Reachability (3.1.1)
  - ReactiveCocoa (2.4.7):
    - ReactiveCocoa/UI (= 2.4.7)
  - ReactiveCocoa/Core (2.4.7):
    - ReactiveCocoa/no-arc
  - ReactiveCocoa/no-arc (2.4.7)
  - ReactiveCocoa/UI (2.4.7):
    - ReactiveCocoa/Core
  - Simperium (0.7.9):
    - Google-Diff-Match-Patch
  - SocketRocket (0.3.1-beta2)
  - Specta (0.5.0)
  - SVProgressHUD (1.1.3)
  - UIAlertView+Blocks (0.8.1)
  - UIDeviceIdentifier (0.4.4)
  - WordPress-AppbotX (1.0.6)
  - WordPress-iOS-Editor (0.8.1):
    - CocoaLumberjack (= 2.0.0)
    - NSObject-SafeExpectations (~> 0.0.2)
    - UIAlertView+Blocks (~> 0.8.1)
    - WordPress-iOS-Shared (~> 0.3)
    - WordPressCom-Analytics-iOS (~> 0.0.30)
  - WordPress-iOS-Shared (0.4.4):
    - AFNetworking (~> 2.5)
    - CocoaLumberjack (= 2.0.0)
  - WordPressApi (0.3.4):
    - AFNetworking (~> 2.5.1)
    - wpxmlrpc (~> 0.7)
  - WordPressCom-Analytics-iOS (0.0.36)
  - WordPressCom-Stats-iOS (0.4.5):
    - AFNetworking (~> 2.5)
    - CocoaLumberjack (= 2.0.0)
    - NSObject-SafeExpectations (= 0.0.2)
    - WordPress-iOS-Shared (~> 0.3)
    - WordPressCom-Analytics-iOS (~> 0.0.34)
  - WPMediaPicker (0.5.0)
  - wpxmlrpc (0.8)

DEPENDENCIES:
  - 1PasswordExtension (= 1.1.2)
  - AFNetworking (~> 2.5.3)
  - AMPopTip (~> 0.7)
  - Automattic-Tracks-iOS (from `https://github.com/Automattic/Automattic-Tracks-iOS.git`,
<<<<<<< HEAD
    tag `0.0.7`)
=======
    tag `0.0.6`)
>>>>>>> 0f42c97d
  - CocoaLumberjack (= 2.0.0)
  - CrashlyticsLumberjack (= 2.0.1-beta)
  - DTCoreText (= 1.6.13)
  - EmailChecker (from `https://raw.github.com/wordpress-mobile/EmailChecker/develop/ios/EmailChecker.podspec`)
  - Expecta (= 0.3.2)
  - FormatterKit (~> 1.8.0)
  - google-plus-ios-sdk (~> 1.5)
  - Helpshift (~> 4.10.0)
  - HockeySDK (~> 3.6.0)
  - KIF/IdentifierTests (~> 3.1)
  - Lookback (= 0.9.2)
  - MGImageUtilities (from `git://github.com/wordpress-mobile/MGImageUtilities.git`,
    branch `gifsupport`)
  - Mixpanel (= 2.8.2)
  - MRProgress (~> 0.7.0)
  - NSLogger-CocoaLumberjack-connector (from `https://github.com/steipete/NSLogger-CocoaLumberjack-connector.git`,
    tag `1.5`)
  - NSObject-SafeExpectations (= 0.0.2)
  - NSURL+IDN (= 0.3)
  - OCMock (= 3.1.2)
  - OHHTTPStubs (= 1.1.1)
  - Reachability (= 3.1.1)
  - ReactiveCocoa (~> 2.4.7)
  - Simperium (= 0.7.9)
  - SocketRocket (from `https://github.com/jleandroperez/SocketRocket.git`, commit
    `3ff6038ad95fb94fd9bd4021f5ecf07fc53a6927`)
  - Specta (= 0.5.0)
  - SVProgressHUD (~> 1.1.3)
  - UIDeviceIdentifier (~> 0.1)
  - WordPress-AppbotX (from `https://github.com/wordpress-mobile/appbotx.git`, commit
    `303b8068530389ea87afde38b77466d685fe3210`)
  - WordPress-iOS-Editor (from `https://github.com/wordpress-mobile/WordPress-Editor-iOS.git`,
    commit `1b614724fbc005be4346c7870498658c8b537267`)
  - WordPress-iOS-Shared (= 0.4.4)
  - WordPressApi (~> 0.3.4)
  - WordPressCom-Analytics-iOS (= 0.0.36)
  - WordPressCom-Stats-iOS (= 0.4.5)
  - WPMediaPicker (~> 0.5.0)
  - wpxmlrpc (~> 0.8)

EXTERNAL SOURCES:
  Automattic-Tracks-iOS:
    :git: https://github.com/Automattic/Automattic-Tracks-iOS.git
<<<<<<< HEAD
    :tag: 0.0.7
=======
    :tag: 0.0.6
>>>>>>> 0f42c97d
  EmailChecker:
    :podspec: https://raw.github.com/wordpress-mobile/EmailChecker/develop/ios/EmailChecker.podspec
  MGImageUtilities:
    :branch: gifsupport
    :git: git://github.com/wordpress-mobile/MGImageUtilities.git
  NSLogger-CocoaLumberjack-connector:
    :git: https://github.com/steipete/NSLogger-CocoaLumberjack-connector.git
    :tag: '1.5'
  SocketRocket:
    :commit: 3ff6038ad95fb94fd9bd4021f5ecf07fc53a6927
    :git: https://github.com/jleandroperez/SocketRocket.git
  WordPress-AppbotX:
    :commit: 303b8068530389ea87afde38b77466d685fe3210
    :git: https://github.com/wordpress-mobile/appbotx.git
  WordPress-iOS-Editor:
    :commit: 1b614724fbc005be4346c7870498658c8b537267
    :git: https://github.com/wordpress-mobile/WordPress-Editor-iOS.git

CHECKOUT OPTIONS:
  Automattic-Tracks-iOS:
    :git: https://github.com/Automattic/Automattic-Tracks-iOS.git
<<<<<<< HEAD
    :tag: 0.0.7
=======
    :tag: 0.0.6
>>>>>>> 0f42c97d
  MGImageUtilities:
    :commit: e946cf3d97eb95372f4fc4478bf2e0099e73f4b0
    :git: git://github.com/wordpress-mobile/MGImageUtilities.git
  NSLogger-CocoaLumberjack-connector:
    :git: https://github.com/steipete/NSLogger-CocoaLumberjack-connector.git
    :tag: '1.5'
  SocketRocket:
    :commit: 3ff6038ad95fb94fd9bd4021f5ecf07fc53a6927
    :git: https://github.com/jleandroperez/SocketRocket.git
  WordPress-AppbotX:
    :commit: 303b8068530389ea87afde38b77466d685fe3210
    :git: https://github.com/wordpress-mobile/appbotx.git
  WordPress-iOS-Editor:
    :commit: 1b614724fbc005be4346c7870498658c8b537267
    :git: https://github.com/wordpress-mobile/WordPress-Editor-iOS.git

SPEC CHECKSUMS:
  1PasswordExtension: 66365c1e1264a83edec6c84c6eb2df41b50a70d3
  AFNetworking: 05edc0ac4c4c8cf57bcf4b84be5b0744b6d8e71e
  AMPopTip: cd807573e1bbd8f6b1e963a6439f2710dc303c5c
<<<<<<< HEAD
  Automattic-Tracks-iOS: 8bad8c049458d8767e5a25effdf30c01464eb30a
=======
  Automattic-Tracks-iOS: c3eaa627c754ca27bf9b84d0a909c0c32aff18cf
>>>>>>> 0f42c97d
  CocoaLumberjack: a6f77d987d65dc7ba86b0f84db7d0b9084f77bcb
  CrashlyticsLumberjack: 26034b4b6d8b0bf547ea9ba201ff53c6cd50f971
  DTCoreText: d90a4dca8e4f7b0eb18f12a967563b77a75694f0
  DTFoundation: c9b3362b83f0017389082ec067ede719826a579d
  EmailChecker: 406cf1f1b5cd2efb8401803b580abf4a43b0665c
  Expecta: 8c507baf13211207b1e9d0a741480600e6b4ed15
  FormatterKit: bddde83e054edf9d9ee14f9de3b3a5103db256f4
  Google-Diff-Match-Patch: d8d1a2cc3ca2382f4855f0bf05821b91250927ee
  google-plus-ios-sdk: 47adbe03ea904bdb7aa1c0eca282a23c4686e1bc
  Helpshift: 9c84a5e4ffd881c7e7eb395c2afc8d6a46eb2187
  HockeySDK: c07cdd580296737edcd0963e292c19885a53f563
  KIF: a94bffe9c97e449e44f8fa481c53243d21309e1e
  Lookback: 00e39f8f1e89ca1bc3fe66afbe033386558381a3
  MGImageUtilities: b54a815970e231903c495fff33699467158f61a0
  Mixpanel: f4d71ac2a306e7cda6ad03d4a2be249a0fd7a967
  MRProgress: 1cb0051b678be4a2ef4881414cd316768fc70028
  NSLogger: 5ed223a2436df96244e033be750656dacdeec034
  NSLogger-CocoaLumberjack-connector: 5d03d0d59a5f40093f1b1bdd66df6a71647d4a9c
  NSObject-SafeExpectations: 7d7f48df90df4e11da7cfe86b64f45eff7a7f521
  NSURL+IDN: 82355a0afd532fe1de08f6417c134b49b1a1c4b3
  OCMock: a10ea9f0a6e921651f96f78b6faee95ebc813b92
  OHHTTPStubs: ad00ed452d4e3805ffb95977163879bd5bb121ea
  Reachability: dd9aa4fb6667b9f787690a74f53cb7634ce99893
  ReactiveCocoa: eb38dee0a0e698f73a9b25e5c1faea2bb4c79240
  Simperium: 7d0a207d7f0ce918b36ba9e690cdb0d0d730cc28
  SocketRocket: 77c536491ce78315d4f26a06057ed49aa36cef5e
  Specta: eb90708ed77569bbda089f8ead10bb99b8e9489e
  SVProgressHUD: 748080e4f36e603f6c02aec292664239df5279c1
  UIAlertView+Blocks: 45c3d3b7194906702d3e9a14c7ece5581505646d
  UIDeviceIdentifier: 2eb1070f189a069184611e21b5e8832443e6f8ec
  WordPress-AppbotX: d0ebf5bb2d70bee56272796e1e7a97787b5bfb14
  WordPress-iOS-Editor: 3ed3f3f1eb226b34542b471a7db41419815bbf28
  WordPress-iOS-Shared: 345f7c1c49d298114353c3856c53317f0d826078
  WordPressApi: 51f1b2a07b0c51bf5527c744a4deed2b4159c69f
  WordPressCom-Analytics-iOS: a54b61f75be5a43fe32be98c0b286cb18fc2abee
  WordPressCom-Stats-iOS: fae392ee157953d27f247b0303a4d772852aa257
  WPMediaPicker: 0757988f1519c20b92c91f470c41633ac42e3a0e
  wpxmlrpc: 053c9cbed13dcec08515a4ffeb51780f6e858cc7

COCOAPODS: 0.37.2<|MERGE_RESOLUTION|>--- conflicted
+++ resolved
@@ -22,14 +22,9 @@
     - AFNetworking/NSURLConnection
     - AFNetworking/NSURLSession
   - AMPopTip (0.9.11)
-<<<<<<< HEAD
   - Automattic-Tracks-iOS (0.0.7):
     - CocoaLumberjack (= 2.0.0)
     - Reachability (~> 3.1)
-=======
-  - Automattic-Tracks-iOS (0.0.6):
-    - CocoaLumberjack (= 2.0.0)
->>>>>>> 0f42c97d
     - UIDeviceIdentifier (~> 0.4)
   - CocoaLumberjack (2.0.0):
     - CocoaLumberjack/Default (= 2.0.0)
@@ -167,11 +162,7 @@
   - AFNetworking (~> 2.5.3)
   - AMPopTip (~> 0.7)
   - Automattic-Tracks-iOS (from `https://github.com/Automattic/Automattic-Tracks-iOS.git`,
-<<<<<<< HEAD
     tag `0.0.7`)
-=======
-    tag `0.0.6`)
->>>>>>> 0f42c97d
   - CocoaLumberjack (= 2.0.0)
   - CrashlyticsLumberjack (= 2.0.1-beta)
   - DTCoreText (= 1.6.13)
@@ -215,11 +206,7 @@
 EXTERNAL SOURCES:
   Automattic-Tracks-iOS:
     :git: https://github.com/Automattic/Automattic-Tracks-iOS.git
-<<<<<<< HEAD
     :tag: 0.0.7
-=======
-    :tag: 0.0.6
->>>>>>> 0f42c97d
   EmailChecker:
     :podspec: https://raw.github.com/wordpress-mobile/EmailChecker/develop/ios/EmailChecker.podspec
   MGImageUtilities:
@@ -241,11 +228,7 @@
 CHECKOUT OPTIONS:
   Automattic-Tracks-iOS:
     :git: https://github.com/Automattic/Automattic-Tracks-iOS.git
-<<<<<<< HEAD
     :tag: 0.0.7
-=======
-    :tag: 0.0.6
->>>>>>> 0f42c97d
   MGImageUtilities:
     :commit: e946cf3d97eb95372f4fc4478bf2e0099e73f4b0
     :git: git://github.com/wordpress-mobile/MGImageUtilities.git
@@ -266,11 +249,7 @@
   1PasswordExtension: 66365c1e1264a83edec6c84c6eb2df41b50a70d3
   AFNetworking: 05edc0ac4c4c8cf57bcf4b84be5b0744b6d8e71e
   AMPopTip: cd807573e1bbd8f6b1e963a6439f2710dc303c5c
-<<<<<<< HEAD
   Automattic-Tracks-iOS: 8bad8c049458d8767e5a25effdf30c01464eb30a
-=======
-  Automattic-Tracks-iOS: c3eaa627c754ca27bf9b84d0a909c0c32aff18cf
->>>>>>> 0f42c97d
   CocoaLumberjack: a6f77d987d65dc7ba86b0f84db7d0b9084f77bcb
   CrashlyticsLumberjack: 26034b4b6d8b0bf547ea9ba201ff53c6cd50f971
   DTCoreText: d90a4dca8e4f7b0eb18f12a967563b77a75694f0
