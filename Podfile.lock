--- conflicted
+++ resolved
@@ -307,13 +307,8 @@
   - WordPressShared (~> 1.8.7)
   - WordPressUI (~> 1.3.5)
   - WPMediaPicker (~> 1.4.2)
-<<<<<<< HEAD
   - yoga (from `https://raw.githubusercontent.com/wordpress-mobile/gutenberg-mobile/v1.13.0/react-native-gutenberg-bridge/third-party-podspecs/yoga.podspec.json`)
-  - ZendeskSDK (= 3.0.1)
-=======
-  - yoga (from `https://raw.githubusercontent.com/wordpress-mobile/gutenberg-mobile/v1.12.0/react-native-gutenberg-bridge/third-party-podspecs/yoga.podspec.json`)
   - ZendeskSDK (from `https://github.com/zendesk/zendesk_sdk_ios`, tag `3.0.1-swift5.1-GM`)
->>>>>>> ed5c30f2
   - ZIPFoundation (~> 0.9.8)
 
 SPEC REPOS:
@@ -418,14 +413,10 @@
     :git: http://github.com/wordpress-mobile/gutenberg-mobile/
     :tag: v1.13.0
   yoga:
-<<<<<<< HEAD
     :podspec: https://raw.githubusercontent.com/wordpress-mobile/gutenberg-mobile/v1.13.0/react-native-gutenberg-bridge/third-party-podspecs/yoga.podspec.json
-=======
-    :podspec: https://raw.githubusercontent.com/wordpress-mobile/gutenberg-mobile/v1.12.0/react-native-gutenberg-bridge/third-party-podspecs/yoga.podspec.json
   ZendeskSDK:
     :git: https://github.com/zendesk/zendesk_sdk_ios
     :tag: 3.0.1-swift5.1-GM
->>>>>>> ed5c30f2
 
 CHECKOUT OPTIONS:
   FSInteractiveMap:
@@ -436,14 +427,10 @@
     :tag: v1.13.0
   RNTAztecView:
     :git: http://github.com/wordpress-mobile/gutenberg-mobile/
-<<<<<<< HEAD
     :tag: v1.13.0
-=======
-    :tag: v1.12.0
   ZendeskSDK:
     :git: https://github.com/zendesk/zendesk_sdk_ios
     :tag: 3.0.1-swift5.1-GM
->>>>>>> ed5c30f2
 
 SPEC CHECKSUMS:
   1PasswordExtension: 0e95bdea64ec8ff2f4f693be5467a09fac42a83d
@@ -516,10 +503,6 @@
   ZendeskSDK: 787414f9240ee6ef8cfe4ea0f00e8b4d01d2d264
   ZIPFoundation: 89df685c971926b0323087952320bdfee9f0b6ef
 
-<<<<<<< HEAD
-PODFILE CHECKSUM: ebb383384c6ca7d50215d9fc12b3bb9fe1c89781
-=======
-PODFILE CHECKSUM: 4dd43238d873a8076ac3874590245bf83523e8f4
->>>>>>> ed5c30f2
+PODFILE CHECKSUM: 714d072b85acc8f599b41197c421f8ae2a203f5d
 
 COCOAPODS: 1.7.5