--- conflicted
+++ resolved
@@ -30,7 +30,7 @@
   - Crashlytics (3.10.1):
     - Fabric (~> 1.7.5)
   - Expecta (1.0.6)
-  - Fabric (1.7.5)
+  - Fabric (1.7.6)
   - FLAnimatedImage (1.0.12)
   - FormatterKit/Resources (1.8.2)
   - FormatterKit/TimeIntervalFormatter (1.8.2):
@@ -51,11 +51,11 @@
   - Gridicons (0.15)
   - GTMOAuth2 (1.1.6):
     - GTMSessionFetcher (~> 1.1)
-  - GTMSessionFetcher (1.1.14):
-    - GTMSessionFetcher/Full (= 1.1.14)
-  - GTMSessionFetcher/Core (1.1.14)
-  - GTMSessionFetcher/Full (1.1.14):
-    - GTMSessionFetcher/Core (= 1.1.14)
+  - GTMSessionFetcher (1.1.15):
+    - GTMSessionFetcher/Full (= 1.1.15)
+  - GTMSessionFetcher/Core (1.1.15)
+  - GTMSessionFetcher/Full (1.1.15):
+    - GTMSessionFetcher/Core (= 1.1.15)
   - HockeySDK (5.1.2):
     - HockeySDK/DefaultLib (= 5.1.2)
   - HockeySDK/DefaultLib (5.1.2)
@@ -191,14 +191,14 @@
   CocoaLumberjack: 2e258a064cacc8eb9a2aca318e24d02a0a7fd56d
   Crashlytics: aee1a064cbbf99b32efa3f056a5f458d846bc8ff
   Expecta: 3b6bd90a64b9a1dcb0b70aa0e10a7f8f631667d5
-  Fabric: ae7146a5f505ea370a1e44820b4b1dc8890e2890
+  Fabric: f8d42c893bb187326a7968b62abe55c36a987a46
   FLAnimatedImage: 4a0b56255d9b05f18b6dd7ee06871be5d3b89e31
   FormatterKit: 4b8f29acc9b872d5d12a63efb560661e8f2e1b98
   GoogleSignIn: d9ef55b10f0aa401a5de2747f59b725e4b9732ac
   GoogleToolboxForMac: 2501e2ad72a52eb3dfe7bd9aee7dad11b858bd20
   Gridicons: 0e5e76ad9fc6f7cbc3da137a9751ef516c5aef73
   GTMOAuth2: c77fe325e4acd453837e72d91e3b5f13116857b2
-  GTMSessionFetcher: 390ea358e5a0d0133153806f744662dad933d06b
+  GTMSessionFetcher: 5fa5b80fd20e439ef5f545fb2cb3ca6c6714caa2
   HockeySDK: 38b7e2726af1ea86ae97ce4b5de33ab0817e3500
   lottie-ios: f680a7c4cb7a567ecf258fde0f967913aff111b8
   MGSwipeTableCell: c3bc6e261e7bc06c112909fe3fb8205de286082c
@@ -219,10 +219,6 @@
   wpxmlrpc: bfc572f62ce7ee897f6f38b098d2ba08732ecef4
   ZendeskSDK: 4e075d7610e74755c576188886a073cfc5810145
 
-<<<<<<< HEAD
-PODFILE CHECKSUM: 1a7f81f4622a0114f220f143b9c396c0fbb1c211
-=======
-PODFILE CHECKSUM: e73353830bcbc6e90091f3627d7cb877e78b4c7c
->>>>>>> 8a708d7f
+PODFILE CHECKSUM: 07a9bfc29f8ad350956e5d57126b99ccbba47ea7
 
 COCOAPODS: 1.4.0