--- conflicted
+++ resolved
@@ -151,11 +151,7 @@
     - NSObject-SafeExpectations (= 0.0.2)
     - WordPress-iOS-Shared (~> 0.3)
     - WordPressCom-Analytics-iOS (~> 0.0.34)
-<<<<<<< HEAD
-  - WPMediaPicker (0.4.7)
-=======
   - WPMediaPicker (0.5.0)
->>>>>>> 09054e8f
   - wpxmlrpc (0.8)
 
 DEPENDENCIES:
@@ -286,13 +282,8 @@
   WordPress-iOS-Shared: 155109cd666b8416ce0d2bdb2b8f6f6f6ec2ac50
   WordPressApi: 51f1b2a07b0c51bf5527c744a4deed2b4159c69f
   WordPressCom-Analytics-iOS: 85c1609bbcdc2cec25dddc633568c8970811b9d2
-<<<<<<< HEAD
-  WordPressCom-Stats-iOS: c7ec665c037a2bae50cf5971c4ee6dba27859269
-  WPMediaPicker: 71ac9c3e4f1a6aa982b7d352c6a204f96b5f4bd5
-=======
   WordPressCom-Stats-iOS: 53a6d3573f5e443458a6dca4ddb9bb09fd423920
   WPMediaPicker: 0757988f1519c20b92c91f470c41633ac42e3a0e
->>>>>>> 09054e8f
   wpxmlrpc: 053c9cbed13dcec08515a4ffeb51780f6e858cc7
 
 COCOAPODS: 0.37.2