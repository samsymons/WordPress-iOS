PODS:
  - 1PasswordExtension (1.8.6)
  - Alamofire (4.8.0)
  - AlamofireImage (3.5.2):
    - Alamofire (~> 4.8)
  - AlamofireNetworkActivityIndicator (2.4.0):
    - Alamofire (~> 4.8)
  - AMScrollingNavbar (5.6.0)
  - AppAuth (1.4.0):
    - AppAuth/Core (= 1.4.0)
    - AppAuth/ExternalUserAgent (= 1.4.0)
  - AppAuth/Core (1.4.0)
  - AppAuth/ExternalUserAgent (1.4.0)
  - AppCenter (2.5.1):
    - AppCenter/Analytics (= 2.5.1)
    - AppCenter/Crashes (= 2.5.1)
  - AppCenter/Analytics (2.5.1):
    - AppCenter/Core
  - AppCenter/Core (2.5.1)
  - AppCenter/Crashes (2.5.1):
    - AppCenter/Core
  - AppCenter/Distribute (2.5.1):
    - AppCenter/Core
  - Automattic-Tracks-iOS (0.4.4):
    - CocoaLumberjack (~> 3)
    - Reachability (~> 3)
    - Sentry (~> 4)
    - Sodium (~> 0.8.0)
    - UIDeviceIdentifier (~> 1)
  - boost-for-react-native (1.63.0)
  - Charts (3.2.2):
    - Charts/Core (= 3.2.2)
  - Charts/Core (3.2.2)
  - CocoaLumberjack (3.5.2):
    - CocoaLumberjack/Core (= 3.5.2)
  - CocoaLumberjack/Core (3.5.2)
  - CropViewController (2.5.3)
  - DoubleConversion (1.1.5)
  - Down (0.6.6)
  - FBLazyVector (0.61.5)
  - FBReactNativeSpec (0.61.5):
    - Folly (= 2018.10.22.00)
    - RCTRequired (= 0.61.5)
    - RCTTypeSafety (= 0.61.5)
    - React-Core (= 0.61.5)
    - React-jsi (= 0.61.5)
    - ReactCommon/turbomodule/core (= 0.61.5)
  - Folly (2018.10.22.00):
    - boost-for-react-native
    - DoubleConversion
    - Folly/Default (= 2018.10.22.00)
    - glog
  - Folly/Default (2018.10.22.00):
    - boost-for-react-native
    - DoubleConversion
    - glog
  - FormatterKit/Resources (1.8.2)
  - FormatterKit/TimeIntervalFormatter (1.8.2):
    - FormatterKit/Resources
  - FSInteractiveMap (0.1.0)
  - Gifu (3.2.0)
  - glog (0.3.5)
  - GoogleSignIn (5.0.2):
    - AppAuth (~> 1.2)
    - GTMAppAuth (~> 1.0)
    - GTMSessionFetcher/Core (~> 1.1)
  - Gridicons (1.0.1)
  - GTMAppAuth (1.0.0):
    - AppAuth/Core (~> 1.0)
    - GTMSessionFetcher (~> 1.1)
  - GTMSessionFetcher (1.4.0):
    - GTMSessionFetcher/Full (= 1.4.0)
  - GTMSessionFetcher/Core (1.4.0)
  - GTMSessionFetcher/Full (1.4.0):
    - GTMSessionFetcher/Core (= 1.4.0)
  - Gutenberg (1.31.1):
    - React (= 0.61.5)
    - React-CoreModules (= 0.61.5)
    - React-RCTImage (= 0.61.5)
    - RNTAztecView
  - JTAppleCalendar (8.0.3)
  - lottie-ios (3.1.6)
  - MediaEditor (1.2.0):
    - CropViewController (~> 2.5.3)
  - MRProgress (0.8.3):
    - MRProgress/ActivityIndicator (= 0.8.3)
    - MRProgress/Blur (= 0.8.3)
    - MRProgress/Circular (= 0.8.3)
    - MRProgress/Icons (= 0.8.3)
    - MRProgress/NavigationBarProgress (= 0.8.3)
    - MRProgress/Overlay (= 0.8.3)
  - MRProgress/ActivityIndicator (0.8.3):
    - MRProgress/Stopable
  - MRProgress/Blur (0.8.3):
    - MRProgress/Helper
  - MRProgress/Circular (0.8.3):
    - MRProgress/Helper
    - MRProgress/ProgressBaseClass
    - MRProgress/Stopable
  - MRProgress/Helper (0.8.3)
  - MRProgress/Icons (0.8.3)
  - MRProgress/NavigationBarProgress (0.8.3):
    - MRProgress/ProgressBaseClass
  - MRProgress/Overlay (0.8.3):
    - MRProgress/ActivityIndicator
    - MRProgress/Blur
    - MRProgress/Circular
    - MRProgress/Helper
    - MRProgress/Icons
  - MRProgress/ProgressBaseClass (0.8.3)
  - MRProgress/Stopable (0.8.3):
    - MRProgress/Helper
  - Nimble (7.3.4)
  - NSObject-SafeExpectations (0.0.4)
  - "NSURL+IDN (0.4)"
  - OCMock (3.4.3)
  - OHHTTPStubs (6.1.0):
    - OHHTTPStubs/Default (= 6.1.0)
  - OHHTTPStubs/Core (6.1.0)
  - OHHTTPStubs/Default (6.1.0):
    - OHHTTPStubs/Core
    - OHHTTPStubs/JSON
    - OHHTTPStubs/NSURLSession
    - OHHTTPStubs/OHPathHelpers
  - OHHTTPStubs/JSON (6.1.0):
    - OHHTTPStubs/Core
  - OHHTTPStubs/NSURLSession (6.1.0):
    - OHHTTPStubs/Core
  - OHHTTPStubs/OHPathHelpers (6.1.0)
  - OHHTTPStubs/Swift (6.1.0):
    - OHHTTPStubs/Default
  - RCTRequired (0.61.5)
  - RCTTypeSafety (0.61.5):
    - FBLazyVector (= 0.61.5)
    - Folly (= 2018.10.22.00)
    - RCTRequired (= 0.61.5)
    - React-Core (= 0.61.5)
  - Reachability (3.2)
  - React (0.61.5):
    - React-Core (= 0.61.5)
    - React-Core/DevSupport (= 0.61.5)
    - React-Core/RCTWebSocket (= 0.61.5)
    - React-RCTActionSheet (= 0.61.5)
    - React-RCTAnimation (= 0.61.5)
    - React-RCTBlob (= 0.61.5)
    - React-RCTImage (= 0.61.5)
    - React-RCTLinking (= 0.61.5)
    - React-RCTNetwork (= 0.61.5)
    - React-RCTSettings (= 0.61.5)
    - React-RCTText (= 0.61.5)
    - React-RCTVibration (= 0.61.5)
  - React-Core (0.61.5):
    - Folly (= 2018.10.22.00)
    - glog
    - React-Core/Default (= 0.61.5)
    - React-cxxreact (= 0.61.5)
    - React-jsi (= 0.61.5)
    - React-jsiexecutor (= 0.61.5)
    - Yoga
  - React-Core/CoreModulesHeaders (0.61.5):
    - Folly (= 2018.10.22.00)
    - glog
    - React-Core/Default
    - React-cxxreact (= 0.61.5)
    - React-jsi (= 0.61.5)
    - React-jsiexecutor (= 0.61.5)
    - Yoga
  - React-Core/Default (0.61.5):
    - Folly (= 2018.10.22.00)
    - glog
    - React-cxxreact (= 0.61.5)
    - React-jsi (= 0.61.5)
    - React-jsiexecutor (= 0.61.5)
    - Yoga
  - React-Core/DevSupport (0.61.5):
    - Folly (= 2018.10.22.00)
    - glog
    - React-Core/Default (= 0.61.5)
    - React-Core/RCTWebSocket (= 0.61.5)
    - React-cxxreact (= 0.61.5)
    - React-jsi (= 0.61.5)
    - React-jsiexecutor (= 0.61.5)
    - React-jsinspector (= 0.61.5)
    - Yoga
  - React-Core/RCTActionSheetHeaders (0.61.5):
    - Folly (= 2018.10.22.00)
    - glog
    - React-Core/Default
    - React-cxxreact (= 0.61.5)
    - React-jsi (= 0.61.5)
    - React-jsiexecutor (= 0.61.5)
    - Yoga
  - React-Core/RCTAnimationHeaders (0.61.5):
    - Folly (= 2018.10.22.00)
    - glog
    - React-Core/Default
    - React-cxxreact (= 0.61.5)
    - React-jsi (= 0.61.5)
    - React-jsiexecutor (= 0.61.5)
    - Yoga
  - React-Core/RCTBlobHeaders (0.61.5):
    - Folly (= 2018.10.22.00)
    - glog
    - React-Core/Default
    - React-cxxreact (= 0.61.5)
    - React-jsi (= 0.61.5)
    - React-jsiexecutor (= 0.61.5)
    - Yoga
  - React-Core/RCTImageHeaders (0.61.5):
    - Folly (= 2018.10.22.00)
    - glog
    - React-Core/Default
    - React-cxxreact (= 0.61.5)
    - React-jsi (= 0.61.5)
    - React-jsiexecutor (= 0.61.5)
    - Yoga
  - React-Core/RCTLinkingHeaders (0.61.5):
    - Folly (= 2018.10.22.00)
    - glog
    - React-Core/Default
    - React-cxxreact (= 0.61.5)
    - React-jsi (= 0.61.5)
    - React-jsiexecutor (= 0.61.5)
    - Yoga
  - React-Core/RCTNetworkHeaders (0.61.5):
    - Folly (= 2018.10.22.00)
    - glog
    - React-Core/Default
    - React-cxxreact (= 0.61.5)
    - React-jsi (= 0.61.5)
    - React-jsiexecutor (= 0.61.5)
    - Yoga
  - React-Core/RCTSettingsHeaders (0.61.5):
    - Folly (= 2018.10.22.00)
    - glog
    - React-Core/Default
    - React-cxxreact (= 0.61.5)
    - React-jsi (= 0.61.5)
    - React-jsiexecutor (= 0.61.5)
    - Yoga
  - React-Core/RCTTextHeaders (0.61.5):
    - Folly (= 2018.10.22.00)
    - glog
    - React-Core/Default
    - React-cxxreact (= 0.61.5)
    - React-jsi (= 0.61.5)
    - React-jsiexecutor (= 0.61.5)
    - Yoga
  - React-Core/RCTVibrationHeaders (0.61.5):
    - Folly (= 2018.10.22.00)
    - glog
    - React-Core/Default
    - React-cxxreact (= 0.61.5)
    - React-jsi (= 0.61.5)
    - React-jsiexecutor (= 0.61.5)
    - Yoga
  - React-Core/RCTWebSocket (0.61.5):
    - Folly (= 2018.10.22.00)
    - glog
    - React-Core/Default (= 0.61.5)
    - React-cxxreact (= 0.61.5)
    - React-jsi (= 0.61.5)
    - React-jsiexecutor (= 0.61.5)
    - Yoga
  - React-CoreModules (0.61.5):
    - FBReactNativeSpec (= 0.61.5)
    - Folly (= 2018.10.22.00)
    - RCTTypeSafety (= 0.61.5)
    - React-Core/CoreModulesHeaders (= 0.61.5)
    - React-RCTImage (= 0.61.5)
    - ReactCommon/turbomodule/core (= 0.61.5)
  - React-cxxreact (0.61.5):
    - boost-for-react-native (= 1.63.0)
    - DoubleConversion
    - Folly (= 2018.10.22.00)
    - glog
    - React-jsinspector (= 0.61.5)
  - React-jsi (0.61.5):
    - boost-for-react-native (= 1.63.0)
    - DoubleConversion
    - Folly (= 2018.10.22.00)
    - glog
    - React-jsi/Default (= 0.61.5)
  - React-jsi/Default (0.61.5):
    - boost-for-react-native (= 1.63.0)
    - DoubleConversion
    - Folly (= 2018.10.22.00)
    - glog
  - React-jsiexecutor (0.61.5):
    - DoubleConversion
    - Folly (= 2018.10.22.00)
    - glog
    - React-cxxreact (= 0.61.5)
    - React-jsi (= 0.61.5)
  - React-jsinspector (0.61.5)
  - react-native-blur (3.3.0):
    - React
  - react-native-get-random-values (1.4.0):
    - React
  - react-native-keyboard-aware-scroll-view (0.8.8):
    - React
  - react-native-linear-gradient (2.5.6):
    - React
  - react-native-safe-area (0.5.1):
    - React
  - react-native-slider (2.0.7):
    - React
  - react-native-video (5.0.2):
    - React
    - react-native-video/Video (= 5.0.2)
  - react-native-video/Video (5.0.2):
    - React
  - React-RCTActionSheet (0.61.5):
    - React-Core/RCTActionSheetHeaders (= 0.61.5)
  - React-RCTAnimation (0.61.5):
    - React-Core/RCTAnimationHeaders (= 0.61.5)
  - React-RCTBlob (0.61.5):
    - React-Core/RCTBlobHeaders (= 0.61.5)
    - React-Core/RCTWebSocket (= 0.61.5)
    - React-jsi (= 0.61.5)
    - React-RCTNetwork (= 0.61.5)
  - React-RCTImage (0.61.5):
    - React-Core/RCTImageHeaders (= 0.61.5)
    - React-RCTNetwork (= 0.61.5)
  - React-RCTLinking (0.61.5):
    - React-Core/RCTLinkingHeaders (= 0.61.5)
  - React-RCTNetwork (0.61.5):
    - React-Core/RCTNetworkHeaders (= 0.61.5)
  - React-RCTSettings (0.61.5):
    - React-Core/RCTSettingsHeaders (= 0.61.5)
  - React-RCTText (0.61.5):
    - React-Core/RCTTextHeaders (= 0.61.5)
  - React-RCTVibration (0.61.5):
    - React-Core/RCTVibrationHeaders (= 0.61.5)
  - ReactCommon (0.61.5):
    - ReactCommon/jscallinvoker (= 0.61.5)
    - ReactCommon/turbomodule (= 0.61.5)
  - ReactCommon/jscallinvoker (0.61.5):
    - DoubleConversion
    - Folly (= 2018.10.22.00)
    - glog
    - React-cxxreact (= 0.61.5)
  - ReactCommon/turbomodule (0.61.5):
    - DoubleConversion
    - Folly (= 2018.10.22.00)
    - glog
    - React-Core (= 0.61.5)
    - React-cxxreact (= 0.61.5)
    - React-jsi (= 0.61.5)
    - ReactCommon/jscallinvoker (= 0.61.5)
    - ReactCommon/turbomodule/core (= 0.61.5)
    - ReactCommon/turbomodule/samples (= 0.61.5)
  - ReactCommon/turbomodule/core (0.61.5):
    - DoubleConversion
    - Folly (= 2018.10.22.00)
    - glog
    - React-Core (= 0.61.5)
    - React-cxxreact (= 0.61.5)
    - React-jsi (= 0.61.5)
    - ReactCommon/jscallinvoker (= 0.61.5)
  - ReactCommon/turbomodule/samples (0.61.5):
    - DoubleConversion
    - Folly (= 2018.10.22.00)
    - glog
    - React-Core (= 0.61.5)
    - React-cxxreact (= 0.61.5)
    - React-jsi (= 0.61.5)
    - ReactCommon/jscallinvoker (= 0.61.5)
    - ReactCommon/turbomodule/core (= 0.61.5)
  - ReactNativeDarkMode (0.0.10):
    - React
  - RNSVG (9.13.6-gb):
    - React
  - RNTAztecView (1.31.1):
    - React-Core
    - WordPress-Aztec-iOS (~> 1.19.2)
  - Sentry (4.5.0):
    - Sentry/Core (= 4.5.0)
  - Sentry/Core (4.5.0)
  - SimulatorStatusMagic (2.4.1)
  - Sodium (0.8.0)
  - Starscream (3.0.6)
  - SVProgressHUD (2.2.5)
  - UIDeviceIdentifier (1.4.0)
  - WordPress-Aztec-iOS (1.19.2)
  - WordPress-Editor-iOS (1.19.2):
    - WordPress-Aztec-iOS (= 1.19.2)
  - WordPressAuthenticator (1.20.0-beta.5):
    - 1PasswordExtension (= 1.8.6)
    - Alamofire (= 4.8)
    - CocoaLumberjack (~> 3.5)
    - GoogleSignIn (~> 5.0.2)
    - Gridicons (~> 1.0)
    - lottie-ios (= 3.1.6)
    - "NSURL+IDN (= 0.4)"
    - SVProgressHUD (= 2.2.5)
    - WordPressKit (~> 4.0-beta.0)
    - WordPressShared (~> 1.9-beta)
    - WordPressUI (~> 1.7.0)
  - WordPressKit (4.12.0-beta.1):
    - Alamofire (~> 4.8.0)
    - CocoaLumberjack (~> 3.4)
    - NSObject-SafeExpectations (= 0.0.4)
    - UIDeviceIdentifier (~> 1)
    - WordPressShared (~> 1.9)
    - wpxmlrpc (= 0.8.5)
  - WordPressMocks (0.0.8)
  - WordPressShared (1.9.1):
    - CocoaLumberjack (~> 3.4)
    - FormatterKit/TimeIntervalFormatter (= 1.8.2)
  - WordPressUI (1.7.1)
  - WPMediaPicker (1.7.0)
  - wpxmlrpc (0.8.5)
  - Yoga (1.14.0)
  - ZendeskCommonUISDK (4.0.0):
    - ZendeskSDKConfigurationsSDK (~> 1.1.2)
  - ZendeskCoreSDK (2.2.2)
  - ZendeskMessagingAPISDK (3.0.0):
    - ZendeskSDKConfigurationsSDK (~> 1.1.2)
  - ZendeskMessagingSDK (3.0.0):
    - ZendeskCommonUISDK (~> 4.0.0)
    - ZendeskMessagingAPISDK (~> 3.0.0)
  - ZendeskSDKConfigurationsSDK (1.1.3)
  - ZendeskSupportProvidersSDK (5.0.1):
    - ZendeskCoreSDK (~> 2.2.1)
  - ZendeskSupportSDK (5.0.0):
    - ZendeskMessagingSDK (~> 3.0.0)
    - ZendeskSupportProvidersSDK (~> 5.0.0)
  - ZIPFoundation (0.9.10)

DEPENDENCIES:
  - Alamofire (= 4.8.0)
  - AlamofireImage (= 3.5.2)
  - AlamofireNetworkActivityIndicator (~> 2.4)
  - AMScrollingNavbar (= 5.6.0)
  - AppCenter (= 2.5.1)
  - AppCenter/Distribute (= 2.5.1)
  - Automattic-Tracks-iOS (~> 0.4.4)
  - Charts (~> 3.2.2)
  - CocoaLumberjack (~> 3.0)
  - Down (~> 0.6.6)
  - FBLazyVector (from `https://raw.githubusercontent.com/wordpress-mobile/gutenberg-mobile/aa59dbf65aa670134892db07738071e2a19baba2/third-party-podspecs/FBLazyVector.podspec.json`)
  - FBReactNativeSpec (from `https://raw.githubusercontent.com/wordpress-mobile/gutenberg-mobile/aa59dbf65aa670134892db07738071e2a19baba2/third-party-podspecs/FBReactNativeSpec.podspec.json`)
  - Folly (from `https://raw.githubusercontent.com/wordpress-mobile/gutenberg-mobile/aa59dbf65aa670134892db07738071e2a19baba2/third-party-podspecs/Folly.podspec.json`)
  - FSInteractiveMap (from `https://github.com/wordpress-mobile/FSInteractiveMap.git`, tag `0.2.0`)
  - Gifu (= 3.2.0)
  - glog (from `https://raw.githubusercontent.com/wordpress-mobile/gutenberg-mobile/aa59dbf65aa670134892db07738071e2a19baba2/third-party-podspecs/glog.podspec.json`)
  - Gridicons (~> 1.0.1)
  - Gutenberg (from `http://github.com/wordpress-mobile/gutenberg-mobile/`, commit `aa59dbf65aa670134892db07738071e2a19baba2`)
  - JTAppleCalendar (~> 8.0.2)
  - MediaEditor (~> 1.2.0)
  - MRProgress (= 0.8.3)
  - Nimble (~> 7.3.1)
  - NSObject-SafeExpectations (~> 0.0.4)
  - "NSURL+IDN (~> 0.4)"
  - OCMock (= 3.4.3)
  - OHHTTPStubs (= 6.1.0)
  - OHHTTPStubs/Swift (= 6.1.0)
  - RCTRequired (from `https://raw.githubusercontent.com/wordpress-mobile/gutenberg-mobile/aa59dbf65aa670134892db07738071e2a19baba2/third-party-podspecs/RCTRequired.podspec.json`)
  - RCTTypeSafety (from `https://raw.githubusercontent.com/wordpress-mobile/gutenberg-mobile/aa59dbf65aa670134892db07738071e2a19baba2/third-party-podspecs/RCTTypeSafety.podspec.json`)
  - Reachability (= 3.2)
  - React (from `https://raw.githubusercontent.com/wordpress-mobile/gutenberg-mobile/aa59dbf65aa670134892db07738071e2a19baba2/third-party-podspecs/React.podspec.json`)
  - React-Core (from `https://raw.githubusercontent.com/wordpress-mobile/gutenberg-mobile/aa59dbf65aa670134892db07738071e2a19baba2/third-party-podspecs/React-Core.podspec.json`)
  - React-CoreModules (from `https://raw.githubusercontent.com/wordpress-mobile/gutenberg-mobile/aa59dbf65aa670134892db07738071e2a19baba2/third-party-podspecs/React-CoreModules.podspec.json`)
  - React-cxxreact (from `https://raw.githubusercontent.com/wordpress-mobile/gutenberg-mobile/aa59dbf65aa670134892db07738071e2a19baba2/third-party-podspecs/React-cxxreact.podspec.json`)
  - React-jsi (from `https://raw.githubusercontent.com/wordpress-mobile/gutenberg-mobile/aa59dbf65aa670134892db07738071e2a19baba2/third-party-podspecs/React-jsi.podspec.json`)
  - React-jsiexecutor (from `https://raw.githubusercontent.com/wordpress-mobile/gutenberg-mobile/aa59dbf65aa670134892db07738071e2a19baba2/third-party-podspecs/React-jsiexecutor.podspec.json`)
  - React-jsinspector (from `https://raw.githubusercontent.com/wordpress-mobile/gutenberg-mobile/aa59dbf65aa670134892db07738071e2a19baba2/third-party-podspecs/React-jsinspector.podspec.json`)
  - react-native-blur (from `https://raw.githubusercontent.com/wordpress-mobile/gutenberg-mobile/aa59dbf65aa670134892db07738071e2a19baba2/third-party-podspecs/react-native-blur.podspec.json`)
  - react-native-get-random-values (from `https://raw.githubusercontent.com/wordpress-mobile/gutenberg-mobile/aa59dbf65aa670134892db07738071e2a19baba2/third-party-podspecs/react-native-get-random-values.podspec.json`)
  - react-native-keyboard-aware-scroll-view (from `https://raw.githubusercontent.com/wordpress-mobile/gutenberg-mobile/aa59dbf65aa670134892db07738071e2a19baba2/third-party-podspecs/react-native-keyboard-aware-scroll-view.podspec.json`)
  - react-native-linear-gradient (from `https://raw.githubusercontent.com/wordpress-mobile/gutenberg-mobile/aa59dbf65aa670134892db07738071e2a19baba2/third-party-podspecs/react-native-linear-gradient.podspec.json`)
  - react-native-safe-area (from `https://raw.githubusercontent.com/wordpress-mobile/gutenberg-mobile/aa59dbf65aa670134892db07738071e2a19baba2/third-party-podspecs/react-native-safe-area.podspec.json`)
  - react-native-slider (from `https://raw.githubusercontent.com/wordpress-mobile/gutenberg-mobile/aa59dbf65aa670134892db07738071e2a19baba2/third-party-podspecs/react-native-slider.podspec.json`)
  - react-native-video (from `https://raw.githubusercontent.com/wordpress-mobile/gutenberg-mobile/aa59dbf65aa670134892db07738071e2a19baba2/third-party-podspecs/react-native-video.podspec.json`)
  - React-RCTActionSheet (from `https://raw.githubusercontent.com/wordpress-mobile/gutenberg-mobile/aa59dbf65aa670134892db07738071e2a19baba2/third-party-podspecs/React-RCTActionSheet.podspec.json`)
  - React-RCTAnimation (from `https://raw.githubusercontent.com/wordpress-mobile/gutenberg-mobile/aa59dbf65aa670134892db07738071e2a19baba2/third-party-podspecs/React-RCTAnimation.podspec.json`)
  - React-RCTBlob (from `https://raw.githubusercontent.com/wordpress-mobile/gutenberg-mobile/aa59dbf65aa670134892db07738071e2a19baba2/third-party-podspecs/React-RCTBlob.podspec.json`)
  - React-RCTImage (from `https://raw.githubusercontent.com/wordpress-mobile/gutenberg-mobile/aa59dbf65aa670134892db07738071e2a19baba2/third-party-podspecs/React-RCTImage.podspec.json`)
  - React-RCTLinking (from `https://raw.githubusercontent.com/wordpress-mobile/gutenberg-mobile/aa59dbf65aa670134892db07738071e2a19baba2/third-party-podspecs/React-RCTLinking.podspec.json`)
  - React-RCTNetwork (from `https://raw.githubusercontent.com/wordpress-mobile/gutenberg-mobile/aa59dbf65aa670134892db07738071e2a19baba2/third-party-podspecs/React-RCTNetwork.podspec.json`)
  - React-RCTSettings (from `https://raw.githubusercontent.com/wordpress-mobile/gutenberg-mobile/aa59dbf65aa670134892db07738071e2a19baba2/third-party-podspecs/React-RCTSettings.podspec.json`)
  - React-RCTText (from `https://raw.githubusercontent.com/wordpress-mobile/gutenberg-mobile/aa59dbf65aa670134892db07738071e2a19baba2/third-party-podspecs/React-RCTText.podspec.json`)
  - React-RCTVibration (from `https://raw.githubusercontent.com/wordpress-mobile/gutenberg-mobile/aa59dbf65aa670134892db07738071e2a19baba2/third-party-podspecs/React-RCTVibration.podspec.json`)
  - ReactCommon (from `https://raw.githubusercontent.com/wordpress-mobile/gutenberg-mobile/aa59dbf65aa670134892db07738071e2a19baba2/third-party-podspecs/ReactCommon.podspec.json`)
  - ReactNativeDarkMode (from `https://raw.githubusercontent.com/wordpress-mobile/gutenberg-mobile/aa59dbf65aa670134892db07738071e2a19baba2/third-party-podspecs/ReactNativeDarkMode.podspec.json`)
  - RNSVG (from `https://raw.githubusercontent.com/wordpress-mobile/gutenberg-mobile/aa59dbf65aa670134892db07738071e2a19baba2/third-party-podspecs/RNSVG.podspec.json`)
  - RNTAztecView (from `http://github.com/wordpress-mobile/gutenberg-mobile/`, commit `aa59dbf65aa670134892db07738071e2a19baba2`)
  - SimulatorStatusMagic
  - Starscream (= 3.0.6)
  - SVProgressHUD (= 2.2.5)
  - WordPress-Editor-iOS (~> 1.19.2)
  - WordPressAuthenticator (from `https://github.com/wordpress-mobile/WordPressAuthenticator-iOS.git`, branch `feature/322-site-address-username-password`)
  - WordPressKit (= 4.12.0-beta.1)
  - WordPressMocks (~> 0.0.8)
  - WordPressShared (= 1.9.1)
  - WordPressUI (~> 1.7.1)
  - WPMediaPicker (~> 1.7.0)
  - Yoga (from `https://raw.githubusercontent.com/wordpress-mobile/gutenberg-mobile/aa59dbf65aa670134892db07738071e2a19baba2/third-party-podspecs/Yoga.podspec.json`)
  - ZendeskSupportSDK (= 5.0.0)
  - ZIPFoundation (~> 0.9.8)

SPEC REPOS:
  trunk:
    - 1PasswordExtension
    - Alamofire
    - AlamofireImage
    - AlamofireNetworkActivityIndicator
    - AMScrollingNavbar
    - AppAuth
    - AppCenter
    - Automattic-Tracks-iOS
    - boost-for-react-native
    - Charts
    - CocoaLumberjack
    - CropViewController
    - DoubleConversion
    - Down
    - FormatterKit
    - Gifu
    - GoogleSignIn
    - Gridicons
    - GTMAppAuth
    - GTMSessionFetcher
    - JTAppleCalendar
    - lottie-ios
    - MediaEditor
    - MRProgress
    - Nimble
    - NSObject-SafeExpectations
    - "NSURL+IDN"
    - OCMock
    - OHHTTPStubs
    - Reachability
    - Sentry
    - SimulatorStatusMagic
    - Sodium
    - Starscream
    - SVProgressHUD
    - UIDeviceIdentifier
    - WordPress-Aztec-iOS
    - WordPress-Editor-iOS
    - WordPressKit
    - WordPressMocks
    - WordPressShared
    - WordPressUI
    - WPMediaPicker
    - wpxmlrpc
    - ZendeskCommonUISDK
    - ZendeskCoreSDK
    - ZendeskMessagingAPISDK
    - ZendeskMessagingSDK
    - ZendeskSDKConfigurationsSDK
    - ZendeskSupportProvidersSDK
    - ZendeskSupportSDK
    - ZIPFoundation

EXTERNAL SOURCES:
  FBLazyVector:
    :podspec: https://raw.githubusercontent.com/wordpress-mobile/gutenberg-mobile/aa59dbf65aa670134892db07738071e2a19baba2/third-party-podspecs/FBLazyVector.podspec.json
  FBReactNativeSpec:
    :podspec: https://raw.githubusercontent.com/wordpress-mobile/gutenberg-mobile/aa59dbf65aa670134892db07738071e2a19baba2/third-party-podspecs/FBReactNativeSpec.podspec.json
  Folly:
    :podspec: https://raw.githubusercontent.com/wordpress-mobile/gutenberg-mobile/aa59dbf65aa670134892db07738071e2a19baba2/third-party-podspecs/Folly.podspec.json
  FSInteractiveMap:
    :git: https://github.com/wordpress-mobile/FSInteractiveMap.git
    :tag: 0.2.0
  glog:
    :podspec: https://raw.githubusercontent.com/wordpress-mobile/gutenberg-mobile/aa59dbf65aa670134892db07738071e2a19baba2/third-party-podspecs/glog.podspec.json
  Gutenberg:
    :commit: aa59dbf65aa670134892db07738071e2a19baba2
    :git: http://github.com/wordpress-mobile/gutenberg-mobile/
    :submodules: true
  RCTRequired:
    :podspec: https://raw.githubusercontent.com/wordpress-mobile/gutenberg-mobile/aa59dbf65aa670134892db07738071e2a19baba2/third-party-podspecs/RCTRequired.podspec.json
  RCTTypeSafety:
    :podspec: https://raw.githubusercontent.com/wordpress-mobile/gutenberg-mobile/aa59dbf65aa670134892db07738071e2a19baba2/third-party-podspecs/RCTTypeSafety.podspec.json
  React:
    :podspec: https://raw.githubusercontent.com/wordpress-mobile/gutenberg-mobile/aa59dbf65aa670134892db07738071e2a19baba2/third-party-podspecs/React.podspec.json
  React-Core:
    :podspec: https://raw.githubusercontent.com/wordpress-mobile/gutenberg-mobile/aa59dbf65aa670134892db07738071e2a19baba2/third-party-podspecs/React-Core.podspec.json
  React-CoreModules:
    :podspec: https://raw.githubusercontent.com/wordpress-mobile/gutenberg-mobile/aa59dbf65aa670134892db07738071e2a19baba2/third-party-podspecs/React-CoreModules.podspec.json
  React-cxxreact:
    :podspec: https://raw.githubusercontent.com/wordpress-mobile/gutenberg-mobile/aa59dbf65aa670134892db07738071e2a19baba2/third-party-podspecs/React-cxxreact.podspec.json
  React-jsi:
    :podspec: https://raw.githubusercontent.com/wordpress-mobile/gutenberg-mobile/aa59dbf65aa670134892db07738071e2a19baba2/third-party-podspecs/React-jsi.podspec.json
  React-jsiexecutor:
    :podspec: https://raw.githubusercontent.com/wordpress-mobile/gutenberg-mobile/aa59dbf65aa670134892db07738071e2a19baba2/third-party-podspecs/React-jsiexecutor.podspec.json
  React-jsinspector:
    :podspec: https://raw.githubusercontent.com/wordpress-mobile/gutenberg-mobile/aa59dbf65aa670134892db07738071e2a19baba2/third-party-podspecs/React-jsinspector.podspec.json
  react-native-blur:
    :podspec: https://raw.githubusercontent.com/wordpress-mobile/gutenberg-mobile/aa59dbf65aa670134892db07738071e2a19baba2/third-party-podspecs/react-native-blur.podspec.json
  react-native-get-random-values:
    :podspec: https://raw.githubusercontent.com/wordpress-mobile/gutenberg-mobile/aa59dbf65aa670134892db07738071e2a19baba2/third-party-podspecs/react-native-get-random-values.podspec.json
  react-native-keyboard-aware-scroll-view:
    :podspec: https://raw.githubusercontent.com/wordpress-mobile/gutenberg-mobile/aa59dbf65aa670134892db07738071e2a19baba2/third-party-podspecs/react-native-keyboard-aware-scroll-view.podspec.json
  react-native-linear-gradient:
    :podspec: https://raw.githubusercontent.com/wordpress-mobile/gutenberg-mobile/aa59dbf65aa670134892db07738071e2a19baba2/third-party-podspecs/react-native-linear-gradient.podspec.json
  react-native-safe-area:
    :podspec: https://raw.githubusercontent.com/wordpress-mobile/gutenberg-mobile/aa59dbf65aa670134892db07738071e2a19baba2/third-party-podspecs/react-native-safe-area.podspec.json
  react-native-slider:
    :podspec: https://raw.githubusercontent.com/wordpress-mobile/gutenberg-mobile/aa59dbf65aa670134892db07738071e2a19baba2/third-party-podspecs/react-native-slider.podspec.json
  react-native-video:
    :podspec: https://raw.githubusercontent.com/wordpress-mobile/gutenberg-mobile/aa59dbf65aa670134892db07738071e2a19baba2/third-party-podspecs/react-native-video.podspec.json
  React-RCTActionSheet:
    :podspec: https://raw.githubusercontent.com/wordpress-mobile/gutenberg-mobile/aa59dbf65aa670134892db07738071e2a19baba2/third-party-podspecs/React-RCTActionSheet.podspec.json
  React-RCTAnimation:
    :podspec: https://raw.githubusercontent.com/wordpress-mobile/gutenberg-mobile/aa59dbf65aa670134892db07738071e2a19baba2/third-party-podspecs/React-RCTAnimation.podspec.json
  React-RCTBlob:
    :podspec: https://raw.githubusercontent.com/wordpress-mobile/gutenberg-mobile/aa59dbf65aa670134892db07738071e2a19baba2/third-party-podspecs/React-RCTBlob.podspec.json
  React-RCTImage:
    :podspec: https://raw.githubusercontent.com/wordpress-mobile/gutenberg-mobile/aa59dbf65aa670134892db07738071e2a19baba2/third-party-podspecs/React-RCTImage.podspec.json
  React-RCTLinking:
    :podspec: https://raw.githubusercontent.com/wordpress-mobile/gutenberg-mobile/aa59dbf65aa670134892db07738071e2a19baba2/third-party-podspecs/React-RCTLinking.podspec.json
  React-RCTNetwork:
    :podspec: https://raw.githubusercontent.com/wordpress-mobile/gutenberg-mobile/aa59dbf65aa670134892db07738071e2a19baba2/third-party-podspecs/React-RCTNetwork.podspec.json
  React-RCTSettings:
    :podspec: https://raw.githubusercontent.com/wordpress-mobile/gutenberg-mobile/aa59dbf65aa670134892db07738071e2a19baba2/third-party-podspecs/React-RCTSettings.podspec.json
  React-RCTText:
    :podspec: https://raw.githubusercontent.com/wordpress-mobile/gutenberg-mobile/aa59dbf65aa670134892db07738071e2a19baba2/third-party-podspecs/React-RCTText.podspec.json
  React-RCTVibration:
    :podspec: https://raw.githubusercontent.com/wordpress-mobile/gutenberg-mobile/aa59dbf65aa670134892db07738071e2a19baba2/third-party-podspecs/React-RCTVibration.podspec.json
  ReactCommon:
    :podspec: https://raw.githubusercontent.com/wordpress-mobile/gutenberg-mobile/aa59dbf65aa670134892db07738071e2a19baba2/third-party-podspecs/ReactCommon.podspec.json
  ReactNativeDarkMode:
    :podspec: https://raw.githubusercontent.com/wordpress-mobile/gutenberg-mobile/aa59dbf65aa670134892db07738071e2a19baba2/third-party-podspecs/ReactNativeDarkMode.podspec.json
  RNSVG:
    :podspec: https://raw.githubusercontent.com/wordpress-mobile/gutenberg-mobile/aa59dbf65aa670134892db07738071e2a19baba2/third-party-podspecs/RNSVG.podspec.json
  RNTAztecView:
    :commit: aa59dbf65aa670134892db07738071e2a19baba2
    :git: http://github.com/wordpress-mobile/gutenberg-mobile/
    :submodules: true
  WordPressAuthenticator:
    :branch: feature/322-site-address-username-password
    :git: https://github.com/wordpress-mobile/WordPressAuthenticator-iOS.git
  Yoga:
    :podspec: https://raw.githubusercontent.com/wordpress-mobile/gutenberg-mobile/aa59dbf65aa670134892db07738071e2a19baba2/third-party-podspecs/Yoga.podspec.json

CHECKOUT OPTIONS:
  FSInteractiveMap:
    :git: https://github.com/wordpress-mobile/FSInteractiveMap.git
    :tag: 0.2.0
  Gutenberg:
    :commit: aa59dbf65aa670134892db07738071e2a19baba2
    :git: http://github.com/wordpress-mobile/gutenberg-mobile/
    :submodules: true
  RNTAztecView:
    :commit: aa59dbf65aa670134892db07738071e2a19baba2
    :git: http://github.com/wordpress-mobile/gutenberg-mobile/
    :submodules: true
  WordPressAuthenticator:
    :commit: d8a05d9ccaefa534b776a780b17df963fa1f17f9
    :git: https://github.com/wordpress-mobile/WordPressAuthenticator-iOS.git

SPEC CHECKSUMS:
  1PasswordExtension: f97cc80ae58053c331b2b6dc8843ba7103b33794
  Alamofire: 3ec537f71edc9804815215393ae2b1a8ea33a844
  AlamofireImage: 63cfe3baf1370be6c498149687cf6db3e3b00999
  AlamofireNetworkActivityIndicator: 9acc3de3ca6645bf0efed462396b0df13dd3e7b8
  AMScrollingNavbar: cf0ec5a5ee659d76ba2509f630bf14fba7e16dc3
  AppAuth: 31bcec809a638d7bd2f86ea8a52bd45f6e81e7c7
  AppCenter: fddcbac6e4baae3d93a196ceb0bfe0e4ce407dec
  Automattic-Tracks-iOS: dbe6301bebdc1e444972475bae19299491702cef
  boost-for-react-native: 39c7adb57c4e60d6c5479dd8623128eb5b3f0f2c
  Charts: f69cf0518b6d1d62608ca504248f1bbe0b6ae77e
  CocoaLumberjack: 118bf4a820efc641f79fa487b75ed928dccfae23
  CropViewController: a5c143548a0fabcd6cc25f2d26e40460cfb8c78c
  DoubleConversion: e22e0762848812a87afd67ffda3998d9ef29170c
  Down: 71bf4af3c04fa093e65dffa25c4b64fa61287373
  FBLazyVector: 47798d43f20e85af0d3cef09928b6e2d16dbbe4c
  FBReactNativeSpec: 8d0bf8eca089153f4196975ca190cda8c2d5dbd2
  Folly: 30e7936e1c45c08d884aa59369ed951a8e68cf51
  FormatterKit: 4b8f29acc9b872d5d12a63efb560661e8f2e1b98
  FSInteractiveMap: a396f610f48b76cb540baa87139d056429abda86
  Gifu: 7bcb6427457d85e0b4dff5a84ec5947ac19a93ea
  glog: 1f3da668190260b06b429bb211bfbee5cd790c28
  GoogleSignIn: 7137d297ddc022a7e0aa4619c86d72c909fa7213
  Gridicons: 8e19276b20bb15d1fda1d4d0db96d066d170135b
  GTMAppAuth: 4deac854479704f348309e7b66189e604cf5e01e
  GTMSessionFetcher: 6f5c8abbab8a9bce4bb3f057e317728ec6182b10
  Gutenberg: 7476cfa37e5c7506577cce2c4a0818f55fd1a05e
  JTAppleCalendar: 932cadea40b1051beab10f67843451d48ba16c99
  lottie-ios: 85ce835dd8c53e02509f20729fc7d6a4e6645a0a
  MediaEditor: 1ff91fda23f693b97c8b56de2456a46bbbebdbe1
  MRProgress: 16de7cc9f347e8846797a770db102a323fe7ef09
  Nimble: 051e3d8912d40138fa5591c78594f95fb172af37
  NSObject-SafeExpectations: ab8fe623d36b25aa1f150affa324e40a2f3c0374
  "NSURL+IDN": afc873e639c18138a1589697c3add197fe8679ca
  OCMock: 43565190abc78977ad44a61c0d20d7f0784d35ab
  OHHTTPStubs: 1e21c7d2c084b8153fc53d48400d8919d2d432d0
  RCTRequired: 3ca691422140f76f04fd2af6dc90914cf0f81ef1
  RCTTypeSafety: aab4e9679dbb3682bf0404fded7b9557d7306795
  Reachability: 33e18b67625424e47b6cde6d202dce689ad7af96
  React: 5a954890216a4493df5ab2149f70f18592b513ac
  React-Core: 865fa241faa644ff20cb5ec87787b32a5acc43b3
  React-CoreModules: 026fafece67a3802aa8bb1995d27227b0d95e0f5
  React-cxxreact: 9c76312456310d1b486e23edb9ce576a5397ebc2
  React-jsi: 6d6afac4873e8a3433334378589a0a8190d58070
  React-jsiexecutor: 9dfdcd0db23042623894dcbc02d61a772da8e3c1
  React-jsinspector: 89927b9ec6d75759882949d2043ba704565edaec
  react-native-blur: adb31865c20137dacb53c32e3423374ac2b8c5a0
  react-native-get-random-values: 8940331a943a46c165d3ed05802c09c392f8dd46
  react-native-keyboard-aware-scroll-view: ffa9152671fec9a571197ed2d02e0fcb90206e60
  react-native-linear-gradient: 258ba8c61848324b1f2019bed5f460e6396137b7
  react-native-safe-area: e8230b0017d76c00de6b01e2412dcf86b127c6a3
  react-native-slider: b36527edad24d49d9f3b53f3078334f45558f97b
  react-native-video: d01ed7ff1e38fa7dcc6c15c94cf505e661b7bfd0
  React-RCTActionSheet: e8f642cfaa396b6b09fd38f53378506c2d63af35
  React-RCTAnimation: cec1abbcfb006978a288c5072e3d611d6ff76d4c
  React-RCTBlob: 7596eb2048150e429127a92a701e6cd40a8c0a74
  React-RCTImage: 03c7e36877a579ee51dcc33079cc8bc98658a722
  React-RCTLinking: cdc3f1aaff5f321bc954a98b7ffae3f864a6eaa3
  React-RCTNetwork: 33b3da6944786edea496a5fc6afea466633fd711
  React-RCTSettings: a3b7b3124315f8c91fad5d8aff08ee97d4b471cd
  React-RCTText: ee9c8b70180fb58d062483d9664cd921d14b5961
  React-RCTVibration: 20deb1f6f001000d1f2603722ec110c66c74796b
  ReactCommon: 48926fc48fcd7c8a629860049ffba9c23b4005dc
  ReactNativeDarkMode: f61376360c5d983907e5c316e8e1c853a8c2f348
  RNSVG: 68a534a5db06dcbdaebfd5079349191598caef7b
  RNTAztecView: f3f9e2e2fbd885b86360a155314e5a36ef50b9d7
  Sentry: ab6c209f23700d1460691dbc90e19ed0a05d496b
  SimulatorStatusMagic: 28d4a9d1a500ac7cea0b2b5a43c1c6ddb40ba56c
  Sodium: 63c0ca312a932e6da481689537d4b35568841bdc
  Starscream: ef3ece99d765eeccb67de105bfa143f929026cf5
  SVProgressHUD: 1428aafac632c1f86f62aa4243ec12008d7a51d6
  UIDeviceIdentifier: 44f805037d21b94394821828f4fcaba34b38c2d0
  WordPress-Aztec-iOS: d01bf0c5e150ae6a046f06ba63b7cc2762061c0b
  WordPress-Editor-iOS: 5b726489e5ae07b7281a2862d69aba2d5c83f140
  WordPressAuthenticator: fc8fd21cfea46bfc2ba37ca9baca136c2b1189ce
  WordPressKit: c10ba341c1490cbb30a52a10a1750e8f56a15fb9
  WordPressMocks: b4064b99a073117bbc304abe82df78f2fbe60992
  WordPressShared: 423779c24b1f8f2ee06d1068d30c7d2ea51ca813
  WordPressUI: 9da5d966b8beb091950cd96880db398d7f30e246
  WPMediaPicker: 754bc043ea42abc2eae8a07e5680c777c112666a
  wpxmlrpc: 6a9bdd6ab9d1b159b384b0df0f3f39de9af4fecf
  Yoga: c920bf12bf8146aa5cd118063378c2cf5682d16c
  ZendeskCommonUISDK: 3c432801e31abff97d6e30441ea102eaef6b99e2
  ZendeskCoreSDK: 86513e62c1ab68913416c9044463d9b687ca944f
  ZendeskMessagingAPISDK: 7c0cbd1d2c941f05b36f73e7db5faee5863fe8b0
  ZendeskMessagingSDK: 6f168161d834dd66668344f645f7a6b6b121b58a
  ZendeskSDKConfigurationsSDK: 918241bc7ec30e0af9e1b16333d54a584ee8ab9e
  ZendeskSupportProvidersSDK: e183d32abac888c448469e2005c4a5a8c3ed73f0
  ZendeskSupportSDK: a87ab1e4badace92c75eb11dc77ede1e995b2adc
  ZIPFoundation: 249fa8890597086cd536bb2df5c9804d84e122b0

<<<<<<< HEAD
PODFILE CHECKSUM: dc6aad7e4ea4ca8bd5884154115af809d721b1ba
=======
PODFILE CHECKSUM: 937882ab572f178dc40e8e8e9c0fff6df26892c0
>>>>>>> b5c3eb10

COCOAPODS: 1.8.4<|MERGE_RESOLUTION|>--- conflicted
+++ resolved
@@ -385,7 +385,7 @@
   - WordPress-Aztec-iOS (1.19.2)
   - WordPress-Editor-iOS (1.19.2):
     - WordPress-Aztec-iOS (= 1.19.2)
-  - WordPressAuthenticator (1.20.0-beta.5):
+  - WordPressAuthenticator (1.20.0-beta.6):
     - 1PasswordExtension (= 1.8.6)
     - Alamofire (= 4.8)
     - CocoaLumberjack (~> 3.5)
@@ -490,7 +490,7 @@
   - Starscream (= 3.0.6)
   - SVProgressHUD (= 2.2.5)
   - WordPress-Editor-iOS (~> 1.19.2)
-  - WordPressAuthenticator (from `https://github.com/wordpress-mobile/WordPressAuthenticator-iOS.git`, branch `feature/322-site-address-username-password`)
+  - WordPressAuthenticator (from `https://github.com/wordpress-mobile/WordPressAuthenticator-iOS.git`, commit `ed8577a`)
   - WordPressKit (= 4.12.0-beta.1)
   - WordPressMocks (~> 0.0.8)
   - WordPressShared (= 1.9.1)
@@ -632,7 +632,7 @@
     :git: http://github.com/wordpress-mobile/gutenberg-mobile/
     :submodules: true
   WordPressAuthenticator:
-    :branch: feature/322-site-address-username-password
+    :commit: ed8577a
     :git: https://github.com/wordpress-mobile/WordPressAuthenticator-iOS.git
   Yoga:
     :podspec: https://raw.githubusercontent.com/wordpress-mobile/gutenberg-mobile/aa59dbf65aa670134892db07738071e2a19baba2/third-party-podspecs/Yoga.podspec.json
@@ -650,7 +650,7 @@
     :git: http://github.com/wordpress-mobile/gutenberg-mobile/
     :submodules: true
   WordPressAuthenticator:
-    :commit: d8a05d9ccaefa534b776a780b17df963fa1f17f9
+    :commit: ed8577a
     :git: https://github.com/wordpress-mobile/WordPressAuthenticator-iOS.git
 
 SPEC CHECKSUMS:
@@ -727,7 +727,7 @@
   UIDeviceIdentifier: 44f805037d21b94394821828f4fcaba34b38c2d0
   WordPress-Aztec-iOS: d01bf0c5e150ae6a046f06ba63b7cc2762061c0b
   WordPress-Editor-iOS: 5b726489e5ae07b7281a2862d69aba2d5c83f140
-  WordPressAuthenticator: fc8fd21cfea46bfc2ba37ca9baca136c2b1189ce
+  WordPressAuthenticator: df789f92e753d62800db97d915c9b727c57fc67e
   WordPressKit: c10ba341c1490cbb30a52a10a1750e8f56a15fb9
   WordPressMocks: b4064b99a073117bbc304abe82df78f2fbe60992
   WordPressShared: 423779c24b1f8f2ee06d1068d30c7d2ea51ca813
@@ -744,10 +744,6 @@
   ZendeskSupportSDK: a87ab1e4badace92c75eb11dc77ede1e995b2adc
   ZIPFoundation: 249fa8890597086cd536bb2df5c9804d84e122b0
 
-<<<<<<< HEAD
-PODFILE CHECKSUM: dc6aad7e4ea4ca8bd5884154115af809d721b1ba
-=======
-PODFILE CHECKSUM: 937882ab572f178dc40e8e8e9c0fff6df26892c0
->>>>>>> b5c3eb10
+PODFILE CHECKSUM: fa72df0bfe86111281e272057a26d6159c9265dc
 
 COCOAPODS: 1.8.4