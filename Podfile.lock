--- conflicted
+++ resolved
@@ -250,13 +250,8 @@
   - SVProgressHUD (= 2.2.5)
   - UIDeviceIdentifier (~> 0.4)
   - WordPress-Editor-iOS (= 1.4.1)
-<<<<<<< HEAD
-  - WordPressAuthenticator (from `https://github.com/wordpress-mobile/WordPressAuthenticator-iOS.git`, commit `c7669e06cab248b9c0f61983289d26be2512930f`)
-  - WordPressKit (~> 1.5.2)
-=======
   - WordPressAuthenticator (~> 1.1.7)
   - WordPressKit (~> 1.7.0-beta)
->>>>>>> 095381f4
   - WordPressShared (~> 1.6.0)
   - WordPressUI (~> 1.1)
   - WPMediaPicker (= 1.3.1)
@@ -406,10 +401,6 @@
   yoga: f37b1edbd68be803f1dc4d57d40d8a5b277d8e2c
   ZendeskSDK: 44ee00338dd718495f0364369420ae11b389c878
 
-<<<<<<< HEAD
-PODFILE CHECKSUM: cfec920df65e16fcfcf94df7f3716351ae60ad35
-=======
 PODFILE CHECKSUM: be30819f48c9520dabcf963a3477de306a4961ee
->>>>>>> 095381f4
 
 COCOAPODS: 1.5.3