--- conflicted
+++ resolved
@@ -411,13 +411,9 @@
   RNTAztecView:
     :commit: 6090fd9e37d72b3a6b84bab15785e5f6cedaae5d
     :git: http://github.com/wordpress-mobile/gutenberg-mobile/
-<<<<<<< HEAD
-    :tag: v1.17.0
   WordPressAuthenticator:
     :branch: fix/social-signed-in-event
     :git: https://github.com/wordpress-mobile/WordPressAuthenticator-iOS.git
-=======
->>>>>>> 75a83deb
   yoga:
     :podspec: https://raw.githubusercontent.com/wordpress-mobile/gutenberg-mobile/6090fd9e37d72b3a6b84bab15785e5f6cedaae5d/react-native-gutenberg-bridge/third-party-podspecs/yoga.podspec.json
   ZendeskSDK:
@@ -434,13 +430,9 @@
   RNTAztecView:
     :commit: 6090fd9e37d72b3a6b84bab15785e5f6cedaae5d
     :git: http://github.com/wordpress-mobile/gutenberg-mobile/
-<<<<<<< HEAD
-    :tag: v1.17.0
   WordPressAuthenticator:
     :commit: 705eeece3c0ccf808c4d9b57fe4304583297f5d0
     :git: https://github.com/wordpress-mobile/WordPressAuthenticator-iOS.git
-=======
->>>>>>> 75a83deb
   ZendeskSDK:
     :git: https://github.com/zendesk/zendesk_sdk_ios
     :tag: 3.0.2
@@ -516,10 +508,6 @@
   ZendeskSDK: 35b16898fae049f6ebffba96793f209b03a41495
   ZIPFoundation: 89df685c971926b0323087952320bdfee9f0b6ef
 
-<<<<<<< HEAD
-PODFILE CHECKSUM: 648bdf6a19afb01135b6086160d2deb1aedd76be
-=======
-PODFILE CHECKSUM: bfa81b6359a55a549f8a5ca4df644ef00cc9d871
->>>>>>> 75a83deb
+PODFILE CHECKSUM: 57a993cc5596cd20618d32655685a150bae0e6ca
 
 COCOAPODS: 1.8.4