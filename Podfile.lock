--- conflicted
+++ resolved
@@ -385,11 +385,7 @@
   - WordPress-Aztec-iOS (1.19.2)
   - WordPress-Editor-iOS (1.19.2):
     - WordPress-Aztec-iOS (= 1.19.2)
-<<<<<<< HEAD
   - WordPressAuthenticator (1.20.0-beta.3):
-=======
-  - WordPressAuthenticator (1.20.0-beta.2):
->>>>>>> 6b6ad95b
     - 1PasswordExtension (= 1.8.6)
     - Alamofire (= 4.8)
     - CocoaLumberjack (~> 3.5)
@@ -494,7 +490,7 @@
   - Starscream (= 3.0.6)
   - SVProgressHUD (= 2.2.5)
   - WordPress-Editor-iOS (~> 1.19.2)
-  - WordPressAuthenticator (from `https://github.com/wordpress-mobile/WordPressAuthenticator-iOS.git`, commit `3408be6`)
+  - WordPressAuthenticator (from `https://github.com/wordpress-mobile/WordPressAuthenticator-iOS.git`, commit `0297fd9`)
   - WordPressKit (= 4.12.0-beta.1)
   - WordPressMocks (~> 0.0.8)
   - WordPressShared (= 1.9.1)
@@ -636,7 +632,7 @@
     :git: http://github.com/wordpress-mobile/gutenberg-mobile/
     :submodules: true
   WordPressAuthenticator:
-    :commit: 3408be6
+    :commit: 0297fd9
     :git: https://github.com/wordpress-mobile/WordPressAuthenticator-iOS.git
   Yoga:
     :podspec: https://raw.githubusercontent.com/wordpress-mobile/gutenberg-mobile/b435ab26c0cf5a8af78e7d6fefc694aef7c1a8e0/third-party-podspecs/Yoga.podspec.json
@@ -654,7 +650,7 @@
     :git: http://github.com/wordpress-mobile/gutenberg-mobile/
     :submodules: true
   WordPressAuthenticator:
-    :commit: 3408be6
+    :commit: 0297fd9
     :git: https://github.com/wordpress-mobile/WordPressAuthenticator-iOS.git
 
 SPEC CHECKSUMS:
@@ -731,11 +727,7 @@
   UIDeviceIdentifier: 44f805037d21b94394821828f4fcaba34b38c2d0
   WordPress-Aztec-iOS: d01bf0c5e150ae6a046f06ba63b7cc2762061c0b
   WordPress-Editor-iOS: 5b726489e5ae07b7281a2862d69aba2d5c83f140
-<<<<<<< HEAD
   WordPressAuthenticator: 02cb261da08b4610f5720067983eb19fb167f14c
-=======
-  WordPressAuthenticator: c684c36637c5fec5bc90cd08706bf1630cb75045
->>>>>>> 6b6ad95b
   WordPressKit: c10ba341c1490cbb30a52a10a1750e8f56a15fb9
   WordPressMocks: b4064b99a073117bbc304abe82df78f2fbe60992
   WordPressShared: 423779c24b1f8f2ee06d1068d30c7d2ea51ca813
@@ -752,6 +744,6 @@
   ZendeskSupportSDK: a87ab1e4badace92c75eb11dc77ede1e995b2adc
   ZIPFoundation: 249fa8890597086cd536bb2df5c9804d84e122b0
 
-PODFILE CHECKSUM: 7abbcd811534adc2e6040a938c99af01210e5098
+PODFILE CHECKSUM: cf3da111eb86c156485d59d10fb42fa6c3039b7c
 
 COCOAPODS: 1.8.4