--- conflicted
+++ resolved
@@ -196,13 +196,8 @@
   - WordPressShared (1.7.5-beta.2):
     - CocoaLumberjack (~> 3.4)
     - FormatterKit/TimeIntervalFormatter (= 1.8.2)
-<<<<<<< HEAD
-  - WordPressUI (1.2.0)
+  - WordPressUI (1.2.1)
   - WPMediaPicker (1.4.1-beta.1)
-=======
-  - WordPressUI (1.2.1)
-  - WPMediaPicker (1.4.0)
->>>>>>> ff95d8d0
   - wpxmlrpc (0.8.4)
   - yoga (0.59.3.React)
   - ZendeskSDK (2.3.1):
@@ -249,23 +244,13 @@
   - SimulatorStatusMagic
   - Starscream (= 3.0.6)
   - SVProgressHUD (= 2.2.5)
-<<<<<<< HEAD
-  - WordPress-Editor-iOS (~> 1.6.0-beta)
-  - WordPressAuthenticator (~> 1.4.0-beta)
-  - WordPressKit (~> 4.0.0-beta)
-  - WordPressShared (~> 1.7.3)
-  - WordPressUI (from `https://github.com/wordpress-mobile/WordPressUI-iOS.git`, tag `1.2.0`)
-  - WPMediaPicker (= 1.4.1-beta.1)
-  - yoga (from `https://raw.githubusercontent.com/wordpress-mobile/gutenberg-mobile/v1.2.0/react-native-gutenberg-bridge/third-party-podspecs/yoga.podspec.json`)
-=======
   - WordPress-Editor-iOS (~> 1.6.1)
   - WordPressAuthenticator (~> 1.4.1-beta.2)
   - WordPressKit (~> 4.1.0-beta.1)
   - WordPressShared (~> 1.7.5-beta.2)
   - WordPressUI (from `https://github.com/wordpress-mobile/WordPressUI-iOS.git`, tag `1.2.1`)
-  - WPMediaPicker (= 1.4.0)
+  - WPMediaPicker (= 1.4.1-beta.1)
   - yoga (from `https://raw.githubusercontent.com/wordpress-mobile/gutenberg-mobile/v1.3.0/react-native-gutenberg-bridge/third-party-podspecs/yoga.podspec.json`)
->>>>>>> ff95d8d0
   - ZendeskSDK (= 2.3.1)
   - ZIPFoundation (~> 0.9.8)
 
@@ -395,32 +380,18 @@
   Starscream: ef3ece99d765eeccb67de105bfa143f929026cf5
   SVProgressHUD: 1428aafac632c1f86f62aa4243ec12008d7a51d6
   UIDeviceIdentifier: 8f8a24b257a4d978c8d40ad1e7355b944ffbfa8c
-<<<<<<< HEAD
-  WordPress-Aztec-iOS: 3b12eea844ff38b3b82c66f3ed5b01b0fc2f6327
-  WordPress-Editor-iOS: d3352429009ba5a75f6ae81deded7156b7a6ffb8
-  WordPressAuthenticator: f0e30e8e555e33bea8e13e6f1245172d557a8ee4
-  WordPressKit: 1ddb164dcca4a03ed8e9bd7c6050a8deea1264e0
-  WordPressShared: 0853172642668b0fbf5c8d56e743896ebf9aae01
-  WordPressUI: 44fe43a9c5c504dfd534286e39e1ce6ebcd69ff5
-  WPMediaPicker: c6873fefaee96c4cae808a3e9401f50ee694075e
-=======
   WordPress-Aztec-iOS: fecf8f0b8f7711c54de727bd597e449386bea094
   WordPress-Editor-iOS: 8392c6acb0c8a155f5db3b1a6c85c3ef7631d3a1
   WordPressAuthenticator: 9fee96cc03498153a2f9f475f6542b7622cdc7aa
   WordPressKit: ab450fc37b54d8fe6839fb6e4074962980480cc0
   WordPressShared: 6949d39fefa19e5bed98fa482d1be29fea77849a
   WordPressUI: 6d9dc6d1920ea3626483588413848f456a26a48d
-  WPMediaPicker: fdb0ce41d7eb002132a6844b2dad26290b84ce78
->>>>>>> ff95d8d0
+  WPMediaPicker: c6873fefaee96c4cae808a3e9401f50ee694075e
   wpxmlrpc: 6ba55c773cfa27083ae4a2173e69b19f46da98e2
   yoga: 0cb6e1c4f763ba12d1c825f2d6f863da6614a2a4
   ZendeskSDK: cbd49d65efb2f2cdbdcaac84e618896ae87b861e
   ZIPFoundation: 89df685c971926b0323087952320bdfee9f0b6ef
 
-<<<<<<< HEAD
-PODFILE CHECKSUM: a918d058aad82859ab7e6e6ee51c82866c5ac944
-=======
-PODFILE CHECKSUM: 620b02d40ccdf08527ca94d9c881dce2f5aa4d1c
->>>>>>> ff95d8d0
+PODFILE CHECKSUM: e729662e65c617679fe40a222ff7cc21a874a938
 
 COCOAPODS: 1.6.1