--- conflicted
+++ resolved
@@ -198,12 +198,8 @@
     - UIDeviceIdentifier (~> 1.1.4)
     - WordPressShared (~> 1.8.0)
     - wpxmlrpc (= 0.8.4)
-<<<<<<< HEAD
+  - WordPressMocks (0.0.1)
   - WordPressShared (1.8.3-beta.1):
-=======
-  - WordPressMocks (0.0.1)
-  - WordPressShared (1.8.2):
->>>>>>> 5e62f57d
     - CocoaLumberjack (~> 3.4)
     - FormatterKit/TimeIntervalFormatter (= 1.8.2)
   - WordPressUI (1.3.4)
@@ -256,18 +252,11 @@
   - Starscream (= 3.0.6)
   - SVProgressHUD (= 2.2.5)
   - WordPress-Editor-iOS (~> 1.6.5)
-<<<<<<< HEAD
   - WordPressAuthenticator (~> 1.5.3-beta)
   - WordPressKit (~> 4.1.3-beta)
+  - WordPressMocks (~> 0.0.1)
   - WordPressShared (~> 1.8.3-beta)
-  - WordPressUI (~> 1.3.3)
-=======
-  - WordPressAuthenticator (~> 1.5.0)
-  - WordPressKit (~> 4.1.2)
-  - WordPressMocks (~> 0.0.1)
-  - WordPressShared (~> 1.8.1)
   - WordPressUI (~> 1.3.4)
->>>>>>> 5e62f57d
   - WPMediaPicker (~> 1.4.1)
   - yoga (from `https://raw.githubusercontent.com/wordpress-mobile/gutenberg-mobile/36c0aa9845001cd632ef6969a59036f0216b8ad1/react-native-gutenberg-bridge/third-party-podspecs/yoga.podspec.json`)
   - ZendeskSDK (= 2.3.1)
@@ -400,28 +389,17 @@
   UIDeviceIdentifier: 8f8a24b257a4d978c8d40ad1e7355b944ffbfa8c
   WordPress-Aztec-iOS: 0f52944080a5d49a977d2260f2d1f613a789ee76
   WordPress-Editor-iOS: b744ea2f6ca051bf2fd965f9b3ac12eef3272419
-<<<<<<< HEAD
   WordPressAuthenticator: 229726b4d090984c70abb69e9c619b94355838cc
   WordPressKit: c611c1ec513c7662cfa2e89142df8a1a4ece3c5f
+  WordPressMocks: bdebffc38f4fa8097e95e204b9a293aab670fcce
   WordPressShared: 7f3007a57331b4567c2c5bc539990818dd9a9965
-  WordPressUI: 0ea6df25bf6e63f0619376fa23870177cb37646f
-=======
-  WordPressAuthenticator: e8617f67da0cb013ffaade1f4410f8cfbbe30d97
-  WordPressKit: 09a28afc17dc63d35b6bd76c69fa94a7049183eb
-  WordPressMocks: bdebffc38f4fa8097e95e204b9a293aab670fcce
-  WordPressShared: 34f7a1386d28d7e4650c1a225c554ee024401ca3
   WordPressUI: 065de4c33212b9ca3ae458d43c73f2ce2738d3d4
->>>>>>> 5e62f57d
   WPMediaPicker: 8cff8dff846f3440c0c6d088c12240ab85570ee5
   wpxmlrpc: 6ba55c773cfa27083ae4a2173e69b19f46da98e2
   yoga: 0cb6e1c4f763ba12d1c825f2d6f863da6614a2a4
   ZendeskSDK: cbd49d65efb2f2cdbdcaac84e618896ae87b861e
   ZIPFoundation: 89df685c971926b0323087952320bdfee9f0b6ef
 
-<<<<<<< HEAD
-PODFILE CHECKSUM: 6d86fa5a24755e188f3d76bda18884e1f1f0c490
-=======
-PODFILE CHECKSUM: 35bbac663e8492162d75d81b63780e19bd4d42b1
->>>>>>> 5e62f57d
+PODFILE CHECKSUM: acc35ffbe869f334703d3b7dd910f484be2592dc
 
 COCOAPODS: 1.6.1