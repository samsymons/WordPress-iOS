--- conflicted
+++ resolved
@@ -382,17 +382,10 @@
   - Starscream (3.0.6)
   - SVProgressHUD (2.2.5)
   - UIDeviceIdentifier (1.5.0)
-<<<<<<< HEAD
-  - WordPress-Aztec-iOS (1.19.2)
-  - WordPress-Editor-iOS (1.19.2):
-    - WordPress-Aztec-iOS (= 1.19.2)
-  - WordPressAuthenticator (1.20.1):
-=======
   - WordPress-Aztec-iOS (1.19.3)
   - WordPress-Editor-iOS (1.19.3):
     - WordPress-Aztec-iOS (= 1.19.3)
-  - WordPressAuthenticator (1.21.0-beta.6):
->>>>>>> c72a63f4
+  - WordPressAuthenticator (1.21.0-beta.4):
     - 1PasswordExtension (= 1.8.6)
     - Alamofire (= 4.8)
     - CocoaLumberjack (~> 3.5)
@@ -496,15 +489,9 @@
   - SimulatorStatusMagic
   - Starscream (= 3.0.6)
   - SVProgressHUD (= 2.2.5)
-<<<<<<< HEAD
-  - WordPress-Editor-iOS (~> 1.19.2)
-  - WordPressAuthenticator (~> 1.20.1)
-  - WordPressKit (= 4.12.0)
-=======
   - WordPress-Editor-iOS (~> 1.19.3)
   - WordPressAuthenticator (~> 1.21.0-beta)
   - WordPressKit (= 4.13.0-beta.4)
->>>>>>> c72a63f4
   - WordPressMocks (~> 0.0.8)
   - WordPressShared (= 1.9.2-beta.1)
   - WordPressUI (~> 1.7.1)
@@ -733,17 +720,10 @@
   Starscream: ef3ece99d765eeccb67de105bfa143f929026cf5
   SVProgressHUD: 1428aafac632c1f86f62aa4243ec12008d7a51d6
   UIDeviceIdentifier: a79ccdfc940373835a7d8e9fc7541e6bf61b6319
-<<<<<<< HEAD
-  WordPress-Aztec-iOS: d01bf0c5e150ae6a046f06ba63b7cc2762061c0b
-  WordPress-Editor-iOS: 5b726489e5ae07b7281a2862d69aba2d5c83f140
-  WordPressAuthenticator: 1c82ca08a5cd97afa5d2330dc317e0e79304040e
-  WordPressKit: fdcea48bbf2af885730eb9b5dd8df0814c8d7f43
-=======
   WordPress-Aztec-iOS: b7ac8b30f746992e85d9668453ac87c2cdcecf4f
   WordPress-Editor-iOS: 1886f7fe464d79ee64ccfe7985281f8cf45f75eb
-  WordPressAuthenticator: cca55088755040b86600f840cca8187d5214cb3a
+  WordPressAuthenticator: f634b784301296593d44b72767eec93f3bc8df38
   WordPressKit: c430dc757de5024a783621c625c326606561fa9d
->>>>>>> c72a63f4
   WordPressMocks: b4064b99a073117bbc304abe82df78f2fbe60992
   WordPressShared: 2d1975a170a01f7dae5dac226fbf9b33b925c2c2
   WordPressUI: 9da5d966b8beb091950cd96880db398d7f30e246
@@ -759,10 +739,6 @@
   ZendeskSupportSDK: a87ab1e4badace92c75eb11dc77ede1e995b2adc
   ZIPFoundation: 249fa8890597086cd536bb2df5c9804d84e122b0
 
-<<<<<<< HEAD
-PODFILE CHECKSUM: fe34e0834c68e0985e568fff80c56dc82d8e89a3
-=======
 PODFILE CHECKSUM: 25bd3157c1742a4894c165d870867e05671e951b
->>>>>>> c72a63f4
 
 COCOAPODS: 1.8.4