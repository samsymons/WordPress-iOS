--- conflicted
+++ resolved
@@ -105,15 +105,9 @@
   - WordPress-Aztec-iOS (1.0.0-beta.19):
     - WordPress-Aztec-iOS/WordPressEditor (= 1.0.0-beta.19)
   - WordPress-Aztec-iOS/WordPressEditor (1.0.0-beta.19)
-<<<<<<< HEAD
-  - WordPressKit (1.0.6):
-    - AFNetworking (= 3.2.1)
-    - Alamofire (~> 4.7)
-=======
   - WordPressAuthenticator (1.0.0):
     - 1PasswordExtension (= 1.8.5)
     - Alamofire (= 4.7.2)
->>>>>>> 1f98c99b
     - CocoaLumberjack (= 3.4.2)
     - GoogleSignInRepacked (= 4.1.2)
     - Gridicons (~> 0.15)
@@ -172,12 +166,8 @@
   - UIDeviceIdentifier (~> 0.4)
   - WordPress-Aztec-iOS (from `https://github.com/wordpress-mobile/AztecEditor-iOS.git`, commit `c38d29b09cc9710ef307891f76a02c80a7002a59`)
   - WordPress-Aztec-iOS/WordPressEditor (from `https://github.com/wordpress-mobile/AztecEditor-iOS.git`, commit `c38d29b09cc9710ef307891f76a02c80a7002a59`)
-<<<<<<< HEAD
-  - WordPressKit (from `https://github.com/wordpress-mobile/WordPressKit-iOS.git`, commit `63be6d95ee1754e7aa75595909a1a3bb3552f780`)
-=======
   - WordPressAuthenticator (from `https://github.com/wordpress-mobile/WordPressAuthenticator-iOS.git`, commit `cc8a5e0`)
   - WordPressKit (= 1.1)
->>>>>>> 1f98c99b
   - WordPressShared (~> 1.0.5)
   - WordPressUI (from `https://github.com/wordpress-mobile/WordPressUI-iOS.git`, commit `e72725ee5aed1a2c4dffa755a78c36e3ecf6e2b0`)
   - WPMediaPicker (from `https://github.com/wordpress-mobile/MediaPicker-iOS.git`, commit `b5ae03494596e3da7a8f814f9cab8e96ca345bc8`)
@@ -211,6 +201,7 @@
     - Starscream
     - SVProgressHUD
     - UIDeviceIdentifier
+    - WordPressKit
     - WordPressShared
     - wpxmlrpc
     - ZendeskSDK
@@ -222,15 +213,9 @@
   WordPress-Aztec-iOS:
     :commit: c38d29b09cc9710ef307891f76a02c80a7002a59
     :git: https://github.com/wordpress-mobile/AztecEditor-iOS.git
-<<<<<<< HEAD
-  WordPressKit:
-    :commit: 63be6d95ee1754e7aa75595909a1a3bb3552f780
-    :git: https://github.com/wordpress-mobile/WordPressKit-iOS.git
-=======
   WordPressAuthenticator:
     :commit: cc8a5e0
     :git: https://github.com/wordpress-mobile/WordPressAuthenticator-iOS.git
->>>>>>> 1f98c99b
   WordPressUI:
     :commit: e72725ee5aed1a2c4dffa755a78c36e3ecf6e2b0
     :git: https://github.com/wordpress-mobile/WordPressUI-iOS.git
@@ -245,15 +230,9 @@
   WordPress-Aztec-iOS:
     :commit: c38d29b09cc9710ef307891f76a02c80a7002a59
     :git: https://github.com/wordpress-mobile/AztecEditor-iOS.git
-<<<<<<< HEAD
-  WordPressKit:
-    :commit: 63be6d95ee1754e7aa75595909a1a3bb3552f780
-    :git: https://github.com/wordpress-mobile/WordPressKit-iOS.git
-=======
   WordPressAuthenticator:
     :commit: cc8a5e0
     :git: https://github.com/wordpress-mobile/WordPressAuthenticator-iOS.git
->>>>>>> 1f98c99b
   WordPressUI:
     :commit: e72725ee5aed1a2c4dffa755a78c36e3ecf6e2b0
     :git: https://github.com/wordpress-mobile/WordPressUI-iOS.git
@@ -289,22 +268,14 @@
   SVProgressHUD: 1428aafac632c1f86f62aa4243ec12008d7a51d6
   UIDeviceIdentifier: a959a6d4f51036b4180dd31fb26483a820f1cc46
   WordPress-Aztec-iOS: 743dbe41492eae1d9daf3f5ba5435ab295ee668f
-<<<<<<< HEAD
-  WordPressKit: 4084217be7262951d157fff3df6581aa1e685b31
-=======
   WordPressAuthenticator: 4c802aa18781858253daf984f873e3efe0dac7ef
   WordPressKit: a24baaa783c3a221f2d9a51c19318cbb27333373
->>>>>>> 1f98c99b
   WordPressShared: d7fdb0ca9302cf4bc7f3ec0fbe98d0d8eb721438
   WordPressUI: ebf73505c8957df23a1c9fe565fba553be296dc5
   WPMediaPicker: ceb613e43eae03268e73835d48d67f92f595aca6
   wpxmlrpc: bfc572f62ce7ee897f6f38b098d2ba08732ecef4
   ZendeskSDK: 2cda4db2ba6b10ba89aeb8dddaa94e97c85946a0
 
-<<<<<<< HEAD
-PODFILE CHECKSUM: cf19fd271d3a942d4120794896d39dd5f4afa20c
-=======
 PODFILE CHECKSUM: 21d52e1d0f83aba8bb8bfe6f813559cb2ed159b1
->>>>>>> 1f98c99b
 
 COCOAPODS: 1.5.2