PODS:
  - 1PasswordExtension (1.8.5)
  - Alamofire (4.7.3)
  - AlamofireNetworkActivityIndicator (2.3.0):
    - Alamofire (~> 4.7)
  - Automattic-Tracks-iOS (0.4.2):
    - CocoaLumberjack (~> 3.5.2)
    - Reachability (~> 3.1)
    - Sentry (~> 4)
    - UIDeviceIdentifier (~> 1.1.4)
  - boost-for-react-native (1.63.0)
  - Charts (3.2.2):
    - Charts/Core (= 3.2.2)
  - Charts/Core (3.2.2)
  - CocoaLumberjack (3.5.2):
    - CocoaLumberjack/Core (= 3.5.2)
  - CocoaLumberjack/Core (3.5.2)
  - DeepDiff (2.2.0)
  - DoubleConversion (1.1.5)
  - Down (0.6.6)
  - Folly (2018.10.22.00):
    - boost-for-react-native
    - DoubleConversion
    - Folly/Default (= 2018.10.22.00)
    - glog
  - Folly/Default (2018.10.22.00):
    - boost-for-react-native
    - DoubleConversion
    - glog
  - FormatterKit/Resources (1.8.2)
  - FormatterKit/TimeIntervalFormatter (1.8.2):
    - FormatterKit/Resources
  - FSInteractiveMap (0.1.0)
  - Gifu (3.2.0)
  - Giphy (1.1.3):
    - DeepDiff (~> 2.2.0)
    - libwebp
    - PINCache
  - glog (0.3.5)
  - GoogleSignIn (4.4.0):
    - "GoogleToolboxForMac/NSDictionary+URLArguments (~> 2.1)"
    - "GoogleToolboxForMac/NSString+URLArguments (~> 2.1)"
    - GTMSessionFetcher/Core (~> 1.1)
  - GoogleToolboxForMac/DebugUtils (2.2.1):
    - GoogleToolboxForMac/Defines (= 2.2.1)
  - GoogleToolboxForMac/Defines (2.2.1)
  - "GoogleToolboxForMac/NSDictionary+URLArguments (2.2.1)":
    - GoogleToolboxForMac/DebugUtils (= 2.2.1)
    - GoogleToolboxForMac/Defines (= 2.2.1)
    - "GoogleToolboxForMac/NSString+URLArguments (= 2.2.1)"
  - "GoogleToolboxForMac/NSString+URLArguments (2.2.1)"
  - Gridicons (0.19)
  - GTMSessionFetcher/Core (1.2.2)
  - Gutenberg (1.15.1):
    - React (= 0.60.0-patched)
    - React-RCTImage (= 0.60.0-patched)
    - RNTAztecView
    - WordPress-Aztec-iOS
  - HockeySDK (5.1.4):
    - HockeySDK/DefaultLib (= 5.1.4)
  - HockeySDK/DefaultLib (5.1.4)
<<<<<<< HEAD
  - JTAppleCalendar (8.0.2)
=======
  - libwebp (1.0.3):
    - libwebp/demux (= 1.0.3)
    - libwebp/mux (= 1.0.3)
    - libwebp/webp (= 1.0.3)
  - libwebp/demux (1.0.3):
    - libwebp/webp
  - libwebp/mux (1.0.3):
    - libwebp/demux
  - libwebp/webp (1.0.3)
>>>>>>> 624957dd
  - lottie-ios (2.5.2)
  - MRProgress (0.8.3):
    - MRProgress/ActivityIndicator (= 0.8.3)
    - MRProgress/Blur (= 0.8.3)
    - MRProgress/Circular (= 0.8.3)
    - MRProgress/Icons (= 0.8.3)
    - MRProgress/NavigationBarProgress (= 0.8.3)
    - MRProgress/Overlay (= 0.8.3)
  - MRProgress/ActivityIndicator (0.8.3):
    - MRProgress/Stopable
  - MRProgress/Blur (0.8.3):
    - MRProgress/Helper
  - MRProgress/Circular (0.8.3):
    - MRProgress/Helper
    - MRProgress/ProgressBaseClass
    - MRProgress/Stopable
  - MRProgress/Helper (0.8.3)
  - MRProgress/Icons (0.8.3)
  - MRProgress/NavigationBarProgress (0.8.3):
    - MRProgress/ProgressBaseClass
  - MRProgress/Overlay (0.8.3):
    - MRProgress/ActivityIndicator
    - MRProgress/Blur
    - MRProgress/Circular
    - MRProgress/Helper
    - MRProgress/Icons
  - MRProgress/ProgressBaseClass (0.8.3)
  - MRProgress/Stopable (0.8.3):
    - MRProgress/Helper
  - Nimble (7.3.4)
  - NSObject-SafeExpectations (0.0.3)
  - "NSURL+IDN (0.3)"
  - OCMock (3.4.3)
  - OHHTTPStubs (6.1.0):
    - OHHTTPStubs/Default (= 6.1.0)
  - OHHTTPStubs/Core (6.1.0)
  - OHHTTPStubs/Default (6.1.0):
    - OHHTTPStubs/Core
    - OHHTTPStubs/JSON
    - OHHTTPStubs/NSURLSession
    - OHHTTPStubs/OHPathHelpers
  - OHHTTPStubs/JSON (6.1.0):
    - OHHTTPStubs/Core
  - OHHTTPStubs/NSURLSession (6.1.0):
    - OHHTTPStubs/Core
  - OHHTTPStubs/OHPathHelpers (6.1.0)
  - OHHTTPStubs/Swift (6.1.0):
    - OHHTTPStubs/Default
  - PINCache (2.3)
  - Reachability (3.2)
  - React (0.60.0-patched):
    - React-Core (= 0.60.0-patched)
    - React-DevSupport (= 0.60.0-patched)
    - React-RCTActionSheet (= 0.60.0-patched)
    - React-RCTAnimation (= 0.60.0-patched)
    - React-RCTBlob (= 0.60.0-patched)
    - React-RCTImage (= 0.60.0-patched)
    - React-RCTLinking (= 0.60.0-patched)
    - React-RCTNetwork (= 0.60.0-patched)
    - React-RCTSettings (= 0.60.0-patched)
    - React-RCTText (= 0.60.0-patched)
    - React-RCTVibration (= 0.60.0-patched)
    - React-RCTWebSocket (= 0.60.0-patched)
  - React-Core (0.60.0-patched):
    - Folly (= 2018.10.22.00)
    - glog
    - React-Core/Default (= 0.60.0-patched)
    - React-cxxreact (= 0.60.0-patched)
    - React-jsi (= 0.60.0-patched)
    - React-jsiexecutor (= 0.60.0-patched)
    - yoga (= 0.60.0-patched.React)
  - React-Core/Default (0.60.0-patched):
    - Folly (= 2018.10.22.00)
    - glog
    - React-cxxreact (= 0.60.0-patched)
    - React-jsi (= 0.60.0-patched)
    - React-jsiexecutor (= 0.60.0-patched)
    - yoga (= 0.60.0-patched.React)
  - React-cxxreact (0.60.0-patched):
    - boost-for-react-native (= 1.63.0)
    - DoubleConversion
    - Folly (= 2018.10.22.00)
    - glog
    - React-jsinspector (= 0.60.0-patched)
  - React-DevSupport (0.60.0-patched):
    - React-Core (= 0.60.0-patched)
    - React-jsinspector (= 0.60.0-patched)
    - React-RCTWebSocket (= 0.60.0-patched)
  - React-jsi (0.60.0-patched):
    - boost-for-react-native (= 1.63.0)
    - DoubleConversion
    - Folly (= 2018.10.22.00)
    - glog
    - React-jsi/Default (= 0.60.0-patched)
  - React-jsi/Default (0.60.0-patched):
    - boost-for-react-native (= 1.63.0)
    - DoubleConversion
    - Folly (= 2018.10.22.00)
    - glog
  - React-jsiexecutor (0.60.0-patched):
    - DoubleConversion
    - Folly (= 2018.10.22.00)
    - glog
    - React-cxxreact (= 0.60.0-patched)
    - React-jsi (= 0.60.0-patched)
  - React-jsinspector (0.60.0-patched)
  - react-native-keyboard-aware-scroll-view (0.8.7):
    - React
  - react-native-safe-area (0.5.1):
    - React
  - react-native-video (4.4.1):
    - React-Core
    - react-native-video/Video (= 4.4.1)
  - react-native-video/Video (4.4.1):
    - React-Core
  - React-RCTActionSheet (0.60.0-patched):
    - React-Core (= 0.60.0-patched)
  - React-RCTAnimation (0.60.0-patched):
    - React-Core (= 0.60.0-patched)
  - React-RCTBlob (0.60.0-patched):
    - React-Core (= 0.60.0-patched)
    - React-jsi (= 0.60.0-patched)
    - React-RCTNetwork (= 0.60.0-patched)
    - React-RCTWebSocket (= 0.60.0-patched)
  - React-RCTImage (0.60.0-patched):
    - React-Core (= 0.60.0-patched)
    - React-RCTNetwork (= 0.60.0-patched)
  - React-RCTLinking (0.60.0-patched):
    - React-Core (= 0.60.0-patched)
  - React-RCTNetwork (0.60.0-patched):
    - React-Core (= 0.60.0-patched)
  - React-RCTSettings (0.60.0-patched):
    - React-Core (= 0.60.0-patched)
  - React-RCTText (0.60.0-patched):
    - React-Core (= 0.60.0-patched)
  - React-RCTVibration (0.60.0-patched):
    - React-Core (= 0.60.0-patched)
  - React-RCTWebSocket (0.60.0-patched):
    - React-Core (= 0.60.0-patched)
  - ReactNativeDarkMode (0.0.10):
    - React
  - RNSVG (9.3.3-gb):
    - React-Core
    - React-RCTImage
  - RNTAztecView (1.15.1):
    - React-Core
    - WordPress-Aztec-iOS
  - Sentry (4.4.0):
    - Sentry/Core (= 4.4.0)
  - Sentry/Core (4.4.0)
  - SimulatorStatusMagic (2.4.1)
  - Starscream (3.0.6)
  - SVProgressHUD (2.2.5)
  - UIDeviceIdentifier (1.1.4)
  - WordPress-Aztec-iOS (1.11.0)
  - WordPress-Editor-iOS (1.11.0):
    - WordPress-Aztec-iOS (= 1.11.0)
  - WordPressAuthenticator (1.10.1):
    - 1PasswordExtension (= 1.8.5)
    - Alamofire (= 4.7.3)
    - CocoaLumberjack (~> 3.5)
    - GoogleSignIn (~> 4.4)
    - Gridicons (~> 0.15)
    - lottie-ios (= 2.5.2)
    - "NSURL+IDN (= 0.3)"
    - SVProgressHUD (= 2.2.5)
    - WordPressKit (~> 4.5.1)
    - WordPressShared (~> 1.8)
    - WordPressUI (~> 1.4-beta.1)
  - WordPressKit (4.5.2-beta.1):
    - Alamofire (~> 4.7.3)
    - CocoaLumberjack (~> 3.4)
    - NSObject-SafeExpectations (= 0.0.3)
    - UIDeviceIdentifier (~> 1.1.4)
    - WordPressShared (~> 1.8.0)
    - wpxmlrpc (= 0.8.4)
  - WordPressMocks (0.0.6)
  - WordPressShared (1.8.8):
    - CocoaLumberjack (~> 3.4)
    - FormatterKit/TimeIntervalFormatter (= 1.8.2)
  - WordPressUI (1.4)
  - WPMediaPicker (1.4.2)
  - wpxmlrpc (0.8.4)
  - yoga (0.60.0-patched.React)
  - ZendeskSDK (3.0.1):
    - ZendeskSDK/Providers (= 3.0.1)
    - ZendeskSDK/UI (= 3.0.1)
  - ZendeskSDK/Core (3.0.1)
  - ZendeskSDK/Providers (3.0.1):
    - ZendeskSDK/Core
  - ZendeskSDK/UI (3.0.1):
    - ZendeskSDK/Core
    - ZendeskSDK/Providers
  - ZIPFoundation (0.9.9)

DEPENDENCIES:
  - 1PasswordExtension (= 1.8.5)
  - Alamofire (= 4.7.3)
  - AlamofireNetworkActivityIndicator (~> 2.3)
  - Automattic-Tracks-iOS (~> 0.4.2)
  - Charts (~> 3.2.2)
  - CocoaLumberjack (= 3.5.2)
  - Down (~> 0.6.6)
  - Folly (from `https://raw.githubusercontent.com/wordpress-mobile/gutenberg-mobile/v1.15.1/react-native-gutenberg-bridge/third-party-podspecs/Folly.podspec.json`)
  - FormatterKit/TimeIntervalFormatter (= 1.8.2)
  - FSInteractiveMap (from `https://github.com/wordpress-mobile/FSInteractiveMap.git`, tag `0.2.0`)
  - Gifu (= 3.2.0)
<<<<<<< HEAD
  - GiphyCoreSDK (~> 1.4.0)
=======
  - Giphy (= 1.1.3)
>>>>>>> 624957dd
  - glog (from `https://raw.githubusercontent.com/wordpress-mobile/gutenberg-mobile/v1.15.1/react-native-gutenberg-bridge/third-party-podspecs/glog.podspec.json`)
  - Gridicons (~> 0.16)
  - Gutenberg (from `http://github.com/wordpress-mobile/gutenberg-mobile/`, tag `v1.15.1`)
  - HockeySDK (= 5.1.4)
  - JTAppleCalendar (~> 8.0.2)
  - MRProgress (= 0.8.3)
  - Nimble (~> 7.3.1)
  - NSObject-SafeExpectations (= 0.0.3)
  - "NSURL+IDN (= 0.3)"
  - OCMock (~> 3.4)
  - OHHTTPStubs (= 6.1.0)
  - OHHTTPStubs/Swift (= 6.1.0)
  - Reachability (= 3.2)
  - React (from `https://raw.githubusercontent.com/wordpress-mobile/gutenberg-mobile/v1.15.1/react-native-gutenberg-bridge/third-party-podspecs/React.podspec.json`)
  - React-Core (from `https://raw.githubusercontent.com/wordpress-mobile/gutenberg-mobile/v1.15.1/react-native-gutenberg-bridge/third-party-podspecs/React-Core.podspec.json`)
  - React-cxxreact (from `https://raw.githubusercontent.com/wordpress-mobile/gutenberg-mobile/v1.15.1/react-native-gutenberg-bridge/third-party-podspecs/React-cxxreact.podspec.json`)
  - React-DevSupport (from `https://raw.githubusercontent.com/wordpress-mobile/gutenberg-mobile/v1.15.1/react-native-gutenberg-bridge/third-party-podspecs/React-DevSupport.podspec.json`)
  - React-jsi (from `https://raw.githubusercontent.com/wordpress-mobile/gutenberg-mobile/v1.15.1/react-native-gutenberg-bridge/third-party-podspecs/React-jsi.podspec.json`)
  - React-jsiexecutor (from `https://raw.githubusercontent.com/wordpress-mobile/gutenberg-mobile/v1.15.1/react-native-gutenberg-bridge/third-party-podspecs/React-jsiexecutor.podspec.json`)
  - React-jsinspector (from `https://raw.githubusercontent.com/wordpress-mobile/gutenberg-mobile/v1.15.1/react-native-gutenberg-bridge/third-party-podspecs/React-jsinspector.podspec.json`)
  - react-native-keyboard-aware-scroll-view (from `https://raw.githubusercontent.com/wordpress-mobile/gutenberg-mobile/v1.15.1/react-native-gutenberg-bridge/third-party-podspecs/react-native-keyboard-aware-scroll-view.podspec.json`)
  - react-native-safe-area (from `https://raw.githubusercontent.com/wordpress-mobile/gutenberg-mobile/v1.15.1/react-native-gutenberg-bridge/third-party-podspecs/react-native-safe-area.podspec.json`)
  - react-native-video (from `https://raw.githubusercontent.com/wordpress-mobile/gutenberg-mobile/v1.15.1/react-native-gutenberg-bridge/third-party-podspecs/react-native-video.podspec.json`)
  - React-RCTActionSheet (from `https://raw.githubusercontent.com/wordpress-mobile/gutenberg-mobile/v1.15.1/react-native-gutenberg-bridge/third-party-podspecs/React-RCTActionSheet.podspec.json`)
  - React-RCTAnimation (from `https://raw.githubusercontent.com/wordpress-mobile/gutenberg-mobile/v1.15.1/react-native-gutenberg-bridge/third-party-podspecs/React-RCTAnimation.podspec.json`)
  - React-RCTBlob (from `https://raw.githubusercontent.com/wordpress-mobile/gutenberg-mobile/v1.15.1/react-native-gutenberg-bridge/third-party-podspecs/React-RCTBlob.podspec.json`)
  - React-RCTImage (from `https://raw.githubusercontent.com/wordpress-mobile/gutenberg-mobile/v1.15.1/react-native-gutenberg-bridge/third-party-podspecs/React-RCTImage.podspec.json`)
  - React-RCTLinking (from `https://raw.githubusercontent.com/wordpress-mobile/gutenberg-mobile/v1.15.1/react-native-gutenberg-bridge/third-party-podspecs/React-RCTLinking.podspec.json`)
  - React-RCTNetwork (from `https://raw.githubusercontent.com/wordpress-mobile/gutenberg-mobile/v1.15.1/react-native-gutenberg-bridge/third-party-podspecs/React-RCTNetwork.podspec.json`)
  - React-RCTSettings (from `https://raw.githubusercontent.com/wordpress-mobile/gutenberg-mobile/v1.15.1/react-native-gutenberg-bridge/third-party-podspecs/React-RCTSettings.podspec.json`)
  - React-RCTText (from `https://raw.githubusercontent.com/wordpress-mobile/gutenberg-mobile/v1.15.1/react-native-gutenberg-bridge/third-party-podspecs/React-RCTText.podspec.json`)
  - React-RCTVibration (from `https://raw.githubusercontent.com/wordpress-mobile/gutenberg-mobile/v1.15.1/react-native-gutenberg-bridge/third-party-podspecs/React-RCTVibration.podspec.json`)
  - React-RCTWebSocket (from `https://raw.githubusercontent.com/wordpress-mobile/gutenberg-mobile/v1.15.1/react-native-gutenberg-bridge/third-party-podspecs/React-RCTWebSocket.podspec.json`)
  - ReactNativeDarkMode (from `https://raw.githubusercontent.com/wordpress-mobile/gutenberg-mobile/v1.15.1/react-native-gutenberg-bridge/third-party-podspecs/ReactNativeDarkMode.podspec.json`)
  - RNSVG (from `https://raw.githubusercontent.com/wordpress-mobile/gutenberg-mobile/v1.15.1/react-native-gutenberg-bridge/third-party-podspecs/RNSVG.podspec.json`)
  - RNTAztecView (from `http://github.com/wordpress-mobile/gutenberg-mobile/`, tag `v1.15.1`)
  - SimulatorStatusMagic
  - Starscream (= 3.0.6)
  - SVProgressHUD (= 2.2.5)
  - WordPress-Editor-iOS (~> 1.11.0)
  - WordPressAuthenticator (~> 1.10.1)
  - WordPressKit (~> 4.5.2-beta.1)
  - WordPressMocks (~> 0.0.6)
  - WordPressShared (~> 1.8.8)
  - WordPressUI (~> 1.4)
  - WPMediaPicker (~> 1.4.2)
  - yoga (from `https://raw.githubusercontent.com/wordpress-mobile/gutenberg-mobile/v1.15.1/react-native-gutenberg-bridge/third-party-podspecs/yoga.podspec.json`)
  - ZendeskSDK (from `https://github.com/zendesk/zendesk_sdk_ios`, tag `3.0.1-swift5.1-GM`)
  - ZIPFoundation (~> 0.9.8)

SPEC REPOS:
  trunk:
    - 1PasswordExtension
    - Alamofire
    - AlamofireNetworkActivityIndicator
    - Automattic-Tracks-iOS
    - boost-for-react-native
    - Charts
    - CocoaLumberjack
    - DeepDiff
    - DoubleConversion
    - Down
    - FormatterKit
    - Gifu
    - Giphy
    - GoogleSignIn
    - GoogleToolboxForMac
    - Gridicons
    - GTMSessionFetcher
    - HockeySDK
<<<<<<< HEAD
    - JTAppleCalendar
=======
    - libwebp
>>>>>>> 624957dd
    - lottie-ios
    - MRProgress
    - Nimble
    - NSObject-SafeExpectations
    - "NSURL+IDN"
    - OCMock
    - OHHTTPStubs
    - PINCache
    - Reachability
    - Sentry
    - SimulatorStatusMagic
    - Starscream
    - SVProgressHUD
    - UIDeviceIdentifier
    - WordPress-Aztec-iOS
    - WordPress-Editor-iOS
    - WordPressAuthenticator
    - WordPressKit
    - WordPressMocks
    - WordPressShared
    - WordPressUI
    - WPMediaPicker
    - wpxmlrpc
    - ZIPFoundation

EXTERNAL SOURCES:
  Folly:
    :podspec: https://raw.githubusercontent.com/wordpress-mobile/gutenberg-mobile/v1.15.1/react-native-gutenberg-bridge/third-party-podspecs/Folly.podspec.json
  FSInteractiveMap:
    :git: https://github.com/wordpress-mobile/FSInteractiveMap.git
    :tag: 0.2.0
  glog:
    :podspec: https://raw.githubusercontent.com/wordpress-mobile/gutenberg-mobile/v1.15.1/react-native-gutenberg-bridge/third-party-podspecs/glog.podspec.json
  Gutenberg:
    :git: http://github.com/wordpress-mobile/gutenberg-mobile/
    :tag: v1.15.1
  React:
    :podspec: https://raw.githubusercontent.com/wordpress-mobile/gutenberg-mobile/v1.15.1/react-native-gutenberg-bridge/third-party-podspecs/React.podspec.json
  React-Core:
    :podspec: https://raw.githubusercontent.com/wordpress-mobile/gutenberg-mobile/v1.15.1/react-native-gutenberg-bridge/third-party-podspecs/React-Core.podspec.json
  React-cxxreact:
    :podspec: https://raw.githubusercontent.com/wordpress-mobile/gutenberg-mobile/v1.15.1/react-native-gutenberg-bridge/third-party-podspecs/React-cxxreact.podspec.json
  React-DevSupport:
    :podspec: https://raw.githubusercontent.com/wordpress-mobile/gutenberg-mobile/v1.15.1/react-native-gutenberg-bridge/third-party-podspecs/React-DevSupport.podspec.json
  React-jsi:
    :podspec: https://raw.githubusercontent.com/wordpress-mobile/gutenberg-mobile/v1.15.1/react-native-gutenberg-bridge/third-party-podspecs/React-jsi.podspec.json
  React-jsiexecutor:
    :podspec: https://raw.githubusercontent.com/wordpress-mobile/gutenberg-mobile/v1.15.1/react-native-gutenberg-bridge/third-party-podspecs/React-jsiexecutor.podspec.json
  React-jsinspector:
    :podspec: https://raw.githubusercontent.com/wordpress-mobile/gutenberg-mobile/v1.15.1/react-native-gutenberg-bridge/third-party-podspecs/React-jsinspector.podspec.json
  react-native-keyboard-aware-scroll-view:
    :podspec: https://raw.githubusercontent.com/wordpress-mobile/gutenberg-mobile/v1.15.1/react-native-gutenberg-bridge/third-party-podspecs/react-native-keyboard-aware-scroll-view.podspec.json
  react-native-safe-area:
    :podspec: https://raw.githubusercontent.com/wordpress-mobile/gutenberg-mobile/v1.15.1/react-native-gutenberg-bridge/third-party-podspecs/react-native-safe-area.podspec.json
  react-native-video:
    :podspec: https://raw.githubusercontent.com/wordpress-mobile/gutenberg-mobile/v1.15.1/react-native-gutenberg-bridge/third-party-podspecs/react-native-video.podspec.json
  React-RCTActionSheet:
    :podspec: https://raw.githubusercontent.com/wordpress-mobile/gutenberg-mobile/v1.15.1/react-native-gutenberg-bridge/third-party-podspecs/React-RCTActionSheet.podspec.json
  React-RCTAnimation:
    :podspec: https://raw.githubusercontent.com/wordpress-mobile/gutenberg-mobile/v1.15.1/react-native-gutenberg-bridge/third-party-podspecs/React-RCTAnimation.podspec.json
  React-RCTBlob:
    :podspec: https://raw.githubusercontent.com/wordpress-mobile/gutenberg-mobile/v1.15.1/react-native-gutenberg-bridge/third-party-podspecs/React-RCTBlob.podspec.json
  React-RCTImage:
    :podspec: https://raw.githubusercontent.com/wordpress-mobile/gutenberg-mobile/v1.15.1/react-native-gutenberg-bridge/third-party-podspecs/React-RCTImage.podspec.json
  React-RCTLinking:
    :podspec: https://raw.githubusercontent.com/wordpress-mobile/gutenberg-mobile/v1.15.1/react-native-gutenberg-bridge/third-party-podspecs/React-RCTLinking.podspec.json
  React-RCTNetwork:
    :podspec: https://raw.githubusercontent.com/wordpress-mobile/gutenberg-mobile/v1.15.1/react-native-gutenberg-bridge/third-party-podspecs/React-RCTNetwork.podspec.json
  React-RCTSettings:
    :podspec: https://raw.githubusercontent.com/wordpress-mobile/gutenberg-mobile/v1.15.1/react-native-gutenberg-bridge/third-party-podspecs/React-RCTSettings.podspec.json
  React-RCTText:
    :podspec: https://raw.githubusercontent.com/wordpress-mobile/gutenberg-mobile/v1.15.1/react-native-gutenberg-bridge/third-party-podspecs/React-RCTText.podspec.json
  React-RCTVibration:
    :podspec: https://raw.githubusercontent.com/wordpress-mobile/gutenberg-mobile/v1.15.1/react-native-gutenberg-bridge/third-party-podspecs/React-RCTVibration.podspec.json
  React-RCTWebSocket:
    :podspec: https://raw.githubusercontent.com/wordpress-mobile/gutenberg-mobile/v1.15.1/react-native-gutenberg-bridge/third-party-podspecs/React-RCTWebSocket.podspec.json
  ReactNativeDarkMode:
    :podspec: https://raw.githubusercontent.com/wordpress-mobile/gutenberg-mobile/v1.15.1/react-native-gutenberg-bridge/third-party-podspecs/ReactNativeDarkMode.podspec.json
  RNSVG:
    :podspec: https://raw.githubusercontent.com/wordpress-mobile/gutenberg-mobile/v1.15.1/react-native-gutenberg-bridge/third-party-podspecs/RNSVG.podspec.json
  RNTAztecView:
    :git: http://github.com/wordpress-mobile/gutenberg-mobile/
    :tag: v1.15.1
  yoga:
    :podspec: https://raw.githubusercontent.com/wordpress-mobile/gutenberg-mobile/v1.15.1/react-native-gutenberg-bridge/third-party-podspecs/yoga.podspec.json
  ZendeskSDK:
    :git: https://github.com/zendesk/zendesk_sdk_ios
    :tag: 3.0.1-swift5.1-GM

CHECKOUT OPTIONS:
  FSInteractiveMap:
    :git: https://github.com/wordpress-mobile/FSInteractiveMap.git
    :tag: 0.2.0
  Gutenberg:
    :git: http://github.com/wordpress-mobile/gutenberg-mobile/
    :tag: v1.15.1
  RNTAztecView:
    :git: http://github.com/wordpress-mobile/gutenberg-mobile/
    :tag: v1.15.1
  ZendeskSDK:
    :git: https://github.com/zendesk/zendesk_sdk_ios
    :tag: 3.0.1-swift5.1-GM

SPEC CHECKSUMS:
  1PasswordExtension: 0e95bdea64ec8ff2f4f693be5467a09fac42a83d
  Alamofire: c7287b6e5d7da964a70935e5db17046b7fde6568
  AlamofireNetworkActivityIndicator: 18346ff6d770d9513d0ac6f2d99706f40f93dbaa
  Automattic-Tracks-iOS: 4958112090127397a28e8338c776b0e3a9ad7425
  boost-for-react-native: 39c7adb57c4e60d6c5479dd8623128eb5b3f0f2c
  Charts: f69cf0518b6d1d62608ca504248f1bbe0b6ae77e
  CocoaLumberjack: 118bf4a820efc641f79fa487b75ed928dccfae23
  DeepDiff: e329bc46dd14ca788d8ec08d34420799ba1d77f2
  DoubleConversion: e22e0762848812a87afd67ffda3998d9ef29170c
  Down: 71bf4af3c04fa093e65dffa25c4b64fa61287373
  Folly: 30e7936e1c45c08d884aa59369ed951a8e68cf51
  FormatterKit: 4b8f29acc9b872d5d12a63efb560661e8f2e1b98
  FSInteractiveMap: a396f610f48b76cb540baa87139d056429abda86
  Gifu: 7bcb6427457d85e0b4dff5a84ec5947ac19a93ea
  Giphy: 7a99ace30d32d7d3bcc4eb93225f30e4a1b940d7
  glog: 1f3da668190260b06b429bb211bfbee5cd790c28
  GoogleSignIn: 7ff245e1a7b26d379099d3243a562f5747e23d39
  GoogleToolboxForMac: b3553629623a3b1bff17f555e736cd5a6d95ad55
  Gridicons: dc92efbe5fd60111d2e8ea051d84a60cca552abc
  GTMSessionFetcher: 61bb0f61a4cb560030f1222021178008a5727a23
  Gutenberg: 3b8866adbfda831ce0f28d5c638eb40c23baed7b
  HockeySDK: 15afe6bc0a5bfe3a531fd73dbf082095f37dac3b
<<<<<<< HEAD
  JTAppleCalendar: bb3dd3752e2bcc85cb798ab763fbdd6e142715fc
=======
  libwebp: 057912d6d0abfb6357d8bb05c0ea470301f5d61e
>>>>>>> 624957dd
  lottie-ios: 3fef45d3fabe63e3c7c2eb603dd64ddfffc73062
  MRProgress: 16de7cc9f347e8846797a770db102a323fe7ef09
  Nimble: 051e3d8912d40138fa5591c78594f95fb172af37
  NSObject-SafeExpectations: b989b68a8a9b7b9f2b264a8b52ba9d7aab8f3129
  "NSURL+IDN": 82355a0afd532fe1de08f6417c134b49b1a1c4b3
  OCMock: 43565190abc78977ad44a61c0d20d7f0784d35ab
  OHHTTPStubs: 1e21c7d2c084b8153fc53d48400d8919d2d432d0
  PINCache: ce36ed282031b92fc7733ffe831f474ff80fddc2
  Reachability: 33e18b67625424e47b6cde6d202dce689ad7af96
  React: f208cb37831d73d3feafe90ff5c353ef67516cfb
  React-Core: c84e22ad089efdf344669e09c0036a8e68c87c54
  React-cxxreact: 83e0eeaaf0bdcb32196c1d1b45741375e988e766
  React-DevSupport: 3415f47b173bd12db823ef0c3792cf476007a4b3
  React-jsi: 1ac67673d6a1151f8252af77caf2171098377d1d
  React-jsiexecutor: 59a89ffa9ab4c0d8d4ac98cda564038be4951b3f
  React-jsinspector: fd89d0a2012fb6d4e452c1caa87f4ed85902e128
  react-native-keyboard-aware-scroll-view: 01c4b2303c4ef1c49c4d239c9c5856f0393104df
  react-native-safe-area: e8230b0017d76c00de6b01e2412dcf86b127c6a3
  react-native-video: 9de661e89386bb7ab78cc68e61a146cbdf5ad4ad
  React-RCTActionSheet: f6f84ea3818164bba944c67ba6e681d9c4bb4d2e
  React-RCTAnimation: cf0b6eda1308a7b49acf8efa424fe7bfbf8f7854
  React-RCTBlob: 3811d8208edd395946cff234d43cf616d7cbb0c3
  React-RCTImage: da8d433e4e0746ae78917378edcbb24b5ab58846
  React-RCTLinking: 223b1a5500c89ad56baafea9b949d82a47a5874a
  React-RCTNetwork: 7aa744dd0b169df268e68010326f3036e7aa2588
  React-RCTSettings: 7edbd802e9fa868dde68f0cbfab67c28412e32d5
  React-RCTText: d09f0d5aaf3ce225cf33ba4bdc067537b689acab
  React-RCTVibration: 4e773d837c5608294b80c6f0b90e8f217731660a
  React-RCTWebSocket: 47dfd49bb143d4847fae643816e02646b7bce1b9
  ReactNativeDarkMode: f61376360c5d983907e5c316e8e1c853a8c2f348
  RNSVG: c820516df826221ce4969594bf3e822a464abd51
  RNTAztecView: 2c33887480552634a57872a5cc8fe3dee51e3852
  Sentry: 26650184fe71eb7476dfd2737acb5ea6cc64b4b1
  SimulatorStatusMagic: 28d4a9d1a500ac7cea0b2b5a43c1c6ddb40ba56c
  Starscream: ef3ece99d765eeccb67de105bfa143f929026cf5
  SVProgressHUD: 1428aafac632c1f86f62aa4243ec12008d7a51d6
  UIDeviceIdentifier: 8f8a24b257a4d978c8d40ad1e7355b944ffbfa8c
  WordPress-Aztec-iOS: 050b34d4c3adfb7c60363849049b13d60683b348
  WordPress-Editor-iOS: 304098424f1051cb271546c99f906aac296b1b81
  WordPressAuthenticator: 84bc48c079b7355b2a571384b01371365206a72f
  WordPressKit: 096fb17b8bd4a97d25f2fd7417ec52eab0b7d4ac
  WordPressMocks: 5913bd04586a360212e07a8ccbcb36068d4425a3
  WordPressShared: 64332b24b8a70b7796ee137847cd0d66bdb6b4c1
  WordPressUI: d22e1afe3e43b483a66181320f32548cb3a59cca
  WPMediaPicker: 1897f312c7b41114ffd239fb782431ae602134a1
  wpxmlrpc: 6ba55c773cfa27083ae4a2173e69b19f46da98e2
  yoga: 4e71c9a33abf45ba55af55ae9cbc86f4234bb2a9
  ZendeskSDK: 787414f9240ee6ef8cfe4ea0f00e8b4d01d2d264
  ZIPFoundation: 89df685c971926b0323087952320bdfee9f0b6ef

<<<<<<< HEAD
PODFILE CHECKSUM: 0a195dda723bd763bf4281ffe3142c209b648499
=======
PODFILE CHECKSUM: a1e4d304aaf474f04d15adb6691353c450d3570b
>>>>>>> 624957dd

COCOAPODS: 1.8.4<|MERGE_RESOLUTION|>--- conflicted
+++ resolved
@@ -59,9 +59,7 @@
   - HockeySDK (5.1.4):
     - HockeySDK/DefaultLib (= 5.1.4)
   - HockeySDK/DefaultLib (5.1.4)
-<<<<<<< HEAD
   - JTAppleCalendar (8.0.2)
-=======
   - libwebp (1.0.3):
     - libwebp/demux (= 1.0.3)
     - libwebp/mux (= 1.0.3)
@@ -71,7 +69,6 @@
   - libwebp/mux (1.0.3):
     - libwebp/demux
   - libwebp/webp (1.0.3)
->>>>>>> 624957dd
   - lottie-ios (2.5.2)
   - MRProgress (0.8.3):
     - MRProgress/ActivityIndicator (= 0.8.3)
@@ -279,11 +276,7 @@
   - FormatterKit/TimeIntervalFormatter (= 1.8.2)
   - FSInteractiveMap (from `https://github.com/wordpress-mobile/FSInteractiveMap.git`, tag `0.2.0`)
   - Gifu (= 3.2.0)
-<<<<<<< HEAD
-  - GiphyCoreSDK (~> 1.4.0)
-=======
   - Giphy (= 1.1.3)
->>>>>>> 624957dd
   - glog (from `https://raw.githubusercontent.com/wordpress-mobile/gutenberg-mobile/v1.15.1/react-native-gutenberg-bridge/third-party-podspecs/glog.podspec.json`)
   - Gridicons (~> 0.16)
   - Gutenberg (from `http://github.com/wordpress-mobile/gutenberg-mobile/`, tag `v1.15.1`)
@@ -354,11 +347,8 @@
     - Gridicons
     - GTMSessionFetcher
     - HockeySDK
-<<<<<<< HEAD
     - JTAppleCalendar
-=======
     - libwebp
->>>>>>> 624957dd
     - lottie-ios
     - MRProgress
     - Nimble
@@ -485,11 +475,8 @@
   GTMSessionFetcher: 61bb0f61a4cb560030f1222021178008a5727a23
   Gutenberg: 3b8866adbfda831ce0f28d5c638eb40c23baed7b
   HockeySDK: 15afe6bc0a5bfe3a531fd73dbf082095f37dac3b
-<<<<<<< HEAD
   JTAppleCalendar: bb3dd3752e2bcc85cb798ab763fbdd6e142715fc
-=======
   libwebp: 057912d6d0abfb6357d8bb05c0ea470301f5d61e
->>>>>>> 624957dd
   lottie-ios: 3fef45d3fabe63e3c7c2eb603dd64ddfffc73062
   MRProgress: 16de7cc9f347e8846797a770db102a323fe7ef09
   Nimble: 051e3d8912d40138fa5591c78594f95fb172af37
@@ -540,10 +527,6 @@
   ZendeskSDK: 787414f9240ee6ef8cfe4ea0f00e8b4d01d2d264
   ZIPFoundation: 89df685c971926b0323087952320bdfee9f0b6ef
 
-<<<<<<< HEAD
-PODFILE CHECKSUM: 0a195dda723bd763bf4281ffe3142c209b648499
-=======
-PODFILE CHECKSUM: a1e4d304aaf474f04d15adb6691353c450d3570b
->>>>>>> 624957dd
+PODFILE CHECKSUM: 1e31d8d0e3bbf134c3b6decd853cee5d5c56892e
 
 COCOAPODS: 1.8.4