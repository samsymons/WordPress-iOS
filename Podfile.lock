PODS:
  - 1PasswordExtension (1.8.5)
  - AFNetworking (3.2.1):
    - AFNetworking/NSURLSession (= 3.2.1)
    - AFNetworking/Reachability (= 3.2.1)
    - AFNetworking/Security (= 3.2.1)
    - AFNetworking/Serialization (= 3.2.1)
    - AFNetworking/UIKit (= 3.2.1)
  - AFNetworking/NSURLSession (3.2.1):
    - AFNetworking/Reachability
    - AFNetworking/Security
    - AFNetworking/Serialization
  - AFNetworking/Reachability (3.2.1)
  - AFNetworking/Security (3.2.1)
  - AFNetworking/Serialization (3.2.1)
  - AFNetworking/UIKit (3.2.1):
    - AFNetworking/NSURLSession
  - Alamofire (4.7.3)
  - Automattic-Tracks-iOS (0.3.2):
    - CocoaLumberjack (~> 3.4.1)
    - Reachability (~> 3.1)
    - UIDeviceIdentifier (~> 1.1.4)
  - boost-for-react-native (1.63.0)
  - Charts (3.2.2):
    - Charts/Core (= 3.2.2)
  - Charts/Core (3.2.2)
  - CocoaLumberjack (3.4.2):
    - CocoaLumberjack/Default (= 3.4.2)
    - CocoaLumberjack/Extensions (= 3.4.2)
  - CocoaLumberjack/Default (3.4.2)
  - CocoaLumberjack/Extensions (3.4.2):
    - CocoaLumberjack/Default
  - Crashlytics (3.12.0):
    - Fabric (~> 1.9.0)
  - DoubleConversion (1.1.5)
  - Fabric (1.9.0)
  - Folly (2018.10.22.00):
    - boost-for-react-native
    - DoubleConversion
    - glog
  - FormatterKit/Resources (1.8.2)
  - FormatterKit/TimeIntervalFormatter (1.8.2):
    - FormatterKit/Resources
  - Gifu (3.2.0)
  - GiphyCoreSDK (1.4.1)
  - glog (0.3.4)
  - GoogleSignInRepacked (4.1.2):
    - "GoogleToolboxForMac/NSDictionary+URLArguments (~> 2.1)"
    - "GoogleToolboxForMac/NSString+URLArguments (~> 2.1)"
  - GoogleToolboxForMac/DebugUtils (2.2.0):
    - GoogleToolboxForMac/Defines (= 2.2.0)
  - GoogleToolboxForMac/Defines (2.2.0)
  - "GoogleToolboxForMac/NSDictionary+URLArguments (2.2.0)":
    - GoogleToolboxForMac/DebugUtils (= 2.2.0)
    - GoogleToolboxForMac/Defines (= 2.2.0)
    - "GoogleToolboxForMac/NSString+URLArguments (= 2.2.0)"
  - "GoogleToolboxForMac/NSString+URLArguments (2.2.0)"
  - Gridicons (0.18)
  - Gutenberg (1.1.0):
    - React/Core (= 0.59.0)
    - React/CxxBridge (= 0.59.0)
    - React/DevSupport (= 0.59.0)
    - React/RCTActionSheet (= 0.59.0)
    - React/RCTAnimation (= 0.59.0)
    - React/RCTImage (= 0.59.0)
    - React/RCTLinkingIOS (= 0.59.0)
    - React/RCTNetwork (= 0.59.0)
    - React/RCTText (= 0.59.0)
    - RNTAztecView
    - WordPress-Aztec-iOS
    - yoga (= 0.59.0.React)
  - HockeySDK (5.1.4):
    - HockeySDK/DefaultLib (= 5.1.4)
  - HockeySDK/DefaultLib (5.1.4)
  - lottie-ios (2.5.2)
  - MGSwipeTableCell (1.6.8)
  - MRProgress (0.8.3):
    - MRProgress/ActivityIndicator (= 0.8.3)
    - MRProgress/Blur (= 0.8.3)
    - MRProgress/Circular (= 0.8.3)
    - MRProgress/Icons (= 0.8.3)
    - MRProgress/NavigationBarProgress (= 0.8.3)
    - MRProgress/Overlay (= 0.8.3)
  - MRProgress/ActivityIndicator (0.8.3):
    - MRProgress/Stopable
  - MRProgress/Blur (0.8.3):
    - MRProgress/Helper
  - MRProgress/Circular (0.8.3):
    - MRProgress/Helper
    - MRProgress/ProgressBaseClass
    - MRProgress/Stopable
  - MRProgress/Helper (0.8.3)
  - MRProgress/Icons (0.8.3)
  - MRProgress/NavigationBarProgress (0.8.3):
    - MRProgress/ProgressBaseClass
  - MRProgress/Overlay (0.8.3):
    - MRProgress/ActivityIndicator
    - MRProgress/Blur
    - MRProgress/Circular
    - MRProgress/Helper
    - MRProgress/Icons
  - MRProgress/ProgressBaseClass (0.8.3)
  - MRProgress/Stopable (0.8.3):
    - MRProgress/Helper
  - Nimble (7.3.4)
  - NSObject-SafeExpectations (0.0.3)
  - "NSURL+IDN (0.3)"
  - OCMock (3.4.3)
  - OHHTTPStubs (6.1.0):
    - OHHTTPStubs/Default (= 6.1.0)
  - OHHTTPStubs/Core (6.1.0)
  - OHHTTPStubs/Default (6.1.0):
    - OHHTTPStubs/Core
    - OHHTTPStubs/JSON
    - OHHTTPStubs/NSURLSession
    - OHHTTPStubs/OHPathHelpers
  - OHHTTPStubs/JSON (6.1.0):
    - OHHTTPStubs/Core
  - OHHTTPStubs/NSURLSession (6.1.0):
    - OHHTTPStubs/Core
  - OHHTTPStubs/OHPathHelpers (6.1.0)
  - OHHTTPStubs/Swift (6.1.0):
    - OHHTTPStubs/Default
  - Reachability (3.2)
  - React (0.59.0):
    - React/Core (= 0.59.0)
  - react-native-keyboard-aware-scroll-view (0.8.6):
    - React
  - react-native-safe-area (0.5.0):
    - React
  - React/Core (0.59.0):
    - yoga (= 0.59.0.React)
  - React/CxxBridge (0.59.0):
    - Folly (= 2018.10.22.00)
    - React/Core
    - React/cxxreact
    - React/jsiexecutor
  - React/cxxreact (0.59.0):
    - boost-for-react-native (= 1.63.0)
    - DoubleConversion
    - Folly (= 2018.10.22.00)
    - glog
    - React/jsinspector
  - React/DevSupport (0.59.0):
    - React/Core
    - React/RCTWebSocket
  - React/fishhook (0.59.0)
  - React/jsi (0.59.0):
    - DoubleConversion
    - Folly (= 2018.10.22.00)
    - glog
  - React/jsiexecutor (0.59.0):
    - DoubleConversion
    - Folly (= 2018.10.22.00)
    - glog
    - React/cxxreact
    - React/jsi
  - React/jsinspector (0.59.0)
  - React/RCTActionSheet (0.59.0):
    - React/Core
  - React/RCTAnimation (0.59.0):
    - React/Core
  - React/RCTBlob (0.59.0):
    - React/Core
  - React/RCTImage (0.59.0):
    - React/Core
    - React/RCTNetwork
  - React/RCTLinkingIOS (0.59.0):
    - React/Core
  - React/RCTNetwork (0.59.0):
    - React/Core
  - React/RCTText (0.59.0):
    - React/Core
  - React/RCTWebSocket (0.59.0):
    - React/Core
    - React/fishhook
    - React/RCTBlob
  - RNSVG (9.3.3):
    - React
  - RNTAztecView (1.1.0):
    - React
    - WordPress-Aztec-iOS
  - SimulatorStatusMagic (2.4.1)
  - Starscream (3.0.6)
  - SVProgressHUD (2.2.5)
  - UIDeviceIdentifier (1.1.4)
<<<<<<< HEAD
  - WordPress-Aztec-iOS (1.4.4)
  - WordPress-Editor-iOS (1.4.4):
    - WordPress-Aztec-iOS (= 1.4.4)
  - WordPressAuthenticator (1.1.11):
=======
  - WordPress-Aztec-iOS (1.5.0.beta.2)
  - WordPress-Editor-iOS (1.5.0.beta.2):
    - WordPress-Aztec-iOS (= 1.5.0.beta.2)
  - WordPressAuthenticator (1.2.0-beta.1):
>>>>>>> 06d3874e
    - 1PasswordExtension (= 1.8.5)
    - Alamofire (= 4.7.3)
    - CocoaLumberjack (~> 3.4)
    - GoogleSignInRepacked (= 4.1.2)
    - Gridicons (~> 0.15)
    - lottie-ios (= 2.5.2)
    - "NSURL+IDN (= 0.3)"
    - SVProgressHUD (= 2.2.5)
    - WordPressKit (~> 3.1.1)
    - WordPressShared (~> 1.4)
    - WordPressUI (~> 1.0)
<<<<<<< HEAD
  - WordPressKit (3.1.2):
=======
  - WordPressKit (3.1.1):
>>>>>>> 06d3874e
    - Alamofire (~> 4.7.3)
    - CocoaLumberjack (~> 3.4)
    - NSObject-SafeExpectations (= 0.0.3)
    - UIDeviceIdentifier (~> 1.1.4)
    - WordPressShared (~> 1.4)
    - wpxmlrpc (= 0.8.4)
  - WordPressShared (1.7.2):
    - CocoaLumberjack (~> 3.4)
    - FormatterKit/TimeIntervalFormatter (= 1.8.2)
  - WordPressUI (1.2.0)
  - WPMediaPicker (1.3.2)
  - wpxmlrpc (0.8.4)
  - yoga (0.59.0.React)
  - ZendeskSDK (2.2.0):
    - ZendeskSDK/Providers (= 2.2.0)
    - ZendeskSDK/UI (= 2.2.0)
  - ZendeskSDK/Core (2.2.0)
  - ZendeskSDK/Providers (2.2.0):
    - ZendeskSDK/Core
  - ZendeskSDK/UI (2.2.0):
    - ZendeskSDK/Core
    - ZendeskSDK/Providers

DEPENDENCIES:
  - 1PasswordExtension (= 1.8.5)
  - AFNetworking (= 3.2.1)
  - Alamofire (= 4.7.3)
  - Automattic-Tracks-iOS (from `https://github.com/Automattic/Automattic-Tracks-iOS.git`, tag `0.3.2`)
  - Charts (~> 3.2.2)
  - CocoaLumberjack (= 3.4.2)
  - Crashlytics (= 3.12.0)
  - Folly (from `https://raw.githubusercontent.com/wordpress-mobile/gutenberg-mobile/08a09629cc0adb7709b86f15bb3c43e8c69efd64/react-native-gutenberg-bridge/third-party-podspecs/Folly.podspec.json`)
  - FormatterKit/TimeIntervalFormatter (= 1.8.2)
  - Gifu (= 3.2.0)
  - GiphyCoreSDK (~> 1.4.0)
  - Gridicons (~> 0.16)
  - Gutenberg (from `http://github.com/wordpress-mobile/gutenberg-mobile/`, commit `08a09629cc0adb7709b86f15bb3c43e8c69efd64`)
  - HockeySDK (= 5.1.4)
  - MGSwipeTableCell (= 1.6.8)
  - MRProgress (= 0.8.3)
  - Nimble (~> 7.3.1)
  - NSObject-SafeExpectations (= 0.0.3)
  - "NSURL+IDN (= 0.3)"
  - OCMock (~> 3.4)
  - OHHTTPStubs (= 6.1.0)
  - OHHTTPStubs/Swift (= 6.1.0)
  - Reachability (= 3.2)
  - React (from `https://raw.githubusercontent.com/wordpress-mobile/gutenberg-mobile/08a09629cc0adb7709b86f15bb3c43e8c69efd64/react-native-gutenberg-bridge/third-party-podspecs/React.podspec.json`)
  - react-native-keyboard-aware-scroll-view (from `https://github.com/wordpress-mobile/react-native-keyboard-aware-scroll-view.git`, tag `gb-v0.8.6`)
  - react-native-safe-area (from `https://raw.githubusercontent.com/wordpress-mobile/gutenberg-mobile/08a09629cc0adb7709b86f15bb3c43e8c69efd64/react-native-gutenberg-bridge/third-party-podspecs/react-native-safe-area.podspec.json`)
  - RNSVG (from `https://github.com/wordpress-mobile/react-native-svg.git`, tag `9.3.3-gb`)
  - RNTAztecView (from `http://github.com/wordpress-mobile/gutenberg-mobile/`, commit `08a09629cc0adb7709b86f15bb3c43e8c69efd64`)
  - SimulatorStatusMagic
  - Starscream (= 3.0.6)
  - SVProgressHUD (= 2.2.5)
<<<<<<< HEAD
  - WordPress-Editor-iOS (= 1.4.4)
  - WordPressAuthenticator (~> 1.1.11)
  - WordPressKit (from `https://github.com/wordpress-mobile/WordPressKit-iOS.git`, commit `6005f76`)
=======
  - WordPress-Editor-iOS (= 1.5.0.beta.2)
  - WordPressAuthenticator (~> 1.2.0-beta.1)
  - WordPressKit (~> 3.1.1)
>>>>>>> 06d3874e
  - WordPressShared (= 1.7.2)
  - WordPressUI (from `https://github.com/wordpress-mobile/WordPressUI-iOS.git`, tag `1.2.0`)
  - WPMediaPicker (= 1.3.2)
  - yoga (from `https://raw.githubusercontent.com/wordpress-mobile/gutenberg-mobile/08a09629cc0adb7709b86f15bb3c43e8c69efd64/react-native-gutenberg-bridge/third-party-podspecs/yoga.podspec.json`)
  - ZendeskSDK (= 2.2.0)

SPEC REPOS:
  https://github.com/cocoapods/specs.git:
    - 1PasswordExtension
    - AFNetworking
    - Alamofire
    - boost-for-react-native
    - Charts
    - CocoaLumberjack
    - Crashlytics
    - DoubleConversion
    - Fabric
    - FormatterKit
    - Gifu
    - GiphyCoreSDK
    - glog
    - GoogleSignInRepacked
    - GoogleToolboxForMac
    - Gridicons
    - HockeySDK
    - lottie-ios
    - MGSwipeTableCell
    - MRProgress
    - Nimble
    - NSObject-SafeExpectations
    - "NSURL+IDN"
    - OCMock
    - OHHTTPStubs
    - Reachability
    - SimulatorStatusMagic
    - Starscream
    - SVProgressHUD
    - UIDeviceIdentifier
    - WordPress-Aztec-iOS
    - WordPress-Editor-iOS
    - WordPressAuthenticator
    - WordPressShared
    - WPMediaPicker
    - wpxmlrpc
    - ZendeskSDK

EXTERNAL SOURCES:
  Automattic-Tracks-iOS:
    :git: https://github.com/Automattic/Automattic-Tracks-iOS.git
    :tag: 0.3.2
  Folly:
    :podspec: https://raw.githubusercontent.com/wordpress-mobile/gutenberg-mobile/08a09629cc0adb7709b86f15bb3c43e8c69efd64/react-native-gutenberg-bridge/third-party-podspecs/Folly.podspec.json
  Gutenberg:
    :commit: 08a09629cc0adb7709b86f15bb3c43e8c69efd64
    :git: http://github.com/wordpress-mobile/gutenberg-mobile/
  React:
    :podspec: https://raw.githubusercontent.com/wordpress-mobile/gutenberg-mobile/08a09629cc0adb7709b86f15bb3c43e8c69efd64/react-native-gutenberg-bridge/third-party-podspecs/React.podspec.json
  react-native-keyboard-aware-scroll-view:
    :git: https://github.com/wordpress-mobile/react-native-keyboard-aware-scroll-view.git
    :tag: gb-v0.8.6
  react-native-safe-area:
    :podspec: https://raw.githubusercontent.com/wordpress-mobile/gutenberg-mobile/08a09629cc0adb7709b86f15bb3c43e8c69efd64/react-native-gutenberg-bridge/third-party-podspecs/react-native-safe-area.podspec.json
  RNSVG:
    :git: https://github.com/wordpress-mobile/react-native-svg.git
    :tag: 9.3.3-gb
  RNTAztecView:
    :commit: 08a09629cc0adb7709b86f15bb3c43e8c69efd64
    :git: http://github.com/wordpress-mobile/gutenberg-mobile/
<<<<<<< HEAD
    :tag: v1.1.0
  WordPressKit:
    :commit: 6005f76
    :git: https://github.com/wordpress-mobile/WordPressKit-iOS.git
=======
>>>>>>> 06d3874e
  WordPressUI:
    :git: https://github.com/wordpress-mobile/WordPressUI-iOS.git
    :tag: 1.2.0
  yoga:
    :podspec: https://raw.githubusercontent.com/wordpress-mobile/gutenberg-mobile/08a09629cc0adb7709b86f15bb3c43e8c69efd64/react-native-gutenberg-bridge/third-party-podspecs/yoga.podspec.json

CHECKOUT OPTIONS:
  Automattic-Tracks-iOS:
    :git: https://github.com/Automattic/Automattic-Tracks-iOS.git
    :tag: 0.3.2
  Gutenberg:
    :commit: 08a09629cc0adb7709b86f15bb3c43e8c69efd64
    :git: http://github.com/wordpress-mobile/gutenberg-mobile/
  react-native-keyboard-aware-scroll-view:
    :git: https://github.com/wordpress-mobile/react-native-keyboard-aware-scroll-view.git
    :tag: gb-v0.8.6
  RNSVG:
    :git: https://github.com/wordpress-mobile/react-native-svg.git
    :tag: 9.3.3-gb
  RNTAztecView:
    :commit: 08a09629cc0adb7709b86f15bb3c43e8c69efd64
    :git: http://github.com/wordpress-mobile/gutenberg-mobile/
<<<<<<< HEAD
    :tag: v1.1.0
  WordPressKit:
    :commit: 6005f76
    :git: https://github.com/wordpress-mobile/WordPressKit-iOS.git
=======
>>>>>>> 06d3874e
  WordPressUI:
    :git: https://github.com/wordpress-mobile/WordPressUI-iOS.git
    :tag: 1.2.0

SPEC CHECKSUMS:
  1PasswordExtension: 0e95bdea64ec8ff2f4f693be5467a09fac42a83d
  AFNetworking: b6f891fdfaed196b46c7a83cf209e09697b94057
  Alamofire: c7287b6e5d7da964a70935e5db17046b7fde6568
  Automattic-Tracks-iOS: cedc19fcfc1e5b3be48dbc313a548d2e38565265
  boost-for-react-native: 39c7adb57c4e60d6c5479dd8623128eb5b3f0f2c
  Charts: f69cf0518b6d1d62608ca504248f1bbe0b6ae77e
  CocoaLumberjack: db7cc9e464771f12054c22ff6947c5a58d43a0fd
  Crashlytics: 07fb167b1694128c1c9a5a5cc319b0e9c3ca0933
  DoubleConversion: e22e0762848812a87afd67ffda3998d9ef29170c
  Fabric: f988e33c97f08930a413e08123064d2e5f68d655
  Folly: de497beb10f102453a1afa9edbf8cf8a251890de
  FormatterKit: 4b8f29acc9b872d5d12a63efb560661e8f2e1b98
  Gifu: 7bcb6427457d85e0b4dff5a84ec5947ac19a93ea
  GiphyCoreSDK: 147a492c2477e9ddb20f8dd3a4489e3ea3c05e38
  glog: 1de0bb937dccdc981596d3b5825ebfb765017ded
  GoogleSignInRepacked: d357702618c555f38923576924661325eb1ef22b
  GoogleToolboxForMac: ff31605b7d66400dcec09bed5861689aebadda4d
  Gridicons: 04261236382e9c62c62c9a104f2f532c1bdf6a78
  Gutenberg: a913b03aa475e9f8ffe3e73d9b0f7b4a1172ed94
  HockeySDK: 15afe6bc0a5bfe3a531fd73dbf082095f37dac3b
  lottie-ios: 3fef45d3fabe63e3c7c2eb603dd64ddfffc73062
  MGSwipeTableCell: dc4eca3212ed38a563b27d6aa7b3c01ce656c1e2
  MRProgress: 16de7cc9f347e8846797a770db102a323fe7ef09
  Nimble: 051e3d8912d40138fa5591c78594f95fb172af37
  NSObject-SafeExpectations: b989b68a8a9b7b9f2b264a8b52ba9d7aab8f3129
  "NSURL+IDN": 82355a0afd532fe1de08f6417c134b49b1a1c4b3
  OCMock: 43565190abc78977ad44a61c0d20d7f0784d35ab
  OHHTTPStubs: 1e21c7d2c084b8153fc53d48400d8919d2d432d0
  Reachability: 33e18b67625424e47b6cde6d202dce689ad7af96
  React: 0d6c719d9549bea0bd5676f8170b0e5c56e2c3c7
  react-native-keyboard-aware-scroll-view: 10f0da6653e67ed77ec55e409c9b21cd2aa3a5f8
  react-native-safe-area: 7dc92953fce43bf36ab5ecae2fb4ffa2bda9a203
  RNSVG: 978db19eaef499d9ebffb74a091ca0abf209c8c1
  RNTAztecView: 9fb726a94d97f91e890a1db4f1ffe90be9fc9671
  SimulatorStatusMagic: 28d4a9d1a500ac7cea0b2b5a43c1c6ddb40ba56c
  Starscream: ef3ece99d765eeccb67de105bfa143f929026cf5
  SVProgressHUD: 1428aafac632c1f86f62aa4243ec12008d7a51d6
  UIDeviceIdentifier: 8f8a24b257a4d978c8d40ad1e7355b944ffbfa8c
<<<<<<< HEAD
  WordPress-Aztec-iOS: b4a1fac03f617eea9882336bf64f122cbc60e727
  WordPress-Editor-iOS: 9787d07b2362457952fb74e4f09fa63bbf22cf14
  WordPressAuthenticator: 50e1119773a78fde89c39da83d2e503eceb971b7
  WordPressKit: 77a6a6f631fedef09ef0ec5510c1e7805d24c0fb
=======
  WordPress-Aztec-iOS: a5f4702060e505c30ed8cf56fd246b9db91f3342
  WordPress-Editor-iOS: 79825aa356194f41987d79a15436f2788ad778e0
  WordPressAuthenticator: 835ec46e30bae522929eed826eb8a997ed746a36
  WordPressKit: 9af12361492d12c6c5512d3d7de594aa415ad670
>>>>>>> 06d3874e
  WordPressShared: 63d57a4a07ad9f9a1ee5e8a7162e48fbb5192014
  WordPressUI: 44fe43a9c5c504dfd534286e39e1ce6ebcd69ff5
  WPMediaPicker: e50edd8f30f5d87288840941ef3ff9cd11860937
  wpxmlrpc: 6ba55c773cfa27083ae4a2173e69b19f46da98e2
  yoga: 1fe535cf9b523600f42e2785b6ed56484a62b46d
  ZendeskSDK: 44ee00338dd718495f0364369420ae11b389c878

<<<<<<< HEAD
PODFILE CHECKSUM: 451fa943b7479bda610bc980aeac30be44459755
=======
PODFILE CHECKSUM: 88010f774c697935606cea0d7647fb12ac52ab1a
>>>>>>> 06d3874e

COCOAPODS: 1.5.3<|MERGE_RESOLUTION|>--- conflicted
+++ resolved
@@ -184,17 +184,10 @@
   - Starscream (3.0.6)
   - SVProgressHUD (2.2.5)
   - UIDeviceIdentifier (1.1.4)
-<<<<<<< HEAD
-  - WordPress-Aztec-iOS (1.4.4)
-  - WordPress-Editor-iOS (1.4.4):
-    - WordPress-Aztec-iOS (= 1.4.4)
-  - WordPressAuthenticator (1.1.11):
-=======
   - WordPress-Aztec-iOS (1.5.0.beta.2)
   - WordPress-Editor-iOS (1.5.0.beta.2):
     - WordPress-Aztec-iOS (= 1.5.0.beta.2)
   - WordPressAuthenticator (1.2.0-beta.1):
->>>>>>> 06d3874e
     - 1PasswordExtension (= 1.8.5)
     - Alamofire (= 4.7.3)
     - CocoaLumberjack (~> 3.4)
@@ -206,11 +199,7 @@
     - WordPressKit (~> 3.1.1)
     - WordPressShared (~> 1.4)
     - WordPressUI (~> 1.0)
-<<<<<<< HEAD
-  - WordPressKit (3.1.2):
-=======
   - WordPressKit (3.1.1):
->>>>>>> 06d3874e
     - Alamofire (~> 4.7.3)
     - CocoaLumberjack (~> 3.4)
     - NSObject-SafeExpectations (= 0.0.3)
@@ -266,15 +255,9 @@
   - SimulatorStatusMagic
   - Starscream (= 3.0.6)
   - SVProgressHUD (= 2.2.5)
-<<<<<<< HEAD
   - WordPress-Editor-iOS (= 1.4.4)
   - WordPressAuthenticator (~> 1.1.11)
   - WordPressKit (from `https://github.com/wordpress-mobile/WordPressKit-iOS.git`, commit `6005f76`)
-=======
-  - WordPress-Editor-iOS (= 1.5.0.beta.2)
-  - WordPressAuthenticator (~> 1.2.0-beta.1)
-  - WordPressKit (~> 3.1.1)
->>>>>>> 06d3874e
   - WordPressShared (= 1.7.2)
   - WordPressUI (from `https://github.com/wordpress-mobile/WordPressUI-iOS.git`, tag `1.2.0`)
   - WPMediaPicker (= 1.3.2)
@@ -343,13 +326,6 @@
   RNTAztecView:
     :commit: 08a09629cc0adb7709b86f15bb3c43e8c69efd64
     :git: http://github.com/wordpress-mobile/gutenberg-mobile/
-<<<<<<< HEAD
-    :tag: v1.1.0
-  WordPressKit:
-    :commit: 6005f76
-    :git: https://github.com/wordpress-mobile/WordPressKit-iOS.git
-=======
->>>>>>> 06d3874e
   WordPressUI:
     :git: https://github.com/wordpress-mobile/WordPressUI-iOS.git
     :tag: 1.2.0
@@ -372,13 +348,6 @@
   RNTAztecView:
     :commit: 08a09629cc0adb7709b86f15bb3c43e8c69efd64
     :git: http://github.com/wordpress-mobile/gutenberg-mobile/
-<<<<<<< HEAD
-    :tag: v1.1.0
-  WordPressKit:
-    :commit: 6005f76
-    :git: https://github.com/wordpress-mobile/WordPressKit-iOS.git
-=======
->>>>>>> 06d3874e
   WordPressUI:
     :git: https://github.com/wordpress-mobile/WordPressUI-iOS.git
     :tag: 1.2.0
@@ -422,17 +391,10 @@
   Starscream: ef3ece99d765eeccb67de105bfa143f929026cf5
   SVProgressHUD: 1428aafac632c1f86f62aa4243ec12008d7a51d6
   UIDeviceIdentifier: 8f8a24b257a4d978c8d40ad1e7355b944ffbfa8c
-<<<<<<< HEAD
   WordPress-Aztec-iOS: b4a1fac03f617eea9882336bf64f122cbc60e727
   WordPress-Editor-iOS: 9787d07b2362457952fb74e4f09fa63bbf22cf14
   WordPressAuthenticator: 50e1119773a78fde89c39da83d2e503eceb971b7
   WordPressKit: 77a6a6f631fedef09ef0ec5510c1e7805d24c0fb
-=======
-  WordPress-Aztec-iOS: a5f4702060e505c30ed8cf56fd246b9db91f3342
-  WordPress-Editor-iOS: 79825aa356194f41987d79a15436f2788ad778e0
-  WordPressAuthenticator: 835ec46e30bae522929eed826eb8a997ed746a36
-  WordPressKit: 9af12361492d12c6c5512d3d7de594aa415ad670
->>>>>>> 06d3874e
   WordPressShared: 63d57a4a07ad9f9a1ee5e8a7162e48fbb5192014
   WordPressUI: 44fe43a9c5c504dfd534286e39e1ce6ebcd69ff5
   WPMediaPicker: e50edd8f30f5d87288840941ef3ff9cd11860937
@@ -440,10 +402,6 @@
   yoga: 1fe535cf9b523600f42e2785b6ed56484a62b46d
   ZendeskSDK: 44ee00338dd718495f0364369420ae11b389c878
 
-<<<<<<< HEAD
 PODFILE CHECKSUM: 451fa943b7479bda610bc980aeac30be44459755
-=======
-PODFILE CHECKSUM: 88010f774c697935606cea0d7647fb12ac52ab1a
->>>>>>> 06d3874e
 
 COCOAPODS: 1.5.3