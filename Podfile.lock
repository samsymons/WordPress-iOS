--- conflicted
+++ resolved
@@ -380,11 +380,7 @@
   - WordPress-Aztec-iOS (1.19.2)
   - WordPress-Editor-iOS (1.19.2):
     - WordPress-Aztec-iOS (= 1.19.2)
-<<<<<<< HEAD
   - WordPressAuthenticator (1.18.0-beta.8):
-=======
-  - WordPressAuthenticator (1.18.0-beta.7):
->>>>>>> 2db1d6e2
     - 1PasswordExtension (= 1.8.6)
     - Alamofire (= 4.8)
     - CocoaLumberjack (~> 3.5)
@@ -487,11 +483,7 @@
   - Starscream (= 3.0.6)
   - SVProgressHUD (= 2.2.5)
   - WordPress-Editor-iOS (~> 1.19.2)
-<<<<<<< HEAD
-  - WordPressAuthenticator (from `https://github.com/wordpress-mobile/WordPressAuthenticator-iOS.git`, branch `feature/282-google_signup_create_account`)
-=======
-  - WordPressAuthenticator (~> 1.18.0-beta.7)
->>>>>>> 2db1d6e2
+  - WordPressAuthenticator (~> 1.18.0-beta.8)
   - WordPressKit (~> 4.9.0)
   - WordPressMocks (~> 0.0.8)
   - WordPressShared (~> 1.8.16)
@@ -540,6 +532,7 @@
     - UIDeviceIdentifier
     - WordPress-Aztec-iOS
     - WordPress-Editor-iOS
+    - WordPressAuthenticator
     - WordPressKit
     - WordPressMocks
     - WordPressShared
@@ -625,9 +618,6 @@
   RNTAztecView:
     :commit: a3a155d0053c75985960ae7ac8ecfaa2e3732efa
     :git: http://github.com/wordpress-mobile/gutenberg-mobile/
-  WordPressAuthenticator:
-    :branch: feature/282-google_signup_create_account
-    :git: https://github.com/wordpress-mobile/WordPressAuthenticator-iOS.git
   Yoga:
     :podspec: https://raw.githubusercontent.com/wordpress-mobile/gutenberg-mobile/a3a155d0053c75985960ae7ac8ecfaa2e3732efa/react-native-gutenberg-bridge/third-party-podspecs/Yoga.podspec.json
 
@@ -641,9 +631,6 @@
   RNTAztecView:
     :commit: a3a155d0053c75985960ae7ac8ecfaa2e3732efa
     :git: http://github.com/wordpress-mobile/gutenberg-mobile/
-  WordPressAuthenticator:
-    :commit: 00af4e392685de296c96dd1eea94515cb38581f2
-    :git: https://github.com/wordpress-mobile/WordPressAuthenticator-iOS.git
 
 SPEC CHECKSUMS:
   1PasswordExtension: f97cc80ae58053c331b2b6dc8843ba7103b33794
@@ -716,11 +703,7 @@
   UIDeviceIdentifier: 44f805037d21b94394821828f4fcaba34b38c2d0
   WordPress-Aztec-iOS: d01bf0c5e150ae6a046f06ba63b7cc2762061c0b
   WordPress-Editor-iOS: 5b726489e5ae07b7281a2862d69aba2d5c83f140
-<<<<<<< HEAD
   WordPressAuthenticator: aa122f955529beecdb49bf7932ed9431c2ea5c97
-=======
-  WordPressAuthenticator: 15a7b0b93cef3fa11772f917d17c779072815dbd
->>>>>>> 2db1d6e2
   WordPressKit: 2e707edd1b28e8dd0f74a40469ca6e7be7b20a70
   WordPressMocks: b4064b99a073117bbc304abe82df78f2fbe60992
   WordPressShared: 1bc316ed162f42af4e0fa2869437e9e28b532b01
@@ -737,10 +720,6 @@
   ZendeskSupportSDK: a87ab1e4badace92c75eb11dc77ede1e995b2adc
   ZIPFoundation: 249fa8890597086cd536bb2df5c9804d84e122b0
 
-<<<<<<< HEAD
-PODFILE CHECKSUM: 487033b05e00e2b5e265856ee441252169ed7561
-=======
-PODFILE CHECKSUM: 7db24815f683629f6853f5cd7106c541744514e6
->>>>>>> 2db1d6e2
+PODFILE CHECKSUM: bbedce4f5ae12f8d1660375b1c7ac56392c7c612
 
 COCOAPODS: 1.8.4