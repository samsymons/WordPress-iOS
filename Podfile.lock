--- conflicted
+++ resolved
@@ -29,7 +29,7 @@
     - CocoaLumberjack/Core
   - CocoaLumberjack/Extensions (2.2.0):
     - CocoaLumberjack/Default
-  - Crashlytics (3.8.2):
+  - Crashlytics (3.8.3):
     - Fabric (~> 1.6.3)
   - DTCoreText (1.6.16):
     - DTFoundation/Core (~> 1.7.5)
@@ -43,7 +43,7 @@
   - DTFoundation/UIKit (1.7.11):
     - DTFoundation/Core
   - Expecta (1.0.5)
-  - Fabric (1.6.9)
+  - Fabric (1.6.10)
   - FLAnimatedImage (1.0.12)
   - FormatterKit (1.8.1):
     - FormatterKit/AddressFormatter (= 1.8.1)
@@ -230,11 +230,11 @@
   Automattic-Tracks-iOS: b130494633946a970ffe70c02461cf61c2bf488a
   BuddyBuildSDK: f4682598772ae66c9ef5554d2d78d0a19fb413a0
   CocoaLumberjack: 17fe8581f84914d5d7e6360f7c70022b173c3ae0
-  Crashlytics: 27acca95a01b042a8294291dd6dff27f8f6af6d7
+  Crashlytics: 2b6dbe138a42395577cfa73dfa1aa7248cadf39e
   DTCoreText: 934a16fe9ffdd169c96261721b39dc312b75713d
   DTFoundation: 0ef29c70a9814e15518694862bd739347abe2a50
   Expecta: e1c022fcd33910b6be89c291d2775b3fe27a89fe
-  Fabric: bc5bec42cef4bcf1ee3ce0e218fc518e4b44dfbb
+  Fabric: c73f371ee543e3f0b80608f2674750e4910d1669
   FLAnimatedImage: 4a0b56255d9b05f18b6dd7ee06871be5d3b89e31
   FormatterKit: 11ad17b983200629246a5a466f6f1bfa2df823cb
   Gridicons: 5c33065054b19e56a47d252b52e321746b97a414
@@ -263,10 +263,6 @@
   WPMediaPicker: 645ecc2435293cc898c76180f3994358a68cae20
   wpxmlrpc: 38623cc415117914d6ab5bf2ab8a57a4076cc469
 
-<<<<<<< HEAD
-PODFILE CHECKSUM: c16f2de5d9f49fd65349e1faf8658408a08f6caa
-=======
-PODFILE CHECKSUM: 2491222bc611fe5cbb8547531135796ceab24f1e
->>>>>>> 78bc0ba9
+PODFILE CHECKSUM: da5e9c75d6eb44e1e325c35c1c7be291e0d84e7d
 
 COCOAPODS: 1.1.1