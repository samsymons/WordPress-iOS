--- conflicted
+++ resolved
@@ -317,13 +317,10 @@
     :tag: 8.0.9-gb.0
   RNTAztecView:
     :git: http://github.com/wordpress-mobile/gutenberg-mobile/
-<<<<<<< HEAD
+    :tag: v1.0.0
   WordPressKit:
     :commit: 1e3b1e836ac1ba1aef1d41aa1f2e9bed42cb526a
     :git: https://github.com/wordpress-mobile/WordPressKit-iOS.git
-=======
-    :tag: v1.0.0
->>>>>>> fa6125d5
   WordPressUI:
     :git: https://github.com/wordpress-mobile/WordPressUI-iOS.git
     :tag: 1.2.0
@@ -345,13 +342,10 @@
     :tag: 8.0.9-gb.0
   RNTAztecView:
     :git: http://github.com/wordpress-mobile/gutenberg-mobile/
-<<<<<<< HEAD
+    :tag: v1.0.0
   WordPressKit:
     :commit: 1e3b1e836ac1ba1aef1d41aa1f2e9bed42cb526a
     :git: https://github.com/wordpress-mobile/WordPressKit-iOS.git
-=======
-    :tag: v1.0.0
->>>>>>> fa6125d5
   WordPressUI:
     :git: https://github.com/wordpress-mobile/WordPressUI-iOS.git
     :tag: 1.2.0
@@ -406,10 +400,6 @@
   yoga: f37b1edbd68be803f1dc4d57d40d8a5b277d8e2c
   ZendeskSDK: 44ee00338dd718495f0364369420ae11b389c878
 
-<<<<<<< HEAD
-PODFILE CHECKSUM: 3c70260b34b9bcb44f2edc383b73eb9ea4eba057
-=======
-PODFILE CHECKSUM: 2ad50981670069bcd7bf2f5cfdee79902c808eac
->>>>>>> fa6125d5
+PODFILE CHECKSUM: a3a9f04fbbf0d1fc3005162ba5f904b470db126c
 
 COCOAPODS: 1.5.3