PODS:
  - 1PasswordExtension (1.8.5)
  - Alamofire (4.7.3)
  - AlamofireNetworkActivityIndicator (2.3.0):
    - Alamofire (~> 4.7)
  - Automattic-Tracks-iOS (0.3.5-beta.1):
    - CocoaLumberjack (~> 3.5.2)
    - Reachability (~> 3.1)
    - UIDeviceIdentifier (~> 1.1.4)
  - boost-for-react-native (1.63.0)
  - Charts (3.2.2):
    - Charts/Core (= 3.2.2)
  - Charts/Core (3.2.2)
  - CocoaLumberjack (3.5.2):
    - CocoaLumberjack/Core (= 3.5.2)
  - CocoaLumberjack/Core (3.5.2)
  - DoubleConversion (1.1.5)
  - Down (0.6.6)
  - Folly (2018.10.22.00):
    - boost-for-react-native
    - DoubleConversion
    - glog
  - FormatterKit/Resources (1.8.2)
  - FormatterKit/TimeIntervalFormatter (1.8.2):
    - FormatterKit/Resources
  - Gifu (3.2.0)
  - GiphyCoreSDK (1.4.2)
  - glog (0.3.4)
  - GoogleSignIn (4.4.0):
    - "GoogleToolboxForMac/NSDictionary+URLArguments (~> 2.1)"
    - "GoogleToolboxForMac/NSString+URLArguments (~> 2.1)"
    - GTMSessionFetcher/Core (~> 1.1)
  - GoogleToolboxForMac/DebugUtils (2.2.0):
    - GoogleToolboxForMac/Defines (= 2.2.0)
  - GoogleToolboxForMac/Defines (2.2.0)
  - "GoogleToolboxForMac/NSDictionary+URLArguments (2.2.0)":
    - GoogleToolboxForMac/DebugUtils (= 2.2.0)
    - GoogleToolboxForMac/Defines (= 2.2.0)
    - "GoogleToolboxForMac/NSString+URLArguments (= 2.2.0)"
  - "GoogleToolboxForMac/NSString+URLArguments (2.2.0)"
  - Gridicons (0.18)
  - GTMSessionFetcher/Core (1.2.1)
  - Gutenberg (1.4.0):
    - React/Core (= 0.59.3)
    - React/CxxBridge (= 0.59.3)
    - React/DevSupport (= 0.59.3)
    - React/RCTActionSheet (= 0.59.3)
    - React/RCTAnimation (= 0.59.3)
    - React/RCTImage (= 0.59.3)
    - React/RCTLinkingIOS (= 0.59.3)
    - React/RCTNetwork (= 0.59.3)
    - React/RCTText (= 0.59.3)
    - RNTAztecView
    - WordPress-Aztec-iOS
    - yoga (= 0.59.3.React)
  - HockeySDK (5.1.4):
    - HockeySDK/DefaultLib (= 5.1.4)
  - HockeySDK/DefaultLib (5.1.4)
  - lottie-ios (2.5.2)
  - MGSwipeTableCell (1.6.8)
  - MRProgress (0.8.3):
    - MRProgress/ActivityIndicator (= 0.8.3)
    - MRProgress/Blur (= 0.8.3)
    - MRProgress/Circular (= 0.8.3)
    - MRProgress/Icons (= 0.8.3)
    - MRProgress/NavigationBarProgress (= 0.8.3)
    - MRProgress/Overlay (= 0.8.3)
  - MRProgress/ActivityIndicator (0.8.3):
    - MRProgress/Stopable
  - MRProgress/Blur (0.8.3):
    - MRProgress/Helper
  - MRProgress/Circular (0.8.3):
    - MRProgress/Helper
    - MRProgress/ProgressBaseClass
    - MRProgress/Stopable
  - MRProgress/Helper (0.8.3)
  - MRProgress/Icons (0.8.3)
  - MRProgress/NavigationBarProgress (0.8.3):
    - MRProgress/ProgressBaseClass
  - MRProgress/Overlay (0.8.3):
    - MRProgress/ActivityIndicator
    - MRProgress/Blur
    - MRProgress/Circular
    - MRProgress/Helper
    - MRProgress/Icons
  - MRProgress/ProgressBaseClass (0.8.3)
  - MRProgress/Stopable (0.8.3):
    - MRProgress/Helper
  - Nimble (7.3.4)
  - NSObject-SafeExpectations (0.0.3)
  - "NSURL+IDN (0.3)"
  - OCMock (3.4.3)
  - OHHTTPStubs (6.1.0):
    - OHHTTPStubs/Default (= 6.1.0)
  - OHHTTPStubs/Core (6.1.0)
  - OHHTTPStubs/Default (6.1.0):
    - OHHTTPStubs/Core
    - OHHTTPStubs/JSON
    - OHHTTPStubs/NSURLSession
    - OHHTTPStubs/OHPathHelpers
  - OHHTTPStubs/JSON (6.1.0):
    - OHHTTPStubs/Core
  - OHHTTPStubs/NSURLSession (6.1.0):
    - OHHTTPStubs/Core
  - OHHTTPStubs/OHPathHelpers (6.1.0)
  - OHHTTPStubs/Swift (6.1.0):
    - OHHTTPStubs/Default
  - Reachability (3.2)
  - React (0.59.3):
    - React/Core (= 0.59.3)
  - react-native-keyboard-aware-scroll-view (0.8.7):
    - React
  - react-native-safe-area (0.5.0):
    - React
  - React/Core (0.59.3):
    - yoga (= 0.59.3.React)
  - React/CxxBridge (0.59.3):
    - Folly (= 2018.10.22.00)
    - React/Core
    - React/cxxreact
    - React/jsiexecutor
  - React/cxxreact (0.59.3):
    - boost-for-react-native (= 1.63.0)
    - DoubleConversion
    - Folly (= 2018.10.22.00)
    - glog
    - React/jsinspector
  - React/DevSupport (0.59.3):
    - React/Core
    - React/RCTWebSocket
  - React/fishhook (0.59.3)
  - React/jsi (0.59.3):
    - DoubleConversion
    - Folly (= 2018.10.22.00)
    - glog
  - React/jsiexecutor (0.59.3):
    - DoubleConversion
    - Folly (= 2018.10.22.00)
    - glog
    - React/cxxreact
    - React/jsi
  - React/jsinspector (0.59.3)
  - React/RCTActionSheet (0.59.3):
    - React/Core
  - React/RCTAnimation (0.59.3):
    - React/Core
  - React/RCTBlob (0.59.3):
    - React/Core
  - React/RCTImage (0.59.3):
    - React/Core
    - React/RCTNetwork
  - React/RCTLinkingIOS (0.59.3):
    - React/Core
  - React/RCTNetwork (0.59.3):
    - React/Core
  - React/RCTText (0.59.3):
    - React/Core
  - React/RCTWebSocket (0.59.3):
    - React/Core
    - React/fishhook
    - React/RCTBlob
  - RNSVG (9.3.3):
    - React
  - RNTAztecView (1.4.0):
    - React
    - WordPress-Aztec-iOS
  - Sentry (4.3.1):
    - Sentry/Core (= 4.3.1)
  - Sentry/Core (4.3.1)
  - SimulatorStatusMagic (2.4.1)
  - Starscream (3.0.6)
  - SVProgressHUD (2.2.5)
  - UIDeviceIdentifier (1.1.4)
  - WordPress-Aztec-iOS (1.6.1)
  - WordPress-Editor-iOS (1.6.1):
    - WordPress-Aztec-iOS (= 1.6.1)
  - WordPressAuthenticator (1.4.1-beta.3):
    - 1PasswordExtension (= 1.8.5)
    - Alamofire (= 4.7.3)
    - CocoaLumberjack (~> 3.5)
    - GoogleSignIn (~> 4.4)
    - Gridicons (~> 0.15)
    - lottie-ios (= 2.5.2)
    - "NSURL+IDN (= 0.3)"
    - SVProgressHUD (= 2.2.5)
    - WordPressKit (~> 4.1.0-beta)
    - WordPressShared (~> 1.7.5-beta.1)
    - WordPressUI (~> 1.0)
  - WordPressKit (4.1.0-beta.1):
    - Alamofire (~> 4.7.3)
    - CocoaLumberjack (~> 3.4)
    - NSObject-SafeExpectations (= 0.0.3)
    - UIDeviceIdentifier (~> 1.1.4)
    - WordPressShared (~> 1.4)
    - wpxmlrpc (= 0.8.4)
  - WordPressShared (1.7.5-beta.2):
    - CocoaLumberjack (~> 3.4)
    - FormatterKit/TimeIntervalFormatter (= 1.8.2)
  - WordPressUI (1.2.1)
  - WPMediaPicker (1.4.0)
  - wpxmlrpc (0.8.4)
  - yoga (0.59.3.React)
  - ZendeskSDK (2.3.1):
    - ZendeskSDK/Providers (= 2.3.1)
    - ZendeskSDK/UI (= 2.3.1)
  - ZendeskSDK/Core (2.3.1)
  - ZendeskSDK/Providers (2.3.1):
    - ZendeskSDK/Core
  - ZendeskSDK/UI (2.3.1):
    - ZendeskSDK/Core
    - ZendeskSDK/Providers
  - ZIPFoundation (0.9.9)

DEPENDENCIES:
  - 1PasswordExtension (= 1.8.5)
  - Alamofire (= 4.7.3)
  - AlamofireNetworkActivityIndicator (~> 2.3)
  - Automattic-Tracks-iOS (= 0.3.5-beta.1)
  - Charts (~> 3.2.2)
  - CocoaLumberjack (= 3.5.2)
  - Down (~> 0.6.6)
  - Folly (from `https://raw.githubusercontent.com/wordpress-mobile/gutenberg-mobile/v1.4.0/react-native-gutenberg-bridge/third-party-podspecs/Folly.podspec.json`)
  - FormatterKit/TimeIntervalFormatter (= 1.8.2)
  - Gifu (= 3.2.0)
  - GiphyCoreSDK (~> 1.4.0)
  - Gridicons (~> 0.16)
  - Gutenberg (from `http://github.com/wordpress-mobile/gutenberg-mobile/`, tag `v1.4.0`)
  - HockeySDK (= 5.1.4)
  - MGSwipeTableCell (= 1.6.8)
  - MRProgress (= 0.8.3)
  - Nimble (~> 7.3.1)
  - NSObject-SafeExpectations (= 0.0.3)
  - "NSURL+IDN (= 0.3)"
  - OCMock (~> 3.4)
  - OHHTTPStubs (= 6.1.0)
  - OHHTTPStubs/Swift (= 6.1.0)
  - Reachability (= 3.2)
  - React (from `https://raw.githubusercontent.com/wordpress-mobile/gutenberg-mobile/v1.4.0/react-native-gutenberg-bridge/third-party-podspecs/React.podspec.json`)
  - react-native-keyboard-aware-scroll-view (from `https://github.com/wordpress-mobile/react-native-keyboard-aware-scroll-view.git`, tag `gb-v0.8.7`)
  - react-native-safe-area (from `https://raw.githubusercontent.com/wordpress-mobile/gutenberg-mobile/v1.4.0/react-native-gutenberg-bridge/third-party-podspecs/react-native-safe-area.podspec.json`)
  - RNSVG (from `https://github.com/wordpress-mobile/react-native-svg.git`, tag `9.3.3-gb`)
  - RNTAztecView (from `http://github.com/wordpress-mobile/gutenberg-mobile/`, tag `v1.4.0`)
  - Sentry (= 4.3.1)
  - SimulatorStatusMagic
  - Starscream (= 3.0.6)
  - SVProgressHUD (= 2.2.5)
  - WordPress-Editor-iOS (~> 1.6.1)
  - WordPressAuthenticator (~> 1.4.1-beta.3)
  - WordPressKit (~> 4.1.0-beta.1)
  - WordPressShared (~> 1.7.5-beta.2)
  - WordPressUI (from `https://github.com/wordpress-mobile/WordPressUI-iOS.git`, tag `1.2.1`)
  - WPMediaPicker (= 1.4.0)
  - yoga (from `https://raw.githubusercontent.com/wordpress-mobile/gutenberg-mobile/v1.4.0/react-native-gutenberg-bridge/third-party-podspecs/yoga.podspec.json`)
  - ZendeskSDK (= 2.3.1)
  - ZIPFoundation (~> 0.9.8)

SPEC REPOS:
  https://github.com/cocoapods/specs.git:
    - 1PasswordExtension
    - Alamofire
    - AlamofireNetworkActivityIndicator
    - Automattic-Tracks-iOS
    - boost-for-react-native
    - Charts
    - CocoaLumberjack
    - DoubleConversion
    - Down
    - FormatterKit
    - Gifu
    - GiphyCoreSDK
    - glog
    - GoogleSignIn
    - GoogleToolboxForMac
    - Gridicons
    - GTMSessionFetcher
    - HockeySDK
    - lottie-ios
    - MGSwipeTableCell
    - MRProgress
    - Nimble
    - NSObject-SafeExpectations
    - "NSURL+IDN"
    - OCMock
    - OHHTTPStubs
    - Reachability
    - Sentry
    - SimulatorStatusMagic
    - Starscream
    - SVProgressHUD
    - UIDeviceIdentifier
    - WordPress-Aztec-iOS
    - WordPress-Editor-iOS
    - WordPressAuthenticator
    - WordPressKit
    - WordPressShared
    - WPMediaPicker
    - wpxmlrpc
    - ZendeskSDK
    - ZIPFoundation

EXTERNAL SOURCES:
  Folly:
    :podspec: https://raw.githubusercontent.com/wordpress-mobile/gutenberg-mobile/v1.4.0/react-native-gutenberg-bridge/third-party-podspecs/Folly.podspec.json
  Gutenberg:
    :git: http://github.com/wordpress-mobile/gutenberg-mobile/
    :tag: v1.4.0
  React:
    :podspec: https://raw.githubusercontent.com/wordpress-mobile/gutenberg-mobile/v1.4.0/react-native-gutenberg-bridge/third-party-podspecs/React.podspec.json
  react-native-keyboard-aware-scroll-view:
    :git: https://github.com/wordpress-mobile/react-native-keyboard-aware-scroll-view.git
    :tag: gb-v0.8.7
  react-native-safe-area:
    :podspec: https://raw.githubusercontent.com/wordpress-mobile/gutenberg-mobile/v1.4.0/react-native-gutenberg-bridge/third-party-podspecs/react-native-safe-area.podspec.json
  RNSVG:
    :git: https://github.com/wordpress-mobile/react-native-svg.git
    :tag: 9.3.3-gb
  RNTAztecView:
    :git: http://github.com/wordpress-mobile/gutenberg-mobile/
    :tag: v1.4.0
  WordPressUI:
    :git: https://github.com/wordpress-mobile/WordPressUI-iOS.git
    :tag: 1.2.1
  yoga:
    :podspec: https://raw.githubusercontent.com/wordpress-mobile/gutenberg-mobile/v1.4.0/react-native-gutenberg-bridge/third-party-podspecs/yoga.podspec.json

CHECKOUT OPTIONS:
  Gutenberg:
    :git: http://github.com/wordpress-mobile/gutenberg-mobile/
    :tag: v1.4.0
  react-native-keyboard-aware-scroll-view:
    :git: https://github.com/wordpress-mobile/react-native-keyboard-aware-scroll-view.git
    :tag: gb-v0.8.7
  RNSVG:
    :git: https://github.com/wordpress-mobile/react-native-svg.git
    :tag: 9.3.3-gb
  RNTAztecView:
    :git: http://github.com/wordpress-mobile/gutenberg-mobile/
    :tag: v1.4.0
  WordPressUI:
    :git: https://github.com/wordpress-mobile/WordPressUI-iOS.git
    :tag: 1.2.1

SPEC CHECKSUMS:
  1PasswordExtension: 0e95bdea64ec8ff2f4f693be5467a09fac42a83d
  Alamofire: c7287b6e5d7da964a70935e5db17046b7fde6568
  AlamofireNetworkActivityIndicator: 18346ff6d770d9513d0ac6f2d99706f40f93dbaa
  Automattic-Tracks-iOS: 3032acd3450dcd397b06acd9853292534343674a
  boost-for-react-native: 39c7adb57c4e60d6c5479dd8623128eb5b3f0f2c
  Charts: f69cf0518b6d1d62608ca504248f1bbe0b6ae77e
  CocoaLumberjack: 118bf4a820efc641f79fa487b75ed928dccfae23
  DoubleConversion: e22e0762848812a87afd67ffda3998d9ef29170c
  Down: 71bf4af3c04fa093e65dffa25c4b64fa61287373
  Folly: de497beb10f102453a1afa9edbf8cf8a251890de
  FormatterKit: 4b8f29acc9b872d5d12a63efb560661e8f2e1b98
  Gifu: 7bcb6427457d85e0b4dff5a84ec5947ac19a93ea
  GiphyCoreSDK: 1a89e03e55dc6b636b9d40fde76107867dbb9da5
  glog: 1de0bb937dccdc981596d3b5825ebfb765017ded
  GoogleSignIn: 7ff245e1a7b26d379099d3243a562f5747e23d39
  GoogleToolboxForMac: ff31605b7d66400dcec09bed5861689aebadda4d
  Gridicons: 04261236382e9c62c62c9a104f2f532c1bdf6a78
  GTMSessionFetcher: 32aeca0aa144acea523e1c8e053089dec2cb98ca
  Gutenberg: 09b5d27f8b6b2127758e8bc8a803e35fa4592949
  HockeySDK: 15afe6bc0a5bfe3a531fd73dbf082095f37dac3b
  lottie-ios: 3fef45d3fabe63e3c7c2eb603dd64ddfffc73062
  MGSwipeTableCell: dc4eca3212ed38a563b27d6aa7b3c01ce656c1e2
  MRProgress: 16de7cc9f347e8846797a770db102a323fe7ef09
  Nimble: 051e3d8912d40138fa5591c78594f95fb172af37
  NSObject-SafeExpectations: b989b68a8a9b7b9f2b264a8b52ba9d7aab8f3129
  "NSURL+IDN": 82355a0afd532fe1de08f6417c134b49b1a1c4b3
  OCMock: 43565190abc78977ad44a61c0d20d7f0784d35ab
  OHHTTPStubs: 1e21c7d2c084b8153fc53d48400d8919d2d432d0
  Reachability: 33e18b67625424e47b6cde6d202dce689ad7af96
  React: b52fdb80565505b7e4592b313a38868f5df51641
  react-native-keyboard-aware-scroll-view: 01c4b2303c4ef1c49c4d239c9c5856f0393104df
  react-native-safe-area: 7dc92953fce43bf36ab5ecae2fb4ffa2bda9a203
  RNSVG: 978db19eaef499d9ebffb74a091ca0abf209c8c1
  RNTAztecView: cc0af5f745f75e475fd1a8bafa8b1051c0c63efd
  Sentry: 5267d493a398663538317e4dcc438c12c66202ed
  SimulatorStatusMagic: 28d4a9d1a500ac7cea0b2b5a43c1c6ddb40ba56c
  Starscream: ef3ece99d765eeccb67de105bfa143f929026cf5
  SVProgressHUD: 1428aafac632c1f86f62aa4243ec12008d7a51d6
  UIDeviceIdentifier: 8f8a24b257a4d978c8d40ad1e7355b944ffbfa8c
  WordPress-Aztec-iOS: fecf8f0b8f7711c54de727bd597e449386bea094
  WordPress-Editor-iOS: 8392c6acb0c8a155f5db3b1a6c85c3ef7631d3a1
  WordPressAuthenticator: 09b587594adf81a5d4ab2a75e1f6174ba002f9f1
  WordPressKit: ab450fc37b54d8fe6839fb6e4074962980480cc0
  WordPressShared: 6949d39fefa19e5bed98fa482d1be29fea77849a
  WordPressUI: 6d9dc6d1920ea3626483588413848f456a26a48d
  WPMediaPicker: fdb0ce41d7eb002132a6844b2dad26290b84ce78
  wpxmlrpc: 6ba55c773cfa27083ae4a2173e69b19f46da98e2
  yoga: 0cb6e1c4f763ba12d1c825f2d6f863da6614a2a4
  ZendeskSDK: cbd49d65efb2f2cdbdcaac84e618896ae87b861e
  ZIPFoundation: 89df685c971926b0323087952320bdfee9f0b6ef

<<<<<<< HEAD
PODFILE CHECKSUM: cbc8fafa1b514880438ff86d07490f2d1295cfde
=======
PODFILE CHECKSUM: ec77fdde0ebee2da38ceaecec1eb4401326330d4
>>>>>>> 9cef0a48

COCOAPODS: 1.6.1<|MERGE_RESOLUTION|>--- conflicted
+++ resolved
@@ -186,7 +186,7 @@
     - WordPressKit (~> 4.1.0-beta)
     - WordPressShared (~> 1.7.5-beta.1)
     - WordPressUI (~> 1.0)
-  - WordPressKit (4.1.0-beta.1):
+  - WordPressKit (4.1.0-beta.3):
     - Alamofire (~> 4.7.3)
     - CocoaLumberjack (~> 3.4)
     - NSObject-SafeExpectations (= 0.0.3)
@@ -383,7 +383,7 @@
   WordPress-Aztec-iOS: fecf8f0b8f7711c54de727bd597e449386bea094
   WordPress-Editor-iOS: 8392c6acb0c8a155f5db3b1a6c85c3ef7631d3a1
   WordPressAuthenticator: 09b587594adf81a5d4ab2a75e1f6174ba002f9f1
-  WordPressKit: ab450fc37b54d8fe6839fb6e4074962980480cc0
+  WordPressKit: e31a58b7a6de62a1e5046db50c5720e5e6bd70a0
   WordPressShared: 6949d39fefa19e5bed98fa482d1be29fea77849a
   WordPressUI: 6d9dc6d1920ea3626483588413848f456a26a48d
   WPMediaPicker: fdb0ce41d7eb002132a6844b2dad26290b84ce78
@@ -392,10 +392,6 @@
   ZendeskSDK: cbd49d65efb2f2cdbdcaac84e618896ae87b861e
   ZIPFoundation: 89df685c971926b0323087952320bdfee9f0b6ef
 
-<<<<<<< HEAD
-PODFILE CHECKSUM: cbc8fafa1b514880438ff86d07490f2d1295cfde
-=======
-PODFILE CHECKSUM: ec77fdde0ebee2da38ceaecec1eb4401326330d4
->>>>>>> 9cef0a48
+PODFILE CHECKSUM: 4eae1b65f4e558072bad6d4eb67b32e1ae00dd1d
 
 COCOAPODS: 1.6.1