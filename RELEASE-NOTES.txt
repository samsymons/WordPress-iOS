--- conflicted
+++ resolved
@@ -1,8 +1,5 @@
 * Updates the Plans to be more descriptive.
 * Fixes an issue where the wrong notification detail may be displayed when navigating between notifications.
-<<<<<<< HEAD
-* Fixed an issue where the Stats widget would always revert back to the primary site.
-=======
+* Fixes an issue where the Stats widget would always revert back to the primary site.
 * Localises the button to edit a comment.
-* Localises the "Done" button on screen presented after publishing a Post.
->>>>>>> e1c351dc
+* Localises the "Done" button on screen presented after publishing a Post.