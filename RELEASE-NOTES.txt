14.5
-----
* Post Settings: Fix issue where the status of a post showed "Scheduled" instead of "Published" after scheduling before the current date.
* Dark Mode fixes:
  - Border color on Search bars.
  - Stats background color on wider screen sizes.
  - Media Picker action bar background color.
<<<<<<< HEAD
* Reader: Fix toolbar width on wider screen sizes.
=======
  - Login and Signup button colors.
>>>>>>> e2e34f0c
 
14.4
-----
* Post Settings: Fixes the displayed publish date of posts which are to be immediately published.
 
14.3
-----
* Aztec and Block Editor: Fix the presentation of ordered lists with large numbers.
* Added Quick Action buttons on the Site Details page to access the most frequently used parts of a site.
* Block editor: Add support for changing image sizes in Image blocks
* Block editor: Add support for upload options in Gallery block
* Block editor: Added the Button block
* Block editor: Added the Group block
* Block editor: Add scroll support inside block picker and block settings
* Block editor: Fix issue where adding emojis to the post title added strong HTML elements to the title of the post
* Block editor: Fix issue where alignment of paragraph blocks was not always being respected when splitting the paragraph or reading the post's html content.
* Block editor: We’ve introduced a new toolbar that floats above the block you’re editing, which makes navigating your blocks easier — especially complex ones.

* Block editor: Add support for upload options in Gallery block
* Aztec and Block Editor: Fix the presentation of ordered lists with large numbers.
* Added Quick Action buttons on the Site Details page to access the most frequently used parts of a site.
* Post Settings: Adjusts the weekday symbols in the calendar depending on Regional settings. 
 

14.2
-----
* Comment Editing: Fixed a bug that could cause the text selection to be on the wrong line
* Comments: Fixed an bug that could cause HTML markup to be displayed in the comment content
* Media editing: You can now crop, zoom in/out and rotate images that are inserted or being inserted in a post.
* Post Preview: Added a new Desktop preview mode on iPhone and Mobile preview on iPad when previewing posts or pages.
* Post Preview: Added new navigation, "Open in Safari" and Share options when previewing posts or pages.
* Block editor: Long-press Inserter icon to show options to add before/after
* Block editor: Retry displaying image when connectivity restores
* Block editor: Show an "Edit" button overlay on selected image blocks
* Block editor: Add support for image size options in the gallery block
* Signup and Login: signup or login via magic link now supports multiple email clients.
                    Tapping on the "Open Email" button will present a list of installed email client to choose from.
* Posts: Fixed a bug that could disable comments on a draft post when previewing that post.
* Reader: Fixed an issue where a new comment may not appear.
* Reader: Added Post Reblogging feature. You can now reblog a post from the reader to your site(s). There is a new "reblog" button in the post action bar.
          Tapping on it allows to choose the site where to post, and opens the editor of your choice with pre-populated content from the original post.
* Fixed a bug that was causing the app to crash when the user tapped "Retry" on Post List

14.1
-----
* Fixes a bug that could cause some web page previews to remain unauthenticated even after logging in.
* Stats: added a This Week widget to display Views for the past week.
* Block Editor: Reduced padding around text on Rich Text based blocks.
* Block Editor: New block "Shortcode". You can now create and edit Shortcode blocks in the editor.
* Publicize: connecting with Facebook is working again.
* Web Views: the title and button colors in the header of web views was grey, and is now white.

14.0
-----
* Stats: Updated default cards for the Insights view.
* Fixed a bug that displayed incorrect time stamps for scheduled posts.
* Post Settings: Added a new Calendar picker to select a Post's publish date
* Fixed bugs with the "Save as Draft" action extension's navigation bar colors and iPad sizing in iOS 13.
* Fixes appearance issues with navigation bar colors when logged out of the app.
* Fixed a bug that was causing the App to crash when the user tapped on certain notifications.
* Block Editor: Hide image size selection options when image is a url
* Block Editor: Fix displaying placeholder for images
* Block Editor: Fix crash on undo
* Block Editor: Fix styling on navigation UI
* Block Editor: Fix a focus issue
* Fixed a bug that displayed incorrect time stamps for scheduled posts.
* Post Settings: Added a new Calendar picker to select a Post's publish date
* Comment: Add ability to comment in fullscreen
* Stats: fixed issue that could cause incorrect Stats to be displayed when viewing Stats from a widget.
* Stats Today widgets: large numbers are now abbreviated.
* Fixed a bug where files imported from other apps were being renamed to a random name.
* Fixes a crash that could happen in the notifications tab.

13.9
-----
* Stats: added a Today widget to display All-Time stats.
* Block Editor: New block "Gallery". You can now create image galleries using WordPress Media library.
* Block Editor: Fix crash dismissing bottom-sheet after device rotation.
* Block Editor: Add support for changing Settings in the List Block.
* Block Editor: Add support for Video block settings.
* Quick Start: fixed issue that caused 'Follow other sites' tour to not be marked complete.
* Fixed a bug that was causing the App to crash when the user tapped on certain notifications.

13.8
-----
* When a post has an autosave, the autosave version can be loaded into the editor.
* Support: Fix issue that caused 'Message failed to send' error.
* WebView: Fix iOS 13 crash with popover.
* Fixed an issue where the Me screen would sometimes be blank.
* Block editor: New Spacer block to create white space between two blocks.
* Block editor: Images from Image Block can now be previewed full screen by tapping on them.
* Fixed an issue that caused logging in with a 2FA Google account to fail.
* Sign in with Apple: now supports logging in with 2FA enabled on linked WordPress accounts.
* Stats: Fixed issue that caused incorrect data to be displayed.

13.7
-----
* Updated the mobile apps blog address to a non-retired blog.
* Block editor: Added option to insert images from "Free Photo Library".
* Block editor: Fix issue where the keyboard would not capitalize sentences correctly on some cases
* Block editor: Add alignment to paragraph blocks
* Fixed a bug that made comment moderation fail on the first attempt for self-hosted sites.
* Stats Refresh: Stats will reload when the application will move to foreground state.
* Stats: each Period and Post stat now loads independently.
* Block editor: Added support for the preformatted block.
* Stats Today widget: updated design and enabled expanding.

* Block editor: Added option to insert images from "Free Photo Library" and "Other Apps".

13.6
-----
* Fixed a bug that was not submiting posts for review
* Better support for creating or editing posts while offline. Posts can be saved while offline and they will be automatically uploaded (or published) when the device is back online.
* Support: fix issue where issues could be created via Help Center search without setting a contact email.

* Me view: fix issue where view was blank when logging in with a self-hosted site.
* Block Editor: Added support for image alignment options.

13.5
-----
* Block editor: Fix issue when "New Photo Post" shortcut won't add the selected photo to the post.
* Block editor: Add Link Target (Open in new tab) to Image Block settings.
* Block editor: DarkMode improvements.
* Block editor: New block "Media & Text".
* Block Editor: Fix issue where the block inserter layout wasn't correct after device rotation.
* Dark Mode: General improvements
* Stats: each Insight stat now loads independently.
* Stats: added ability to customize Insights.

13.4.1
-----
Post Settings: Fixed a crash with featured image.
Removed Giphy as a media source due to changes in their SDK.

13.4
-----
* Sign In With Apple: if the Apple ID has been disconnected from the WordPress app, log out the account.
* Sign In With Apple: if the Apple ID has been disconnected from the WordPress app, log out the account on app launch.
* Dark Mode: General improvements
* Share Extension: Fixed the text view content inset

* Universal links: Pass back to Safari if we can't handle a URL.
* Sign In With Apple: fixed issue with re-logging in on an existing WP account.
* Block editor: Fix a bug on iOS 13.0 were tapping on a link opens Safari
* Block editor: Fix a link editing issue, where trying to add a empty link at the start of another link would remove the existing link.

13.3
-----
* Block editor: Add rich text styling to video captions
* Block editor: Blocks that would be replaced are now hidden when add block bottom sheet displays
* Block editor: Tapping on empty editor area now always inserts new block at end of post
* Block editor: Fixed a performance issue that caused a freeze in the editor with long text content.
* Dark Mode: Fixed colors in rich notifications
* Reader: Fixed issue with links opening while scrolling in reader posts and comments.

13.2
-----
* When Log In is selected, all available options are displayed.
* Shows an alert instead of showing a new screen for facebook publicize error.

13.1
-----
* Moved Notification Settings from the Me tab to the Notifications tab.
* Account Settings: added the ability to change the username.
* Stats: added File Downloads to period stats.
* Stats Periods: Fixed an issue that made the Post stats title button unable.
* Adds a Publish Now action to posts in the posts list.
* Stats Periods: Fixed a bug that affected the header date when the site and the device timezones were different.
* My Sites: Fixed a problem where some sites would appear duplicated.

* Stats Periods: Fixed an issue that made the Post stats title button unable.
* Stats Periods: Fixed a bug that affected the header date when the site and the device timezones were different.
* Adds a Publish Now action to posts in the posts list.
* My Sites: Fixed a problem where some sites would appear duplicated.

13.0
-----
* Stats: now use site timezone instead of device.
* Improved color scheme consistency.
* Post Stats: date bar no longer goes prior to earliest date available.
* Block editor: Adding a block from the post title now shows the add block here indicator.
* Block editor: Deselect post title any time a block is added
* Block editor: Auto-enabled upon first open of a block post, unless opted out in v12.9.
* Block editor: You can now enable and disable the block editor on a per-site basis.

12.9
-----
* Offline support: Create Post is now available from empty results view in offline mode.
* Post Preview: Displaying preview generation status in navigation bar instead of a
                blocking spinner.
* Block editor: Tapping on an empty editor area will create a new paragraph block
* Block editor: Fix content loss issue when loading unsupported blocks containing inner blocks.
* Block editor: Adding a block from the Post Title now inserts the block at the top of the Post.
* Stats Insights: Fixed issue that prevented some stats from showing for low volume sites.

12.8
-----
* Stats Insights: New two-column layout for Follower Totals stats.
* Stats Periods: Countries Map added in countries section.
* Updated copy for preview unavailable screen
* Stats Insights: New two-column layout for This Year stats.
* Stats Insights: added details option for This Year stats.
* Stats Insights: New two-column layout for Most Popular Time stats.
* Stats: modified appearance of empty charts.
* Stats Insights: Fixed issue where refreshing would sometimes clear the stats.
* Stats overview chart: Fixed issue with legend location on iOS 11.
* Stats Periods: Fixed crash when the Countries map displayed one country only
* Added a selection of user customizable app icons. Change it via Me > App Settings > App Icon.
* Update the app's colors using the Muriel color palette.
* Stats Periods detail views: Fixed an issue where rotation would truncate data.
* Stats Periods: Fixed an issue when a period interval was selected.

12.7
-----
* Block Editor: Video, Quote and More blocks are available now.
* Post Settings: Setting a Featured Image on a Post/Site should now work better in poor network conditions.
* Offline Improvements: Posts that failed to upload due to connectivity issues will be auto-uploaded.
* Block Editor: Copy/Paste of text with attributes( bold, italic, ...) will be respected on the editor.
* Block Editor: Updated color scheme.
* Block Editor: Nested lists are now available on the toolbar.
* Post Settings: Setting a Featured Image on a Post/Site should now work better in poor netowrk conditions.
* Stats Insights: New two-column layout for All-Time stats.
* Stats Insights: New two-column layout for Today stats.
* Post preview: Fixed issue with preview for self hosted sites not working.

12.6
-----
* Block Editor: Added UI to display a warning when a block has invalid content.
* Block Editor: Fixed issue with link settings where “Open in New Tab” was always OFF on open.
* Removed the limit of number of photos that can be shared from other apps.
* Account Settings Primary Site now shows the site domain if the site has no name.
* The app now launches a bit more quickly.
* Added a list of third-party library acknowledgements.
* Updated messaging experience for a reply upload result.
* Stats: Fixed an issue where chart axes may be formatted incorrectly in some locales.

12.5
-----
* Fixed Notices sometimes showing behind the keyboard
* Implemented Domain Credit feature
* Implemented auto saving a post on preview
* The app now launches a bit more quickly.
* Fixed broken images in posts created by the share extension.
* Deprecated local previews

12.4.1
------
* Copy/Paste from post contents to other apps is working again.

12.4
-----
* You can now mark notifications as unread with just a swipe.
* Fixed crash when searching Free Photo Library.
* Better URL validation when logging in with a self hosted site.
* Account Settings Primary Site now shows the site URL if the site has no name.
* Implemented incremental improvements to accessibility experience across the app.
* Updated error message when tag loading failed.

12.3
-----
* Images are now imported from TextBundle and TextPack files shared from other apps
* Added support for importing Markdown files shared from other apps
* Resolved a crash that might occur during the new Site Creation flow.
* Improved connectivity errors messaging in sharing screen.
* Quotes in Reader are now easier to read, thanks to a vertical bar on the left making them more visually distinct
* Fixed an issue where some text in Activity Log would show up in a wrong language
* Jetpack Remote Install: enabled the native feature to install and activate Jetpack on a self-hosted site

12.2
-----
* Draft preview now shows the remote version of the post.
* Initial support for importing TextBundle and TextPack from other apps.
* Support for lists in Gutenberg posts.
* Several UI details were polished in the Site Creation flow.

12.1
-----
* Improve messages when updates to user account details fail because of server logic, for exanple email being used for another account.
* Improved text import from other apps, such as Bear or Ulysses 🥰
* Added support on the editor for video elements that use the source elements. For example:
```<video alt="Another video with bunnies">
<source src="https://videos.files.wordpress.com/kUJmAcSf/bbb_sunflower_1080p_30fps_normal.mp4" type="video/mp4">
</video>```
* Block editor now supports the creation of posts with pre-inserted photos and the the 3touch action of starting a post with photo.

12.1
-----
* Improve messages when updates to user account details fail because of server logic, for exanple email being used for another account.
* Improved text import from other apps, such as Bear or Ulysses 🥰
* Reader: fixed issue where empty state buttons were not functional.

12.0
-----
* Redesigned Notices
* Changed offline error messages to be less disruptive.
* Resolved a defect in the new Site Creation flow where the site preview address bar could be edited.
* Made it easier to find a domain for your new site, by moving the best match to the top of the search results.

11.9
------
* Quick Start v2: After creating a new site with WordPress.com there are more tutorials available, now including tips to improve growth.
* Quick Start will also be suggested less often, but when it's more likely to be helpful.
* Added connection error alert in Sharing screen.
* Increased padding at the bottom of the share extension's editor, to make typing a longer post a bit more comfortable.
* Removes the white background color applied to the site icon on the site details screen.
* Updated No Results View illustration and copy displayed on connectivity issue.
* Enhanced Site Creation flow for smarter, more personalized sites.<|MERGE_RESOLUTION|>--- conflicted
+++ resolved
@@ -5,11 +5,8 @@
   - Border color on Search bars.
   - Stats background color on wider screen sizes.
   - Media Picker action bar background color.
-<<<<<<< HEAD
 * Reader: Fix toolbar width on wider screen sizes.
-=======
   - Login and Signup button colors.
->>>>>>> e2e34f0c
  
 14.4
 -----
