13.4
-----
* Sign In With Apple: if the Apple ID has been disconnected from the WordPress app, log out the account.
* Sign In With Apple: if the Apple ID has been disconnected from the WordPress app, log out the account on app launch.
* Dark Mode: General improvements
<<<<<<< HEAD
* Share Extension: Fixed the text view content inset

=======
* Universal links: Pass back to Safari if we can't handle a URL.
>>>>>>> effbe49d
 
13.3
-----
* Block editor: Add rich text styling to video captions
* Block editor: Blocks that would be replaced are now hidden when add block bottom sheet displays
* Block editor: Tapping on empty editor area now always inserts new block at end of post
* Block editor: Fixed a performance issue that caused a freeze in the editor with long text content.
* Dark Mode: Fixed colors in rich notifications

13.2
-----
* When Log In is selected, all available options are displayed.
* Shows an alert instead of showing a new screen for facebook publicize error.
 
13.1
-----
* Moved Notification Settings from the Me tab to the Notifications tab.
* Account Settings: added the ability to change the username.
* Stats: added File Downloads to period stats.
* Stats Periods: Fixed an issue that made the Post stats title button unable.
* Adds a Publish Now action to posts in the posts list.
* Stats Periods: Fixed a bug that affected the header date when the site and the device timezones were different.
* My Sites: Fixed a problem where some sites would appear duplicated.
 
* Stats Periods: Fixed an issue that made the Post stats title button unable.
* Stats Periods: Fixed a bug that affected the header date when the site and the device timezones were different.
* Adds a Publish Now action to posts in the posts list.
* My Sites: Fixed a problem where some sites would appear duplicated.

13.0
-----
* Stats: now use site timezone instead of device.
* Improved color scheme consistency.
* Post Stats: date bar no longer goes prior to earliest date available.
* Block editor: Adding a block from the post title now shows the add block here indicator.
* Block editor: Deselect post title any time a block is added
* Block editor: Auto-enabled upon first open of a block post, unless opted out in v12.9.
* Block editor: You can now enable and disable the block editor on a per-site basis.

12.9
-----
* Offline support: Create Post is now available from empty results view in offline mode.
* Post Preview: Displaying preview generation status in navigation bar instead of a  
                blocking spinner. 
* Block editor: Tapping on an empty editor area will create a new paragraph block
* Block editor: Fix content loss issue when loading unsupported blocks containing inner blocks.
* Block editor: Adding a block from the Post Title now inserts the block at the top of the Post.
* Stats Insights: Fixed issue that prevented some stats from showing for low volume sites.

12.8
-----
* Stats Insights: New two-column layout for Follower Totals stats.
* Stats Periods: Countries Map added in countries section.
* Updated copy for preview unavailable screen
* Stats Insights: New two-column layout for This Year stats.
* Stats Insights: added details option for This Year stats.
* Stats Insights: New two-column layout for Most Popular Time stats.
* Stats: modified appearance of empty charts.
* Stats Insights: Fixed issue where refreshing would sometimes clear the stats.
* Stats overview chart: Fixed issue with legend location on iOS 11.
* Stats Periods: Fixed crash when the Countries map displayed one country only
* Added a selection of user customizable app icons. Change it via Me > App Settings > App Icon.
* Update the app's colors using the Muriel color palette.
* Stats Periods detail views: Fixed an issue where rotation would truncate data.
* Stats Periods: Fixed an issue when a period interval was selected.

12.7
-----
* Block Editor: Video, Quote and More blocks are available now.
* Post Settings: Setting a Featured Image on a Post/Site should now work better in poor network conditions.
* Offline Improvements: Posts that failed to upload due to connectivity issues will be auto-uploaded.
* Block Editor: Copy/Paste of text with attributes( bold, italic, ...) will be respected on the editor.
* Block Editor: Updated color scheme.
* Block Editor: Nested lists are now available on the toolbar.
* Post Settings: Setting a Featured Image on a Post/Site should now work better in poor netowrk conditions.
* Stats Insights: New two-column layout for All-Time stats.
* Stats Insights: New two-column layout for Today stats.
* Post preview: Fixed issue with preview for self hosted sites not working.

12.6
-----
* Block Editor: Added UI to display a warning when a block has invalid content.
* Block Editor: Fixed issue with link settings where “Open in New Tab” was always OFF on open.
* Removed the limit of number of photos that can be shared from other apps.
* Account Settings Primary Site now shows the site domain if the site has no name.
* The app now launches a bit more quickly.
* Added a list of third-party library acknowledgements.
* Updated messaging experience for a reply upload result.
* Stats: Fixed an issue where chart axes may be formatted incorrectly in some locales.

12.5
-----
* Fixed Notices sometimes showing behind the keyboard
* Implemented Domain Credit feature
* Implemented auto saving a post on preview  
* The app now launches a bit more quickly.
* Fixed broken images in posts created by the share extension.
* Deprecated local previews

12.4.1
------
* Copy/Paste from post contents to other apps is working again.

12.4
-----
* You can now mark notifications as unread with just a swipe.
* Fixed crash when searching Free Photo Library.
* Better URL validation when logging in with a self hosted site.
* Account Settings Primary Site now shows the site URL if the site has no name.
* Implemented incremental improvements to accessibility experience across the app.
* Updated error message when tag loading failed.

12.3
-----
* Images are now imported from TextBundle and TextPack files shared from other apps
* Added support for importing Markdown files shared from other apps
* Resolved a crash that might occur during the new Site Creation flow.
* Improved connectivity errors messaging in sharing screen.
* Quotes in Reader are now easier to read, thanks to a vertical bar on the left making them more visually distinct
* Fixed an issue where some text in Activity Log would show up in a wrong language
* Jetpack Remote Install: enabled the native feature to install and activate Jetpack on a self-hosted site

12.2
-----
* Draft preview now shows the remote version of the post.
* Initial support for importing TextBundle and TextPack from other apps.
* Support for lists in Gutenberg posts.
* Several UI details were polished in the Site Creation flow.

12.1
-----
* Improve messages when updates to user account details fail because of server logic, for exanple email being used for another account.
* Improved text import from other apps, such as Bear or Ulysses 🥰
* Added support on the editor for video elements that use the source elements. For example:
```<video alt="Another video with bunnies">
<source src="https://videos.files.wordpress.com/kUJmAcSf/bbb_sunflower_1080p_30fps_normal.mp4" type="video/mp4">
</video>```
* Block editor now supports the creation of posts with pre-inserted photos and the the 3touch action of starting a post with photo.

12.1
-----
* Improve messages when updates to user account details fail because of server logic, for exanple email being used for another account.
* Improved text import from other apps, such as Bear or Ulysses 🥰
* Reader: fixed issue where empty state buttons were not functional.

12.0
-----
* Redesigned Notices
* Changed offline error messages to be less disruptive.
* Resolved a defect in the new Site Creation flow where the site preview address bar could be edited.
* Made it easier to find a domain for your new site, by moving the best match to the top of the search results.
 
11.9
------
* Quick Start v2: After creating a new site with WordPress.com there are more tutorials available, now including tips to improve growth.
* Quick Start will also be suggested less often, but when it's more likely to be helpful.
* Added connection error alert in Sharing screen.
* Increased padding at the bottom of the share extension's editor, to make typing a longer post a bit more comfortable.
* Removes the white background color applied to the site icon on the site details screen.
* Updated No Results View illustration and copy displayed on connectivity issue.
* Enhanced Site Creation flow for smarter, more personalized sites.<|MERGE_RESOLUTION|>--- conflicted
+++ resolved
@@ -3,12 +3,9 @@
 * Sign In With Apple: if the Apple ID has been disconnected from the WordPress app, log out the account.
 * Sign In With Apple: if the Apple ID has been disconnected from the WordPress app, log out the account on app launch.
 * Dark Mode: General improvements
-<<<<<<< HEAD
 * Share Extension: Fixed the text view content inset
 
-=======
 * Universal links: Pass back to Safari if we can't handle a URL.
->>>>>>> effbe49d
  
 13.3
 -----
