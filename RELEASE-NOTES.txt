--- conflicted
+++ resolved
@@ -1,6 +1,5 @@
 14.8
 -----
-<<<<<<< HEAD
 * Block editor: Prefill caption for image blocks when available on the Media library
 * Block editor: New block: Buttons. From now you’ll be able to add the individual Button block only inside the Buttons block
 * Block editor: Fix bug where whitespaces at start of text blocks were being removed
@@ -9,9 +8,7 @@
 * Block editor: Fix the icons in FloatingToolbar on RTL mode
 * Block editor: Fix Quote block so it visually reflects selected alignment
 * Block editor: Fix bug where buttons in page templates were not rendering correctly on web
-=======
 * [internal] the "send magic link" screen has navigation changes that can cause regressions. See https://git.io/Jfqiz for testing details.
->>>>>>> ed5c5582
  
 14.7
 -----
