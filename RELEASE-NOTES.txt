15.2
----
<<<<<<< HEAD
* [*] Block editor: Display content metrics information (blocks, words, characters count).
=======
* [**] Block editor: Display content metrics information (blocks, words, characters count).
* [*] Fixed a crash that results in navigating to the block editor quickly after logging out and immediately back in.
>>>>>>> 3e973479
* [***] Reader content improved: a lot of fixes in how the content appears when you're reading a post.
* [**] Block editor: Add support for customizing gradient type and angle in Buttons and Cover blocks.

-----

15.1
-----
* [**] Block Editor: Add support to upload videos to Cover Blocks after the editor has closed.
* [*] Block Editor: Display the animation of animated GIFs while editing image blocks.
* [**] Block editor: Adds support for theme colors and gradients.
* [*] App Settings: Added an app-level toggle for light or dark appearance.
* [*] Fix a bug where the Latest Post date on Insights Stats was being calculated incorrectly.
* Block editor: [*] Support for breaking out of captions/citation authors by pressing enter on the following blocks: image, video, gallery, quote, and pullquote.
* Block editor: [**] Adds editor support for theme defined colors and theme defined gradients on cover and button blocks.
* [*] Fixed a bug where "Follow another site" was using the wrong steps in the "Grow Your Audience" Quick Start tour.
* [*] Fix a bug where Quick Start completed tasks were not communicated to VoiceOver users.
* [**] Quick Start: added VoiceOver support to the Next Steps section.
* [*] Fixed a bug where the "Publish a post" Quick Start tour didn't reflect the app's new information architecture
* [***] Free GIFs can now be added to the media library, posts, and pages.
* [**] You can now set pages as your site's homepage or posts page directly from the Pages list.
* [*] Block editor: Fix 'Take a Photo' option failing after adding an image to gallery block

15.0
-----
* [**] Block editor: Fix media upload progress when there's no connection.
* [*] Fix a bug where taking a photo for your user gravatar got you blocked in the crop screen.
* Reader: Updated card design
* [internal] Logging in via 'Continue with Google' has changes that can cause regressions. See https://git.io/Jf2LF for full testing details.
* [***] Block Editor: New block: Verse
* [***] Block Editor: Trash icon that is used to remove blocks is moved to the new menu reachable via ellipsis button in the block toolbar
* [**] Block Editor: Add support for changing overlay color settings in Cover block
* [**] Block Editor: Add enter/exit animation in FloatingToolbar
* [**] Block Editor: Block toolbar can now collapse when the block width is smaller than the toolbar content
* [**] Block Editor: Tooltip for page template selection buttons
* [*] Block Editor: Fix merging of text blocks when text had active formatting (bold, italic, strike, link)
* [*] Block Editor: Fix button alignment in page templates and make strings consistent
* [*] Block Editor: Add support for displaying radial gradients in Buttons and Cover blocks
* [*] Block Editor: Fix a bug where it was not possible to add a second image after previewing a post
* [internal] Signing up via 'Continue with Google' has changes that can cause regressions. See https://git.io/JfwjX for full testing details.
* My Site: Add support for setting the Homepage and Posts Page for a site.

14.9
-----
* Streamlined navigation: now there are fewer and better organized tabs, posting shortcuts and more, so you can find what you need fast.
* My Site: the "Add Posts and Pages" features has been moved. There is a new "Floating Action Button" in "My Site" that lets you create a new post or page without having to navigate to another screen.
* My Site: the "Me" section has been moved. There is a new button on the top right of "My Site" that lets you access the "Me" section from there.
* Reader: revamped UI with a tab bar that lets you quickly switch between sections, and filtering and settings panes to easily access and manage your favorite content.
* [internal] the "Change Username" on the Signup Epilogue screen has navigation changes that can cause regressions. See https://git.io/JfGnv for testing details.
* [internal] the "3 button view" (WP.com email, Google, SIWA, Site Address) presented after pressing the "Log In" button has navigation changes that can cause regressions. See https://git.io/JfZUV for testing details.
* [**] Support the superscript and subscript HTML formatting on the Block Editor and Classic Editor.
* [**] Block editor: Support for the pullquote block.
* [**] Block editor: Fix the icons and buttons in Gallery, Paragraph, List and MediaText block on RTL mode.
* [**] Block editor: Update page templates to use new blocks.
* [**] Block editor: Fix a crash when uploading new videos on a video block.
* [**] Block Editor: Add support for changing background and text color in Buttons block
* [internal] the "enter your password" screen has navigation changes that can cause regressions. See https://git.io/Jfl1C for full testing details.
* Support the superscript and subscript HTML formatting on the Block Editor and Classic Editor.
* [***] You can now draw on images to annotate them using the Edit image feature in the post editor.
* [*] Fixed a bug on the editors where changing a featured image didn't trigger that the post/page changed.

14.8.1
-----
* Fix adding and removing of featured images to posts.

14.8
-----
* Block Editor: Mentions insertion are now available for WP.com and Jetpack sites.

* Block editor: Prefill caption for image blocks when available on the Media library
* Block editor: New block: Buttons. From now you’ll be able to add the individual Button block only inside the Buttons block
* Block editor: Fix bug where whitespaces at start of text blocks were being removed
* Block editor: Add support for upload options in Cover block
* Block editor: Floating toolbar, previously located above nested blocks, is now placed at the bottom of the screen
* Block editor: Fix the icons in FloatingToolbar on RTL mode
* Block editor: Fix Quote block so it visually reflects selected alignment
* Block editor: Fix bug where buttons in page templates were not rendering correctly on web
* Block editor: Remove Subscription Button from the Blog template since it didn't have an initial functionality and it is hard to configure for users.
* [internal] the "send magic link" screen has navigation changes that can cause regressions. See https://git.io/Jfqiz for testing details.
* Updated UI for Login and Signup epilogues.
* Fixes delayed split view resizing while rotating your device.

14.7
-----
* Classic Editor: Fixed action sheet position for additional Media sources picker on iPad
* [internal] the signup flow using email has code changes that can cause regressions. See https://git.io/JvALZ for testing details.
* [internal] Notifications tab should pop to the root of the navigation stack when tapping on the tab from within a notification detail screen. See https://git.io/Jvxka for testing details.
* Classic and Block editor: Prefill caption for image blocks when available on the Media library.
* [internal] the "login by email" flow and the self-hosted login flow have code changes that can cause regressions. See https://git.io/JfeFN for testing details.
* Block editor: Disable ripple effect in all BottomSheet's controls.
* Block editor: New block: Columns
* Block editor: New starter page template: Blog
* Block editor: Make Starter Page Template picker buttons visible only when the screen height is enough
* Block editor: Fix a bug which caused to show URL settings modal randomly when changing the device orientation multiple times during the time Starter Page Template Preview is open
* [internal] the login by email flow and the self-hosted login flow have code changes that can cause regressions. See https://git.io/JfeFN for testing details.
* Updated the appearance of the login and signup buttons to make signup more prominent.
* [internal] the navigation to the "login by site address" flow has code changes that can cause regressions. See https://git.io/JfvP9 for testing details.
* Updated site details screen title to My Site, to avoid duplicating the title of the current site which is displayed in the screen's header area.
* You can now schedule your post, add tags or change the visibility before hitting "Publish Now" — and you don't have to go to the Post Settings for this!

* Login Epilogue: fixed issue where account information never stopped loading for some self-hosted sites.
* Updated site details screen title to My Site, to avoid duplicating the title of the current site which is displayed in the screen's header area.

14.6
-----
* [internal] the login flow with 2-factor authentication enabled has code changes that can cause regressions. See https://git.io/Jvdil for testing details.
* [internal] the login and signup Magic Link flows have code changes that could cause regressions. See https://git.io/JvSD6 and https://git.io/Jvy4P for testing details.
* [internal] the login and signup Magic Link flows have code changes that can cause regressions. See https://git.io/Jvy4P for testing details.
* [internal] the login and signup Continue with Google flows have code changes that can cause regressions. See https://git.io/JvypB for testing details.
* Notifications: Fix layout on screens with a notch.
* Post Commenting: fixed issue that prevented selecting an @ mention suggestion.
* Fixed an issue that could have caused the app to crash when accessing Site Pages.
* Site Creation: faster site creation, removed intermediate steps. Just select what kind of site you'd like, enter the domain name and the site will be created.
* Post Preview: Increase Post and Page Preview size on iPads running iOS 13.
* Block editor: Added the Cover block
* Block editor: Removed the dimming effect on unselected blocks
* Block editor: Add alignment options for Heading block
* Block editor: Implemented dropdown toolbar for alignment toolbar in Heading, Paragraph, Image, MediaText blocks
* Block Editor: When editing link settings, tapping the keyboard return button now closes the settings panel as well as closing the keyboard.
* Fixed a crash when a blog's URL became `nil` from a Core Data operation.
* Added Share action to the more menu in the Posts list
* Period Stats: fix colors when switching between light and dark modes.
* Media uploads from "Other Apps": Fixed an issue where the Cancel button on the document picker/browser was not showing up in Light Mode.
* Fix a crash when accessing Blog Posts from the Quick Actions button on iPads running iOS 12 and below.
* Reader post detail: fix colors when switching between light and dark modes.
* Fixed an issue where Continue with Apple button wouldn't respond after Jetpack Setup > Sign up flow completed.


14.5
-----
* Block editor: New block: Latest Posts
* Block editor: Fix Quote block's left border not being visible in Dark Mode
* Block editor: Added Starter Page Templates: when you create a new page, we now show you a few templates to get started more quickly.
* Block editor: Fix crash when pasting HTML content with embeded images on paragraphs
* Post Settings: Fix issue where the status of a post showed "Scheduled" instead of "Published" after scheduling before the current date.
* Stats: Fix background color in Dark Mode on wider screen sizes.
* Post Settings: Fix issue where the calendar selection may not match the selected date when site timezone differs from device timezone.
* Dark Mode fixes:
  - Border color on Search bars.
  - Stats background color on wider screen sizes.
  - Media Picker action bar background color.
  - Login and Signup button colors.
  - Reader comments colors.
  - Jetpack install flow colors.
* Reader: Fix toolbar and search bar width on wider screen sizes.
* Updated the Signup and Login Magic Link confirmation screen advising the user to check their spam/junk folder.
* Updated appearance of Google login/signup button.
* Updated appearance of Apple login/signup button.

14.4.1
-----
* Block Editor: Fix crash when inserting a Button Block.

14.4
-----
* Post Settings: Fixes the displayed publish date of posts which are to be immediately published.

14.3
-----
* Aztec and Block Editor: Fix the presentation of ordered lists with large numbers.
* Added Quick Action buttons on the Site Details page to access the most frequently used parts of a site.
* Block editor: Add support for changing image sizes in Image blocks
* Block editor: Add support for upload options in Gallery block
* Block editor: Added the Button block
* Block editor: Added the Group block
* Block editor: Add scroll support inside block picker and block settings
* Block editor: Fix issue where adding emojis to the post title added strong HTML elements to the title of the post
* Block editor: Fix issue where alignment of paragraph blocks was not always being respected when splitting the paragraph or reading the post's html content.
* Block editor: We’ve introduced a new toolbar that floats above the block you’re editing, which makes navigating your blocks easier — especially complex ones.

* Block editor: Add support for upload options in Gallery block
* Aztec and Block Editor: Fix the presentation of ordered lists with large numbers.
* Added Quick Action buttons on the Site Details page to access the most frequently used parts of a site.
* Post Settings: Adjusts the weekday symbols in the calendar depending on Regional settings.


14.2
-----
* Comment Editing: Fixed a bug that could cause the text selection to be on the wrong line
* Comments: Fixed an bug that could cause HTML markup to be displayed in the comment content
* Media editing: You can now crop, zoom in/out and rotate images that are inserted or being inserted in a post.
* Post Preview: Added a new Desktop preview mode on iPhone and Mobile preview on iPad when previewing posts or pages.
* Post Preview: Added new navigation, "Open in Safari" and Share options when previewing posts or pages.
* Block editor: Long-press Inserter icon to show options to add before/after
* Block editor: Retry displaying image when connectivity restores
* Block editor: Show an "Edit" button overlay on selected image blocks
* Block editor: Add support for image size options in the gallery block
* Signup and Login: signup or login via magic link now supports multiple email clients.
                    Tapping on the "Open Email" button will present a list of installed email client to choose from.
* Posts: Fixed a bug that could disable comments on a draft post when previewing that post.
* Reader: Fixed an issue where a new comment may not appear.
* Reader: Added Post Reblogging feature. You can now reblog a post from the reader to your site(s). There is a new "reblog" button in the post action bar.
          Tapping on it allows to choose the site where to post, and opens the editor of your choice with pre-populated content from the original post.
* Fixed a bug that was causing the app to crash when the user tapped "Retry" on Post List

14.1
-----
* Fixes a bug that could cause some web page previews to remain unauthenticated even after logging in.
* Stats: added a This Week widget to display Views for the past week.
* Block Editor: Reduced padding around text on Rich Text based blocks.
* Block Editor: New block "Shortcode". You can now create and edit Shortcode blocks in the editor.
* Publicize: connecting with Facebook is working again.
* Web Views: the title and button colors in the header of web views was grey, and is now white.

14.0
-----
* Stats: Updated default cards for the Insights view.
* Fixed a bug that displayed incorrect time stamps for scheduled posts.
* Post Settings: Added a new Calendar picker to select a Post's publish date
* Fixed bugs with the "Save as Draft" action extension's navigation bar colors and iPad sizing in iOS 13.
* Fixes appearance issues with navigation bar colors when logged out of the app.
* Fixed a bug that was causing the App to crash when the user tapped on certain notifications.
* Block Editor: Hide image size selection options when image is a url
* Block Editor: Fix displaying placeholder for images
* Block Editor: Fix crash on undo
* Block Editor: Fix styling on navigation UI
* Block Editor: Fix a focus issue
* Fixed a bug that displayed incorrect time stamps for scheduled posts.
* Post Settings: Added a new Calendar picker to select a Post's publish date
* Comment: Add ability to comment in fullscreen
* Stats: fixed issue that could cause incorrect Stats to be displayed when viewing Stats from a widget.
* Stats Today widgets: large numbers are now abbreviated.
* Fixed a bug where files imported from other apps were being renamed to a random name.
* Fixes a crash that could happen in the notifications tab.

13.9
-----
* Stats: added a Today widget to display All-Time stats.
* Block Editor: New block "Gallery". You can now create image galleries using WordPress Media library.
* Block Editor: Fix crash dismissing bottom-sheet after device rotation.
* Block Editor: Add support for changing Settings in the List Block.
* Block Editor: Add support for Video block settings.
* Quick Start: fixed issue that caused 'Follow other sites' tour to not be marked complete.
* Fixed a bug that was causing the App to crash when the user tapped on certain notifications.

13.8
-----
* When a post has an autosave, the autosave version can be loaded into the editor.
* Support: Fix issue that caused 'Message failed to send' error.
* WebView: Fix iOS 13 crash with popover.
* Fixed an issue where the Me screen would sometimes be blank.
* Block editor: New Spacer block to create white space between two blocks.
* Block editor: Images from Image Block can now be previewed full screen by tapping on them.
* Fixed an issue that caused logging in with a 2FA Google account to fail.
* Sign in with Apple: now supports logging in with 2FA enabled on linked WordPress accounts.
* Stats: Fixed issue that caused incorrect data to be displayed.

13.7
-----
* Updated the mobile apps blog address to a non-retired blog.
* Block editor: Added option to insert images from "Free Photo Library".
* Block editor: Fix issue where the keyboard would not capitalize sentences correctly on some cases
* Block editor: Add alignment to paragraph blocks
* Fixed a bug that made comment moderation fail on the first attempt for self-hosted sites.
* Stats Refresh: Stats will reload when the application will move to foreground state.
* Stats: each Period and Post stat now loads independently.
* Block editor: Added support for the preformatted block.
* Stats Today widget: updated design and enabled expanding.

* Block editor: Added option to insert images from "Free Photo Library" and "Other Apps".

13.6
-----
* Fixed a bug that was not submiting posts for review
* Better support for creating or editing posts while offline. Posts can be saved while offline and they will be automatically uploaded (or published) when the device is back online.
* Support: fix issue where issues could be created via Help Center search without setting a contact email.

* Me view: fix issue where view was blank when logging in with a self-hosted site.
* Block Editor: Added support for image alignment options.

13.5
-----
* Block editor: Fix issue when "New Photo Post" shortcut won't add the selected photo to the post.
* Block editor: Add Link Target (Open in new tab) to Image Block settings.
* Block editor: DarkMode improvements.
* Block editor: New block "Media & Text".
* Block Editor: Fix issue where the block inserter layout wasn't correct after device rotation.
* Dark Mode: General improvements
* Stats: each Insight stat now loads independently.
* Stats: added ability to customize Insights.

13.4.1
-----
Post Settings: Fixed a crash with featured image.
Removed Giphy as a media source due to changes in their SDK.

13.4
-----
* Sign In With Apple: if the Apple ID has been disconnected from the WordPress app, log out the account.
* Sign In With Apple: if the Apple ID has been disconnected from the WordPress app, log out the account on app launch.
* Dark Mode: General improvements
* Share Extension: Fixed the text view content inset

* Universal links: Pass back to Safari if we can't handle a URL.
* Sign In With Apple: fixed issue with re-logging in on an existing WP account.
* Block editor: Fix a bug on iOS 13.0 were tapping on a link opens Safari
* Block editor: Fix a link editing issue, where trying to add a empty link at the start of another link would remove the existing link.

13.3
-----
* Block editor: Add rich text styling to video captions
* Block editor: Blocks that would be replaced are now hidden when add block bottom sheet displays
* Block editor: Tapping on empty editor area now always inserts new block at end of post
* Block editor: Fixed a performance issue that caused a freeze in the editor with long text content.
* Dark Mode: Fixed colors in rich notifications
* Reader: Fixed issue with links opening while scrolling in reader posts and comments.

13.2
-----
* When Log In is selected, all available options are displayed.
* Shows an alert instead of showing a new screen for facebook publicize error.

13.1
-----
* Moved Notification Settings from the Me tab to the Notifications tab.
* Account Settings: added the ability to change the username.
* Stats: added File Downloads to period stats.
* Stats Periods: Fixed an issue that made the Post stats title button unable.
* Adds a Publish Now action to posts in the posts list.
* Stats Periods: Fixed a bug that affected the header date when the site and the device timezones were different.
* My Sites: Fixed a problem where some sites would appear duplicated.

* Stats Periods: Fixed an issue that made the Post stats title button unable.
* Stats Periods: Fixed a bug that affected the header date when the site and the device timezones were different.
* Adds a Publish Now action to posts in the posts list.
* My Sites: Fixed a problem where some sites would appear duplicated.

13.0
-----
* Stats: now use site timezone instead of device.
* Improved color scheme consistency.
* Post Stats: date bar no longer goes prior to earliest date available.
* Block editor: Adding a block from the post title now shows the add block here indicator.
* Block editor: Deselect post title any time a block is added
* Block editor: Auto-enabled upon first open of a block post, unless opted out in v12.9.
* Block editor: You can now enable and disable the block editor on a per-site basis.

12.9
-----
* Offline support: Create Post is now available from empty results view in offline mode.
* Post Preview: Displaying preview generation status in navigation bar instead of a
                blocking spinner.
* Block editor: Tapping on an empty editor area will create a new paragraph block
* Block editor: Fix content loss issue when loading unsupported blocks containing inner blocks.
* Block editor: Adding a block from the Post Title now inserts the block at the top of the Post.
* Stats Insights: Fixed issue that prevented some stats from showing for low volume sites.

12.8
-----
* Stats Insights: New two-column layout for Follower Totals stats.
* Stats Periods: Countries Map added in countries section.
* Updated copy for preview unavailable screen
* Stats Insights: New two-column layout for This Year stats.
* Stats Insights: added details option for This Year stats.
* Stats Insights: New two-column layout for Most Popular Time stats.
* Stats: modified appearance of empty charts.
* Stats Insights: Fixed issue where refreshing would sometimes clear the stats.
* Stats overview chart: Fixed issue with legend location on iOS 11.
* Stats Periods: Fixed crash when the Countries map displayed one country only
* Added a selection of user customizable app icons. Change it via Me > App Settings > App Icon.
* Update the app's colors using the Muriel color palette.
* Stats Periods detail views: Fixed an issue where rotation would truncate data.
* Stats Periods: Fixed an issue when a period interval was selected.

12.7
-----
* Block Editor: Video, Quote and More blocks are available now.
* Post Settings: Setting a Featured Image on a Post/Site should now work better in poor network conditions.
* Offline Improvements: Posts that failed to upload due to connectivity issues will be auto-uploaded.
* Block Editor: Copy/Paste of text with attributes( bold, italic, ...) will be respected on the editor.
* Block Editor: Updated color scheme.
* Block Editor: Nested lists are now available on the toolbar.
* Post Settings: Setting a Featured Image on a Post/Site should now work better in poor netowrk conditions.
* Stats Insights: New two-column layout for All-Time stats.
* Stats Insights: New two-column layout for Today stats.
* Post preview: Fixed issue with preview for self hosted sites not working.

12.6
-----
* Block Editor: Added UI to display a warning when a block has invalid content.
* Block Editor: Fixed issue with link settings where “Open in New Tab” was always OFF on open.
* Removed the limit of number of photos that can be shared from other apps.
* Account Settings Primary Site now shows the site domain if the site has no name.
* The app now launches a bit more quickly.
* Added a list of third-party library acknowledgements.
* Updated messaging experience for a reply upload result.
* Stats: Fixed an issue where chart axes may be formatted incorrectly in some locales.

12.5
-----
* Fixed Notices sometimes showing behind the keyboard
* Implemented Domain Credit feature
* Implemented auto saving a post on preview
* The app now launches a bit more quickly.
* Fixed broken images in posts created by the share extension.
* Deprecated local previews

12.4.1
------
* Copy/Paste from post contents to other apps is working again.

12.4
-----
* You can now mark notifications as unread with just a swipe.
* Fixed crash when searching Free Photo Library.
* Better URL validation when logging in with a self hosted site.
* Account Settings Primary Site now shows the site URL if the site has no name.
* Implemented incremental improvements to accessibility experience across the app.
* Updated error message when tag loading failed.

12.3
-----
* Images are now imported from TextBundle and TextPack files shared from other apps
* Added support for importing Markdown files shared from other apps
* Resolved a crash that might occur during the new Site Creation flow.
* Improved connectivity errors messaging in sharing screen.
* Quotes in Reader are now easier to read, thanks to a vertical bar on the left making them more visually distinct
* Fixed an issue where some text in Activity Log would show up in a wrong language
* Jetpack Remote Install: enabled the native feature to install and activate Jetpack on a self-hosted site

12.2
-----
* Draft preview now shows the remote version of the post.
* Initial support for importing TextBundle and TextPack from other apps.
* Support for lists in Gutenberg posts.
* Several UI details were polished in the Site Creation flow.

12.1
-----
* Improve messages when updates to user account details fail because of server logic, for exanple email being used for another account.
* Improved text import from other apps, such as Bear or Ulysses 🥰
* Added support on the editor for video elements that use the source elements. For example:
```<video alt="Another video with bunnies">
<source src="https://videos.files.wordpress.com/kUJmAcSf/bbb_sunflower_1080p_30fps_normal.mp4" type="video/mp4">
</video>```
* Block editor now supports the creation of posts with pre-inserted photos and the the 3touch action of starting a post with photo.

12.1
-----
* Improve messages when updates to user account details fail because of server logic, for exanple email being used for another account.
* Improved text import from other apps, such as Bear or Ulysses 🥰
* Reader: fixed issue where empty state buttons were not functional.

12.0
-----
* Redesigned Notices
* Changed offline error messages to be less disruptive.
* Resolved a defect in the new Site Creation flow where the site preview address bar could be edited.
* Made it easier to find a domain for your new site, by moving the best match to the top of the search results.

11.9
------
* Quick Start v2: After creating a new site with WordPress.com there are more tutorials available, now including tips to improve growth.
* Quick Start will also be suggested less often, but when it's more likely to be helpful.
* Added connection error alert in Sharing screen.
* Increased padding at the bottom of the share extension's editor, to make typing a longer post a bit more comfortable.
* Removes the white background color applied to the site icon on the site details screen.
* Updated No Results View illustration and copy displayed on connectivity issue.
* Enhanced Site Creation flow for smarter, more personalized sites.<|MERGE_RESOLUTION|>--- conflicted
+++ resolved
@@ -1,11 +1,8 @@
 15.2
 ----
-<<<<<<< HEAD
 * [*] Block editor: Display content metrics information (blocks, words, characters count).
-=======
 * [**] Block editor: Display content metrics information (blocks, words, characters count).
 * [*] Fixed a crash that results in navigating to the block editor quickly after logging out and immediately back in.
->>>>>>> 3e973479
 * [***] Reader content improved: a lot of fixes in how the content appears when you're reading a post.
 * [**] Block editor: Add support for customizing gradient type and angle in Buttons and Cover blocks.
 
