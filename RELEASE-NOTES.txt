14.5
-----
* Post Settings: Fix issue where the status of a post showed "Scheduled" instead of "Published" after scheduling before the current date.
<<<<<<< HEAD
* Stats: Fix background color in Dark Mode on wider screen sizes. 
* Notifications: Fix layout on screens with a notch.
=======
* Dark Mode fixes:
  - Border color on Search bars.
  - Stats background color on wider screen sizes.
  - Media Picker action bar background color.
  - Login and Signup button colors.
  - Reader comments colors.
* Reader: Fix toolbar and search bar width on wider screen sizes.
>>>>>>> 849e052d
 
14.4
-----
* Post Settings: Fixes the displayed publish date of posts which are to be immediately published.
 
14.3
-----
* Aztec and Block Editor: Fix the presentation of ordered lists with large numbers.
* Added Quick Action buttons on the Site Details page to access the most frequently used parts of a site.
* Block editor: Add support for changing image sizes in Image blocks
* Block editor: Add support for upload options in Gallery block
* Block editor: Added the Button block
* Block editor: Added the Group block
* Block editor: Add scroll support inside block picker and block settings
* Block editor: Fix issue where adding emojis to the post title added strong HTML elements to the title of the post
* Block editor: Fix issue where alignment of paragraph blocks was not always being respected when splitting the paragraph or reading the post's html content.
* Block editor: We’ve introduced a new toolbar that floats above the block you’re editing, which makes navigating your blocks easier — especially complex ones.

* Block editor: Add support for upload options in Gallery block
* Aztec and Block Editor: Fix the presentation of ordered lists with large numbers.
* Added Quick Action buttons on the Site Details page to access the most frequently used parts of a site.
* Post Settings: Adjusts the weekday symbols in the calendar depending on Regional settings. 
 

14.2
-----
* Comment Editing: Fixed a bug that could cause the text selection to be on the wrong line
* Comments: Fixed an bug that could cause HTML markup to be displayed in the comment content
* Media editing: You can now crop, zoom in/out and rotate images that are inserted or being inserted in a post.
* Post Preview: Added a new Desktop preview mode on iPhone and Mobile preview on iPad when previewing posts or pages.
* Post Preview: Added new navigation, "Open in Safari" and Share options when previewing posts or pages.
* Block editor: Long-press Inserter icon to show options to add before/after
* Block editor: Retry displaying image when connectivity restores
* Block editor: Show an "Edit" button overlay on selected image blocks
* Block editor: Add support for image size options in the gallery block
* Signup and Login: signup or login via magic link now supports multiple email clients.
                    Tapping on the "Open Email" button will present a list of installed email client to choose from.
* Posts: Fixed a bug that could disable comments on a draft post when previewing that post.
* Reader: Fixed an issue where a new comment may not appear.
* Reader: Added Post Reblogging feature. You can now reblog a post from the reader to your site(s). There is a new "reblog" button in the post action bar.
          Tapping on it allows to choose the site where to post, and opens the editor of your choice with pre-populated content from the original post.
* Fixed a bug that was causing the app to crash when the user tapped "Retry" on Post List

14.1
-----
* Fixes a bug that could cause some web page previews to remain unauthenticated even after logging in.
* Stats: added a This Week widget to display Views for the past week.
* Block Editor: Reduced padding around text on Rich Text based blocks.
* Block Editor: New block "Shortcode". You can now create and edit Shortcode blocks in the editor.
* Publicize: connecting with Facebook is working again.
* Web Views: the title and button colors in the header of web views was grey, and is now white.

14.0
-----
* Stats: Updated default cards for the Insights view.
* Fixed a bug that displayed incorrect time stamps for scheduled posts.
* Post Settings: Added a new Calendar picker to select a Post's publish date
* Fixed bugs with the "Save as Draft" action extension's navigation bar colors and iPad sizing in iOS 13.
* Fixes appearance issues with navigation bar colors when logged out of the app.
* Fixed a bug that was causing the App to crash when the user tapped on certain notifications.
* Block Editor: Hide image size selection options when image is a url
* Block Editor: Fix displaying placeholder for images
* Block Editor: Fix crash on undo
* Block Editor: Fix styling on navigation UI
* Block Editor: Fix a focus issue
* Fixed a bug that displayed incorrect time stamps for scheduled posts.
* Post Settings: Added a new Calendar picker to select a Post's publish date
* Comment: Add ability to comment in fullscreen
* Stats: fixed issue that could cause incorrect Stats to be displayed when viewing Stats from a widget.
* Stats Today widgets: large numbers are now abbreviated.
* Fixed a bug where files imported from other apps were being renamed to a random name.
* Fixes a crash that could happen in the notifications tab.

13.9
-----
* Stats: added a Today widget to display All-Time stats.
* Block Editor: New block "Gallery". You can now create image galleries using WordPress Media library.
* Block Editor: Fix crash dismissing bottom-sheet after device rotation.
* Block Editor: Add support for changing Settings in the List Block.
* Block Editor: Add support for Video block settings.
* Quick Start: fixed issue that caused 'Follow other sites' tour to not be marked complete.
* Fixed a bug that was causing the App to crash when the user tapped on certain notifications.

13.8
-----
* When a post has an autosave, the autosave version can be loaded into the editor.
* Support: Fix issue that caused 'Message failed to send' error.
* WebView: Fix iOS 13 crash with popover.
* Fixed an issue where the Me screen would sometimes be blank.
* Block editor: New Spacer block to create white space between two blocks.
* Block editor: Images from Image Block can now be previewed full screen by tapping on them.
* Fixed an issue that caused logging in with a 2FA Google account to fail.
* Sign in with Apple: now supports logging in with 2FA enabled on linked WordPress accounts.
* Stats: Fixed issue that caused incorrect data to be displayed.

13.7
-----
* Updated the mobile apps blog address to a non-retired blog.
* Block editor: Added option to insert images from "Free Photo Library".
* Block editor: Fix issue where the keyboard would not capitalize sentences correctly on some cases
* Block editor: Add alignment to paragraph blocks
* Fixed a bug that made comment moderation fail on the first attempt for self-hosted sites.
* Stats Refresh: Stats will reload when the application will move to foreground state.
* Stats: each Period and Post stat now loads independently.
* Block editor: Added support for the preformatted block.
* Stats Today widget: updated design and enabled expanding.

* Block editor: Added option to insert images from "Free Photo Library" and "Other Apps".

13.6
-----
* Fixed a bug that was not submiting posts for review
* Better support for creating or editing posts while offline. Posts can be saved while offline and they will be automatically uploaded (or published) when the device is back online.
* Support: fix issue where issues could be created via Help Center search without setting a contact email.

* Me view: fix issue where view was blank when logging in with a self-hosted site.
* Block Editor: Added support for image alignment options.

13.5
-----
* Block editor: Fix issue when "New Photo Post" shortcut won't add the selected photo to the post.
* Block editor: Add Link Target (Open in new tab) to Image Block settings.
* Block editor: DarkMode improvements.
* Block editor: New block "Media & Text".
* Block Editor: Fix issue where the block inserter layout wasn't correct after device rotation.
* Dark Mode: General improvements
* Stats: each Insight stat now loads independently.
* Stats: added ability to customize Insights.

13.4.1
-----
Post Settings: Fixed a crash with featured image.
Removed Giphy as a media source due to changes in their SDK.

13.4
-----
* Sign In With Apple: if the Apple ID has been disconnected from the WordPress app, log out the account.
* Sign In With Apple: if the Apple ID has been disconnected from the WordPress app, log out the account on app launch.
* Dark Mode: General improvements
* Share Extension: Fixed the text view content inset

* Universal links: Pass back to Safari if we can't handle a URL.
* Sign In With Apple: fixed issue with re-logging in on an existing WP account.
* Block editor: Fix a bug on iOS 13.0 were tapping on a link opens Safari
* Block editor: Fix a link editing issue, where trying to add a empty link at the start of another link would remove the existing link.

13.3
-----
* Block editor: Add rich text styling to video captions
* Block editor: Blocks that would be replaced are now hidden when add block bottom sheet displays
* Block editor: Tapping on empty editor area now always inserts new block at end of post
* Block editor: Fixed a performance issue that caused a freeze in the editor with long text content.
* Dark Mode: Fixed colors in rich notifications
* Reader: Fixed issue with links opening while scrolling in reader posts and comments.

13.2
-----
* When Log In is selected, all available options are displayed.
* Shows an alert instead of showing a new screen for facebook publicize error.

13.1
-----
* Moved Notification Settings from the Me tab to the Notifications tab.
* Account Settings: added the ability to change the username.
* Stats: added File Downloads to period stats.
* Stats Periods: Fixed an issue that made the Post stats title button unable.
* Adds a Publish Now action to posts in the posts list.
* Stats Periods: Fixed a bug that affected the header date when the site and the device timezones were different.
* My Sites: Fixed a problem where some sites would appear duplicated.

* Stats Periods: Fixed an issue that made the Post stats title button unable.
* Stats Periods: Fixed a bug that affected the header date when the site and the device timezones were different.
* Adds a Publish Now action to posts in the posts list.
* My Sites: Fixed a problem where some sites would appear duplicated.

13.0
-----
* Stats: now use site timezone instead of device.
* Improved color scheme consistency.
* Post Stats: date bar no longer goes prior to earliest date available.
* Block editor: Adding a block from the post title now shows the add block here indicator.
* Block editor: Deselect post title any time a block is added
* Block editor: Auto-enabled upon first open of a block post, unless opted out in v12.9.
* Block editor: You can now enable and disable the block editor on a per-site basis.

12.9
-----
* Offline support: Create Post is now available from empty results view in offline mode.
* Post Preview: Displaying preview generation status in navigation bar instead of a
                blocking spinner.
* Block editor: Tapping on an empty editor area will create a new paragraph block
* Block editor: Fix content loss issue when loading unsupported blocks containing inner blocks.
* Block editor: Adding a block from the Post Title now inserts the block at the top of the Post.
* Stats Insights: Fixed issue that prevented some stats from showing for low volume sites.

12.8
-----
* Stats Insights: New two-column layout for Follower Totals stats.
* Stats Periods: Countries Map added in countries section.
* Updated copy for preview unavailable screen
* Stats Insights: New two-column layout for This Year stats.
* Stats Insights: added details option for This Year stats.
* Stats Insights: New two-column layout for Most Popular Time stats.
* Stats: modified appearance of empty charts.
* Stats Insights: Fixed issue where refreshing would sometimes clear the stats.
* Stats overview chart: Fixed issue with legend location on iOS 11.
* Stats Periods: Fixed crash when the Countries map displayed one country only
* Added a selection of user customizable app icons. Change it via Me > App Settings > App Icon.
* Update the app's colors using the Muriel color palette.
* Stats Periods detail views: Fixed an issue where rotation would truncate data.
* Stats Periods: Fixed an issue when a period interval was selected.

12.7
-----
* Block Editor: Video, Quote and More blocks are available now.
* Post Settings: Setting a Featured Image on a Post/Site should now work better in poor network conditions.
* Offline Improvements: Posts that failed to upload due to connectivity issues will be auto-uploaded.
* Block Editor: Copy/Paste of text with attributes( bold, italic, ...) will be respected on the editor.
* Block Editor: Updated color scheme.
* Block Editor: Nested lists are now available on the toolbar.
* Post Settings: Setting a Featured Image on a Post/Site should now work better in poor netowrk conditions.
* Stats Insights: New two-column layout for All-Time stats.
* Stats Insights: New two-column layout for Today stats.
* Post preview: Fixed issue with preview for self hosted sites not working.

12.6
-----
* Block Editor: Added UI to display a warning when a block has invalid content.
* Block Editor: Fixed issue with link settings where “Open in New Tab” was always OFF on open.
* Removed the limit of number of photos that can be shared from other apps.
* Account Settings Primary Site now shows the site domain if the site has no name.
* The app now launches a bit more quickly.
* Added a list of third-party library acknowledgements.
* Updated messaging experience for a reply upload result.
* Stats: Fixed an issue where chart axes may be formatted incorrectly in some locales.

12.5
-----
* Fixed Notices sometimes showing behind the keyboard
* Implemented Domain Credit feature
* Implemented auto saving a post on preview
* The app now launches a bit more quickly.
* Fixed broken images in posts created by the share extension.
* Deprecated local previews

12.4.1
------
* Copy/Paste from post contents to other apps is working again.

12.4
-----
* You can now mark notifications as unread with just a swipe.
* Fixed crash when searching Free Photo Library.
* Better URL validation when logging in with a self hosted site.
* Account Settings Primary Site now shows the site URL if the site has no name.
* Implemented incremental improvements to accessibility experience across the app.
* Updated error message when tag loading failed.

12.3
-----
* Images are now imported from TextBundle and TextPack files shared from other apps
* Added support for importing Markdown files shared from other apps
* Resolved a crash that might occur during the new Site Creation flow.
* Improved connectivity errors messaging in sharing screen.
* Quotes in Reader are now easier to read, thanks to a vertical bar on the left making them more visually distinct
* Fixed an issue where some text in Activity Log would show up in a wrong language
* Jetpack Remote Install: enabled the native feature to install and activate Jetpack on a self-hosted site

12.2
-----
* Draft preview now shows the remote version of the post.
* Initial support for importing TextBundle and TextPack from other apps.
* Support for lists in Gutenberg posts.
* Several UI details were polished in the Site Creation flow.

12.1
-----
* Improve messages when updates to user account details fail because of server logic, for exanple email being used for another account.
* Improved text import from other apps, such as Bear or Ulysses 🥰
* Added support on the editor for video elements that use the source elements. For example:
```<video alt="Another video with bunnies">
<source src="https://videos.files.wordpress.com/kUJmAcSf/bbb_sunflower_1080p_30fps_normal.mp4" type="video/mp4">
</video>```
* Block editor now supports the creation of posts with pre-inserted photos and the the 3touch action of starting a post with photo.

12.1
-----
* Improve messages when updates to user account details fail because of server logic, for exanple email being used for another account.
* Improved text import from other apps, such as Bear or Ulysses 🥰
* Reader: fixed issue where empty state buttons were not functional.

12.0
-----
* Redesigned Notices
* Changed offline error messages to be less disruptive.
* Resolved a defect in the new Site Creation flow where the site preview address bar could be edited.
* Made it easier to find a domain for your new site, by moving the best match to the top of the search results.

11.9
------
* Quick Start v2: After creating a new site with WordPress.com there are more tutorials available, now including tips to improve growth.
* Quick Start will also be suggested less often, but when it's more likely to be helpful.
* Added connection error alert in Sharing screen.
* Increased padding at the bottom of the share extension's editor, to make typing a longer post a bit more comfortable.
* Removes the white background color applied to the site icon on the site details screen.
* Updated No Results View illustration and copy displayed on connectivity issue.
* Enhanced Site Creation flow for smarter, more personalized sites.<|MERGE_RESOLUTION|>--- conflicted
+++ resolved
@@ -1,10 +1,8 @@
 14.5
 -----
 * Post Settings: Fix issue where the status of a post showed "Scheduled" instead of "Published" after scheduling before the current date.
-<<<<<<< HEAD
 * Stats: Fix background color in Dark Mode on wider screen sizes. 
 * Notifications: Fix layout on screens with a notch.
-=======
 * Dark Mode fixes:
   - Border color on Search bars.
   - Stats background color on wider screen sizes.
@@ -12,7 +10,6 @@
   - Login and Signup button colors.
   - Reader comments colors.
 * Reader: Fix toolbar and search bar width on wider screen sizes.
->>>>>>> 849e052d
  
 14.4
 -----
