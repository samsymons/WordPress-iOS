* App Settings Privacy: Added explanation for the 'Remove Location from Media' feature.
* History / Revisions: Added swipe action to the revisions browser
* Added a notice and undo button when loading a revision from a post's history.
* Update strings for cancelled/cancelling to canceled/canceling so as to provide base en_US for localization.
* Feeds are filtered and removed from followed sites list in setting.
* History / Revisions: Added last Analytics event for the undo action.
<<<<<<< HEAD
* History / Revisions: Added switch between HTML and Visual Preview.
=======
* Adds support for .blog subdomains on new sites.
>>>>>>> d8d59a85
<|MERGE_RESOLUTION|>--- conflicted
+++ resolved
@@ -4,8 +4,5 @@
 * Update strings for cancelled/cancelling to canceled/canceling so as to provide base en_US for localization.
 * Feeds are filtered and removed from followed sites list in setting.
 * History / Revisions: Added last Analytics event for the undo action.
-<<<<<<< HEAD
 * History / Revisions: Added switch between HTML and Visual Preview.
-=======
-* Adds support for .blog subdomains on new sites.
->>>>>>> d8d59a85
+* Adds support for .blog subdomains on new sites.