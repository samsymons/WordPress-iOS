13.8
-----
<<<<<<< HEAD
 
=======
* Support: Fix issue that caused 'Message failed to send' error.

>>>>>>> 929aa42e
13.7
-----
* Updated the mobile apps blog address to a non-retired blog. 
* Block editor: Added option to insert images from "Free Photo Library".
* Block editor: Fix issue where the keyboard would not capitalize sentences correctly on some cases
* Block editor: Add alignment to paragraph blocks
* Fixed a bug that made comment moderation fail on the first attempt for self-hosted sites.
* Stats Refresh: Stats will reload when the application will move to foreground state.
* Stats: each Period and Post stat now loads independently.
* Block editor: Added support for the preformatted block.
* Stats Today widget: updated design and enabled expanding.

* Block editor: Added option to insert images from "Free Photo Library" and "Other Apps".
 
13.6
-----
* Fixed a bug that was not submiting posts for review
* Better support for creating or editing posts while offline. Posts can be saved while offline and they will be automatically uploaded (or published) when the device is back online.
* Support: fix issue where issues could be created via Help Center search without setting a contact email.

* Me view: fix issue where view was blank when logging in with a self-hosted site.
* Block Editor: Added support for image alignment options.
 
13.5
-----
* Block editor: Fix issue when "New Photo Post" shortcut won't add the selected photo to the post.
* Block editor: Add Link Target (Open in new tab) to Image Block settings.
* Block editor: DarkMode improvements.
* Block editor: New block "Media & Text".
* Block Editor: Fix issue where the block inserter layout wasn't correct after device rotation.
* Dark Mode: General improvements
* Stats: each Insight stat now loads independently.
* Stats: added ability to customize Insights.

13.4.1
-----
Post Settings: Fixed a crash with featured image.
Removed Giphy as a media source due to changes in their SDK.
 
13.4
-----
* Sign In With Apple: if the Apple ID has been disconnected from the WordPress app, log out the account.
* Sign In With Apple: if the Apple ID has been disconnected from the WordPress app, log out the account on app launch.
* Dark Mode: General improvements
* Share Extension: Fixed the text view content inset

* Universal links: Pass back to Safari if we can't handle a URL.
* Sign In With Apple: fixed issue with re-logging in on an existing WP account.
* Block editor: Fix a bug on iOS 13.0 were tapping on a link opens Safari
* Block editor: Fix a link editing issue, where trying to add a empty link at the start of another link would remove the existing link.
 
13.3
-----
* Block editor: Add rich text styling to video captions
* Block editor: Blocks that would be replaced are now hidden when add block bottom sheet displays
* Block editor: Tapping on empty editor area now always inserts new block at end of post
* Block editor: Fixed a performance issue that caused a freeze in the editor with long text content.
* Dark Mode: Fixed colors in rich notifications
* Reader: Fixed issue with links opening while scrolling in reader posts and comments. 

13.2
-----
* When Log In is selected, all available options are displayed.
* Shows an alert instead of showing a new screen for facebook publicize error.
 
13.1
-----
* Moved Notification Settings from the Me tab to the Notifications tab.
* Account Settings: added the ability to change the username.
* Stats: added File Downloads to period stats.
* Stats Periods: Fixed an issue that made the Post stats title button unable.
* Adds a Publish Now action to posts in the posts list.
* Stats Periods: Fixed a bug that affected the header date when the site and the device timezones were different.
* My Sites: Fixed a problem where some sites would appear duplicated.
 
* Stats Periods: Fixed an issue that made the Post stats title button unable.
* Stats Periods: Fixed a bug that affected the header date when the site and the device timezones were different.
* Adds a Publish Now action to posts in the posts list.
* My Sites: Fixed a problem where some sites would appear duplicated.

13.0
-----
* Stats: now use site timezone instead of device.
* Improved color scheme consistency.
* Post Stats: date bar no longer goes prior to earliest date available.
* Block editor: Adding a block from the post title now shows the add block here indicator.
* Block editor: Deselect post title any time a block is added
* Block editor: Auto-enabled upon first open of a block post, unless opted out in v12.9.
* Block editor: You can now enable and disable the block editor on a per-site basis.

12.9
-----
* Offline support: Create Post is now available from empty results view in offline mode.
* Post Preview: Displaying preview generation status in navigation bar instead of a  
                blocking spinner. 
* Block editor: Tapping on an empty editor area will create a new paragraph block
* Block editor: Fix content loss issue when loading unsupported blocks containing inner blocks.
* Block editor: Adding a block from the Post Title now inserts the block at the top of the Post.
* Stats Insights: Fixed issue that prevented some stats from showing for low volume sites.

12.8
-----
* Stats Insights: New two-column layout for Follower Totals stats.
* Stats Periods: Countries Map added in countries section.
* Updated copy for preview unavailable screen
* Stats Insights: New two-column layout for This Year stats.
* Stats Insights: added details option for This Year stats.
* Stats Insights: New two-column layout for Most Popular Time stats.
* Stats: modified appearance of empty charts.
* Stats Insights: Fixed issue where refreshing would sometimes clear the stats.
* Stats overview chart: Fixed issue with legend location on iOS 11.
* Stats Periods: Fixed crash when the Countries map displayed one country only
* Added a selection of user customizable app icons. Change it via Me > App Settings > App Icon.
* Update the app's colors using the Muriel color palette.
* Stats Periods detail views: Fixed an issue where rotation would truncate data.
* Stats Periods: Fixed an issue when a period interval was selected.

12.7
-----
* Block Editor: Video, Quote and More blocks are available now.
* Post Settings: Setting a Featured Image on a Post/Site should now work better in poor network conditions.
* Offline Improvements: Posts that failed to upload due to connectivity issues will be auto-uploaded.
* Block Editor: Copy/Paste of text with attributes( bold, italic, ...) will be respected on the editor.
* Block Editor: Updated color scheme.
* Block Editor: Nested lists are now available on the toolbar.
* Post Settings: Setting a Featured Image on a Post/Site should now work better in poor netowrk conditions.
* Stats Insights: New two-column layout for All-Time stats.
* Stats Insights: New two-column layout for Today stats.
* Post preview: Fixed issue with preview for self hosted sites not working.

12.6
-----
* Block Editor: Added UI to display a warning when a block has invalid content.
* Block Editor: Fixed issue with link settings where “Open in New Tab” was always OFF on open.
* Removed the limit of number of photos that can be shared from other apps.
* Account Settings Primary Site now shows the site domain if the site has no name.
* The app now launches a bit more quickly.
* Added a list of third-party library acknowledgements.
* Updated messaging experience for a reply upload result.
* Stats: Fixed an issue where chart axes may be formatted incorrectly in some locales.

12.5
-----
* Fixed Notices sometimes showing behind the keyboard
* Implemented Domain Credit feature
* Implemented auto saving a post on preview  
* The app now launches a bit more quickly.
* Fixed broken images in posts created by the share extension.
* Deprecated local previews

12.4.1
------
* Copy/Paste from post contents to other apps is working again.

12.4
-----
* You can now mark notifications as unread with just a swipe.
* Fixed crash when searching Free Photo Library.
* Better URL validation when logging in with a self hosted site.
* Account Settings Primary Site now shows the site URL if the site has no name.
* Implemented incremental improvements to accessibility experience across the app.
* Updated error message when tag loading failed.

12.3
-----
* Images are now imported from TextBundle and TextPack files shared from other apps
* Added support for importing Markdown files shared from other apps
* Resolved a crash that might occur during the new Site Creation flow.
* Improved connectivity errors messaging in sharing screen.
* Quotes in Reader are now easier to read, thanks to a vertical bar on the left making them more visually distinct
* Fixed an issue where some text in Activity Log would show up in a wrong language
* Jetpack Remote Install: enabled the native feature to install and activate Jetpack on a self-hosted site

12.2
-----
* Draft preview now shows the remote version of the post.
* Initial support for importing TextBundle and TextPack from other apps.
* Support for lists in Gutenberg posts.
* Several UI details were polished in the Site Creation flow.

12.1
-----
* Improve messages when updates to user account details fail because of server logic, for exanple email being used for another account.
* Improved text import from other apps, such as Bear or Ulysses 🥰
* Added support on the editor for video elements that use the source elements. For example:
```<video alt="Another video with bunnies">
<source src="https://videos.files.wordpress.com/kUJmAcSf/bbb_sunflower_1080p_30fps_normal.mp4" type="video/mp4">
</video>```
* Block editor now supports the creation of posts with pre-inserted photos and the the 3touch action of starting a post with photo.

12.1
-----
* Improve messages when updates to user account details fail because of server logic, for exanple email being used for another account.
* Improved text import from other apps, such as Bear or Ulysses 🥰
* Reader: fixed issue where empty state buttons were not functional.

12.0
-----
* Redesigned Notices
* Changed offline error messages to be less disruptive.
* Resolved a defect in the new Site Creation flow where the site preview address bar could be edited.
* Made it easier to find a domain for your new site, by moving the best match to the top of the search results.
 
11.9
------
* Quick Start v2: After creating a new site with WordPress.com there are more tutorials available, now including tips to improve growth.
* Quick Start will also be suggested less often, but when it's more likely to be helpful.
* Added connection error alert in Sharing screen.
* Increased padding at the bottom of the share extension's editor, to make typing a longer post a bit more comfortable.
* Removes the white background color applied to the site icon on the site details screen.
* Updated No Results View illustration and copy displayed on connectivity issue.
* Enhanced Site Creation flow for smarter, more personalized sites.<|MERGE_RESOLUTION|>--- conflicted
+++ resolved
@@ -1,11 +1,8 @@
 13.8
 -----
-<<<<<<< HEAD
- 
-=======
+ 
 * Support: Fix issue that caused 'Message failed to send' error.
 
->>>>>>> 929aa42e
 13.7
 -----
 * Updated the mobile apps blog address to a non-retired blog. 
