--- conflicted
+++ resolved
@@ -1,12 +1,9 @@
 12.8
 -----
-<<<<<<< HEAD
 * Stats Periods: Countries Map added in countries section.
-=======
 * Updated copy for preview unavailable screen
 * Stats Insights: New two-column layout for This Year stats.
 * Stats Insights: New two-column layout for Most Popular Time stats.
->>>>>>> ef129129
 
 12.7
 -----
