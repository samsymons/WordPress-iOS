--- conflicted
+++ resolved
@@ -6,15 +6,12 @@
 * Fixed bugs with the "Save as Draft" action extension's navigation bar colors and iPad sizing in iOS 13.
 * Fixes appearance issues with navigation bar colors when logged out of the app.
 * Fixed a bug that was causing the App to crash when the user tapped on certain notifications.
-<<<<<<< HEAD
 * Fixed a bug that displayed incorrect time stamps for scheduled posts.
 * Post Settings: Added a new Calendar picker to select a Post's publish date
-=======
 * Comment: Add ability to comment in fullscreen
 * Stats: fixed issue that could cause incorrect Stats to be displayed when viewing Stats from a widget.
 * Stats Today widgets: large numbers are now abbreviated.
 * Fixed a bug where files imported from other apps were being renamed to a random name.
->>>>>>> 6dc076a5
 
 13.9
 -----
