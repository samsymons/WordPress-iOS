14.6
-----
<<<<<<< HEAD
* Site Creation: faster site creation, removed intermediate steps. Just select what kind of site you'd like, enter the domain name and the site will be created.

=======
* [internal] the login and signup Magic Link flows have code changes that can cause regressions. See https://git.io/Jvy4P for testing details.
* [internal] the login and signup Continue with Google flows have code changes that can cause regressions. See https://git.io/JvypB for testing details.
>>>>>>> f261e380
* [internal] the login and signup Magic Link flows have code changes that could cause regressions. See https://git.io/Jvy4P for testing details.
* Notifications: Fix layout on screens with a notch.
* Post Commenting: fixed issue that prevented selecting an @ mention suggestion.

 
14.5
-----
* Block editor: New block: Latest Posts
* Block editor: Fix Quote block's left border not being visible in Dark Mode
* Block editor: Added Starter Page Templates: when you create a new page, we now show you a few templates to get started more quickly.
* Block editor: Fix crash when pasting HTML content with embeded images on paragraphs
* Post Settings: Fix issue where the status of a post showed "Scheduled" instead of "Published" after scheduling before the current date.
* Stats: Fix background color in Dark Mode on wider screen sizes. 
* Post Settings: Fix issue where the calendar selection may not match the selected date when site timezone differs from device timezone.
* Dark Mode fixes:
  - Border color on Search bars.
  - Stats background color on wider screen sizes.
  - Media Picker action bar background color.
  - Login and Signup button colors.
  - Reader comments colors.
  - Jetpack install flow colors.
* Reader: Fix toolbar and search bar width on wider screen sizes.
* Updated the Signup and Login Magic Link confirmation screen advising the user to check their spam/junk folder.
* Updated appearance of Google login/signup button.
* Updated appearance of Apple login/signup button.
 
14.4
-----
* Post Settings: Fixes the displayed publish date of posts which are to be immediately published.
 
14.3
-----
* Aztec and Block Editor: Fix the presentation of ordered lists with large numbers.
* Added Quick Action buttons on the Site Details page to access the most frequently used parts of a site.
* Block editor: Add support for changing image sizes in Image blocks
* Block editor: Add support for upload options in Gallery block
* Block editor: Added the Button block
* Block editor: Added the Group block
* Block editor: Add scroll support inside block picker and block settings
* Block editor: Fix issue where adding emojis to the post title added strong HTML elements to the title of the post
* Block editor: Fix issue where alignment of paragraph blocks was not always being respected when splitting the paragraph or reading the post's html content.
* Block editor: We’ve introduced a new toolbar that floats above the block you’re editing, which makes navigating your blocks easier — especially complex ones.

* Block editor: Add support for upload options in Gallery block
* Aztec and Block Editor: Fix the presentation of ordered lists with large numbers.
* Added Quick Action buttons on the Site Details page to access the most frequently used parts of a site.
* Post Settings: Adjusts the weekday symbols in the calendar depending on Regional settings. 
 

14.2
-----
* Comment Editing: Fixed a bug that could cause the text selection to be on the wrong line
* Comments: Fixed an bug that could cause HTML markup to be displayed in the comment content
* Media editing: You can now crop, zoom in/out and rotate images that are inserted or being inserted in a post.
* Post Preview: Added a new Desktop preview mode on iPhone and Mobile preview on iPad when previewing posts or pages.
* Post Preview: Added new navigation, "Open in Safari" and Share options when previewing posts or pages.
* Block editor: Long-press Inserter icon to show options to add before/after
* Block editor: Retry displaying image when connectivity restores
* Block editor: Show an "Edit" button overlay on selected image blocks
* Block editor: Add support for image size options in the gallery block
* Signup and Login: signup or login via magic link now supports multiple email clients.
                    Tapping on the "Open Email" button will present a list of installed email client to choose from.
* Posts: Fixed a bug that could disable comments on a draft post when previewing that post.
* Reader: Fixed an issue where a new comment may not appear.
* Reader: Added Post Reblogging feature. You can now reblog a post from the reader to your site(s). There is a new "reblog" button in the post action bar.
          Tapping on it allows to choose the site where to post, and opens the editor of your choice with pre-populated content from the original post.
* Fixed a bug that was causing the app to crash when the user tapped "Retry" on Post List

14.1
-----
* Fixes a bug that could cause some web page previews to remain unauthenticated even after logging in.
* Stats: added a This Week widget to display Views for the past week.
* Block Editor: Reduced padding around text on Rich Text based blocks.
* Block Editor: New block "Shortcode". You can now create and edit Shortcode blocks in the editor.
* Publicize: connecting with Facebook is working again.
* Web Views: the title and button colors in the header of web views was grey, and is now white.

14.0
-----
* Stats: Updated default cards for the Insights view.
* Fixed a bug that displayed incorrect time stamps for scheduled posts.
* Post Settings: Added a new Calendar picker to select a Post's publish date
* Fixed bugs with the "Save as Draft" action extension's navigation bar colors and iPad sizing in iOS 13.
* Fixes appearance issues with navigation bar colors when logged out of the app.
* Fixed a bug that was causing the App to crash when the user tapped on certain notifications.
* Block Editor: Hide image size selection options when image is a url
* Block Editor: Fix displaying placeholder for images
* Block Editor: Fix crash on undo
* Block Editor: Fix styling on navigation UI
* Block Editor: Fix a focus issue
* Fixed a bug that displayed incorrect time stamps for scheduled posts.
* Post Settings: Added a new Calendar picker to select a Post's publish date
* Comment: Add ability to comment in fullscreen
* Stats: fixed issue that could cause incorrect Stats to be displayed when viewing Stats from a widget.
* Stats Today widgets: large numbers are now abbreviated.
* Fixed a bug where files imported from other apps were being renamed to a random name.
* Fixes a crash that could happen in the notifications tab.

13.9
-----
* Stats: added a Today widget to display All-Time stats.
* Block Editor: New block "Gallery". You can now create image galleries using WordPress Media library.
* Block Editor: Fix crash dismissing bottom-sheet after device rotation.
* Block Editor: Add support for changing Settings in the List Block.
* Block Editor: Add support for Video block settings.
* Quick Start: fixed issue that caused 'Follow other sites' tour to not be marked complete.
* Fixed a bug that was causing the App to crash when the user tapped on certain notifications.

13.8
-----
* When a post has an autosave, the autosave version can be loaded into the editor.
* Support: Fix issue that caused 'Message failed to send' error.
* WebView: Fix iOS 13 crash with popover.
* Fixed an issue where the Me screen would sometimes be blank.
* Block editor: New Spacer block to create white space between two blocks.
* Block editor: Images from Image Block can now be previewed full screen by tapping on them.
* Fixed an issue that caused logging in with a 2FA Google account to fail.
* Sign in with Apple: now supports logging in with 2FA enabled on linked WordPress accounts.
* Stats: Fixed issue that caused incorrect data to be displayed.

13.7
-----
* Updated the mobile apps blog address to a non-retired blog.
* Block editor: Added option to insert images from "Free Photo Library".
* Block editor: Fix issue where the keyboard would not capitalize sentences correctly on some cases
* Block editor: Add alignment to paragraph blocks
* Fixed a bug that made comment moderation fail on the first attempt for self-hosted sites.
* Stats Refresh: Stats will reload when the application will move to foreground state.
* Stats: each Period and Post stat now loads independently.
* Block editor: Added support for the preformatted block.
* Stats Today widget: updated design and enabled expanding.

* Block editor: Added option to insert images from "Free Photo Library" and "Other Apps".

13.6
-----
* Fixed a bug that was not submiting posts for review
* Better support for creating or editing posts while offline. Posts can be saved while offline and they will be automatically uploaded (or published) when the device is back online.
* Support: fix issue where issues could be created via Help Center search without setting a contact email.

* Me view: fix issue where view was blank when logging in with a self-hosted site.
* Block Editor: Added support for image alignment options.

13.5
-----
* Block editor: Fix issue when "New Photo Post" shortcut won't add the selected photo to the post.
* Block editor: Add Link Target (Open in new tab) to Image Block settings.
* Block editor: DarkMode improvements.
* Block editor: New block "Media & Text".
* Block Editor: Fix issue where the block inserter layout wasn't correct after device rotation.
* Dark Mode: General improvements
* Stats: each Insight stat now loads independently.
* Stats: added ability to customize Insights.

13.4.1
-----
Post Settings: Fixed a crash with featured image.
Removed Giphy as a media source due to changes in their SDK.

13.4
-----
* Sign In With Apple: if the Apple ID has been disconnected from the WordPress app, log out the account.
* Sign In With Apple: if the Apple ID has been disconnected from the WordPress app, log out the account on app launch.
* Dark Mode: General improvements
* Share Extension: Fixed the text view content inset

* Universal links: Pass back to Safari if we can't handle a URL.
* Sign In With Apple: fixed issue with re-logging in on an existing WP account.
* Block editor: Fix a bug on iOS 13.0 were tapping on a link opens Safari
* Block editor: Fix a link editing issue, where trying to add a empty link at the start of another link would remove the existing link.

13.3
-----
* Block editor: Add rich text styling to video captions
* Block editor: Blocks that would be replaced are now hidden when add block bottom sheet displays
* Block editor: Tapping on empty editor area now always inserts new block at end of post
* Block editor: Fixed a performance issue that caused a freeze in the editor with long text content.
* Dark Mode: Fixed colors in rich notifications
* Reader: Fixed issue with links opening while scrolling in reader posts and comments.

13.2
-----
* When Log In is selected, all available options are displayed.
* Shows an alert instead of showing a new screen for facebook publicize error.

13.1
-----
* Moved Notification Settings from the Me tab to the Notifications tab.
* Account Settings: added the ability to change the username.
* Stats: added File Downloads to period stats.
* Stats Periods: Fixed an issue that made the Post stats title button unable.
* Adds a Publish Now action to posts in the posts list.
* Stats Periods: Fixed a bug that affected the header date when the site and the device timezones were different.
* My Sites: Fixed a problem where some sites would appear duplicated.

* Stats Periods: Fixed an issue that made the Post stats title button unable.
* Stats Periods: Fixed a bug that affected the header date when the site and the device timezones were different.
* Adds a Publish Now action to posts in the posts list.
* My Sites: Fixed a problem where some sites would appear duplicated.

13.0
-----
* Stats: now use site timezone instead of device.
* Improved color scheme consistency.
* Post Stats: date bar no longer goes prior to earliest date available.
* Block editor: Adding a block from the post title now shows the add block here indicator.
* Block editor: Deselect post title any time a block is added
* Block editor: Auto-enabled upon first open of a block post, unless opted out in v12.9.
* Block editor: You can now enable and disable the block editor on a per-site basis.

12.9
-----
* Offline support: Create Post is now available from empty results view in offline mode.
* Post Preview: Displaying preview generation status in navigation bar instead of a
                blocking spinner.
* Block editor: Tapping on an empty editor area will create a new paragraph block
* Block editor: Fix content loss issue when loading unsupported blocks containing inner blocks.
* Block editor: Adding a block from the Post Title now inserts the block at the top of the Post.
* Stats Insights: Fixed issue that prevented some stats from showing for low volume sites.

12.8
-----
* Stats Insights: New two-column layout for Follower Totals stats.
* Stats Periods: Countries Map added in countries section.
* Updated copy for preview unavailable screen
* Stats Insights: New two-column layout for This Year stats.
* Stats Insights: added details option for This Year stats.
* Stats Insights: New two-column layout for Most Popular Time stats.
* Stats: modified appearance of empty charts.
* Stats Insights: Fixed issue where refreshing would sometimes clear the stats.
* Stats overview chart: Fixed issue with legend location on iOS 11.
* Stats Periods: Fixed crash when the Countries map displayed one country only
* Added a selection of user customizable app icons. Change it via Me > App Settings > App Icon.
* Update the app's colors using the Muriel color palette.
* Stats Periods detail views: Fixed an issue where rotation would truncate data.
* Stats Periods: Fixed an issue when a period interval was selected.

12.7
-----
* Block Editor: Video, Quote and More blocks are available now.
* Post Settings: Setting a Featured Image on a Post/Site should now work better in poor network conditions.
* Offline Improvements: Posts that failed to upload due to connectivity issues will be auto-uploaded.
* Block Editor: Copy/Paste of text with attributes( bold, italic, ...) will be respected on the editor.
* Block Editor: Updated color scheme.
* Block Editor: Nested lists are now available on the toolbar.
* Post Settings: Setting a Featured Image on a Post/Site should now work better in poor netowrk conditions.
* Stats Insights: New two-column layout for All-Time stats.
* Stats Insights: New two-column layout for Today stats.
* Post preview: Fixed issue with preview for self hosted sites not working.

12.6
-----
* Block Editor: Added UI to display a warning when a block has invalid content.
* Block Editor: Fixed issue with link settings where “Open in New Tab” was always OFF on open.
* Removed the limit of number of photos that can be shared from other apps.
* Account Settings Primary Site now shows the site domain if the site has no name.
* The app now launches a bit more quickly.
* Added a list of third-party library acknowledgements.
* Updated messaging experience for a reply upload result.
* Stats: Fixed an issue where chart axes may be formatted incorrectly in some locales.

12.5
-----
* Fixed Notices sometimes showing behind the keyboard
* Implemented Domain Credit feature
* Implemented auto saving a post on preview
* The app now launches a bit more quickly.
* Fixed broken images in posts created by the share extension.
* Deprecated local previews

12.4.1
------
* Copy/Paste from post contents to other apps is working again.

12.4
-----
* You can now mark notifications as unread with just a swipe.
* Fixed crash when searching Free Photo Library.
* Better URL validation when logging in with a self hosted site.
* Account Settings Primary Site now shows the site URL if the site has no name.
* Implemented incremental improvements to accessibility experience across the app.
* Updated error message when tag loading failed.

12.3
-----
* Images are now imported from TextBundle and TextPack files shared from other apps
* Added support for importing Markdown files shared from other apps
* Resolved a crash that might occur during the new Site Creation flow.
* Improved connectivity errors messaging in sharing screen.
* Quotes in Reader are now easier to read, thanks to a vertical bar on the left making them more visually distinct
* Fixed an issue where some text in Activity Log would show up in a wrong language
* Jetpack Remote Install: enabled the native feature to install and activate Jetpack on a self-hosted site

12.2
-----
* Draft preview now shows the remote version of the post.
* Initial support for importing TextBundle and TextPack from other apps.
* Support for lists in Gutenberg posts.
* Several UI details were polished in the Site Creation flow.

12.1
-----
* Improve messages when updates to user account details fail because of server logic, for exanple email being used for another account.
* Improved text import from other apps, such as Bear or Ulysses 🥰
* Added support on the editor for video elements that use the source elements. For example:
```<video alt="Another video with bunnies">
<source src="https://videos.files.wordpress.com/kUJmAcSf/bbb_sunflower_1080p_30fps_normal.mp4" type="video/mp4">
</video>```
* Block editor now supports the creation of posts with pre-inserted photos and the the 3touch action of starting a post with photo.

12.1
-----
* Improve messages when updates to user account details fail because of server logic, for exanple email being used for another account.
* Improved text import from other apps, such as Bear or Ulysses 🥰
* Reader: fixed issue where empty state buttons were not functional.

12.0
-----
* Redesigned Notices
* Changed offline error messages to be less disruptive.
* Resolved a defect in the new Site Creation flow where the site preview address bar could be edited.
* Made it easier to find a domain for your new site, by moving the best match to the top of the search results.

11.9
------
* Quick Start v2: After creating a new site with WordPress.com there are more tutorials available, now including tips to improve growth.
* Quick Start will also be suggested less often, but when it's more likely to be helpful.
* Added connection error alert in Sharing screen.
* Increased padding at the bottom of the share extension's editor, to make typing a longer post a bit more comfortable.
* Removes the white background color applied to the site icon on the site details screen.
* Updated No Results View illustration and copy displayed on connectivity issue.
* Enhanced Site Creation flow for smarter, more personalized sites.<|MERGE_RESOLUTION|>--- conflicted
+++ resolved
@@ -1,15 +1,10 @@
 14.6
 -----
-<<<<<<< HEAD
-* Site Creation: faster site creation, removed intermediate steps. Just select what kind of site you'd like, enter the domain name and the site will be created.
-
-=======
 * [internal] the login and signup Magic Link flows have code changes that can cause regressions. See https://git.io/Jvy4P for testing details.
 * [internal] the login and signup Continue with Google flows have code changes that can cause regressions. See https://git.io/JvypB for testing details.
->>>>>>> f261e380
-* [internal] the login and signup Magic Link flows have code changes that could cause regressions. See https://git.io/Jvy4P for testing details.
 * Notifications: Fix layout on screens with a notch.
 * Post Commenting: fixed issue that prevented selecting an @ mention suggestion.
+* Site Creation: faster site creation, removed intermediate steps. Just select what kind of site you'd like, enter the domain name and the site will be created.
 
  
 14.5
