15.2
----
* [**] Block editor: Display content metrics information (blocks, words, characters count).
<<<<<<< HEAD
* [*] Fixed a crash that results in navigating to the block editor quickly after logging out and immediately back in.
=======
* [***] Reader content improved: a lot of fixes in how the content appears when you're reading a post.
>>>>>>> 934b6305

-----

15.1
-----
* [**] Block Editor: Add support to upload videos to Cover Blocks after the editor has closed.
* [*] Block Editor: Display the animation of animated GIFs while editing image blocks.
* [**] Block editor: Adds support for theme colors and gradients.
* [*] App Settings: Added an app-level toggle for light or dark appearance.
* [*] Fix a bug where the Latest Post date on Insights Stats was being calculated incorrectly.
* Block editor: [*] Support for breaking out of captions/citation authors by pressing enter on the following blocks: image, video, gallery, quote, and pullquote.
* Block editor: [**] Adds editor support for theme defined colors and theme defined gradients on cover and button blocks.
* [*] Fixed a bug where "Follow another site" was using the wrong steps in the "Grow Your Audience" Quick Start tour.
* [*] Fix a bug where Quick Start completed tasks were not communicated to VoiceOver users.
* [**] Quick Start: added VoiceOver support to the Next Steps section.
* [*] Fixed a bug where the "Publish a post" Quick Start tour didn't reflect the app's new information architecture
* [***] Free GIFs can now be added to the media library, posts, and pages.
* [**] You can now set pages as your site's homepage or posts page directly from the Pages list.
* [*] Block editor: Fix 'Take a Photo' option failing after adding an image to gallery block

15.0
-----
* [**] Block editor: Fix media upload progress when there's no connection.
* [*] Fix a bug where taking a photo for your user gravatar got you blocked in the crop screen.
* Reader: Updated card design
* [internal] Logging in via 'Continue with Google' has changes that can cause regressions. See https://git.io/Jf2LF for full testing details.
* [***] Block Editor: New block: Verse
* [***] Block Editor: Trash icon that is used to remove blocks is moved to the new menu reachable via ellipsis button in the block toolbar
* [**] Block Editor: Add support for changing overlay color settings in Cover block
* [**] Block Editor: Add enter/exit animation in FloatingToolbar
* [**] Block Editor: Block toolbar can now collapse when the block width is smaller than the toolbar content
* [**] Block Editor: Tooltip for page template selection buttons
* [*] Block Editor: Fix merging of text blocks when text had active formatting (bold, italic, strike, link)
* [*] Block Editor: Fix button alignment in page templates and make strings consistent
* [*] Block Editor: Add support for displaying radial gradients in Buttons and Cover blocks
* [*] Block Editor: Fix a bug where it was not possible to add a second image after previewing a post
* [internal] Signing up via 'Continue with Google' has changes that can cause regressions. See https://git.io/JfwjX for full testing details.
* My Site: Add support for setting the Homepage and Posts Page for a site.

14.9
-----
* Streamlined navigation: now there are fewer and better organized tabs, posting shortcuts and more, so you can find what you need fast.
* My Site: the "Add Posts and Pages" features has been moved. There is a new "Floating Action Button" in "My Site" that lets you create a new post or page without having to navigate to another screen.
* My Site: the "Me" section has been moved. There is a new button on the top right of "My Site" that lets you access the "Me" section from there.
* Reader: revamped UI with a tab bar that lets you quickly switch between sections, and filtering and settings panes to easily access and manage your favorite content.
* [internal] the "Change Username" on the Signup Epilogue screen has navigation changes that can cause regressions. See https://git.io/JfGnv for testing details.
* [internal] the "3 button view" (WP.com email, Google, SIWA, Site Address) presented after pressing the "Log In" button has navigation changes that can cause regressions. See https://git.io/JfZUV for testing details.
* [**] Support the superscript and subscript HTML formatting on the Block Editor and Classic Editor.
* [**] Block editor: Support for the pullquote block.
* [**] Block editor: Fix the icons and buttons in Gallery, Paragraph, List and MediaText block on RTL mode.
* [**] Block editor: Update page templates to use new blocks.
* [**] Block editor: Fix a crash when uploading new videos on a video block.
* [**] Block Editor: Add support for changing background and text color in Buttons block
* [internal] the "enter your password" screen has navigation changes that can cause regressions. See https://git.io/Jfl1C for full testing details.
* Support the superscript and subscript HTML formatting on the Block Editor and Classic Editor.
* [***] You can now draw on images to annotate them using the Edit image feature in the post editor.
* [*] Fixed a bug on the editors where changing a featured image didn't trigger that the post/page changed.

14.8.1
-----
* Fix adding and removing of featured images to posts.

14.8
-----
* Block Editor: Mentions insertion are now available for WP.com and Jetpack sites.

* Block editor: Prefill caption for image blocks when available on the Media library
* Block editor: New block: Buttons. From now you’ll be able to add the individual Button block only inside the Buttons block
* Block editor: Fix bug where whitespaces at start of text blocks were being removed
* Block editor: Add support for upload options in Cover block
* Block editor: Floating toolbar, previously located above nested blocks, is now placed at the bottom of the screen
* Block editor: Fix the icons in FloatingToolbar on RTL mode
* Block editor: Fix Quote block so it visually reflects selected alignment
* Block editor: Fix bug where buttons in page templates were not rendering correctly on web
* Block editor: Remove Subscription Button from the Blog template since it didn't have an initial functionality and it is hard to configure for users.
* [internal] the "send magic link" screen has navigation changes that can cause regressions. See https://git.io/Jfqiz for testing details.
* Updated UI for Login and Signup epilogues.
* Fixes delayed split view resizing while rotating your device.

14.7
-----
* Classic Editor: Fixed action sheet position for additional Media sources picker on iPad
* [internal] the signup flow using email has code changes that can cause regressions. See https://git.io/JvALZ for testing details.
* [internal] Notifications tab should pop to the root of the navigation stack when tapping on the tab from within a notification detail screen. See https://git.io/Jvxka for testing details.
* Classic and Block editor: Prefill caption for image blocks when available on the Media library.
* [internal] the "login by email" flow and the self-hosted login flow have code changes that can cause regressions. See https://git.io/JfeFN for testing details.
* Block editor: Disable ripple effect in all BottomSheet's controls.
* Block editor: New block: Columns
* Block editor: New starter page template: Blog
* Block editor: Make Starter Page Template picker buttons visible only when the screen height is enough
* Block editor: Fix a bug which caused to show URL settings modal randomly when changing the device orientation multiple times during the time Starter Page Template Preview is open
* [internal] the login by email flow and the self-hosted login flow have code changes that can cause regressions. See https://git.io/JfeFN for testing details.
* Updated the appearance of the login and signup buttons to make signup more prominent.
* [internal] the navigation to the "login by site address" flow has code changes that can cause regressions. See https://git.io/JfvP9 for testing details.
* Updated site details screen title to My Site, to avoid duplicating the title of the current site which is displayed in the screen's header area.
* You can now schedule your post, add tags or change the visibility before hitting "Publish Now" — and you don't have to go to the Post Settings for this!

* Login Epilogue: fixed issue where account information never stopped loading for some self-hosted sites.
* Updated site details screen title to My Site, to avoid duplicating the title of the current site which is displayed in the screen's header area.

14.6
-----
* [internal] the login flow with 2-factor authentication enabled has code changes that can cause regressions. See https://git.io/Jvdil for testing details.
* [internal] the login and signup Magic Link flows have code changes that could cause regressions. See https://git.io/JvSD6 and https://git.io/Jvy4P for testing details.
* [internal] the login and signup Magic Link flows have code changes that can cause regressions. See https://git.io/Jvy4P for testing details.
* [internal] the login and signup Continue with Google flows have code changes that can cause regressions. See https://git.io/JvypB for testing details.
* Notifications: Fix layout on screens with a notch.
* Post Commenting: fixed issue that prevented selecting an @ mention suggestion.
* Fixed an issue that could have caused the app to crash when accessing Site Pages.
* Site Creation: faster site creation, removed intermediate steps. Just select what kind of site you'd like, enter the domain name and the site will be created.
* Post Preview: Increase Post and Page Preview size on iPads running iOS 13.
* Block editor: Added the Cover block
* Block editor: Removed the dimming effect on unselected blocks
* Block editor: Add alignment options for Heading block
* Block editor: Implemented dropdown toolbar for alignment toolbar in Heading, Paragraph, Image, MediaText blocks
* Block Editor: When editing link settings, tapping the keyboard return button now closes the settings panel as well as closing the keyboard.
* Fixed a crash when a blog's URL became `nil` from a Core Data operation.
* Added Share action to the more menu in the Posts list
* Period Stats: fix colors when switching between light and dark modes.
* Media uploads from "Other Apps": Fixed an issue where the Cancel button on the document picker/browser was not showing up in Light Mode.
* Fix a crash when accessing Blog Posts from the Quick Actions button on iPads running iOS 12 and below.
* Reader post detail: fix colors when switching between light and dark modes.
* Fixed an issue where Continue with Apple button wouldn't respond after Jetpack Setup > Sign up flow completed.


14.5
-----
* Block editor: New block: Latest Posts
* Block editor: Fix Quote block's left border not being visible in Dark Mode
* Block editor: Added Starter Page Templates: when you create a new page, we now show you a few templates to get started more quickly.
* Block editor: Fix crash when pasting HTML content with embeded images on paragraphs
* Post Settings: Fix issue where the status of a post showed "Scheduled" instead of "Published" after scheduling before the current date.
* Stats: Fix background color in Dark Mode on wider screen sizes.
* Post Settings: Fix issue where the calendar selection may not match the selected date when site timezone differs from device timezone.
* Dark Mode fixes:
  - Border color on Search bars.
  - Stats background color on wider screen sizes.
  - Media Picker action bar background color.
  - Login and Signup button colors.
  - Reader comments colors.
  - Jetpack install flow colors.
* Reader: Fix toolbar and search bar width on wider screen sizes.
* Updated the Signup and Login Magic Link confirmation screen advising the user to check their spam/junk folder.
* Updated appearance of Google login/signup button.
* Updated appearance of Apple login/signup button.

14.4.1
-----
* Block Editor: Fix crash when inserting a Button Block.

14.4
-----
* Post Settings: Fixes the displayed publish date of posts which are to be immediately published.

14.3
-----
* Aztec and Block Editor: Fix the presentation of ordered lists with large numbers.
* Added Quick Action buttons on the Site Details page to access the most frequently used parts of a site.
* Block editor: Add support for changing image sizes in Image blocks
* Block editor: Add support for upload options in Gallery block
* Block editor: Added the Button block
* Block editor: Added the Group block
* Block editor: Add scroll support inside block picker and block settings
* Block editor: Fix issue where adding emojis to the post title added strong HTML elements to the title of the post
* Block editor: Fix issue where alignment of paragraph blocks was not always being respected when splitting the paragraph or reading the post's html content.
* Block editor: We’ve introduced a new toolbar that floats above the block you’re editing, which makes navigating your blocks easier — especially complex ones.

* Block editor: Add support for upload options in Gallery block
* Aztec and Block Editor: Fix the presentation of ordered lists with large numbers.
* Added Quick Action buttons on the Site Details page to access the most frequently used parts of a site.
* Post Settings: Adjusts the weekday symbols in the calendar depending on Regional settings.


14.2
-----
* Comment Editing: Fixed a bug that could cause the text selection to be on the wrong line
* Comments: Fixed an bug that could cause HTML markup to be displayed in the comment content
* Media editing: You can now crop, zoom in/out and rotate images that are inserted or being inserted in a post.
* Post Preview: Added a new Desktop preview mode on iPhone and Mobile preview on iPad when previewing posts or pages.
* Post Preview: Added new navigation, "Open in Safari" and Share options when previewing posts or pages.
* Block editor: Long-press Inserter icon to show options to add before/after
* Block editor: Retry displaying image when connectivity restores
* Block editor: Show an "Edit" button overlay on selected image blocks
* Block editor: Add support for image size options in the gallery block
* Signup and Login: signup or login via magic link now supports multiple email clients.
                    Tapping on the "Open Email" button will present a list of installed email client to choose from.
* Posts: Fixed a bug that could disable comments on a draft post when previewing that post.
* Reader: Fixed an issue where a new comment may not appear.
* Reader: Added Post Reblogging feature. You can now reblog a post from the reader to your site(s). There is a new "reblog" button in the post action bar.
          Tapping on it allows to choose the site where to post, and opens the editor of your choice with pre-populated content from the original post.
* Fixed a bug that was causing the app to crash when the user tapped "Retry" on Post List

14.1
-----
* Fixes a bug that could cause some web page previews to remain unauthenticated even after logging in.
* Stats: added a This Week widget to display Views for the past week.
* Block Editor: Reduced padding around text on Rich Text based blocks.
* Block Editor: New block "Shortcode". You can now create and edit Shortcode blocks in the editor.
* Publicize: connecting with Facebook is working again.
* Web Views: the title and button colors in the header of web views was grey, and is now white.

14.0
-----
* Stats: Updated default cards for the Insights view.
* Fixed a bug that displayed incorrect time stamps for scheduled posts.
* Post Settings: Added a new Calendar picker to select a Post's publish date
* Fixed bugs with the "Save as Draft" action extension's navigation bar colors and iPad sizing in iOS 13.
* Fixes appearance issues with navigation bar colors when logged out of the app.
* Fixed a bug that was causing the App to crash when the user tapped on certain notifications.
* Block Editor: Hide image size selection options when image is a url
* Block Editor: Fix displaying placeholder for images
* Block Editor: Fix crash on undo
* Block Editor: Fix styling on navigation UI
* Block Editor: Fix a focus issue
* Fixed a bug that displayed incorrect time stamps for scheduled posts.
* Post Settings: Added a new Calendar picker to select a Post's publish date
* Comment: Add ability to comment in fullscreen
* Stats: fixed issue that could cause incorrect Stats to be displayed when viewing Stats from a widget.
* Stats Today widgets: large numbers are now abbreviated.
* Fixed a bug where files imported from other apps were being renamed to a random name.
* Fixes a crash that could happen in the notifications tab.

13.9
-----
* Stats: added a Today widget to display All-Time stats.
* Block Editor: New block "Gallery". You can now create image galleries using WordPress Media library.
* Block Editor: Fix crash dismissing bottom-sheet after device rotation.
* Block Editor: Add support for changing Settings in the List Block.
* Block Editor: Add support for Video block settings.
* Quick Start: fixed issue that caused 'Follow other sites' tour to not be marked complete.
* Fixed a bug that was causing the App to crash when the user tapped on certain notifications.

13.8
-----
* When a post has an autosave, the autosave version can be loaded into the editor.
* Support: Fix issue that caused 'Message failed to send' error.
* WebView: Fix iOS 13 crash with popover.
* Fixed an issue where the Me screen would sometimes be blank.
* Block editor: New Spacer block to create white space between two blocks.
* Block editor: Images from Image Block can now be previewed full screen by tapping on them.
* Fixed an issue that caused logging in with a 2FA Google account to fail.
* Sign in with Apple: now supports logging in with 2FA enabled on linked WordPress accounts.
* Stats: Fixed issue that caused incorrect data to be displayed.

13.7
-----
* Updated the mobile apps blog address to a non-retired blog.
* Block editor: Added option to insert images from "Free Photo Library".
* Block editor: Fix issue where the keyboard would not capitalize sentences correctly on some cases
* Block editor: Add alignment to paragraph blocks
* Fixed a bug that made comment moderation fail on the first attempt for self-hosted sites.
* Stats Refresh: Stats will reload when the application will move to foreground state.
* Stats: each Period and Post stat now loads independently.
* Block editor: Added support for the preformatted block.
* Stats Today widget: updated design and enabled expanding.

* Block editor: Added option to insert images from "Free Photo Library" and "Other Apps".

13.6
-----
* Fixed a bug that was not submiting posts for review
* Better support for creating or editing posts while offline. Posts can be saved while offline and they will be automatically uploaded (or published) when the device is back online.
* Support: fix issue where issues could be created via Help Center search without setting a contact email.

* Me view: fix issue where view was blank when logging in with a self-hosted site.
* Block Editor: Added support for image alignment options.

13.5
-----
* Block editor: Fix issue when "New Photo Post" shortcut won't add the selected photo to the post.
* Block editor: Add Link Target (Open in new tab) to Image Block settings.
* Block editor: DarkMode improvements.
* Block editor: New block "Media & Text".
* Block Editor: Fix issue where the block inserter layout wasn't correct after device rotation.
* Dark Mode: General improvements
* Stats: each Insight stat now loads independently.
* Stats: added ability to customize Insights.

13.4.1
-----
Post Settings: Fixed a crash with featured image.
Removed Giphy as a media source due to changes in their SDK.

13.4
-----
* Sign In With Apple: if the Apple ID has been disconnected from the WordPress app, log out the account.
* Sign In With Apple: if the Apple ID has been disconnected from the WordPress app, log out the account on app launch.
* Dark Mode: General improvements
* Share Extension: Fixed the text view content inset

* Universal links: Pass back to Safari if we can't handle a URL.
* Sign In With Apple: fixed issue with re-logging in on an existing WP account.
* Block editor: Fix a bug on iOS 13.0 were tapping on a link opens Safari
* Block editor: Fix a link editing issue, where trying to add a empty link at the start of another link would remove the existing link.

13.3
-----
* Block editor: Add rich text styling to video captions
* Block editor: Blocks that would be replaced are now hidden when add block bottom sheet displays
* Block editor: Tapping on empty editor area now always inserts new block at end of post
* Block editor: Fixed a performance issue that caused a freeze in the editor with long text content.
* Dark Mode: Fixed colors in rich notifications
* Reader: Fixed issue with links opening while scrolling in reader posts and comments.

13.2
-----
* When Log In is selected, all available options are displayed.
* Shows an alert instead of showing a new screen for facebook publicize error.

13.1
-----
* Moved Notification Settings from the Me tab to the Notifications tab.
* Account Settings: added the ability to change the username.
* Stats: added File Downloads to period stats.
* Stats Periods: Fixed an issue that made the Post stats title button unable.
* Adds a Publish Now action to posts in the posts list.
* Stats Periods: Fixed a bug that affected the header date when the site and the device timezones were different.
* My Sites: Fixed a problem where some sites would appear duplicated.

* Stats Periods: Fixed an issue that made the Post stats title button unable.
* Stats Periods: Fixed a bug that affected the header date when the site and the device timezones were different.
* Adds a Publish Now action to posts in the posts list.
* My Sites: Fixed a problem where some sites would appear duplicated.

13.0
-----
* Stats: now use site timezone instead of device.
* Improved color scheme consistency.
* Post Stats: date bar no longer goes prior to earliest date available.
* Block editor: Adding a block from the post title now shows the add block here indicator.
* Block editor: Deselect post title any time a block is added
* Block editor: Auto-enabled upon first open of a block post, unless opted out in v12.9.
* Block editor: You can now enable and disable the block editor on a per-site basis.

12.9
-----
* Offline support: Create Post is now available from empty results view in offline mode.
* Post Preview: Displaying preview generation status in navigation bar instead of a
                blocking spinner.
* Block editor: Tapping on an empty editor area will create a new paragraph block
* Block editor: Fix content loss issue when loading unsupported blocks containing inner blocks.
* Block editor: Adding a block from the Post Title now inserts the block at the top of the Post.
* Stats Insights: Fixed issue that prevented some stats from showing for low volume sites.

12.8
-----
* Stats Insights: New two-column layout for Follower Totals stats.
* Stats Periods: Countries Map added in countries section.
* Updated copy for preview unavailable screen
* Stats Insights: New two-column layout for This Year stats.
* Stats Insights: added details option for This Year stats.
* Stats Insights: New two-column layout for Most Popular Time stats.
* Stats: modified appearance of empty charts.
* Stats Insights: Fixed issue where refreshing would sometimes clear the stats.
* Stats overview chart: Fixed issue with legend location on iOS 11.
* Stats Periods: Fixed crash when the Countries map displayed one country only
* Added a selection of user customizable app icons. Change it via Me > App Settings > App Icon.
* Update the app's colors using the Muriel color palette.
* Stats Periods detail views: Fixed an issue where rotation would truncate data.
* Stats Periods: Fixed an issue when a period interval was selected.

12.7
-----
* Block Editor: Video, Quote and More blocks are available now.
* Post Settings: Setting a Featured Image on a Post/Site should now work better in poor network conditions.
* Offline Improvements: Posts that failed to upload due to connectivity issues will be auto-uploaded.
* Block Editor: Copy/Paste of text with attributes( bold, italic, ...) will be respected on the editor.
* Block Editor: Updated color scheme.
* Block Editor: Nested lists are now available on the toolbar.
* Post Settings: Setting a Featured Image on a Post/Site should now work better in poor netowrk conditions.
* Stats Insights: New two-column layout for All-Time stats.
* Stats Insights: New two-column layout for Today stats.
* Post preview: Fixed issue with preview for self hosted sites not working.

12.6
-----
* Block Editor: Added UI to display a warning when a block has invalid content.
* Block Editor: Fixed issue with link settings where “Open in New Tab” was always OFF on open.
* Removed the limit of number of photos that can be shared from other apps.
* Account Settings Primary Site now shows the site domain if the site has no name.
* The app now launches a bit more quickly.
* Added a list of third-party library acknowledgements.
* Updated messaging experience for a reply upload result.
* Stats: Fixed an issue where chart axes may be formatted incorrectly in some locales.

12.5
-----
* Fixed Notices sometimes showing behind the keyboard
* Implemented Domain Credit feature
* Implemented auto saving a post on preview
* The app now launches a bit more quickly.
* Fixed broken images in posts created by the share extension.
* Deprecated local previews

12.4.1
------
* Copy/Paste from post contents to other apps is working again.

12.4
-----
* You can now mark notifications as unread with just a swipe.
* Fixed crash when searching Free Photo Library.
* Better URL validation when logging in with a self hosted site.
* Account Settings Primary Site now shows the site URL if the site has no name.
* Implemented incremental improvements to accessibility experience across the app.
* Updated error message when tag loading failed.

12.3
-----
* Images are now imported from TextBundle and TextPack files shared from other apps
* Added support for importing Markdown files shared from other apps
* Resolved a crash that might occur during the new Site Creation flow.
* Improved connectivity errors messaging in sharing screen.
* Quotes in Reader are now easier to read, thanks to a vertical bar on the left making them more visually distinct
* Fixed an issue where some text in Activity Log would show up in a wrong language
* Jetpack Remote Install: enabled the native feature to install and activate Jetpack on a self-hosted site

12.2
-----
* Draft preview now shows the remote version of the post.
* Initial support for importing TextBundle and TextPack from other apps.
* Support for lists in Gutenberg posts.
* Several UI details were polished in the Site Creation flow.

12.1
-----
* Improve messages when updates to user account details fail because of server logic, for exanple email being used for another account.
* Improved text import from other apps, such as Bear or Ulysses 🥰
* Added support on the editor for video elements that use the source elements. For example:
```<video alt="Another video with bunnies">
<source src="https://videos.files.wordpress.com/kUJmAcSf/bbb_sunflower_1080p_30fps_normal.mp4" type="video/mp4">
</video>```
* Block editor now supports the creation of posts with pre-inserted photos and the the 3touch action of starting a post with photo.

12.1
-----
* Improve messages when updates to user account details fail because of server logic, for exanple email being used for another account.
* Improved text import from other apps, such as Bear or Ulysses 🥰
* Reader: fixed issue where empty state buttons were not functional.

12.0
-----
* Redesigned Notices
* Changed offline error messages to be less disruptive.
* Resolved a defect in the new Site Creation flow where the site preview address bar could be edited.
* Made it easier to find a domain for your new site, by moving the best match to the top of the search results.

11.9
------
* Quick Start v2: After creating a new site with WordPress.com there are more tutorials available, now including tips to improve growth.
* Quick Start will also be suggested less often, but when it's more likely to be helpful.
* Added connection error alert in Sharing screen.
* Increased padding at the bottom of the share extension's editor, to make typing a longer post a bit more comfortable.
* Removes the white background color applied to the site icon on the site details screen.
* Updated No Results View illustration and copy displayed on connectivity issue.
* Enhanced Site Creation flow for smarter, more personalized sites.<|MERGE_RESOLUTION|>--- conflicted
+++ resolved
@@ -1,11 +1,8 @@
 15.2
 ----
 * [**] Block editor: Display content metrics information (blocks, words, characters count).
-<<<<<<< HEAD
 * [*] Fixed a crash that results in navigating to the block editor quickly after logging out and immediately back in.
-=======
 * [***] Reader content improved: a lot of fixes in how the content appears when you're reading a post.
->>>>>>> 934b6305
 
 -----
 
