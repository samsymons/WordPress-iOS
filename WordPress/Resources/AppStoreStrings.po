# Translation of Release Notes & Apple Store Description in English (US)
# This file is distributed under the same license as the Release Notes & Apple Store Description package.
msgid ""
msgstr ""
"PO-Revision-Date: 2018-01-29 17:30-0000\n"
"MIME-Version: 1.0\n"
"Content-Type: text/plain; charset=UTF-8\n"
"Content-Transfer-Encoding: 8bit\n"
"Plural-Forms: nplurals=2; plural=n != 1;\n"
"X-Generator: Poedit 2.0.1\n"
"Project-Id-Version: Release Notes & Apple Store Description\n"
"POT-Creation-Date: \n"
"Last-Translator: \n"
"Language-Team: \n"

#. translators: Subtitle to be displayed below the application name in the Apple App Store. Limit to 30 characters including spaces and commas!
msgctxt "app_store_subtitle"
msgid "Manage your website anywhere"
msgstr ""

#. translators: Multi-paragraph text used to display in the Apple App Store.
msgctxt "app_store_desc"
msgid ""
"Manage or create your WordPress blog or website right from your iOS device: create and edit posts and pages, upload your favorite photos and videos, view stats and reply to comments.\n"
"\n"
"With WordPress for iOS, you have the power to publish in the palm of your hand. Draft a spontaneous haiku from the couch. Snap and post a photo on your lunch break. Respond to your latest comments, or check your stats to see what new countries today’s visitors are coming from.\n"
"\n"
"WordPress for iOS is an Open Source project, which means you too can contribute to its development. Learn more at https://apps.wordpress.com/contribute/.\n"
"\n"
"WordPress for iOS supports WordPress.com and self-hosted WordPress.org sites running WordPress 4.0 or higher.\n"
"\n"
"Need help with the app? Visit the forums at https://ios.forums.wordpress.org/ or tweet us @WordPressiOS.\n\n"
msgstr ""

#. translators: Keywords used in the App Store search engine to find the app.
#. Delimit with a comma between each keyword. Limit to 100 characters including spaces and commas.
msgctxt "app_store_keywords"
msgid "social,network,notes,jetpack,photos,writing,geotagging,media,blog,wordpress,website,blogging,design\n"
msgstr ""

msgctxt "v11.9-whats-new"
msgid ""
"- You’ll go from “initial signup” to “complete website” faster with a smart site-creation process that starts you off with a personalized, already-customized website. You might need to push up your launch schedule now, sorry about that! What a nice problem to have.\n"
"- Once you create your new site, there are more tutorials available than ever to help you shape and grow it, including tips on building your audience. We’ll suggest them where it makes sense, and you find them all on the My Sites screen at any time. Because launching is beginning, not an ending.\n"
"- In our ongoing quest to make the app a joy to use — or at least more pleasant — we’ve increased the padding of the editor window so typing longer posts is more comfortable, and given some error pages layouts and illustration that are more consistent with the rest of the app so they’re easier to understand.\n"
msgstr ""

#. translators: This is a standard chunk of text used to tell a user what's new with a release when nothing major has changed.
msgctxt "standard-whats-new-1"
msgid "You may not notice anything obviously different about this release, but expect a faster, more stable app. The proof is in the using!"
msgstr ""

#. translators: This is a standard chunk of text used to tell a user what's new with a release when nothing major has changed.
msgctxt "standard-whats-new-2"
msgid "For this release, we polished some pixels, waved a few bugs goodbye, and worked behind the scenes to make the WordPress experience smoother for our app users."
msgstr ""

#. translators: This is a standard chunk of text used to tell a user what's new with a release when nothing major has changed.
msgctxt "standard-whats-new-3"
msgid "No new bells and whistles, just incremental improvements to bring you a faster, more stable app. All that glitters is not gold — sometimes it's code!"
msgstr ""

#. translators: This is a standard chunk of text used to tell a user what's new with a release when nothing major has changed.
#. It's in a haiku format and may be more difficult to translate; maybe come up with something equally awesome in haiku.
msgctxt "standard-whats-new-4"
msgid ""
"It may look the same,\n"
"but we shined and buffed the code.\n"
"Small changes add up!\n"
msgstr ""

#. translators: This is a promo message that will be attached on top of the first screenshot in the App Store.
#. No specified characters limit here, but try to keep as short as the source one. 
msgctxt "app_store_screenshot-1"
msgid ""
"Enjoy your\n"
"favorite sites\n"
msgstr ""

#. translators: This is a promo message that will be attached on top of the second screenshot in the App Store.
#. No specified characters limit here, but try to keep as short as the source one. 
msgctxt "app_store_screenshot-2"
msgid ""
"Get notified\n"
"in real-time\n"
msgstr ""

#. translators: This is a promo message that will be attached on top of the third screenshot in the App Store.
#. No specified characters limit here, but try to keep as short as the source one. 
msgctxt "app_store_screenshot-3"
msgid ""
"Manage your site\n"
"everywhere you go\n"
msgstr ""

#. translators: This is a promo message that will be attached on top of the fourth screenshot in the App Store.
#. No specified characters limit here, but try to keep as short as the source one. 
msgctxt "app_store_screenshot-4"
msgid ""
"Share your ideas\n"
"with the world\n"
msgstr ""

#. translators: This is a promo message that will be attached on top of the fifth screenshot in the App Store.
#. No specified characters limit here, but try to keep as short as the source one. 
msgctxt "app_store_screenshot-5"
msgid ""
"All the stats\n"
"in your hand"
msgstr ""
<<<<<<< HEAD

#. translators: This is a promo message that will be attached on top of an enhanced screenshot in the App Store.
#. No specified character limit here, but try to keep it as short as the source one. Please leave emphasis and line break tags in place, unless they don't make sense in the target language.
msgctxt "enhanced_app_store_screenshot-1"
msgid ""
"<strong>Create</strong> beautiful\n"
"posts and pages"
msgstr ""

#. translators: This is a promo message that will be attached on top of an enhanced screenshot in the App Store.
#. No specified character limit here, but try to keep it as short as the source one. Please leave emphasis and line break tags in place, unless they don't make sense in the target language.
msgctxt "enhanced_app_store_screenshot-2"
msgid ""
"<strong>Track</strong> what your\n"
"visitors love"
msgstr ""

#. translators: This is a promo message that will be attached on top of an enhanced screenshot in the App Store.
#. No specified character limit here, but try to keep it as short as the source one. Please leave emphasis and line break tags in place, unless they don't make sense in the target language.
msgctxt "enhanced_app_store_screenshot-3"
msgid ""
"<strong>Check</strong> what's\n"
"happening in real time"
msgstr ""

#. translators: This is a promo message that will be attached on top of an enhanced screenshot in the App Store.
#. No specified character limit here, but try to keep it as short as the source one. Please leave emphasis and line break tags in place, unless they don't make sense in the target language.
msgctxt "enhanced_app_store_screenshot-4"
msgid ""
"<strong>Share</strong> from\n"
"anywhere"
msgstr ""

#. translators: This is a promo message that will be attached on top of an enhanced screenshot in the App Store.
#. No specified character limit here, but try to keep it as short as the source one. Please leave emphasis and line break tags in place, unless they don't make sense in the target language.
msgctxt "enhanced_app_store_screenshot-5"
msgid "<strong>Capture</strong> ideas\n"
"on the go"
msgstr ""

#. translators: This is a promo message that will be attached on top of an enhanced screenshot in the App Store.
#. No specified character limit here, but try to keep it as short as the source one. Please leave emphasis and line break tags in place, unless they don't make sense in the target language.
msgctxt "enhanced_app_store_screenshot-6"
msgid ""
"<strong>Write</strong> without compromises"
msgstr ""
=======
>>>>>>> a1d51fda
<|MERGE_RESOLUTION|>--- conflicted
+++ resolved
@@ -108,7 +108,6 @@
 "All the stats\n"
 "in your hand"
 msgstr ""
-<<<<<<< HEAD
 
 #. translators: This is a promo message that will be attached on top of an enhanced screenshot in the App Store.
 #. No specified character limit here, but try to keep it as short as the source one. Please leave emphasis and line break tags in place, unless they don't make sense in the target language.
@@ -154,6 +153,4 @@
 msgctxt "enhanced_app_store_screenshot-6"
 msgid ""
 "<strong>Write</strong> without compromises"
-msgstr ""
-=======
->>>>>>> a1d51fda
+msgstr ""