#import "PostSettingsViewController.h"
#import "WPSelectionTableViewController.h"
#import "WordPressAppDelegate.h"
#import "NSString+Helpers.h"
#import "EditPostViewController_Internal.h"
#import "PostSettingsSelectionViewController.h"
#import "NSString+XMLExtensions.h"
#import <ImageIO/ImageIO.h>
#import "WPSegmentedSelectionTableViewController.h"
#import "WPAddCategoryViewController.h"
#import "WPTableViewSectionHeaderView.h"
#import "Post.h"
#import "UITableViewTextFieldCell.h"
#import "WPAlertView.h"

#define kPasswordFooterSectionHeight        68.0f
#define kResizePhotoSettingSectionHeight    60.0f
#define TAG_PICKER_STATUS                   0
#define TAG_PICKER_VISIBILITY               1
#define TAG_PICKER_DATE                     2
#define TAG_PICKER_FORMAT                   3
#define TAG_ACTIONSHEET_PHOTO               10
#define TAG_ACTIONSHEET_RESIZE_PHOTO        20
#define kOFFSET_FOR_KEYBOARD                150.0

@interface PostSettingsViewController () <UINavigationControllerDelegate, UIImagePickerControllerDelegate,
                                          UIPopoverControllerDelegate>

@property (nonatomic, weak) IBOutlet UITableView *tableView;
@property (nonatomic, assign) BOOL triedAuthOnce;
@property (nonatomic, assign) BOOL isNewCategory;
@property (nonatomic, strong) NSDictionary *currentImageMetadata;
@property (nonatomic, assign) BOOL isShowingResizeActionSheet;
@property (nonatomic, assign) BOOL isShowingCustomSizeAlert;
@property (nonatomic, strong) UIImage *currentImage;
@property (nonatomic, strong) WPSegmentedSelectionTableViewController *segmentedTableViewController;
@property (nonatomic, strong) AbstractPost *apost;
@property (nonatomic, strong) WPAlertView *customSizeAlert;

// Post tags, status
@property (nonatomic, strong) IBOutlet UITableViewCell *visibilityTableViewCell;
@property (nonatomic, strong) IBOutlet UILabel *visibilityLabel;
@property (nonatomic, strong) IBOutlet UILabel *postFormatLabel;
@property (nonatomic, strong) IBOutlet UITextField *passwordTextField;
@property (nonatomic, strong) IBOutlet UITableViewCell *postFormatTableViewCell;
@property (nonatomic, strong) UILabel *statusLabel;
@property (nonatomic, strong) UILabel *publishOnDateLabel;
@property (nonatomic, strong) UITextField *tagsTextField;
@property (nonatomic, strong) NSArray *statusList;
@property (nonatomic, strong) NSArray *visibilityList;
@property (nonatomic, strong) NSArray *formatsList;
@property (nonatomic, strong) UIPickerView *pickerView;
@property (nonatomic, strong) UIActionSheet *actionSheet;
@property (nonatomic, strong) UIDatePicker *datePickerView;
@property (nonatomic, strong) UIPopoverController *popover;
@property (nonatomic, assign) BOOL isShowingKeyboard, blogSupportsFeaturedImage;

// Geotagging
@property (nonatomic, strong) IBOutlet MKMapView *mapView;
@property (nonatomic, strong) IBOutlet UILabel *addressLabel;
@property (nonatomic, strong) IBOutlet UILabel *coordinateLabel;
@property (nonatomic, strong) IBOutlet UITableViewCell *mapGeotagTableViewCell;
@property (nonatomic, strong) CLLocationManager *locationManager;
@property (nonatomic, strong) CLGeocoder *reverseGeocoder;
@property (nonatomic, strong) UITableViewActivityCell *addGeotagTableViewCell;
@property (nonatomic, strong) UITableViewCell *removeGeotagTableViewCell;
@property (nonatomic, strong) PostAnnotation *annotation;
@property (nonatomic, strong) NSString *address;
@property (nonatomic, assign) BOOL isUpdatingLocation, isUploadingFeaturedImage;

// Featured image
@property (nonatomic, strong) IBOutlet UILabel *visibilityTitleLabel;
@property (nonatomic, strong) IBOutlet UILabel *featuredImageLabel;
@property (nonatomic, strong) IBOutlet UIImageView *featuredImageView;
@property (nonatomic, strong) IBOutlet UITableViewCell *featuredImageTableViewCell;
@property (nonatomic, strong) IBOutlet UIActivityIndicatorView *featuredImageSpinner;

@end

@implementation PostSettingsViewController

- (void)dealloc {
	if (_locationManager) {
		_locationManager.delegate = nil;
		[_locationManager stopUpdatingLocation];
	}
	if (_reverseGeocoder) {
		[_reverseGeocoder cancelGeocode];
	}
	_mapView.delegate = nil;
    [[NSNotificationCenter defaultCenter] removeObserver:self];
}

- (id)initWithPost:(AbstractPost *)aPost {
    self = [super init];
    if (self) {
        _apost = aPost;
    }
    return self;
}

- (NSString *)statsPrefix {
    if (_statsPrefix == nil) {
        return @"Post Detail";
    } else {
        return _statsPrefix;
    }
}

- (void)viewDidLoad {
    self.title = NSLocalizedString(@"Properties", nil);
    
    DDLogInfo(@"%@ %@", self, NSStringFromSelector(_cmd));
    
    [[NSNotificationCenter defaultCenter] addObserver:self selector:@selector(keyboardWillShow:) name:UIKeyboardWillShowNotification object:nil];
	[[NSNotificationCenter defaultCenter] addObserver:self selector:@selector(keyboardWillHide:) name:UIKeyboardWillHideNotification object:nil];
	[[NSNotificationCenter defaultCenter] addObserver:self selector:@selector(showFeaturedImageUploader:) name:@"UploadingFeaturedImage" object:nil];
	[[NSNotificationCenter defaultCenter] addObserver:self selector:@selector(featuredImageUploadSucceeded:) name:FeaturedImageUploadSuccessful object:nil];
	[[NSNotificationCenter defaultCenter] addObserver:self selector:@selector(featuredImageUploadFailed:) name:FeaturedImageUploadFailed object:nil];
    [[NSNotificationCenter defaultCenter] addObserver:self selector:@selector(newCategoryCreatedNotificationReceived:) name:WPNewCategoryCreatedAndUpdatedInBlogNotificationName object:nil];
    
    [WPStyleGuide configureColorsForView:self.view andTableView:self.tableView];
    
    self.visibilityTitleLabel.text = NSLocalizedString(@"Visibility", @"The visibility settings of the post. Should be the same as in core WP.");
    self.passwordTextField.placeholder = NSLocalizedString(@"Enter a password", @"");
    NSMutableArray *allStatuses = [NSMutableArray arrayWithArray:[self.apost availableStatuses]];
    [allStatuses removeObject:NSLocalizedString(@"Private", @"Privacy setting for posts set to 'Private'. Should be the same as in core WP.")];
    self.statusList = [NSArray arrayWithArray:allStatuses];
    self.visibilityList = [NSArray arrayWithObjects:NSLocalizedString(@"Public", @"Privacy setting for posts set to 'Public' (default). Should be the same as in core WP."), NSLocalizedString(@"Password protected", @"Privacy setting for posts set to 'Password protected'. Should be the same as in core WP."), NSLocalizedString(@"Private", @"Privacy setting for posts set to 'Private'. Should be the same as in core WP."), nil];
    self.formatsList = self.post.blog.sortedPostFormatNames;

    self.isShowingKeyboard = NO;
    
    CGRect pickerFrame;
	if (IS_IPAD) {
		pickerFrame = CGRectMake(0.0f, 0.0f, 320.0f, 216.0f);
    } else {
		pickerFrame = CGRectMake(0.0f, 44.0f, 320.0f, 216.0f);
    }

    self.pickerView = [[UIPickerView alloc] initWithFrame:pickerFrame];
    self.pickerView.delegate = self;
    self.pickerView.dataSource = self;
    self.pickerView.showsSelectionIndicator = YES;
        
    self.datePickerView = [[UIDatePicker alloc] initWithFrame:self.pickerView.frame];
    self.datePickerView.minuteInterval = 5;
    [self.datePickerView addTarget:self action:@selector(datePickerChanged) forControlEvents:UIControlEventValueChanged];

    self.passwordTextField.returnKeyType = UIReturnKeyDone;
	self.passwordTextField.delegate = self;
	
    // Automatically update the location for a new post
    BOOL isNewPost = (self.apost.remoteStatus == AbstractPostRemoteStatusLocal) && !self.post.geolocation;
    BOOL postAllowsGeotag = self.post && self.post.blog.geolocationEnabled;
	if (isNewPost && postAllowsGeotag && [CLLocationManager locationServicesEnabled]) {
        self.isUpdatingLocation = YES;
        [self.locationManager startUpdatingLocation];
	}
    
    self.featuredImageView.layer.shadowOffset = CGSizeMake(0.0, 1.0f);
    self.featuredImageView.layer.shadowColor = [[UIColor blackColor] CGColor];
    self.featuredImageView.layer.shadowOpacity = 0.5f;
    self.featuredImageView.layer.shadowRadius = 1.0f;
    
    self.featuredImageLabel.font = [WPStyleGuide tableviewTextFont];
    self.featuredImageLabel.textColor = [WPStyleGuide whisperGrey];

    // Check if blog supports featured images
    id supportsFeaturedImages = [self.post.blog getOptionValue:@"post_thumbnail"];
    if (supportsFeaturedImages) {
        self.blogSupportsFeaturedImage = [supportsFeaturedImages boolValue];
        
        if (self.blogSupportsFeaturedImage && [self.post.media count] > 0) {
            for (Media *media in self.post.media) {
                NSInteger status = [media.remoteStatusNumber integerValue];
                if ([media.mediaType isEqualToString:@"featured"] && (status == MediaRemoteStatusPushing || status == MediaRemoteStatusProcessing)){
                    [self showFeaturedImageUploader:nil];
                }
            }
        }
        
        if (!self.isUploadingFeaturedImage && (self.blogSupportsFeaturedImage && self.post.post_thumbnail != nil)) {
            // Download the current featured image
            [self.featuredImageView setHidden:YES];
            [self.featuredImageLabel setText:NSLocalizedString(@"Loading Featured Image", @"Loading featured image in post settings")];
            [self.featuredImageLabel setHidden:NO];
            [self.featuredImageSpinner setHidden:NO];
            if (!self.featuredImageSpinner.isAnimating) {
                [self.featuredImageSpinner startAnimating];
            }
            [self.tableView reloadData];
            
            [self.post getFeaturedImageURLWithSuccess:^{
                if (self.post.featuredImageURL) {
                    NSURL *imageURL = [[NSURL alloc] initWithString:self.post.featuredImageURL];
                    if (imageURL) {
                        [self.featuredImageTableViewCell setSelectionStyle:UITableViewCellSelectionStyleNone];
                        [self loadFeaturedImage:imageURL];
                    }
                }
            } failure:^(NSError *error) {
                [self.featuredImageView setHidden:YES];
                [self.featuredImageSpinner stopAnimating];
                [self.featuredImageSpinner setHidden:YES];
                [self.featuredImageLabel setText:NSLocalizedString(@"Could not download Featured Image.", @"Featured image could not be downloaded for display in post settings.")];
            }];
        }
    }
    
    UITapGestureRecognizer *gestureRecognizer = [[UITapGestureRecognizer alloc] initWithTarget:self action:@selector(dismissTagsKeyboardIfAppropriate:)];
    gestureRecognizer.cancelsTouchesInView = NO;
    gestureRecognizer.numberOfTapsRequired = 1;
    [self.tableView addGestureRecognizer:gestureRecognizer];
}

- (void)viewWillAppear:(BOOL)animated {
    [super viewWillAppear:animated];
    [self reloadData];
}

- (void)viewWillDisappear:(BOOL)animated {
    [super viewWillDisappear:animated];
    
    [self.apost.managedObjectContext performBlock:^{
        [self.apost.managedObjectContext save:nil];
    }];
}

- (void)didReceiveMemoryWarning {
    DDLogWarn(@"%@ %@", self, NSStringFromSelector(_cmd));
    [super didReceiveMemoryWarning];
    
    self.mapView = nil;
}

- (void)didRotateFromInterfaceOrientation:(UIInterfaceOrientation)fromInterfaceOrientation {
    [self reloadData];
}

- (Post *)post {
    if ([self.apost isKindOfClass:[Post class]]) {
        return (Post *)self.apost;
    } else {
        return nil;
    }
}

- (void)loadFeaturedImage:(NSURL *)imageURL {
    NSURLRequest *req = [NSURLRequest requestWithURL:imageURL];
    AFImageRequestOperation *operation = [[AFImageRequestOperation alloc] initWithRequest:req];
    [operation setCompletionBlockWithSuccess:^(AFHTTPRequestOperation *operation, id responseObject) {
        [self.featuredImageView setImage:responseObject];
        [self.featuredImageView setHidden:NO];
        [self.featuredImageSpinner stopAnimating];
        [self.featuredImageSpinner setHidden:YES];
        [self.featuredImageLabel setHidden:YES];
        
    } failure:^(AFHTTPRequestOperation *operation, NSError *error) {
        // private blog, auth needed.
        if (operation.response.statusCode == 403) {
            if (!self.triedAuthOnce) {
                self.triedAuthOnce = YES;
                
                Blog *blog = self.apost.blog;
                NSString *username = blog.username;
                NSString *password = blog.password;
                
                NSMutableURLRequest *mRequest = [[NSMutableURLRequest alloc] init];
                NSString *requestBody = [NSString stringWithFormat:@"log=%@&pwd=%@&redirect_to=",
                                         [username stringByUrlEncoding],
                                         [password stringByUrlEncoding]];
                
                [mRequest setURL:[NSURL URLWithString:blog.loginUrl]];
                [mRequest setHTTPBody:[requestBody dataUsingEncoding:NSUTF8StringEncoding]];
                [mRequest setValue:[NSString stringWithFormat:@"%d", [requestBody length]] forHTTPHeaderField:@"Content-Length"];
                [mRequest addValue:@"*/*" forHTTPHeaderField:@"Accept"];
                [mRequest setHTTPMethod:@"POST"];
                
                AFHTTPRequestOperation *authOp = [[AFHTTPRequestOperation alloc] initWithRequest:mRequest];
                [authOp setCompletionBlockWithSuccess:^(AFHTTPRequestOperation *operation, id responseObject) {
                    // Good auth. We should be able to show the image now.
                    [self loadFeaturedImage:imageURL];
                    
                } failure:^(AFHTTPRequestOperation *operation, NSError *error) {
                    // Rather than duplicate the fail condition, just call the method again and let it fail a second time.
                    [self loadFeaturedImage:imageURL];
                    
                }];
                [authOp start];
                
                return;
            }    
        }
        
        // Unable to download the image.
        [self.featuredImageView setHidden:YES];
        [self.featuredImageSpinner stopAnimating];
        [self.featuredImageSpinner setHidden:YES];
        [self.featuredImageLabel setText:NSLocalizedString(@"Could not download Featured Image.", @"Featured image could not be downloaded for display in post settings.")];
    }];
    
    [operation start];
}


- (void)endEditingAction:(id)sender {
	if (self.passwordTextField) {
        [self.passwordTextField resignFirstResponder];
	}
}

- (void)endEditingForTextFieldAction:(id)sender {
    [self.passwordTextField endEditing:YES];
}

- (void)reloadData {
    self.passwordTextField.text = self.apost.password;
	
    [self.tableView reloadData];
}

- (void)datePickerChanged {
    self.apost.dateCreated = self.datePickerView.date;
    [self.tableView reloadData];
}

#pragma mark - TextField Delegate Methods

- (void)textFieldDidEndEditing:(UITextField *)textField {
    if (textField == self.passwordTextField) {
        self.apost.password = textField.text;
    } else if (textField == self.tagsTextField) {
        self.post.tags = self.tagsTextField.text;
    }
}

- (BOOL)textFieldShouldReturn:(UITextField *)textField {
    [textField resignFirstResponder];
    return YES;
}

- (BOOL)textField:(UITextField *)textField shouldChangeCharactersInRange:(NSRange)range replacementString:(NSString *)string {
    if (textField == self.tagsTextField) {
        self.post.tags = [self.tagsTextField.text stringByReplacingCharactersInRange:range withString:string];
    }
    return YES;
}


#pragma mark - UITableView Delegate

- (NSInteger)numberOfSectionsInTableView:(UITableView *)tableView {
    NSInteger sections = 1; // Always have the status section
	if (self.post) {
        sections += 1; // Post formats
        sections += 1; // Post Metadata
        if (self.blogSupportsFeaturedImage) {
            sections += 1;
        }
        if (self.post.blog.geolocationEnabled || self.post.geolocation) {
            sections += 1; // Geolocation
        }
	}
    return sections;
}

- (NSInteger)tableView:(UITableView *)tableView numberOfRowsInSection:(NSInteger)section {
    if (section == 0) {
        if (self.post) {
            return 2; // Post Metadata
        } else {
            return 3;
        }
        
    } else if (section == 1) {
		return 3;
        
    } else if (section == 2) {
        return 1;
        
    } else if (section == 3 && self.blogSupportsFeaturedImage) {
        if (self.post.post_thumbnail && !self.isUploadingFeaturedImage) {
            return 2;
        } else {
            return 1;
        }
        
	} else if ((section == 3 && !self.blogSupportsFeaturedImage) || section == 4) {
		if (self.post.geolocation) {
			return 3; // Add/Update | Map | Remove
		} else {
			return 1; // Add
        }
	}
    return 0;
}

- (NSString *)titleForHeaderInSection:(NSInteger)section {
    NSUInteger alteredSection = section;
    if (!self.post && section == 0) {
        // We only show the status section for Pages
        alteredSection = 1;
    }
    
	if (alteredSection == 0) {
        return @"";
    } else if (alteredSection == 1) {
		return NSLocalizedString(@"Publish", @"The grandiose Publish button in the Post Editor! Should use the same translation as core WP.");
    } else if (alteredSection == 2) {
		return NSLocalizedString(@"Post Format", @"For setting the format of a post.");
    } else if ((alteredSection == 3 && self.blogSupportsFeaturedImage)) {
		return NSLocalizedString(@"Featured Image", @"Label for the Featured Image area in post settings.");
    } else if ((alteredSection == 3 && !self.blogSupportsFeaturedImage) || alteredSection == 4) {
		return NSLocalizedString(@"Geolocation", @"Label for the geolocation feature (tagging posts by their physical location).");
    } else {
		return nil;
    }
}

- (UIView *)tableView:(UITableView *)tableView viewForHeaderInSection:(NSInteger)section {
    WPTableViewSectionHeaderView *header = [[WPTableViewSectionHeaderView alloc] initWithFrame:CGRectMake(0, 0, CGRectGetWidth(self.view.bounds), 0)];
    header.title = [self titleForHeaderInSection:section];
    return header;
}

- (CGFloat)tableView:(UITableView *)tableView heightForHeaderInSection:(NSInteger)section {
    NSString *title = [self titleForHeaderInSection:section];
    return [WPTableViewSectionHeaderView heightForTitle:title andWidth:CGRectGetWidth(self.view.bounds)];
}

- (UITableViewCell *)tableView:(UITableView *)aTableView cellForRowAtIndexPath:(NSIndexPath *)indexPath {
    NSInteger section = indexPath.section;
    if (!self.post && section == 0) {
        // We only show the status section for Pages
        section = 1;
    }
    
	switch (section) {
    case 0:
            switch (indexPath.row) {
                case 0: {
                    static NSString *CategoriesCellIdentifier = @"CategoriesCell";
                    UITableViewCell *cell = [self.tableView dequeueReusableCellWithIdentifier:CategoriesCellIdentifier];
                    if (cell == nil) {
                        cell = [[UITableViewCell alloc] initWithStyle:UITableViewCellStyleValue1 reuseIdentifier:CategoriesCellIdentifier];
                    }
                    cell.textLabel.text = NSLocalizedString(@"Categories:", @"Label for the categories field. Should be the same as WP core.");
                    cell.detailTextLabel.text = [NSString decodeXMLCharactersIn:[self.post categoriesText]];
                    [WPStyleGuide configureTableViewCell:cell];
                    return cell;
                }
                    break;
                case 1: {
                    static NSString *TagsCellIdentifier = @"TagsCell";
                    UITableViewTextFieldCell *cell = [self.tableView dequeueReusableCellWithIdentifier:TagsCellIdentifier];
                    if (cell == nil) {
                        cell = [[UITableViewTextFieldCell alloc] initWithStyle:UITableViewCellStyleDefault reuseIdentifier:TagsCellIdentifier];
                    }
                    cell.textLabel.text = NSLocalizedString(@"Tags:", @"Label for the tags field. Should be the same as WP core.");
                    cell.textField.text = self.post.tags;
                    cell.textField.placeholder = NSLocalizedString(@"Separate tags with commas", @"Placeholder text for the tags field. Should be the same as WP core.");
                    cell.textField.delegate = self;
                    self.tagsTextField = cell.textField;
                    [WPStyleGuide configureTableViewTextCell:cell];
                    return cell;
                }
            }
	case 1:
		switch (indexPath.row) {
			case 0: {
                static NSString *StatusCellIdentifier = @"StatusCell";
                UITableViewCell *cell = [self.tableView dequeueReusableCellWithIdentifier:StatusCellIdentifier];
                if (cell == nil) {
                    cell = [[UITableViewCell alloc] initWithStyle:UITableViewCellStyleValue1 reuseIdentifier:StatusCellIdentifier];
                }
                cell.textLabel.text = NSLocalizedString(@"Status", @"The status of the post. Should be the same as in core WP.");
                self.statusLabel = cell.detailTextLabel;
				if (([self.apost.dateCreated compare:[NSDate date]] == NSOrderedDescending)
					&& ([self.apost.status isEqualToString:@"publish"])) {
					cell.detailTextLabel.text = NSLocalizedString(@"Scheduled", @"If a post is scheduled for later, this string is used for the post's status. Should use the same translation as core WP.");
				} else {
					cell.detailTextLabel.text = self.apost.statusTitle;
				}
				if ([self.apost.status isEqualToString:@"private"]) {
					cell.selectionStyle = UITableViewCellSelectionStyleNone;
                } else {
					cell.selectionStyle = UITableViewCellSelectionStyleBlue;
                }
				[WPStyleGuide configureTableViewCell:cell];
				return cell;
				break;
            }
			case 1:
                self.visibilityTitleLabel.font = [WPStyleGuide tableviewTextFont];
                self.visibilityTitleLabel.textColor = [WPStyleGuide whisperGrey];
                self.visibilityLabel.font = [WPStyleGuide tableviewSubtitleFont];
                self.visibilityLabel.textColor = [WPStyleGuide whisperGrey];
				if (self.apost.password) {
					self.passwordTextField.text = self.apost.password;
					self.passwordTextField.clearButtonMode = UITextFieldViewModeWhileEditing;
				}
                self.passwordTextField.font = [WPStyleGuide tableviewTextFont];
                self.passwordTextField.textColor = [WPStyleGuide whisperGrey];
            
                self.visibilityLabel.text = [self titleForVisibility];
				
                if (!IS_IOS7) {
                    [self.visibilityTitleLabel setHighlightedTextColor:[UIColor whiteColor]];
                    [self.visibilityLabel setHighlightedTextColor:[UIColor whiteColor]];
                }
				return self.visibilityTableViewCell;
				break;
			case 2:
			{
                static NSString *PublishedOnCellIdentifier = @"PublishedOnCell";
                UITableViewCell *cell = [self.tableView dequeueReusableCellWithIdentifier:PublishedOnCellIdentifier];
                if (cell == nil) {
                    cell = [[UITableViewCell alloc] initWithStyle:UITableViewCellStyleValue1 reuseIdentifier:PublishedOnCellIdentifier];
                }
                self.publishOnDateLabel = cell.detailTextLabel;
				if (self.apost.dateCreated) {
					if ([self.apost.dateCreated compare:[NSDate date]] == NSOrderedDescending) {
						cell.textLabel.text = NSLocalizedString(@"Scheduled for", @"Scheduled for [date]");
					} else {
						cell.textLabel.text = NSLocalizedString(@"Published on", @"Published on [date]");
					}
					
					NSDateFormatter *dateFormatter = [[NSDateFormatter alloc] init];
					[dateFormatter setDateStyle:NSDateFormatterMediumStyle];
					[dateFormatter setTimeStyle:NSDateFormatterNoStyle];
					cell.detailTextLabel.text = [dateFormatter stringFromDate:self.apost.dateCreated];
				} else {
					cell.textLabel.text = NSLocalizedString(@"Publish   ", @""); //dorky spacing fix
					cell.detailTextLabel.text = NSLocalizedString(@"Immediately", @"");
				}
                [WPStyleGuide configureTableViewCell:cell];
                return cell;
			}
			default:
				break;
		}
		break;
    case 2: // Post format
        {
            static NSString *PostFormatCellIdentifier = @"PostFormatCell";
            UITableViewCell *cell = [self.tableView dequeueReusableCellWithIdentifier:PostFormatCellIdentifier];
            if (cell == nil) {
                cell = [[UITableViewCell alloc] initWithStyle:UITableViewCellStyleValue1 reuseIdentifier:PostFormatCellIdentifier];
            }

            cell.textLabel.text = NSLocalizedString(@"Post Format", @"The post formats available for the post. Should be the same as in core WP.");
            self.postFormatLabel = cell.detailTextLabel;

            if ([self.formatsList count] != 0) {
                cell.detailTextLabel.text = self.post.postFormatText;
            }
            [WPStyleGuide configureTableViewCell:cell];
            return cell;
        }
	case 3:
        if (self.blogSupportsFeaturedImage) {
            if (!self.post.post_thumbnail && !self.isUploadingFeaturedImage) {
                UITableViewActivityCell *activityCell = (UITableViewActivityCell *)[self.tableView dequeueReusableCellWithIdentifier:@"CustomCell"];
                if (activityCell == nil) {
                    NSArray *topLevelObjects = [[NSBundle mainBundle] loadNibNamed:@"UITableViewActivityCell" owner:nil options:nil];
                    for(id currentObject in topLevelObjects) {
                        if([currentObject isKindOfClass:[UITableViewActivityCell class]]) {
                            activityCell = (UITableViewActivityCell *)currentObject;
                            break;
                        }
                    }
                    activityCell.selectionStyle = UITableViewCellSelectionStyleBlue;
                }
                [WPStyleGuide configureTableViewActionCell:activityCell];
                [activityCell.textLabel setText:NSLocalizedString(@"Set Featured Image", @"")];
                return activityCell;
            } else {
                switch (indexPath.row) {
                    case 0:
                        if (self.featuredImageTableViewCell == nil) {
                            NSArray *topLevelObjects = [[NSBundle mainBundle] loadNibNamed:@"UITableViewActivityCell" owner:nil options:nil];
                            for(id currentObject in topLevelObjects) {
                                if([currentObject isKindOfClass:[UITableViewActivityCell class]]) {
                                    self.featuredImageTableViewCell = (UITableViewActivityCell *)currentObject;
                                    break;
                                }
                            }
                        }
                        return self.featuredImageTableViewCell;
                        break;
                    case 1: {
                        UITableViewActivityCell *activityCell = (UITableViewActivityCell *)[self.tableView dequeueReusableCellWithIdentifier:@"CustomCell"];
                        if (activityCell == nil) {
                            NSArray *topLevelObjects = [[NSBundle mainBundle] loadNibNamed:@"UITableViewActivityCell" owner:nil options:nil];
                            for(id currentObject in topLevelObjects) {
                                if([currentObject isKindOfClass:[UITableViewActivityCell class]]) {
                                    activityCell = (UITableViewActivityCell *)currentObject;
                                    break;
                                }
                            }
                        }
                        [activityCell.textLabel setText: NSLocalizedString(@"Remove Featured Image", "Remove featured image from post")];
                        [WPStyleGuide configureTableViewActionCell:activityCell];
                        return activityCell;
                        break;
                    }
                        
                }
            }
        } else {
            return [self getGeolocationCellWithIndexPath:indexPath];
        }
        break;
    case 4:
        return [self getGeolocationCellWithIndexPath:indexPath];
        break;
	}
    
    return nil;
}

- (UITableViewCell*)getGeolocationCellWithIndexPath:(NSIndexPath*)indexPath {
    switch (indexPath.row) {
        case 0: // Add/update location
        {
            // If location services are disabled at the app level [CLLocationManager locationServicesEnabled] will be true, but the location will be nil.
            if(!self.post.blog.geolocationEnabled) {
                UITableViewCell *cell = [self.tableView dequeueReusableCellWithIdentifier:@"GeolocationDisabledCell"];
                if (!cell) {
                    cell = [[UITableViewCell alloc] initWithStyle:UITableViewCellStyleDefault reuseIdentifier:@"GeolocationDisabledCell"];
                    cell.textLabel.text = NSLocalizedString(@"Enable Geotagging to Edit", @"Prompt the user to enable geolocation tagging on their blog.");
                    cell.textLabel.textAlignment = NSTextAlignmentCenter;
                    [WPStyleGuide configureTableViewActionCell:cell];
                }
                return cell;
                
            } else if(![CLLocationManager locationServicesEnabled] || [self.locationManager location] == nil) {
                UITableViewCell *cell = [self.tableView dequeueReusableCellWithIdentifier:@"locationServicesCell"];
                if (!cell) {
                    cell = [[UITableViewCell alloc] initWithStyle:UITableViewCellStyleDefault reuseIdentifier:@"locationServicesCell"];
                    cell.textLabel.text = NSLocalizedString(@"Please Enable Location Services", @"Prompt the user to enable location services on their device.");
                    cell.textLabel.textAlignment = NSTextAlignmentCenter;
                    [WPStyleGuide configureTableViewActionCell:cell];
                }
                return cell;
                
            } else {
            
                if (self.addGeotagTableViewCell == nil) {
                    NSArray *topLevelObjects = [[NSBundle mainBundle] loadNibNamed:@"UITableViewActivityCell" owner:nil options:nil];
                    for(id currentObject in topLevelObjects) {
                        if([currentObject isKindOfClass:[UITableViewActivityCell class]]) {
                            self.addGeotagTableViewCell = (UITableViewActivityCell *)currentObject;
                            break;
                        }
                    }
                }
                if (self.isUpdatingLocation) {
                    self.addGeotagTableViewCell.textLabel.text = NSLocalizedString(@"Finding your location...", @"Geo-tagging posts, status message when geolocation is found.");
                    [self.addGeotagTableViewCell.spinner startAnimating];
                } else {
                    [self.addGeotagTableViewCell.spinner stopAnimating];
                    if (self.post.geolocation) {
                        self.addGeotagTableViewCell.textLabel.text = NSLocalizedString(@"Update Location", @"Gelocation feature to update physical location.");
                    } else {
                        self.addGeotagTableViewCell.textLabel.text = NSLocalizedString(@"Add Location", @"Geolocation feature to add location.");
                    }
                }
                [WPStyleGuide configureTableViewActionCell:self.addGeotagTableViewCell];
                return self.addGeotagTableViewCell;
            }
            break;
        }
        case 1:
        {
            DDLogVerbose(@"Reloading map");
            if (self.mapGeotagTableViewCell == nil) {
                self.mapGeotagTableViewCell = [[UITableViewCell alloc] initWithFrame:CGRectMake(0, 0, self.tableView.frame.size.width, 188)];
            }
            [self.mapView removeAnnotation:self.annotation];
            self.annotation = [[PostAnnotation alloc] initWithCoordinate:self.post.geolocation.coordinate];
            [self.mapView addAnnotation:self.annotation];
            
            if (self.addressLabel == nil) {
                self.addressLabel = [[UILabel alloc] initWithFrame:CGRectMake(20, 130, 280, 30)];
            }
            if (self.coordinateLabel == nil) {
                self.coordinateLabel = [[UILabel alloc] initWithFrame:CGRectMake(20, 162, 280, 20)];
            }
            
            // Set center of map and show a region of around 200x100 meters
            MKCoordinateRegion region = MKCoordinateRegionMakeWithDistance(self.post.geolocation.coordinate, 200, 100);
            [self.mapView setRegion:region animated:YES];
            if (self.address) {
                self.addressLabel.text = self.address;
            } else {
                self.addressLabel.text = NSLocalizedString(@"Finding address...", @"Used for Geo-tagging posts.");
                [self geocodeCoordinate:self.post.geolocation.coordinate];
            }
            self.addressLabel.font = [WPStyleGuide regularTextFont];
            self.addressLabel.textColor = [WPStyleGuide allTAllShadeGrey];
            CLLocationDegrees latitude = self.post.geolocation.latitude;
            CLLocationDegrees longitude = self.post.geolocation.longitude;
            int latD = trunc(fabs(latitude));
            int latM = trunc((fabs(latitude) - latD) * 60);
            int lonD = trunc(fabs(longitude));
            int lonM = trunc((fabs(longitude) - lonD) * 60);
            NSString *latDir = (latitude > 0) ? NSLocalizedString(@"North", @"Used for Geo-tagging posts by latitude and longitude. Basic form.") : NSLocalizedString(@"South", @"Used for Geo-tagging posts by latitude and longitude. Basic form.");
            NSString *lonDir = (longitude > 0) ? NSLocalizedString(@"East", @"Used for Geo-tagging posts by latitude and longitude. Basic form.") : NSLocalizedString(@"West", @"Used for Geo-tagging posts by latitude and longitude. Basic form.");
            if (latitude == 0.0) latDir = @"";
            if (longitude == 0.0) lonDir = @"";
            
            self.coordinateLabel.text = [NSString stringWithFormat:@"%i°%i' %@, %i°%i' %@",
                                    latD, latM, latDir,
                                    lonD, lonM, lonDir];

            self.coordinateLabel.font = [WPStyleGuide regularTextFont];
            self.coordinateLabel.textColor = [WPStyleGuide allTAllShadeGrey];
            
            [self.mapGeotagTableViewCell addSubview:self.mapView];
            [self.mapGeotagTableViewCell addSubview:self.addressLabel];
            [self.mapGeotagTableViewCell addSubview:self.coordinateLabel];
            
            return self.mapGeotagTableViewCell;
            break;
        }
        case 2:
        {
            if (self.removeGeotagTableViewCell == nil) {
                self.removeGeotagTableViewCell = [[UITableViewCell alloc] initWithStyle:UITableViewCellStyleDefault reuseIdentifier:@"RemoveGeotag"];
            }
            self.removeGeotagTableViewCell.textLabel.text = NSLocalizedString(@"Remove Location", @"Used for Geo-tagging posts by latitude and longitude. Basic form.");
            self.removeGeotagTableViewCell.textLabel.textAlignment = NSTextAlignmentCenter;
            [WPStyleGuide configureTableViewActionCell:self.removeGeotagTableViewCell];
            return self.removeGeotagTableViewCell;
            break;
        }
    }
    return nil;
}

- (CGFloat)tableView:(UITableView *)tableView heightForRowAtIndexPath:(NSIndexPath *)indexPath {
    if ((indexPath.section == 1) && (indexPath.row == 1) && (self.apost.password)) {
        return 88.f;
    } else if (
             (!self.blogSupportsFeaturedImage && (indexPath.section == 3) && (indexPath.row == 1))
             || (self.blogSupportsFeaturedImage && (self.post.post_thumbnail || self.isUploadingFeaturedImage) && indexPath.section == 3 && indexPath.row == 0)
             || (self.blogSupportsFeaturedImage && (indexPath.section == 4) && (indexPath.row == 1))
               ) {
		return 188.0f;
	} else {
        return 44.0f;
    }
}


- (void)tableView:(UITableView *)aTableView didSelectRowAtIndexPath:(NSIndexPath *)indexPath {
    NSInteger section = indexPath.section;
    if (!self.post && section == 0) {
        // We only show the status section for Pages
        section = 1;
    }

	switch (section) {
        case 0:
            switch (indexPath.row) {
                case 0:
                    [self showCategoriesSelectionView:[self.tableView cellForRowAtIndexPath:indexPath].frame];
                case 1:
                    break;
            }
            break;
		case 1:
			switch (indexPath.row) {
				case 0:
				{
					if ([self.apost.status isEqualToString:@"private"])
						break;
                    
                    [WPMobileStats flagProperty:StatsPropertyPostDetailSettingsClickedStatus forEvent:[self formattedStatEventString:StatsEventPostDetailClosedEditor]];

                    NSMutableArray *titles = [NSMutableArray arrayWithArray:[self.apost availableStatuses]];
                    [titles removeObject:NSLocalizedString(@"Private", @"Privacy setting for posts set to 'Private'. Should be the same as in core WP.")];
                    
                    NSDictionary *statusDict = @{
                                                    @"DefaultValue": NSLocalizedString(@"Published", @""),
                                                    @"Title" : NSLocalizedString(@"Status", nil),
                                                    @"Titles" : titles,
                                                    @"Values" : titles,
                                                    @"CurrentValue" : self.apost.statusTitle
                                                    };
                    PostSettingsSelectionViewController *vc = [[PostSettingsSelectionViewController alloc] initWithDictionary:statusDict];
                    __weak PostSettingsSelectionViewController *weakVc = vc;
                    vc.onItemSelected = ^(NSString *status) {
                        [self.apost setStatusTitle:status];
                        [weakVc dismiss];
                        [self.tableView reloadData];
                    };
                    [self.navigationController pushViewController:vc animated:YES];
                    break;
				}
				case 1:
				{
                    [WPMobileStats flagProperty:StatsPropertyPostDetailSettingsClickedVisibility forEvent:[self formattedStatEventString:StatsEventPostDetailClosedEditor]];
                    
                    NSArray *titles = @[
                                        NSLocalizedString(@"Public", @"Privacy setting for posts set to 'Public' (default). Should be the same as in core WP."),
                                        NSLocalizedString(@"Password protected", @"Privacy setting for posts set to 'Password protected'. Should be the same as in core WP."),
                                        NSLocalizedString(@"Private", @"Privacy setting for posts set to 'Private'. Should be the same as in core WP.")
                                        ];
                    NSDictionary *visiblityDict = @{
                                                    @"DefaultValue": NSLocalizedString(@"Public", @"Privacy setting for posts set to 'Public' (default). Should be the same as in core WP."),
                                                    @"Title" : NSLocalizedString(@"Visibility", nil),
                                                    @"Titles" : titles,
                                                    @"Values" : titles,
                                                    @"CurrentValue" : [self titleForVisibility]};
                    PostSettingsSelectionViewController *vc = [[PostSettingsSelectionViewController alloc] initWithDictionary:visiblityDict];
                    __weak PostSettingsSelectionViewController *weakVc = vc;
                    vc.onItemSelected = ^(NSString *visibility) {
                        [weakVc dismiss];
                        
                        if ([visibility isEqualToString:NSLocalizedString(@"Private", @"Post privacy status in the Post Editor/Settings area (compare with WP core translations).")]) {
                            self.apost.status = @"private";
                            self.apost.password = nil;
                        } else {
                            if ([self.apost.status isEqualToString:@"private"]) {
                                self.apost.status = @"publish";
                            }
                            if ([visibility isEqualToString:NSLocalizedString(@"Password protected", @"Post password protection in the Post Editor/Settings area (compare with WP core translations).")]) {
                                self.apost.password = @"";
                            } else {
                                self.apost.password = nil;
                            }
                        }
                        
                        [self.tableView reloadData];
                    };
                    [self.navigationController pushViewController:vc animated:YES];
                    break;
				}
				case 2:
                    [WPMobileStats flagProperty:StatsPropertyPostDetailSettingsClickedScheduleFor forEvent:[self formattedStatEventString:StatsEventPostDetailClosedEditor]];

					self.datePickerView.tag = TAG_PICKER_DATE;
					if (self.apost.dateCreated)
						self.datePickerView.date = self.apost.dateCreated;
					else
						self.datePickerView.date = [NSDate date];            
					[self showPicker:self.datePickerView];
					break;

				default:
					break;
			}
			break;
        case 2:
        {
            if( [self.formatsList count] == 0 ) break;
            
            [WPMobileStats flagProperty:StatsPropertyPostDetailSettingsClickedPostFormat forEvent:[self formattedStatEventString:StatsEventPostDetailClosedEditor]];
            
            NSArray *titles = self.post.blog.sortedPostFormatNames;
            NSDictionary *postFormatsDict = @{
                                            @"DefaultValue": titles[0],
                                            @"Title" : NSLocalizedString(@"Post Format", nil),
                                            @"Titles" : titles,
                                            @"Values" : titles,
                                            @"CurrentValue" : self.post.postFormatText
                                            };
            
            PostSettingsSelectionViewController *vc = [[PostSettingsSelectionViewController alloc] initWithDictionary:postFormatsDict];
            __weak PostSettingsSelectionViewController *weakVc = vc;
            vc.onItemSelected = ^(NSString *status) {
                self.post.postFormatText = status;
                [weakVc dismiss];
                [self.tableView reloadData];
            };
            [self.navigationController pushViewController:vc animated:YES];
            break;
        }
		case 3:
            if (self.blogSupportsFeaturedImage) {
                UITableViewCell *cell = [aTableView cellForRowAtIndexPath:indexPath];
                switch (indexPath.row) {
                    case 0:
                        if (!self.post.post_thumbnail) {
<<<<<<< HEAD
                            [WPMobileStats trackEventForWPCom:[self formattedStatEventString:StatsEventPostDetailSettingsClickedSetFeaturedImage]];
                            [self showPhotoPickerForRect:cell.frame];
=======
                            [WPMobileStats flagProperty:StatsPropertyPostDetailSettingsClickedSetFeaturedImage forEvent:[self formattedStatEventString:StatsEventPostDetailClosedEditor]];
                            if (IS_IOS7) {
                                [self showPhotoPickerForRect:cell.frame];
                            } else {
                                [self.postDetailViewController.postMediaViewController showPhotoPickerActionSheet:cell fromRect:cell.frame isFeaturedImage:YES];                                
                            }
>>>>>>> 2979864a
                        }
                        break;
                    case 1:
                        [WPMobileStats flagProperty:StatsPropertyPostDetailSettingsClickedRemoveFeaturedImage forEvent:[self formattedStatEventString:StatsEventPostDetailClosedEditor]];
                        self.actionSheet = [[UIActionSheet alloc] initWithTitle:NSLocalizedString(@"Remove this Featured Image?", @"Prompt when removing a featured image from a post") delegate:self cancelButtonTitle:NSLocalizedString(@"Cancel", "Cancel a prompt") destructiveButtonTitle:NSLocalizedString(@"Remove", @"Remove an image/posts/etc") otherButtonTitles:nil];
                        [self.actionSheet showFromRect:cell.frame inView:self.tableView animated:YES];
                        break;
                }
            } else {
                [self geolocationCellTapped:indexPath];
            }
            break;
          case 4:
            [self geolocationCellTapped:indexPath];
            break;
	}
    [aTableView deselectRowAtIndexPath:[self.tableView indexPathForSelectedRow] animated:YES];
}

- (void)geolocationCellTapped:(NSIndexPath *)indexPath {
    switch (indexPath.row) {
        case 0:
            
            if(!self.post.blog.geolocationEnabled) {
                UIAlertView *alertView = [[UIAlertView alloc] initWithTitle:NSLocalizedString(@"Enable Geotagging", @"Title of an alert view stating the user needs to turn on geotagging.")
                                                                    message:NSLocalizedString(@"Geotagging is turned off. \nTo update this post's location, please enable geotagging in this blog's settings.", @"Message of an alert explaining that geotagging need to be enabled.")
                                                                   delegate:nil
                                                          cancelButtonTitle:@"OK"
                                                          otherButtonTitles:nil, nil];
                [alertView show];
                return;
            }
            
            // If location services are disabled at the app level [CLLocationManager locationServicesEnabled] will be true, but the location will be nil.
            if(![CLLocationManager locationServicesEnabled] || [self.locationManager location] == nil) {
                UIAlertView *alertView = [[UIAlertView alloc] initWithTitle:NSLocalizedString(@"Location Unavailable", @"Title of an alert view stating that the user's location is unavailable.")
                                                                    message:NSLocalizedString(@"Location Services are turned off. \nTo add or update this post's location, please enable Location Services in the Settings app.", @"Message of an alert explaining that location services need to be enabled.")
                                                                   delegate:nil
                                                          cancelButtonTitle:@"OK"
                                                          otherButtonTitles:nil, nil];
                [alertView show];
                return;
            }

            if (!self.isUpdatingLocation) {
                if (self.post.geolocation) {
                    [WPMobileStats flagProperty:StatsPropertyPostDetailSettingsClickedUpdateLocation forEvent:[self formattedStatEventString:StatsEventPostDetailClosedEditor]];
                } else {
                    [WPMobileStats flagProperty:StatsPropertyPostDetailSettingsClickedAddLocation forEvent:[self formattedStatEventString:StatsEventPostDetailClosedEditor]];
                }
                // Add or replace geotag
                self.isUpdatingLocation = YES;
                [self.locationManager startUpdatingLocation];
            }
            break;
        case 2:
            [WPMobileStats flagProperty:StatsPropertyPostDetailSettingsClickedRemoveLocation forEvent:[self formattedStatEventString:StatsEventPostDetailClosedEditor]];

            if (self.isUpdatingLocation) {
                // Cancel update
                self.isUpdatingLocation = NO;
                [self.locationManager stopUpdatingLocation];
            }
            self.post.geolocation = nil;
            break;
    }
    [self.tableView reloadData];
}

- (void)featuredImageUploadFailed:(NSNotification *)notificationInfo {
    self.isUploadingFeaturedImage = NO;
    [self.featuredImageTableViewCell setSelectionStyle:UITableViewCellSelectionStyleNone];
    [self.featuredImageSpinner stopAnimating];
    [self.featuredImageSpinner setHidden:YES];
    [self.featuredImageView setHidden:NO];
    [self.tableView reloadData];
}

- (void)featuredImageUploadSucceeded:(NSNotification *)notificationInfo {
    self.isUploadingFeaturedImage = NO;
    Media *media = (Media *)[notificationInfo object];
    if (media) {
        [self.featuredImageTableViewCell setSelectionStyle:UITableViewCellSelectionStyleNone];
        [self.featuredImageSpinner stopAnimating];
        [self.featuredImageSpinner setHidden:YES];
        [self.featuredImageLabel setHidden:YES];
        [self.featuredImageView setHidden:NO];
        if (![self.post isDeleted] && [self.post managedObjectContext]) {
            self.post.post_thumbnail = media.mediaID;
        }
        [self.featuredImageView setImage:[UIImage imageWithContentsOfFile:media.localURL]];
    }
    [self.tableView reloadData];
}

- (void)showFeaturedImageUploader:(NSNotification *)notificationInfo {
    self.isUploadingFeaturedImage = YES;
    [self.featuredImageView setHidden:YES];
    [self.featuredImageLabel setHidden:NO];
    [self.featuredImageLabel setText:NSLocalizedString(@"Uploading Image", @"Uploading a featured image in post settings")];
    [self.featuredImageSpinner setHidden:NO];
    if (!self.featuredImageSpinner.isAnimating) {
        [self.featuredImageSpinner startAnimating];
    }
    [self.tableView reloadData];
}

- (NSString *)formattedStatEventString:(NSString *)event {
    return [NSString stringWithFormat:@"%@ - %@", self.statsPrefix, event];
}

#pragma mark - UIActionSheetDelegate

- (void)actionSheet:(UIActionSheet *)acSheet didDismissWithButtonIndex:(NSInteger)buttonIndex {
    if (acSheet.tag == TAG_ACTIONSHEET_PHOTO) {
        [self processPhotoTypeActionSheet:acSheet thatDismissedWithButtonIndex:buttonIndex];
    } else if (acSheet.tag == TAG_ACTIONSHEET_RESIZE_PHOTO) {
        [self processPhotoResizeActionSheet:acSheet thatDismissedWithButtonIndex:buttonIndex];
    } else {
        if (buttonIndex == 0) {
            [self.featuredImageTableViewCell setSelectionStyle:UITableViewCellSelectionStyleBlue];
            self.post.post_thumbnail = nil;
            [self.tableView reloadData];
        }
    }
}

- (void)processPhotoTypeActionSheet:(UIActionSheet *)acSheet thatDismissedWithButtonIndex:(NSInteger)buttonIndex {
    CGRect frame = self.view.bounds;
    if (IS_IPAD) {
        frame = [self.tableView cellForRowAtIndexPath:[NSIndexPath indexPathForRow:0 inSection:3]].frame;
    }
    NSString *buttonTitle = [acSheet buttonTitleAtIndex:buttonIndex];
    if ([buttonTitle isEqualToString:NSLocalizedString(@"Add Photo from Library", nil)]) {
        [self pickPhotoFromLibrary:frame];
    } else if ([buttonTitle isEqualToString:NSLocalizedString(@"Take Photo", nil)]) {
        [self pickPhotoFromCamera:frame];
    }
}

- (void)processPhotoResizeActionSheet:(UIActionSheet *)acSheet thatDismissedWithButtonIndex:(NSInteger)buttonIndex {
    switch (buttonIndex) {
        case 0:
            if (acSheet.numberOfButtons == 2) {
                [self useImage:[self resizeImage:_currentImage toSize:kResizeOriginal]];
            } else {
                [self useImage:[self resizeImage:_currentImage toSize:kResizeSmall]];
            }
            break;
        case 1:
            if (acSheet.numberOfButtons == 2) {
                [self showCustomSizeAlert];
            } else if (acSheet.numberOfButtons == 3) {
                [self useImage:[self resizeImage:_currentImage toSize:kResizeOriginal]];
            } else {
                [self useImage:[self resizeImage:_currentImage toSize:kResizeMedium]];
            }
            break;
        case 2:
            if (acSheet.numberOfButtons == 3) {
                [self showCustomSizeAlert];
            } else if (acSheet.numberOfButtons == 4) {
                [self useImage:[self resizeImage:_currentImage toSize:kResizeOriginal]];
            } else {
                [self useImage:[self resizeImage:_currentImage toSize:kResizeLarge]];
            }
            break;
        case 3:
            if (acSheet.numberOfButtons == 4) {
                [self showCustomSizeAlert];
            } else {
                [self useImage:[self resizeImage:_currentImage toSize:kResizeOriginal]];
            }
            break;
        case 4:
            [self showCustomSizeAlert];
            break;
    }
    
    _isShowingResizeActionSheet = NO;
}


- (void)showCustomSizeAlert {
    if (self.customSizeAlert) {
        [self.customSizeAlert dismiss];
        self.customSizeAlert = nil;
    }
    
    _isShowingCustomSizeAlert = YES;
    
    // Check for previous width setting
    NSString *widthText = nil;
    if([[NSUserDefaults standardUserDefaults] objectForKey:@"prefCustomImageWidth"] != nil) {
        widthText = [[NSUserDefaults standardUserDefaults] objectForKey:@"prefCustomImageWidth"];
    } else {
        widthText = [NSString stringWithFormat:@"%d", (int)_currentImage.size.width];
    }
    
    NSString *heightText = nil;
    if([[NSUserDefaults standardUserDefaults] objectForKey:@"prefCustomImageHeight"] != nil) {
        heightText = [[NSUserDefaults standardUserDefaults] objectForKey:@"prefCustomImageHeight"];
    } else {
        heightText = [NSString stringWithFormat:@"%d", (int)_currentImage.size.height];
    }
    
    WPAlertView *alertView = [[WPAlertView alloc] initWithFrame:self.view.bounds andOverlayMode:WPAlertViewOverlayModeTwoTextFieldsSideBySideTwoButtonMode];
    alertView.overlayTitle = NSLocalizedString(@"Custom Size", @"");
    alertView.overlayDescription = @"";
    alertView.footerDescription = nil;
    alertView.firstTextFieldPlaceholder = NSLocalizedString(@"Width", @"");
    alertView.firstTextFieldValue = widthText;
    alertView.secondTextFieldPlaceholder = NSLocalizedString(@"Height", @"");
    alertView.secondTextFieldValue = heightText;
    alertView.leftButtonText = NSLocalizedString(@"Cancel", @"Cancel button");
    alertView.rightButtonText = NSLocalizedString(@"OK", @"");
    
    alertView.firstTextField.autocapitalizationType = UITextAutocapitalizationTypeNone;
    alertView.secondTextField.autocapitalizationType = UITextAutocapitalizationTypeNone;
    alertView.firstTextField.keyboardAppearance = UIKeyboardAppearanceAlert;
    alertView.secondTextField.keyboardAppearance = UIKeyboardAppearanceAlert;
    alertView.firstTextField.keyboardType = UIKeyboardTypeNumberPad;
    alertView.secondTextField.keyboardType = UIKeyboardTypeNumberPad;
    
    alertView.button1CompletionBlock = ^(WPAlertView *overlayView){
        // Cancel
        [overlayView dismiss];
        _isShowingCustomSizeAlert = NO;
        
    };
    alertView.button2CompletionBlock = ^(WPAlertView *overlayView){
        [overlayView dismiss];
        _isShowingCustomSizeAlert = NO;
        
		NSNumber *width = [NSNumber numberWithInt:[overlayView.firstTextField.text intValue]];
		NSNumber *height = [NSNumber numberWithInt:[overlayView.secondTextField.text intValue]];
		
		if([width intValue] < 10)
			width = [NSNumber numberWithInt:10];
		if([height intValue] < 10)
			height = [NSNumber numberWithInt:10];
		
		overlayView.firstTextField.text = [NSString stringWithFormat:@"%@", width];
		overlayView.secondTextField.text = [NSString stringWithFormat:@"%@", height];
		
		[[NSUserDefaults standardUserDefaults] setObject:overlayView.firstTextField.text forKey:@"prefCustomImageWidth"];
		[[NSUserDefaults standardUserDefaults] setObject:overlayView.secondTextField.text forKey:@"prefCustomImageHeight"];
		
		[self useImage:[self resizeImage:_currentImage width:[width floatValue] height:[height floatValue]]];
    };
    
    alertView.alpha = 0.0;
    [self.view addSubview:alertView];
    
    [UIView animateWithDuration:0.2 animations:^{
        alertView.alpha = 1.0;
    }];
    
    self.customSizeAlert = alertView;
}


#pragma mark - UIPickerViewDataSource

- (NSInteger)numberOfComponentsInPickerView:(UIPickerView *)pickerView {
    return 1;
}

- (NSInteger)pickerView:(UIPickerView *)aPickerView numberOfRowsInComponent:(NSInteger)component {
    if (aPickerView.tag == TAG_PICKER_STATUS) {
        return [self.statusList count];
    } else if (aPickerView.tag == TAG_PICKER_VISIBILITY) {
        return [self.visibilityList count];
    } else if (aPickerView.tag == TAG_PICKER_FORMAT) {
        return [self.formatsList count];
    }
    return 0;
}

#pragma mark - UIPickerViewDelegate

- (NSString *)pickerView:(UIPickerView *)aPickerView titleForRow:(NSInteger)row forComponent:(NSInteger)component {
    if (aPickerView.tag == TAG_PICKER_STATUS) {
        return [self.statusList objectAtIndex:row];
    } else if (aPickerView.tag == TAG_PICKER_VISIBILITY) {
        return [self.visibilityList objectAtIndex:row];
    } else if (aPickerView.tag == TAG_PICKER_FORMAT) {
        return [self.formatsList objectAtIndex:row];
    }

    return @"";
}

- (void)pickerView:(UIPickerView *)aPickerView didSelectRow:(NSInteger)row inComponent:(NSInteger)component {
    if (aPickerView.tag == TAG_PICKER_STATUS) {
        self.apost.statusTitle = [self.statusList objectAtIndex:row];
    } else if (aPickerView.tag == TAG_PICKER_VISIBILITY) {
        NSString *visibility = [self.visibilityList objectAtIndex:row];
        if ([visibility isEqualToString:NSLocalizedString(@"Private", @"Post privacy status in the Post Editor/Settings area (compare with WP core translations).")]) {
            self.apost.status = @"private";
            self.apost.password = nil;
        } else {
            if ([self.apost.status isEqualToString:@"private"]) {
                self.apost.status = @"publish";
            }
            if ([visibility isEqualToString:NSLocalizedString(@"Password protected", @"Post password protection in the Post Editor/Settings area (compare with WP core translations).")]) {
                self.apost.password = @"";
            } else {
                self.apost.password = nil;
            }
        }
    } else if (aPickerView.tag == TAG_PICKER_FORMAT) {
        self.post.postFormatText = [self.formatsList objectAtIndex:row];
    }
    [self.tableView reloadData];
}

#pragma mark - Pickers and keyboard animations

- (void)showPicker:(UIView *)picker {
    if (self.isShowingKeyboard) {
        [self.passwordTextField resignFirstResponder];
    }

    if (IS_IPAD) {
        UIViewController *fakeController = [[UIViewController alloc] init];
        
        if (picker.tag == TAG_PICKER_DATE) {
            fakeController.preferredContentSize = CGSizeMake(320.0f, 256.0f);

            UIButton *button = [[UIButton alloc] init];
            [button addTarget:self action:@selector(removeDate) forControlEvents:UIControlEventTouchUpInside];
            [button setBackgroundImage:[[UIImage imageNamed:@"keyboardButton-ios7"] stretchableImageWithLeftCapWidth:5.0f topCapHeight:0.0f] forState:UIControlStateNormal];
            [button setBackgroundImage:[[UIImage imageNamed:@"keyboardButtonHighlighted-ios7"] stretchableImageWithLeftCapWidth:5.0f topCapHeight:0.0f] forState:UIControlStateNormal];
            [button setTitle:[NSString stringWithFormat:@" %@ ", NSLocalizedString(@"Publish Immediately", @"Post publishing status in the Post Editor/Settings area (compare with WP core translations).")] forState:UIControlStateNormal];            [button sizeToFit];
            CGPoint buttonCenter = button.center;
            buttonCenter.x = CGRectGetMidX(picker.frame);
            button.center = buttonCenter;

            [fakeController.view addSubview:button];
            CGRect pickerFrame = picker.frame;
            pickerFrame.origin.y = CGRectGetMaxY(button.frame);
            picker.frame = pickerFrame;
        } else {
            fakeController.preferredContentSize = CGSizeMake(320.0f, 216.0f);
        }
        
        [fakeController.view addSubview:picker];
        self.popover = [[UIPopoverController alloc] initWithContentViewController:fakeController];
        
        CGRect popoverRect;
        if (picker.tag == TAG_PICKER_STATUS) {
            popoverRect = [self.view convertRect:self.statusLabel.frame fromView:[self.statusLabel superview]];
        } else if (picker.tag == TAG_PICKER_VISIBILITY) {
            popoverRect = [self.view convertRect:self.visibilityLabel.frame fromView:[self.visibilityLabel superview]];
        } else if (picker.tag == TAG_PICKER_FORMAT) {
            popoverRect = [self.view convertRect:self.postFormatLabel.frame fromView:[self.postFormatLabel superview]];
        } else {
            popoverRect = [self.view convertRect:self.publishOnDateLabel.frame fromView:[self.publishOnDateLabel superview]];
        }

        popoverRect.size.width = 100.0f;
        [self.popover presentPopoverFromRect:popoverRect inView:self.view permittedArrowDirections:UIPopoverArrowDirectionAny animated:YES];
    } else {
        CGFloat width = self.postDetailViewController.view.frame.size.width;
        CGFloat height = 0.0;
        
        // Refactor this class to not use UIActionSheets for display. See trac #1509.
        // <rant>Shoehorning a UIPicker inside a UIActionSheet is just madness.</rant>
        // For now, hardcoding height values for the iPhone so we don't get
        // a funky gap at the bottom of the screen on the iPhone 5.
        if(self.postDetailViewController.view.frame.size.height <= 416.0f) {
            height = 490.0f;
        } else {
            height = 500.0f;
        }
        if(UIInterfaceOrientationIsLandscape(self.interfaceOrientation)){
            height = 460.0f; // Show most of the actionsheet but keep the top of the view visible.
        }
        
        UIView *pickerWrapperView = [[UIView alloc] initWithFrame:CGRectMake(0.0f, 0.0f, width, 260.0f)]; // 216 + 44 (height of the picker and the "tooblar")
        pickerWrapperView.autoresizingMask = UIViewAutoresizingFlexibleWidth | UIViewAutoresizingFlexibleTopMargin;
        [pickerWrapperView addSubview:picker];
                
        CGRect pickerFrame = picker.frame;
        pickerFrame.size.width = width;
        picker.frame = pickerFrame;
        
        self.actionSheet = [[UIActionSheet alloc] initWithTitle:nil delegate:nil cancelButtonTitle:nil destructiveButtonTitle:nil otherButtonTitles:nil];
        [self.actionSheet setActionSheetStyle:UIActionSheetStyleAutomatic];
        [self.actionSheet setBounds:CGRectMake(0.0f, 0.0f, width, height)];
        [self.actionSheet addSubview:pickerWrapperView];
        
        UIButton *button = [[UIButton alloc] init];
        [button addTarget:self action:@selector(hidePicker) forControlEvents:UIControlEventTouchUpInside];
        [button setBackgroundImage:[[UIImage imageNamed:@"keyboardButton-ios7"] stretchableImageWithLeftCapWidth:5.0f topCapHeight:0.0f] forState:UIControlStateNormal];
        [button setBackgroundImage:[[UIImage imageNamed:@"keyboardButtonHighlighted-ios7"] stretchableImageWithLeftCapWidth:5.0f topCapHeight:0.0f] forState:UIControlStateNormal];
        [button setTitle:[NSString stringWithFormat:@" %@ ", NSLocalizedString(@"Done", @"Default main action button for closing/finishing a work flow in the app (used in Comments>Edit, Comment edits and replies, post editor body text, etc, to dismiss keyboard).")] forState:UIControlStateNormal];
        [button sizeToFit];
        CGRect frame = button.frame;
        frame.origin.x = CGRectGetWidth(self.view.frame) - CGRectGetWidth(button.frame) - 10;
        frame.origin.y = 7;
        button.frame = frame;
        [pickerWrapperView addSubview:button];
        
        button = [[UIButton alloc] init];
        [button setTintColor:[WPStyleGuide newKidOnTheBlockBlue]];
        [button addTarget:self action:@selector(removeDate) forControlEvents:UIControlEventTouchUpInside];
        [button setBackgroundImage:[[UIImage imageNamed:@"keyboardButton-ios7"] stretchableImageWithLeftCapWidth:5.0f topCapHeight:0.0f] forState:UIControlStateNormal];
        [button setBackgroundImage:[[UIImage imageNamed:@"keyboardButtonHighlighted-ios7"] stretchableImageWithLeftCapWidth:5.0f topCapHeight:0.0f] forState:UIControlStateNormal];
        [button setTitle:[NSString stringWithFormat:@" %@ ", NSLocalizedString(@"Publish Immediately", @"Post publishing status in the Post Editor/Settings area (compare with WP core translations).")] forState:UIControlStateNormal];
        [button sizeToFit];
        frame = button.frame;
        frame.origin.x = 10;
        frame.origin.y = 7;
        button.frame = frame;
        [pickerWrapperView addSubview:button];

        [self.actionSheet showInView:self.view];
        [self.actionSheet setBounds:CGRectMake(0.0f, 0.0f, width, height)]; // Update the bounds again now that its in the view else it won't draw correctly.
    }
}

- (void)hidePicker {
    [self.actionSheet dismissWithClickedButtonIndex:0 animated:YES];
     self.actionSheet = nil;
}

- (void)removeDate {
    self.datePickerView.date = [NSDate date];
    self.apost.dateCreated = nil;
    [self.tableView reloadData];
    if (IS_IPAD) {
        [self.popover dismissPopoverAnimated:YES];
    } else {
        [self hidePicker];
    }
}

- (void)keyboardWillShow:(NSNotification *)keyboardInfo {
    self.isShowingKeyboard = YES;
}

- (void)keyboardWillHide:(NSNotification *)keyboardInfo {
    self.isShowingKeyboard = NO;
}

#pragma mark - CLLocationManager

- (CLLocationManager *)locationManager {
    if (_locationManager) {
        return _locationManager;
    }
    _locationManager = [[CLLocationManager alloc] init];
    _locationManager.delegate = self;
    _locationManager.desiredAccuracy = kCLLocationAccuracyNearestTenMeters;
    _locationManager.distanceFilter = 10;
    return _locationManager;
}

// Delegate method from the CLLocationManagerDelegate protocol.
- (void)locationManager:(CLLocationManager *)manager
    didUpdateToLocation:(CLLocation *)newLocation
		   fromLocation:(CLLocation *)oldLocation {
	// If it's a relatively recent event, turn off updates to save power
    NSDate* eventDate = newLocation.timestamp;
    NSTimeInterval howRecent = [eventDate timeIntervalSinceNow];
    if (abs(howRecent) < 15.0)
    {
		if (!self.isUpdatingLocation) {
			return;
		}
		self.isUpdatingLocation = NO;
		CLLocationCoordinate2D coordinate = newLocation.coordinate;
#if FALSE // Switch this on/off for testing location updates
		// Factor values (YMMV)
		// 0.0001 ~> whithin your zip code (for testing small map changes)
		// 0.01 ~> nearby cities (good for testing address label changes)
		double factor = 0.001f; 
		coordinate.latitude += factor * (rand() % 100);
		coordinate.longitude += factor * (rand() % 100);
#endif
		Coordinate *c = [[Coordinate alloc] initWithCoordinate:coordinate];
		self.post.geolocation = c;
        DDLogInfo(@"Added geotag (%+.6f, %+.6f)",
                  c.latitude,
                  c.longitude);
		[self.locationManager stopUpdatingLocation];
		[self.tableView reloadData];
		
		[self geocodeCoordinate:c.coordinate];

    }
    // else skip the event and process the next one.
}

#pragma mark - CLGecocoder wrapper

- (void)geocodeCoordinate:(CLLocationCoordinate2D)c {
	if (self.reverseGeocoder) {
		if (self.reverseGeocoder.geocoding)
			[self.reverseGeocoder cancelGeocode];
	}
    self.reverseGeocoder = [[CLGeocoder alloc] init];
    [self.reverseGeocoder reverseGeocodeLocation:[[CLLocation alloc] initWithLatitude:c.latitude longitude:c.longitude] completionHandler:^(NSArray *placemarks, NSError *error) {
        if (placemarks) {
            CLPlacemark *placemark = [placemarks objectAtIndex:0];
            if (placemark.subLocality) {
                self.address = [NSString stringWithFormat:@"%@, %@, %@", placemark.subLocality, placemark.locality, placemark.country];
            } else {
                self.address = [NSString stringWithFormat:@"%@, %@, %@", placemark.locality, placemark.administrativeArea, placemark.country];
            }
            self.addressLabel.text = self.address;
        } else {
            DDLogError(@"Reverse geocoder failed for coordinate (%.6f, %.6f): %@",
                  c.latitude,
                  c.longitude,
                  [error localizedDescription]);
            
            self.address = [NSString stringWithString:NSLocalizedString(@"Location unknown", @"Used when geo-tagging posts, if the geo-tagging failed.")];
            self.addressLabel.text = self.address;
        }
    }];
}

#pragma mark - Featured Image Selection related methods
// TODO: Remove duplication with these methods and PostMediaViewController
- (void)imagePickerController:(UIImagePickerController *)thePicker didFinishPickingMediaWithInfo:(NSDictionary *)info {
    // On iOS7 Beta 6 the image picker seems to override our preferred setting so we force the status bar color back.
    [[UIApplication sharedApplication] setStatusBarStyle:UIStatusBarStyleLightContent];

    UIImage *image = [info valueForKey:@"UIImagePickerControllerOriginalImage"];

    if (thePicker.sourceType == UIImagePickerControllerSourceTypeCamera) {
        UIImageWriteToSavedPhotosAlbum(image, nil, nil, nil);
    }
    
    _currentImage = image;
    
    //UIImagePickerControllerReferenceURL = "assets-library://asset/asset.JPG?id=1000000050&ext=JPG").
    NSURL *assetURL = [info objectForKey:UIImagePickerControllerReferenceURL];
    if (assetURL) {
        [self getMetadataFromAssetForURL:assetURL];
    } else {
        NSDictionary *metadata = [info objectForKey:UIImagePickerControllerMediaMetadata];
        if (metadata) {
            NSMutableDictionary *mutableMetadata = [metadata mutableCopy];
            NSDictionary *gpsData = [mutableMetadata objectForKey:@"{GPS}"];
            if (!gpsData && self.post.geolocation) {
                /*
                 Sample GPS data dictionary
                 "{GPS}" =     {
                 Altitude = 188;
                 AltitudeRef = 0;
                 ImgDirection = "84.19556";
                 ImgDirectionRef = T;
                 Latitude = "41.01333333333333";
                 LatitudeRef = N;
                 Longitude = "0.01666666666666";
                 LongitudeRef = W;
                 TimeStamp = "10:34:04.00";
                 };
                 */
                CLLocationDegrees latitude = self.post.geolocation.latitude;
                CLLocationDegrees longitude = self.post.geolocation.longitude;
                NSDictionary *gps = [NSDictionary dictionaryWithObjectsAndKeys:
                                     [NSNumber numberWithDouble:fabs(latitude)], @"Latitude",
                                     (latitude < 0.0) ? @"S" : @"N", @"LatitudeRef",
                                     [NSNumber numberWithDouble:fabs(longitude)], @"Longitude",
                                     (longitude < 0.0) ? @"W" : @"E", @"LongitudeRef",
                                     nil];
                [mutableMetadata setObject:gps forKey:@"{GPS}"];
            }
            [mutableMetadata removeObjectForKey:@"Orientation"];
            [mutableMetadata removeObjectForKey:@"{TIFF}"];
            _currentImageMetadata = mutableMetadata;
        }
    }
    
    NSNumberFormatter *nf = [[NSNumberFormatter alloc] init];
    [nf setNumberStyle:NSNumberFormatterDecimalStyle];
    NSNumber *resizePreference = [NSNumber numberWithInt:-1];
    if([[NSUserDefaults standardUserDefaults] objectForKey:@"media_resize_preference"] != nil)
        resizePreference = [nf numberFromString:[[NSUserDefaults standardUserDefaults] objectForKey:@"media_resize_preference"]];
    BOOL showResizeActionSheet = NO;
    switch ([resizePreference intValue]) {
        case 0:
        {
            // Dispatch async to detal with a rare bug presenting the actionsheet after a memory warning when the
            // view has been recreated.
            showResizeActionSheet = YES;
            break;
        }
        case 1:
        {
            [self useImage:[self resizeImage:_currentImage toSize:kResizeSmall]];
            break;
        }
        case 2:
        {
            [self useImage:[self resizeImage:_currentImage toSize:kResizeMedium]];
            break;
        }
        case 3:
        {
            [self useImage:[self resizeImage:_currentImage toSize:kResizeLarge]];
            break;
        }
        case 4:
        {
            //[self useImage:currentImage];
            [self useImage:[self resizeImage:_currentImage toSize:kResizeOriginal]];
            break;
        }
        default:
        {
            showResizeActionSheet = YES;
            break;
        }
    }

    BOOL isPopoverDisplayed = NO;
    if (IS_IPAD) {
        if (thePicker.sourceType == UIImagePickerControllerSourceTypeCamera) {
            isPopoverDisplayed = NO;
        } else {
            isPopoverDisplayed = YES;
        }
    }
    
    if (isPopoverDisplayed) {
        [self.popover dismissPopoverAnimated:YES];
        if (showResizeActionSheet) {
            [self showResizeActionSheet];
        }
    } else {
        [self.navigationController dismissViewControllerAnimated:YES completion:^{
            if (showResizeActionSheet) {
                [self showResizeActionSheet];
            }
        }];
    }
}

- (void)imagePickerControllerDidCancel:(UIImagePickerController *)picker
{
    // On iOS7 Beta 6 the image picker seems to override our preferred setting so we force the status bar color back.
    [[UIApplication sharedApplication] setStatusBarStyle:UIStatusBarStyleLightContent];
    [self dismissViewControllerAnimated:YES completion:nil];
}

/*
 * Take Asset URL and set imageJPEG property to NSData containing the
 * associated JPEG, including the metadata we're after.
 */
-(void)getMetadataFromAssetForURL:(NSURL *)url {
    ALAssetsLibrary* assetslibrary = [[ALAssetsLibrary alloc] init];
    [assetslibrary assetForURL:url
				   resultBlock: ^(ALAsset *myasset) {
					   ALAssetRepresentation *rep = [myasset defaultRepresentation];
					   
					   DDLogInfo(@"getJPEGFromAssetForURL: default asset representation for %@: uti: %@ size: %lld url: %@ orientation: %d scale: %f metadata: %@",
                                 url, [rep UTI], [rep size], [rep url], [rep orientation],
                                 [rep scale], [rep metadata]);
					   
					   Byte *buf = malloc([rep size]);  // will be freed automatically when associated NSData is deallocated
					   NSError *err = nil;
					   NSUInteger bytes = [rep getBytes:buf fromOffset:0LL
												 length:[rep size] error:&err];
					   if (err || bytes == 0) {
						   // Are err and bytes == 0 redundant? Doc says 0 return means
						   // error occurred which presumably means NSError is returned.
						   free(buf); // Free up memory so we don't leak.
						   DDLogError(@"error from getBytes: %@", err);
						   
						   return;
					   }
					   NSData *imageJPEG = [NSData dataWithBytesNoCopy:buf length:[rep size]
														  freeWhenDone:YES];  // YES means free malloc'ed buf that backs this when deallocated
					   
					   CGImageSourceRef  source ;
					   source = CGImageSourceCreateWithData((__bridge CFDataRef)imageJPEG, nil);
					   
                       NSDictionary *metadata = (NSDictionary *) CFBridgingRelease(CGImageSourceCopyPropertiesAtIndex(source,0,nil));
                       
                       //make the metadata dictionary mutable so we can remove properties to it
                       NSMutableDictionary *metadataAsMutable = [metadata mutableCopy];
                       
					   if(!self.apost.blog.geolocationEnabled) {
						   //we should remove the GPS info if the blog has the geolocation set to off
						   
						   //get all the metadata in the image
						   [metadataAsMutable removeObjectForKey:@"{GPS}"];
					   }
                       [metadataAsMutable removeObjectForKey:@"Orientation"];
                       [metadataAsMutable removeObjectForKey:@"{TIFF}"];
                       _currentImageMetadata = [NSDictionary dictionaryWithDictionary:metadataAsMutable];
					   
					   CFRelease(source);
				   }
				  failureBlock: ^(NSError *err) {
					  DDLogError(@"can't get asset %@: %@", url, err);
					  _currentImageMetadata = nil;
				  }];
}

- (UIImage *)resizeImage:(UIImage *)original toSize:(MediaResize)resize {
    NSDictionary* predefDim = [self.apost.blog getImageResizeDimensions];
    CGSize smallSize =  [[predefDim objectForKey: @"smallSize"] CGSizeValue];
    CGSize mediumSize = [[predefDim objectForKey: @"mediumSize"] CGSizeValue];
    CGSize largeSize =  [[predefDim objectForKey: @"largeSize"] CGSizeValue];
    switch (original.imageOrientation) {
        case UIImageOrientationLeft:
        case UIImageOrientationLeftMirrored:
        case UIImageOrientationRight:
        case UIImageOrientationRightMirrored:
            smallSize = CGSizeMake(smallSize.height, smallSize.width);
            mediumSize = CGSizeMake(mediumSize.height, mediumSize.width);
            largeSize = CGSizeMake(largeSize.height, largeSize.width);
            break;
        default:
            break;
    }
    
    CGSize originalSize = CGSizeMake(original.size.width, original.size.height); //The dimensions of the image, taking orientation into account.
	
	// Resize the image using the selected dimensions
	UIImage *resizedImage = original;
	switch (resize) {
		case kResizeSmall:
			if(original.size.width > smallSize.width  || original.size.height > smallSize.height) {
				resizedImage = [original resizedImageWithContentMode:UIViewContentModeScaleAspectFit
															  bounds:smallSize
												interpolationQuality:kCGInterpolationHigh];
            } else {
				resizedImage = [original resizedImageWithContentMode:UIViewContentModeScaleAspectFit
															  bounds:originalSize
												interpolationQuality:kCGInterpolationHigh];
            }
			break;
		case kResizeMedium:
			if(original.size.width > mediumSize.width  || original.size.height > mediumSize.height) {
				resizedImage = [original resizedImageWithContentMode:UIViewContentModeScaleAspectFit
															  bounds:mediumSize
												interpolationQuality:kCGInterpolationHigh];
            } else {
				resizedImage = [original resizedImageWithContentMode:UIViewContentModeScaleAspectFit
															  bounds:originalSize
												interpolationQuality:kCGInterpolationHigh];
            }
			break;
		case kResizeLarge:
			if(original.size.width > largeSize.width || original.size.height > largeSize.height) {
				resizedImage = [original resizedImageWithContentMode:UIViewContentModeScaleAspectFit
															  bounds:largeSize
												interpolationQuality:kCGInterpolationHigh];
            } else {
				resizedImage = [original resizedImageWithContentMode:UIViewContentModeScaleAspectFit
															  bounds:originalSize
												interpolationQuality:kCGInterpolationHigh];
            }
			break;
		case kResizeOriginal:
			resizedImage = [original resizedImageWithContentMode:UIViewContentModeScaleAspectFit
														  bounds:originalSize
											interpolationQuality:kCGInterpolationHigh];
			break;
	}
    
	return resizedImage;
}

/* Used in Custom Dimensions Resize */
- (UIImage *)resizeImage:(UIImage *)original width:(CGFloat)width height:(CGFloat)height {
	UIImage *resizedImage = original;
	if(_currentImage.size.width > width || _currentImage.size.height > height) {
		// Resize the image using the selected dimensions
		resizedImage = [original resizedImageWithContentMode:UIViewContentModeScaleAspectFit
													  bounds:CGSizeMake(width, height)
										interpolationQuality:kCGInterpolationHigh];
	} else {
		//use the original dimension
		resizedImage = [original resizedImageWithContentMode:UIViewContentModeScaleAspectFit
													  bounds:CGSizeMake(_currentImage.size.width, _currentImage.size.height)
										interpolationQuality:kCGInterpolationHigh];
	}
	
	return resizedImage;
}


- (void)useImage:(UIImage *)theImage {
	Media *imageMedia = [Media newMediaForPost:self.apost];
	NSData *imageData = UIImageJPEGRepresentation(theImage, 0.90);
	UIImage *imageThumbnail = [self generateThumbnailFromImage:theImage andSize:CGSizeMake(75, 75)];
	NSDateFormatter *formatter = [[NSDateFormatter alloc] init];
	[formatter setDateFormat:@"yyyyMMdd-HHmmss"];
    
	NSArray *paths = NSSearchPathForDirectoriesInDomains(NSDocumentDirectory, NSUserDomainMask, YES);
	NSString *documentsDirectory = [paths objectAtIndex:0];
	NSString *filename = [NSString stringWithFormat:@"%@.jpg", [formatter stringFromDate:[NSDate date]]];
	NSString *filepath = [documentsDirectory stringByAppendingPathComponent:filename];
    
	if (_currentImageMetadata != nil) {
		// Write the EXIF data with the image data to disk
		CGImageSourceRef  source = nil;
        CGImageDestinationRef destination = nil;
		BOOL success = NO;
        //this will be the data CGImageDestinationRef will write into
        NSMutableData *dest_data = [NSMutableData data];
        
		source = CGImageSourceCreateWithData((__bridge CFDataRef)imageData, nil);
        if (source) {
            CFStringRef UTI = CGImageSourceGetType(source); //this is the type of image (e.g., public.jpeg)
            destination = CGImageDestinationCreateWithData((__bridge CFMutableDataRef)dest_data,UTI,1,nil);
            
            if(destination) {
                //add the image contained in the image source to the destination, copying the old metadata
                CGImageDestinationAddImageFromSource(destination,source,0, (__bridge CFDictionaryRef) _currentImageMetadata);
                
                //tell the destination to write the image data and metadata into our data object.
                //It will return false if something goes wrong
                success = CGImageDestinationFinalize(destination);
            } else {
                DDLogError(@"***Could not create image destination ***");
            }
        } else {
            DDLogError(@"***Could not create image source ***");
        }
		
		if(!success) {
			DDLogError(@"***Could not create data from image destination ***");
			//write the data without EXIF to disk
			NSFileManager *fileManager = [NSFileManager defaultManager];
			[fileManager createFileAtPath:filepath contents:imageData attributes:nil];
		} else {
			//write it to disk
			[dest_data writeToFile:filepath atomically:YES];
		}
		//cleanup
        if (destination) {
            CFRelease(destination);
        }
        if (source) {
            CFRelease(source);
        }
    } else {
		NSFileManager *fileManager = [NSFileManager defaultManager];
		[fileManager createFileAtPath:filepath contents:imageData attributes:nil];
	}
    
	if([self interpretOrientation] == kLandscape) {
		imageMedia.orientation = @"landscape";
    } else {
		imageMedia.orientation = @"portrait";
    }
	imageMedia.creationDate = [NSDate date];
	imageMedia.filename = filename;
	imageMedia.localURL = filepath;
	imageMedia.filesize = [NSNumber numberWithInt:(imageData.length/1024)];
    imageMedia.mediaType = @"featured";
	imageMedia.thumbnail = UIImageJPEGRepresentation(imageThumbnail, 0.90);
	imageMedia.width = [NSNumber numberWithInt:theImage.size.width];
	imageMedia.height = [NSNumber numberWithInt:theImage.size.height];

    [[NSNotificationCenter defaultCenter] postNotificationName:@"UploadingFeaturedImage" object:nil];
    
    [imageMedia uploadWithSuccess:^{
        if ([imageMedia isDeleted]) {
            DDLogWarn(@"Media deleted while uploading (%@)", imageMedia);
            return;
        }
        [imageMedia save];
    } failure:^(NSError *error) {
        [WPError showAlertWithError:error title:NSLocalizedString(@"Upload failed", @"")];
    }];
}

- (UIImage *)generateThumbnailFromImage:(UIImage *)theImage andSize:(CGSize)targetSize {
    return [theImage thumbnailImage:75 transparentBorder:0 cornerRadius:0 interpolationQuality:kCGInterpolationHigh];
}

- (MediaOrientation)interpretOrientation {
	MediaOrientation result = kPortrait;
	switch ([[UIDevice currentDevice] orientation]) {
		case UIDeviceOrientationPortrait:
			result = kPortrait;
			break;
		case UIDeviceOrientationPortraitUpsideDown:
			result = kPortrait;
			break;
		case UIDeviceOrientationLandscapeLeft:
			result = kLandscape;
			break;
		case UIDeviceOrientationLandscapeRight:
			result = kLandscape;
			break;
		case UIDeviceOrientationFaceUp:
			result = kPortrait;
			break;
		case UIDeviceOrientationFaceDown:
			result = kPortrait;
			break;
		case UIDeviceOrientationUnknown:
			result = kPortrait;
			break;
	}
	
	return result;
}

- (void)showResizeActionSheet {
	if(_isShowingResizeActionSheet == NO) {
		_isShowingResizeActionSheet = YES;
        
        Blog *currentBlog = self.apost.blog;
        NSDictionary* predefDim = [currentBlog getImageResizeDimensions];
        CGSize smallSize =  [[predefDim objectForKey: @"smallSize"] CGSizeValue];
        CGSize mediumSize = [[predefDim objectForKey: @"mediumSize"] CGSizeValue];
        CGSize largeSize =  [[predefDim objectForKey: @"largeSize"] CGSizeValue];
        CGSize originalSize = CGSizeMake(_currentImage.size.width, _currentImage.size.height); //The dimensions of the image, taking orientation into account.
        
        switch (_currentImage.imageOrientation) {
            case UIImageOrientationLeft:
            case UIImageOrientationLeftMirrored:
            case UIImageOrientationRight:
            case UIImageOrientationRightMirrored:
                smallSize = CGSizeMake(smallSize.height, smallSize.width);
                mediumSize = CGSizeMake(mediumSize.height, mediumSize.width);
                largeSize = CGSizeMake(largeSize.height, largeSize.width);
                break;
            default:
                break;
        }
        
		NSString *resizeSmallStr = [NSString stringWithFormat:NSLocalizedString(@"Small (%@)", @"Small (width x height)"), [NSString stringWithFormat:@"%ix%i", (int)smallSize.width, (int)smallSize.height]];
   		NSString *resizeMediumStr = [NSString stringWithFormat:NSLocalizedString(@"Medium (%@)", @"Medium (width x height)"), [NSString stringWithFormat:@"%ix%i", (int)mediumSize.width, (int)mediumSize.height]];
        NSString *resizeLargeStr = [NSString stringWithFormat:NSLocalizedString(@"Large (%@)", @"Large (width x height)"), [NSString stringWithFormat:@"%ix%i", (int)largeSize.width, (int)largeSize.height]];
        NSString *originalSizeStr = [NSString stringWithFormat:NSLocalizedString(@"Original (%@)", @"Original (width x height)"), [NSString stringWithFormat:@"%ix%i", (int)originalSize.width, (int)originalSize.height]];
        
		UIActionSheet *resizeActionSheet;
		
		if(_currentImage.size.width > largeSize.width  && _currentImage.size.height > largeSize.height) {
			resizeActionSheet = [[UIActionSheet alloc] initWithTitle:NSLocalizedString(@"Choose Image Size", @"")
															delegate:self
												   cancelButtonTitle:NSLocalizedString(@"Cancel", nil)
											  destructiveButtonTitle:nil
												   otherButtonTitles:resizeSmallStr, resizeMediumStr, resizeLargeStr, originalSizeStr, NSLocalizedString(@"Custom", @""), nil];
			
		} else if(_currentImage.size.width > mediumSize.width  && _currentImage.size.height > mediumSize.height) {
			resizeActionSheet = [[UIActionSheet alloc] initWithTitle:NSLocalizedString(@"Choose Image Size", @"")
															delegate:self
												   cancelButtonTitle:NSLocalizedString(@"Cancel", nil)
											  destructiveButtonTitle:nil
												   otherButtonTitles:resizeSmallStr, resizeMediumStr, originalSizeStr, NSLocalizedString(@"Custom", @""), nil];
			
		} else if(_currentImage.size.width > smallSize.width  && _currentImage.size.height > smallSize.height) {
			resizeActionSheet = [[UIActionSheet alloc] initWithTitle:NSLocalizedString(@"Choose Image Size", @"")
															delegate:self
												   cancelButtonTitle:NSLocalizedString(@"Cancel", nil)
											  destructiveButtonTitle:nil
												   otherButtonTitles:resizeSmallStr, originalSizeStr, NSLocalizedString(@"Custom", @""), nil];
			
		} else {
			resizeActionSheet = [[UIActionSheet alloc] initWithTitle:NSLocalizedString(@"Choose Image Size", @"")
															delegate:self
												   cancelButtonTitle:NSLocalizedString(@"Cancel", nil)
											  destructiveButtonTitle:nil
												   otherButtonTitles: originalSizeStr, NSLocalizedString(@"Custom", @""), nil];
		}
		
        resizeActionSheet.tag = TAG_ACTIONSHEET_RESIZE_PHOTO;
        
        UITableViewCell *featuredImageCell = [self.tableView cellForRowAtIndexPath:[NSIndexPath indexPathForRow:0 inSection:3]];
        if (featuredImageCell != nil) {
            [resizeActionSheet showFromRect:featuredImageCell.frame inView:self.view animated:YES];
        } else {
            [resizeActionSheet showInView:self.view];
        }
	}
}


#pragma mark - Private Methods

- (NSString *)titleForVisibility {
    if (self.apost.password) {
        return NSLocalizedString(@"Password protected", @"Privacy setting for posts set to 'Password protected'. Should be the same as in core WP.");
    } else if ([self.apost.status isEqualToString:@"private"]) {
        return NSLocalizedString(@"Private", @"Privacy setting for posts set to 'Private'. Should be the same as in core WP.");
    } else {
        return NSLocalizedString(@"Public", @"Privacy setting for posts set to 'Public' (default). Should be the same as in core WP.");
    }
}

- (void)showPhotoPickerForRect:(CGRect)frame {
    UIActionSheet *photoActionSheet;
    if ([UIImagePickerController isSourceTypeAvailable:UIImagePickerControllerSourceTypeCamera]) {
		photoActionSheet = [[UIActionSheet alloc] initWithTitle:@""
												  delegate:self
										 cancelButtonTitle:NSLocalizedString(@"Cancel", @"")
									destructiveButtonTitle:nil
										 otherButtonTitles:NSLocalizedString(@"Add Photo from Library", @""),NSLocalizedString(@"Take Photo", @""),nil];
        photoActionSheet.tag = TAG_ACTIONSHEET_PHOTO;
        photoActionSheet.actionSheetStyle = UIActionSheetStyleDefault;
        [photoActionSheet showFromRect:frame inView:self.view animated:YES];
	}
	else {
        [self pickPhotoFromLibrary:frame];
	}
}

- (void)pickPhotoFromLibrary:(CGRect)frame {
    UIImagePickerController *picker = [[UIImagePickerController alloc] init];
    picker.sourceType = UIImagePickerControllerSourceTypePhotoLibrary;
	picker.delegate = self;
	picker.allowsEditing = NO;
    picker.navigationBar.translucent = NO;
    picker.modalPresentationStyle = UIModalPresentationCurrentContext;
    
    if (IS_IPAD) {
        self.popover = [[UIPopoverController alloc] initWithContentViewController:picker];
        self.popover.delegate = self;
        [self.popover presentPopoverFromRect:frame inView:self.view permittedArrowDirections:UIPopoverArrowDirectionAny animated:YES];
        [[CPopoverManager instance] setCurrentPopoverController:self.popover];
    } else {
        [self.navigationController presentViewController:picker animated:YES completion:nil];
    }
}

- (void)pickPhotoFromCamera:(CGRect)frame {
    UIImagePickerController *picker = [[UIImagePickerController alloc] init];
    picker.sourceType = UIImagePickerControllerSourceTypeCamera;
	picker.delegate = self;
	picker.allowsEditing = NO;
    picker.navigationBar.translucent = NO;
    picker.modalPresentationStyle = UIModalPresentationCurrentContext;
    
    [self.navigationController presentViewController:picker animated:YES completion:nil];
}

- (void)popoverControllerDidDismissPopover:(UIPopoverController *)popoverController{
    // On iOS7 Beta 6 the image picker seems to override our preferred setting so we force the status bar color back.
    [[UIApplication sharedApplication] setStatusBarStyle:UIStatusBarStyleLightContent];
}

- (void)dismissTagsKeyboardIfAppropriate:(UITapGestureRecognizer *)gestureRecognizer {
    CGPoint touchPoint = [gestureRecognizer locationInView:self.tableView];
    if (!CGRectContainsPoint(self.tagsTextField.frame, touchPoint) && [self.tagsTextField isFirstResponder]) {
        [self.tagsTextField resignFirstResponder];
    }
}

#pragma mark - Categories Related

- (void)showCategoriesSelectionView:(CGRect)cellFrame {
    [WPMobileStats flagProperty:StatsPropertyPostDetailClickedShowCategories forEvent:[self formattedStatEventString:StatsEventPostDetailClosedEditor]];
    [self populateSelectionsControllerWithCategories:cellFrame];
}

- (void)populateSelectionsControllerWithCategories:(CGRect)cellFrame {
    WPFLogMethod();
    if (_segmentedTableViewController == nil) {
        _segmentedTableViewController = [[WPSegmentedSelectionTableViewController alloc]
                                        initWithNibName:@"WPSelectionTableViewController"
                                        bundle:nil];
    }
    
    NSArray *cats = [self.post.blog sortedCategories];
    NSArray *selObject = [self.post.categories allObjects];
    
    [_segmentedTableViewController populateDataSource:cats    //datasource
                                       havingContext:kSelectionsCategoriesContext
                                     selectedObjects:selObject
                                       selectionType:kCheckbox
                                         andDelegate:self];
    
    _segmentedTableViewController.title = NSLocalizedString(@"Categories", @"");
    
    UIImage *image = [UIImage imageNamed:@"icon-posts-add"];
    UIButton *button = [[UIButton alloc] initWithFrame:CGRectMake(0, 0, image.size.width, image.size.height)];
    [button setImage:image forState:UIControlStateNormal];
    [button addTarget:self action:@selector(showAddNewCategoryView:) forControlEvents:UIControlEventTouchUpInside];
    UIBarButtonItem *createCategoryBarButtonItem = [[UIBarButtonItem alloc] initWithCustomView:button];

    [WPStyleGuide setRightBarButtonItemWithCorrectSpacing:createCategoryBarButtonItem forNavigationItem:_segmentedTableViewController.navigationItem];
        
    if (!_isNewCategory) {
        [self.navigationController pushViewController:_segmentedTableViewController animated:YES];
    }
    
    _isNewCategory = NO;
}

- (IBAction)showAddNewCategoryView:(id)sender {
    WPFLogMethod();
    WPAddCategoryViewController *addCategoryViewController = [[WPAddCategoryViewController alloc] initWithNibName:@"WPAddCategoryViewController" bundle:nil];
    addCategoryViewController.blog = self.post.blog;
	if (IS_IPAD) {
        [_segmentedTableViewController pushViewController:addCategoryViewController animated:YES];
 	} else {
		UINavigationController *nc = [[UINavigationController alloc] initWithRootViewController:addCategoryViewController];
        nc.navigationBar.translucent = NO;
        [_segmentedTableViewController presentViewController:nc animated:YES completion:nil];
	}
}

- (void)selectionTableViewController:(WPSelectionTableViewController *)selctionController completedSelectionsWithContext:(void *)selContext selectedObjects:(NSArray *)selectedObjects haveChanges:(BOOL)isChanged {
    if (!isChanged) {
        return;
    }
    
    if (selContext == kSelectionsCategoriesContext) {
        [self.post.categories removeAllObjects];
        [self.post.categories addObjectsFromArray:selectedObjects];
        [self.tableView reloadData];
    }
}

- (void)newCategoryCreatedNotificationReceived:(NSNotification *)notification {
    WPFLogMethod();
    if ([_segmentedTableViewController curContext] == kSelectionsCategoriesContext) {
        _isNewCategory = YES;
        [self populateSelectionsControllerWithCategories:CGRectZero];
    }
}


@end<|MERGE_RESOLUTION|>--- conflicted
+++ resolved
@@ -885,17 +885,8 @@
                 switch (indexPath.row) {
                     case 0:
                         if (!self.post.post_thumbnail) {
-<<<<<<< HEAD
-                            [WPMobileStats trackEventForWPCom:[self formattedStatEventString:StatsEventPostDetailSettingsClickedSetFeaturedImage]];
+                            [WPMobileStats trackEventForWPCom:[self formattedStatEventString:StatsPropertyPostDetailSettingsClickedSetFeaturedImage]];
                             [self showPhotoPickerForRect:cell.frame];
-=======
-                            [WPMobileStats flagProperty:StatsPropertyPostDetailSettingsClickedSetFeaturedImage forEvent:[self formattedStatEventString:StatsEventPostDetailClosedEditor]];
-                            if (IS_IOS7) {
-                                [self showPhotoPickerForRect:cell.frame];
-                            } else {
-                                [self.postDetailViewController.postMediaViewController showPhotoPickerActionSheet:cell fromRect:cell.frame isFeaturedImage:YES];                                
-                            }
->>>>>>> 2979864a
                         }
                         break;
                     case 1:
