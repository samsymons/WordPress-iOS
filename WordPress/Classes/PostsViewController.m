--- conflicted
+++ resolved
@@ -38,46 +38,18 @@
     [super viewDidLoad];
     
     self.title = NSLocalizedString(@"Posts", @"");
-<<<<<<< HEAD
-    UIBarButtonItem *composeButtonItem  = nil;
-    
-    if ([self.editButtonItem respondsToSelector:@selector(setTintColor:)]) {
-        composeButtonItem = [[UIBarButtonItem alloc] initWithImage:[UIImage imageNamed:@"navbar_add"]
-                                                             style:[WPStyleGuide barButtonStyleForBordered]
-                                                             target:self 
-                                                             action:@selector(showAddPostView)];
-    } else {
-        composeButtonItem = [[UIBarButtonItem alloc] initWithBarButtonSystemItem:UIBarButtonSystemItemAdd 
-                                                                           target:self 
-                                                                           action:@selector(showAddPostView)];
-    }
-    if ([composeButtonItem respondsToSelector:@selector(setTintColor:)]) {
-        composeButtonItem.tintColor = [UIColor UIColorFromHex:0x333333];
-    }
-
-=======
-    
->>>>>>> 1692e91a
+
     UIImage *image = [UIImage imageNamed:@"icon-posts-add"];
     UIButton *button = [[UIButton alloc] initWithFrame:CGRectMake(0, 0, image.size.width, image.size.height)];
     [button setImage:image forState:UIControlStateNormal];
     [button addTarget:self action:@selector(showAddPostView) forControlEvents:UIControlEventTouchUpInside];
-<<<<<<< HEAD
-    composeButtonItem = [[UIBarButtonItem alloc] initWithCustomView:button];
-=======
     UIBarButtonItem *composeButtonItem = [[UIBarButtonItem alloc] initWithCustomView:button];
->>>>>>> 1692e91a
 
     // Account for 1 pixel header height
     UIEdgeInsets tableInset = [self.tableView contentInset];
     tableInset.top = -1;
     self.tableView.contentInset = tableInset;
-<<<<<<< HEAD
-
-
-=======
-    
->>>>>>> 1692e91a
+
     [WPStyleGuide setRightBarButtonItemWithCorrectSpacing:composeButtonItem forNavigationItem:self.navigationItem];
     
     self.infiniteScrollEnabled = YES;
