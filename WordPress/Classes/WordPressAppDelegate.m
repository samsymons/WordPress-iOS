#import <CoreTelephony/CTTelephonyNetworkInfo.h>
#import <CoreTelephony/CTCarrier.h>
#import <Crashlytics/Crashlytics.h>
#import <CrashlyticsLumberjack/CrashlyticsLogger.h>
#import <DDFileLogger.h>
#import <GooglePlus/GooglePlus.h>
#import <HockeySDK/HockeySDK.h>
#import <UIDeviceIdentifier/UIDeviceHardware.h>
#import <Helpshift/Helpshift.h>
#import <Taplytics/Taplytics.h>

#import "WordPressAppDelegate.h"
#import "ContextManager.h"
#import "Media.h"
#import "NotificationsManager.h"
#import "NSString+Helpers.h"
#import "PocketAPI.h"
#import "ReaderPost.h"
#import "UIDevice+WordPressIdentifier.h"
#import "WordPressComApiCredentials.h"
#import "WPAccount.h"
#import "AccountService.h"
#import "BlogService.h"

#import "BlogListViewController.h"
#import "BlogDetailsViewController.h"
#import "PostsViewController.h"
#import "EditPostViewController.h"
#import "LoginViewController.h"
#import "NotificationsViewController.h"
#import "ReaderPostsViewController.h"
#import "SupportViewController.h"
#import "StatsViewController.h"
#import "Constants.h"

#import "WPAnalyticsTrackerMixpanel.h"
#import "WPAnalyticsTrackerWPCom.h"

#if DEBUG
#import "DDTTYLogger.h"
#import "DDASLLogger.h"
#endif

int ddLogLevel = LOG_LEVEL_INFO;
static NSString * const WPTabBarRestorationID = @"WPTabBarID";
static NSString * const WPBlogListNavigationRestorationID = @"WPBlogListNavigationID";
static NSString * const WPReaderNavigationRestorationID = @"WPReaderNavigationID";
static NSString * const WPNotificationsNavigationRestorationID = @"WPNotificationsNavigationID";
static NSInteger const IndexForMeTab = 2;

@interface WordPressAppDelegate () <UITabBarControllerDelegate, CrashlyticsDelegate, UIAlertViewDelegate, BITHockeyManagerDelegate>

@property (nonatomic, assign) BOOL listeningForBlogChanges;
@property (nonatomic, strong) NotificationsViewController *notificationsViewController;
@property (nonatomic, assign) UIBackgroundTaskIdentifier bgTask;
@property (strong, nonatomic) DDFileLogger *fileLogger;

@end

@implementation WordPressAppDelegate

+ (WordPressAppDelegate *)sharedWordPressApplicationDelegate {
    return (WordPressAppDelegate *)[[UIApplication sharedApplication] delegate];
}

- (void)dealloc {
    [[NSNotificationCenter defaultCenter] removeObserver:self];
}


#pragma mark - UIApplicationDelegate

- (BOOL)application:(UIApplication *)application willFinishLaunchingWithOptions:(NSDictionary *)launchOptions {
    [WordPressAppDelegate fixKeychainAccess];

    // Crash reporting, logging, debugging
    [self configureLogging];
    [self configureHockeySDK];
    [self configureCrashlytics];
    [self printDebugLaunchInfoWithLaunchOptions:launchOptions];
    [self toggleExtraDebuggingIfNeeded];
    [self removeCredentialsForDebug];
    
<<<<<<< HEAD
    // Stats and feedback
    [Taplytics startTaplyticsAPIKey:[WordPressComApiCredentials taplyticsAPIKey]];
    [WPStats registerTracker:[[WPStatsTrackerMixpanel alloc] init]];
    [WPStats registerTracker:[[WPStatsTrackerWPCom alloc] init]];
    [WPStats beginSession];
=======
    [WPAnalytics registerTracker:[[WPAnalyticsTrackerMixpanel alloc] init]];
    [WPAnalytics registerTracker:[[WPAnalyticsTrackerWPCom alloc] init]];
    [WPAnalytics beginSession];
>>>>>>> 72152285
    [[GPPSignIn sharedInstance] setClientID:[WordPressComApiCredentials googlePlusClientId]];
    [SupportViewController checkIfFeedbackShouldBeEnabled];
    
    // Networking setup
    [[AFNetworkActivityIndicatorManager sharedManager] setEnabled:YES];
    [self setupReachability];
    [self setupUserAgent];
    [self setupSingleSignOn];

    [self customizeAppearance];

    // Push notifications
    [NotificationsManager registerForPushNotifications];

    // Deferred tasks to speed up app launch
    dispatch_async(dispatch_get_global_queue(DISPATCH_QUEUE_PRIORITY_BACKGROUND, 0), ^{
        [self changeCurrentDirectory];
        [[PocketAPI sharedAPI] setConsumerKey:[WordPressComApiCredentials pocketConsumerKey]];
        [self cleanUnusedMediaFileFromTmpDir];
    });
    
    CGRect bounds = [[UIScreen mainScreen] bounds];
    [self.window setFrame:bounds];
    [self.window setBounds:bounds]; // for good measure.
    self.window.backgroundColor = [UIColor blackColor];
    self.window.rootViewController = self.tabBarController;
    
    return YES;
}

- (BOOL)application:(UIApplication *)application didFinishLaunchingWithOptions:(NSDictionary *)launchOptions {
    DDLogVerbose(@"didFinishLaunchingWithOptions state: %d", application.applicationState);
    
    // Launched by tapping a notification
    if (application.applicationState == UIApplicationStateActive) {
        [NotificationsManager handleNotificationForApplicationLaunch:launchOptions];
    }

    [self.window makeKeyAndVisible];
    
    [self showWelcomeScreenIfNeededAnimated:NO];
    
    [Helpshift installForApiKey:[WordPressComApiCredentials helpshiftAPIKey] domainName:[WordPressComApiCredentials helpshiftDomainName] appID:[WordPressComApiCredentials helpshiftAppId]];
    [SupportViewController checkIfHelpshiftShouldBeEnabled];
    
    return YES;
}

- (BOOL)application:(UIApplication *)application openURL:(NSURL *)url sourceApplication:(NSString *)sourceApplication annotation:(id)annotation {
    BOOL returnValue = NO;
    
    if ([[BITHockeyManager sharedHockeyManager].authenticator handleOpenURL:url
                                                          sourceApplication:sourceApplication
                                                                 annotation:annotation]) {
        returnValue = YES;
    }

    if ([[GPPShare sharedInstance] handleURL:url sourceApplication:sourceApplication annotation:annotation]) {
        returnValue = YES;
    }

    if ([[PocketAPI sharedAPI] handleOpenURL:url]) {
        returnValue = YES;
    }

    if ([WordPressApi handleOpenURL:url]) {
        returnValue = YES;
    }

    if (url && [url isKindOfClass:[NSURL class]] && [[url absoluteString] hasPrefix:@"wordpress://"]) {
        NSString *URLString = [url absoluteString];
        DDLogInfo(@"Application launched with URL: %@", URLString);

        if ([URLString rangeOfString:@"newpost"].length) {
            // Create a new post from data shared by a third party application.
            NSDictionary *params = [[url query] dictionaryFromQueryString];
            DDLogInfo(@"App launched for new post with params: %@", params);
            if ([params count]) {
                [self showPostTabWithOptions:params];
                returnValue = YES;
            }
        } else if ([URLString rangeOfString:@"viewpost"].length) {
            // View the post specified by the shared blog ID and post ID
            NSDictionary *params = [[url query] dictionaryFromQueryString];
            
            if (params.count) {
                NSUInteger blogId = [[params numberForKey:@"blogId"] integerValue];
                NSUInteger postId = [[params numberForKey:@"postId"] integerValue];
                
                [self.readerPostsViewController.navigationController popToRootViewControllerAnimated:NO];
                NSInteger readerTabIndex = [[self.tabBarController viewControllers] indexOfObject:self.readerPostsViewController.navigationController];
                [self.tabBarController setSelectedIndex:readerTabIndex];
                [self.readerPostsViewController openPost:postId onBlog:blogId];
                
                returnValue = YES;
            }
        }
    }

    return returnValue;
}

- (void)applicationWillTerminate:(UIApplication *)application {
    DDLogInfo(@"%@ %@", self, NSStringFromSelector(_cmd));
}

- (void)applicationDidEnterBackground:(UIApplication *)application {
    DDLogInfo(@"%@ %@", self, NSStringFromSelector(_cmd));

    [WPAnalytics track:WPAnalyticsStatApplicationClosed];
    [WPAnalytics endSession];
    
    // Let the app finish any uploads that are in progress
    UIApplication *app = [UIApplication sharedApplication];
    if (_bgTask != UIBackgroundTaskInvalid) {
        [app endBackgroundTask:_bgTask];
        _bgTask = UIBackgroundTaskInvalid;
    }
    
    _bgTask = [app beginBackgroundTaskWithExpirationHandler:^{
        // Synchronize the cleanup call on the main thread in case
        // the task actually finishes at around the same time.
        dispatch_async(dispatch_get_main_queue(), ^{
            if (_bgTask != UIBackgroundTaskInvalid)
            {
                [app endBackgroundTask:_bgTask];
                _bgTask = UIBackgroundTaskInvalid;
            }
        });
    }];
}

- (void)applicationWillEnterForeground:(UIApplication *)application {
    DDLogInfo(@"%@ %@", self, NSStringFromSelector(_cmd));
}

- (void)applicationWillResignActive:(UIApplication *)application {
    DDLogInfo(@"%@ %@", self, NSStringFromSelector(_cmd));
}

- (void)applicationDidBecomeActive:(UIApplication *)application {
    DDLogInfo(@"%@ %@", self, NSStringFromSelector(_cmd));
    [WPAnalytics track:WPAnalyticsStatApplicationOpened];
}

- (BOOL)application:(UIApplication *)application shouldSaveApplicationState:(NSCoder *)coder {
    return YES;
}

- (BOOL)application:(UIApplication *)application shouldRestoreApplicationState:(NSCoder *)coder {
    return YES;
}

#pragma mark - Push Notification delegate

- (void)application:(UIApplication *)application didRegisterForRemoteNotificationsWithDeviceToken:(NSData *)deviceToken {
	[NotificationsManager registerDeviceToken:deviceToken];
}

- (void)application:(UIApplication *)application didFailToRegisterForRemoteNotificationsWithError:(NSError *)error {
	[NotificationsManager registrationDidFail:error];
}

- (void)application:(UIApplication *)application didReceiveRemoteNotification:(NSDictionary *)userInfo {
    DDLogMethod();
    
    [NotificationsManager handleNotification:userInfo forState:application.applicationState completionHandler:nil];
}

- (void)application:(UIApplication *)application didReceiveRemoteNotification:(NSDictionary *)userInfo fetchCompletionHandler:(void (^)(UIBackgroundFetchResult))completionHandler {
    DDLogMethod();
    
    [NotificationsManager handleNotification:userInfo forState:[UIApplication sharedApplication].applicationState completionHandler:completionHandler];
}

#pragma mark - Custom methods

- (void)showWelcomeScreenIfNeededAnimated:(BOOL)animated {
    if ([self noBlogsAndNoWordPressDotComAccount]) {
        UIViewController *presenter = self.window.rootViewController;
        if (presenter.presentedViewController) {
            [presenter dismissViewControllerAnimated:NO completion:nil];
        }

        [self showWelcomeScreenAnimated:animated thenEditor:NO];
    }
}

- (void)showWelcomeScreenAnimated:(BOOL)animated thenEditor:(BOOL)thenEditor {
    LoginViewController *loginViewController = [[LoginViewController alloc] init];
    if (thenEditor) {
        loginViewController.dismissBlock = ^{
            [self.window.rootViewController dismissViewControllerAnimated:YES completion:nil];
        };
        loginViewController.showEditorAfterAddingSites = YES;
    }
    
    UINavigationController *navigationController = [[UINavigationController alloc] initWithRootViewController:loginViewController];
    navigationController.navigationBar.translucent = NO;

    [self.window.rootViewController presentViewController:navigationController animated:animated completion:nil];
}

- (BOOL)noBlogsAndNoWordPressDotComAccount {
    NSManagedObjectContext *context = [[ContextManager sharedInstance] mainContext];
    AccountService *accountService = [[AccountService alloc] initWithManagedObjectContext:context];
    BlogService *blogService = [[BlogService alloc] initWithManagedObjectContext:context];
    WPAccount *defaultAccount = [accountService defaultWordPressComAccount];

    NSInteger blogCount = [blogService blogCountSelfHosted];
    return blogCount == 0 && !defaultAccount;
}

- (void)customizeAppearance {
    UIColor *defaultTintColor = self.window.tintColor;
    self.window.tintColor = [WPStyleGuide newKidOnTheBlockBlue];
    
    [[UINavigationBar appearance] setBarTintColor:[WPStyleGuide newKidOnTheBlockBlue]];
    [[UINavigationBar appearance] setTintColor:[UIColor whiteColor]];
    [[UINavigationBar appearanceWhenContainedIn:[MFMailComposeViewController class], nil] setBarTintColor:[UIColor whiteColor]];
    [[UINavigationBar appearanceWhenContainedIn:[MFMailComposeViewController class], nil] setTintColor:defaultTintColor];

    [[UINavigationBar appearance] setTitleTextAttributes:@{NSForegroundColorAttributeName: [UIColor whiteColor], NSFontAttributeName: [UIFont fontWithName:@"OpenSans-Bold" size:16.0]} ];
// temporarily removed to fix transparent UINavigationBar within Helpshift
//    [[UINavigationBar appearance] setBackgroundImage:[UIImage imageNamed:@"transparent-point"] forBarMetrics:UIBarMetricsDefault];
//    [[UINavigationBar appearance] setShadowImage:[UIImage imageNamed:@"transparent-point"]];
    [[UIBarButtonItem appearance] setTitleTextAttributes:@{NSFontAttributeName: [WPStyleGuide regularTextFont], NSForegroundColorAttributeName: [UIColor whiteColor]} forState:UIControlStateNormal];
    [[UIBarButtonItem appearance] setTitleTextAttributes:@{NSFontAttributeName: [WPStyleGuide regularTextFont], NSForegroundColorAttributeName: [UIColor lightGrayColor]} forState:UIControlStateDisabled];
    [[UIToolbar appearance] setBarTintColor:[WPStyleGuide newKidOnTheBlockBlue]];
    [[UISwitch appearance] setOnTintColor:[WPStyleGuide newKidOnTheBlockBlue]];
    [[UIApplication sharedApplication] setStatusBarStyle:UIStatusBarStyleLightContent];
    [[UITabBarItem appearance] setTitleTextAttributes:@{NSFontAttributeName: [UIFont fontWithName:@"OpenSans" size:10.0]} forState:UIControlStateNormal];

    [[UINavigationBar appearanceWhenContainedIn:[UIReferenceLibraryViewController class], nil] setBackgroundImage:nil forBarMetrics:UIBarMetricsDefault];
    [[UINavigationBar appearanceWhenContainedIn:[UIReferenceLibraryViewController class], nil] setBarTintColor:[WPStyleGuide newKidOnTheBlockBlue]];
    [[UIToolbar appearanceWhenContainedIn:[UIReferenceLibraryViewController class], nil] setBarTintColor:[UIColor darkGrayColor]];
}

#pragma mark - Tab bar methods

- (UITabBarController *)tabBarController {
    if (_tabBarController) {
        return _tabBarController;
    }
    
    UIOffset tabBarTitleOffset = UIOffsetMake(0, 0);
    if ( IS_IPHONE ) {
        tabBarTitleOffset = UIOffsetMake(0, -2);
    }
    _tabBarController = [[UITabBarController alloc] init];
    _tabBarController.delegate = self;
    _tabBarController.restorationIdentifier = WPTabBarRestorationID;
    [_tabBarController.tabBar setTranslucent:NO];


    // Create a background
    // (not strictly needed when white, but left here for possible customization)
    UIColor *backgroundColor = [UIColor whiteColor];
    CGRect rect = CGRectMake(0.0f, 0.0f, 1.0f, 1.0f);
    UIGraphicsBeginImageContext(rect.size);
    CGContextRef context = UIGraphicsGetCurrentContext();
    CGContextSetFillColorWithColor(context, [backgroundColor CGColor]);
    CGContextFillRect(context, rect);
    UIImage *tabBackgroundImage = UIGraphicsGetImageFromCurrentImageContext();
    UIGraphicsEndImageContext();
    _tabBarController.tabBar.backgroundImage = tabBackgroundImage;
    
    self.readerPostsViewController = [[ReaderPostsViewController alloc] init];
    UINavigationController *readerNavigationController = [[UINavigationController alloc] initWithRootViewController:self.readerPostsViewController];
    readerNavigationController.navigationBar.translucent = NO;
    readerNavigationController.tabBarItem.image = [UIImage imageNamed:@"icon-tab-reader"];
    readerNavigationController.tabBarItem.selectedImage = [UIImage imageNamed:@"icon-tab-reader-filled"];
    readerNavigationController.restorationIdentifier = WPReaderNavigationRestorationID;
    self.readerPostsViewController.title = NSLocalizedString(@"Reader", nil);
    [readerNavigationController.tabBarItem setTitlePositionAdjustment:tabBarTitleOffset];
    
    self.notificationsViewController = [[NotificationsViewController alloc] init];
    UINavigationController *notificationsNavigationController = [[UINavigationController alloc] initWithRootViewController:self.notificationsViewController];
    notificationsNavigationController.navigationBar.translucent = NO;
    notificationsNavigationController.tabBarItem.image = [UIImage imageNamed:@"icon-tab-notifications"];
    notificationsNavigationController.tabBarItem.selectedImage = [UIImage imageNamed:@"icon-tab-notifications-filled"];
    notificationsNavigationController.restorationIdentifier = WPNotificationsNavigationRestorationID;
    self.notificationsViewController.title = NSLocalizedString(@"Notifications", @"");
    [notificationsNavigationController.tabBarItem setTitlePositionAdjustment:tabBarTitleOffset];
    
    self.blogListViewController = [[BlogListViewController alloc] init];
    UINavigationController *blogListNavigationController = [[UINavigationController alloc] initWithRootViewController:self.blogListViewController];
    blogListNavigationController.navigationBar.translucent = NO;
    blogListNavigationController.tabBarItem.image = [UIImage imageNamed:@"icon-tab-blogs"];
    blogListNavigationController.tabBarItem.selectedImage = [UIImage imageNamed:@"icon-tab-blogs-filled"];
    blogListNavigationController.restorationIdentifier = WPBlogListNavigationRestorationID;
    self.blogListViewController.title = NSLocalizedString(@"Me", @"");
    [blogListNavigationController.tabBarItem setTitlePositionAdjustment:tabBarTitleOffset];
  
    UIImage *image = [UIImage imageNamed:@"icon-tab-newpost"];
    image = [image imageWithRenderingMode:UIImageRenderingModeAlwaysOriginal];
    UIViewController *postsViewController = [[UIViewController alloc] init];
    postsViewController.tabBarItem.image = image;
    postsViewController.tabBarItem.imageInsets = UIEdgeInsetsMake(5.0, 0, -5, 0);
    if (IS_IPAD) {
        postsViewController.tabBarItem.imageInsets = UIEdgeInsetsMake(7.0, 0, -7, 0);
    }

    /*
     If title is used, the title will be visible. See #1158
     If accessibilityLabel/Value are used, the "New Post" text is not read by VoiceOver

     The only apparent solution is to have an actual title, and then hide it for
     non-VoiceOver users.
     */
    postsViewController.title = NSLocalizedString(@"New Post", @"The accessibility value of the post tab.");
    [postsViewController.tabBarItem setTitleTextAttributes:@{NSForegroundColorAttributeName: [UIColor clearColor]} forState:UIControlStateNormal];

    _tabBarController.viewControllers = @[readerNavigationController, notificationsNavigationController, blogListNavigationController, postsViewController];

    [_tabBarController setSelectedViewController:readerNavigationController];
    
    return _tabBarController;
}

- (void)showNotificationsTab {
    NSInteger notificationsTabIndex = [[self.tabBarController viewControllers] indexOfObject:self.notificationsViewController.navigationController];
    [self.tabBarController setSelectedIndex:notificationsTabIndex];
}

- (void)showReaderTab {
    NSInteger readerTabIndex = [[self.tabBarController viewControllers] indexOfObject:self.readerPostsViewController.navigationController];
    [self.tabBarController setSelectedIndex:readerTabIndex];
}

- (void)showBlogListTab {
    NSInteger blogListTabIndex = [[self.tabBarController viewControllers] indexOfObject:self.blogListViewController.navigationController];
    [self.tabBarController setSelectedIndex:blogListTabIndex];
}

- (void)showMeTab {
    [self.tabBarController setSelectedIndex:IndexForMeTab];
}

- (void)showPostTab {
    [self showPostTabWithOptions:nil];
}

- (void)showPostTabWithOptions:(NSDictionary *)options {
    UIViewController *presenter = self.window.rootViewController;
    if (presenter.presentedViewController) {
        [presenter dismissViewControllerAnimated:NO completion:nil];
    }
    
    EditPostViewController *editPostViewController;
    if (!options) {
        [WPAnalytics track:WPAnalyticsStatEditorCreatedPost withProperties:@{ @"tap_source": @"tab_bar" }];
        editPostViewController = [[EditPostViewController alloc] initWithDraftForLastUsedBlog];
    } else {
        editPostViewController = [[EditPostViewController alloc] initWithTitle:[options stringForKey:@"title"]
                                                                    andContent:[options stringForKey:@"content"]
                                                                       andTags:[options stringForKey:@"tags"]
                                                                      andImage:[options stringForKey:@"image"]];
    }
    UINavigationController *navController = [[UINavigationController alloc] initWithRootViewController:editPostViewController];
    navController.modalPresentationStyle = UIModalPresentationCurrentContext;
    navController.navigationBar.translucent = NO;
    navController.restorationIdentifier = WPEditorNavigationRestorationID;
    navController.restorationClass = [EditPostViewController class];
    [navController setToolbarHidden:NO]; // Make the toolbar visible here to avoid a weird left/right transition when the VC appears.
    [self.window.rootViewController presentViewController:navController animated:YES completion:nil];
}

- (void)switchTabToPostsListForPost:(AbstractPost *)post {
    // Make sure the desired tab is selected.
    [self showMeTab];

    // Check which VC is showing.
    UINavigationController *blogListNavController = [self.tabBarController.viewControllers objectAtIndex:IndexForMeTab];
    UIViewController *topVC = blogListNavController.topViewController;
    if ([topVC isKindOfClass:[PostsViewController class]]) {
        Blog *blog = ((PostsViewController *)topVC).blog;
        if ([post.blog.objectID isEqual:blog.objectID]) {
            // The desired post view controller is already the top viewController for the tab.
            // Nothing to see here.  Move along.
            return;
        }
    }
    
    // Build and set the navigation heirarchy for the Me tab.
    BlogListViewController *blogListViewController = [blogListNavController.viewControllers objectAtIndex:0];
    
    BlogDetailsViewController *blogDetailsViewController = [[BlogDetailsViewController alloc] init];
    blogDetailsViewController.blog = post.blog;

    PostsViewController *postsViewController = [[PostsViewController alloc] init];
    [postsViewController setBlog:post.blog];
    
    [blogListNavController setViewControllers:@[blogListViewController, blogDetailsViewController, postsViewController]];
}

- (BOOL)isNavigatingMeTab {
    return (self.tabBarController.selectedIndex == IndexForMeTab && [self.blogListViewController.navigationController.viewControllers count] > 1);
}

#pragma mark - UITabBarControllerDelegate methods.

- (BOOL)tabBarController:(UITabBarController *)tabBarController shouldSelectViewController:(UIViewController *)viewController {
    if ([tabBarController.viewControllers indexOfObject:viewController] == 3) {
        NSManagedObjectContext *context = [[ContextManager sharedInstance] mainContext];
        BlogService *blogService = [[BlogService alloc] initWithManagedObjectContext:context];

        // Ignore taps on the post tab and instead show the modal.
        if ([blogService blogCountVisibleForAllAccounts] == 0) {
            [self showWelcomeScreenAnimated:YES thenEditor:YES];
        } else {
            [self showPostTab];
        }
        return NO;
    } else if ([tabBarController.viewControllers indexOfObject:viewController] == 2) {
        // If the user has one blog then we don't want to present them with the main "me"
        // screen where they can see all their blogs. In the case of only one blog just show
        // the main blog details screen

        // Don't kick of this auto selecting behavior if the user taps the the active tab as it
        // would break from standard iOS UX
        if (tabBarController.selectedIndex != 2) {
            UINavigationController *navController = (UINavigationController *)viewController;
            BlogListViewController *blogListViewController = (BlogListViewController *)navController.viewControllers[0];
            if ([blogListViewController shouldBypassBlogListViewControllerWhenSelectedFromTabBar]) {
                if ([navController.visibleViewController isKindOfClass:[blogListViewController class]]) {
                    [blogListViewController bypassBlogListViewController];
                }
            }
        }
    }
    
    // If the current view controller is selected already and it's at its root then scroll to the top
    if (tabBarController.selectedViewController == viewController) {
        if ([viewController isKindOfClass:[UINavigationController class]]) {
            UINavigationController *navController = (UINavigationController *)viewController;
            if ([navController topViewController] == [[navController viewControllers] firstObject] &&
                [[[navController topViewController] view] isKindOfClass:[UITableView class]]) {
                UITableView *tableView = (UITableView *)[[navController topViewController] view];
                [tableView scrollToRowAtIndexPath:[NSIndexPath indexPathForRow:0 inSection:0] atScrollPosition:UITableViewScrollPositionTop animated:YES];
            }
        }
    }
    
    return YES;
}

#pragma mark - Application directories

- (void)changeCurrentDirectory {
    // Set current directory for WordPress app
	NSFileManager *fileManager = [NSFileManager defaultManager];
	NSArray *paths = NSSearchPathForDirectoriesInDomains(NSDocumentDirectory, NSUserDomainMask, YES);
	NSString *currentDirectoryPath = [[paths objectAtIndex:0] stringByAppendingPathComponent:@"wordpress"];
    
	BOOL isDir;
	if (![fileManager fileExistsAtPath:currentDirectoryPath isDirectory:&isDir] || !isDir) {
		[fileManager createDirectoryAtPath:currentDirectoryPath withIntermediateDirectories:YES attributes:nil error:nil];
    }
	[fileManager changeCurrentDirectoryPath:currentDirectoryPath];
}


#pragma mark - Notifications

- (void)defaultAccountDidChange:(NSNotification *)notification {
    NSManagedObjectContext *context = [[ContextManager sharedInstance] mainContext];
    AccountService *accountService = [[AccountService alloc] initWithManagedObjectContext:context];
    WPAccount *defaultAccount = [accountService defaultWordPressComAccount];

    [Crashlytics setUserName:[defaultAccount username]];
    [self setCommonCrashlyticsParameters];
}


#pragma mark - Crash reporting

- (void)configureCrashlytics {
#if DEBUG
    return;
#endif
#ifdef INTERNAL_BUILD
    return;
#endif
    
    if ([[WordPressComApiCredentials crashlyticsApiKey] length] == 0) {
        return;
    }
    
    [Crashlytics startWithAPIKey:[WordPressComApiCredentials crashlyticsApiKey]];
    [[Crashlytics sharedInstance] setDelegate:self];
    
    NSManagedObjectContext *context = [[ContextManager sharedInstance] mainContext];
    AccountService *accountService = [[AccountService alloc] initWithManagedObjectContext:context];
    WPAccount *defaultAccount = [accountService defaultWordPressComAccount];

    BOOL hasCredentials = (defaultAccount != nil);
    [self setCommonCrashlyticsParameters];
    
    if (hasCredentials && [defaultAccount username] != nil) {
        [Crashlytics setUserName:[defaultAccount username]];
    }

    [[NSNotificationCenter defaultCenter] addObserver:self selector:@selector(defaultAccountDidChange:) name:WPAccountDefaultWordPressComAccountChangedNotification object:nil];
}

- (void)crashlytics:(Crashlytics *)crashlytics didDetectCrashDuringPreviousExecution:(id<CLSCrashReport>)crash
{
    DDLogMethod();
    NSUserDefaults *defaults = [NSUserDefaults standardUserDefaults];
    NSInteger crashCount = [defaults integerForKey:@"crashCount"];
    crashCount += 1;
    [defaults setInteger:crashCount forKey:@"crashCount"];
    [defaults synchronize];
}

- (void)setCommonCrashlyticsParameters
{
    NSManagedObjectContext *context = [[ContextManager sharedInstance] mainContext];
    AccountService *accountService = [[AccountService alloc] initWithManagedObjectContext:context];
    BlogService *blogService = [[BlogService alloc] initWithManagedObjectContext:context];
    WPAccount *defaultAccount = [accountService defaultWordPressComAccount];

    BOOL loggedIn = defaultAccount != nil;
    [Crashlytics setObjectValue:@(loggedIn) forKey:@"logged_in"];
    [Crashlytics setObjectValue:@(loggedIn) forKey:@"connected_to_dotcom"];
    [Crashlytics setObjectValue:@([blogService blogCountForAllAccounts]) forKey:@"number_of_blogs"];
}

- (void)configureHockeySDK {
#ifndef INTERNAL_BUILD
    return;
#endif
    [[BITHockeyManager sharedHockeyManager] configureWithIdentifier:[WordPressComApiCredentials hockeyappAppId]
                                                           delegate:self];
    [[BITHockeyManager sharedHockeyManager].authenticator setIdentificationType:BITAuthenticatorIdentificationTypeDevice];
    [[BITHockeyManager sharedHockeyManager] startManager];
    [[BITHockeyManager sharedHockeyManager].authenticator authenticateInstallation];
}

#pragma mark - BITCrashManagerDelegate

- (NSString *)applicationLogForCrashManager:(BITCrashManager *)crashManager {
    NSString *description = [self getLogFilesContentWithMaxSize:5000]; // 5000 bytes should be enough!
    if ([description length] == 0) {
        return nil;
    } else {
        return description;
    }
}

#pragma mark - Media cleanup

- (void)cleanUnusedMediaFileFromTmpDir {
    DDLogInfo(@"%@ %@", self, NSStringFromSelector(_cmd));

    NSManagedObjectContext *context = [[ContextManager sharedInstance] backgroundContext];
    [context performBlock:^{
        NSError *error;
        NSMutableArray *mediaToKeep = [NSMutableArray array];
        
        NSFetchRequest *fetchRequest = [[NSFetchRequest alloc] init];
        [fetchRequest setEntity:[NSEntityDescription entityForName:@"Media" inManagedObjectContext:context]];
        NSPredicate *predicate = [NSPredicate predicateWithFormat:@"ANY posts.blog != NULL AND remoteStatusNumber <> %@", @(MediaRemoteStatusSync)];
        [fetchRequest setPredicate:predicate];
        NSArray *mediaObjectsToKeep = [context executeFetchRequest:fetchRequest error:&error];
        if (error != nil) {
            DDLogError(@"Error cleaning up tmp files: %@", [error localizedDescription]);
        }
        //get a references to media files linked in a post
        DDLogInfo(@"%i media items to check for cleanup", [mediaObjectsToKeep count]);
        for (Media *media in mediaObjectsToKeep) {
            if (media.localURL) {
                [mediaToKeep addObject:media.localURL];
            }
        }
        
        //searches for jpg files within the app temp file
        NSFileManager *fileManager = [NSFileManager defaultManager];
        NSArray *paths = NSSearchPathForDirectoriesInDomains(NSDocumentDirectory, NSUserDomainMask, YES);
        NSString *documentsDirectory = [paths objectAtIndex:0];
        NSArray *contentsOfDir = [fileManager contentsOfDirectoryAtPath:documentsDirectory error:NULL];
        
        NSError *regexpError = NULL;
        NSRegularExpression *jpeg = [NSRegularExpression regularExpressionWithPattern:@".jpg$" options:NSRegularExpressionCaseInsensitive error:&regexpError];
        
        for (NSString *currentPath in contentsOfDir) {
            if([jpeg numberOfMatchesInString:currentPath options:0 range:NSMakeRange(0, [currentPath length])] > 0) {
                NSString *filepath = [documentsDirectory stringByAppendingPathComponent:currentPath];
                
                BOOL keep = NO;
                //if the file is not referenced in any post we can delete it
                for (NSString *currentMediaToKeepPath in mediaToKeep) {
                    if([currentMediaToKeepPath isEqualToString:filepath]) {
                        keep = YES;
                        break;
                    }
                }
                
                if(keep == NO) {
                    [fileManager removeItemAtPath:filepath error:NULL];
                }
            }
        }
    }];
}


#pragma mark - Networking setup, User agents

- (void)setupUserAgent {
    // Keep a copy of the original userAgent for use with certain webviews in the app.
    UIWebView *webView = [[UIWebView alloc] init];
    NSString *defaultUA = [webView stringByEvaluatingJavaScriptFromString:@"navigator.userAgent"];
    
    NSString *appVersion = [[[NSBundle mainBundle] infoDictionary] objectForKey:@"CFBundleVersion"];
    [[NSUserDefaults standardUserDefaults] setObject:appVersion forKey:@"version_preference"];
    NSString *appUA = [NSString stringWithFormat:@"wp-iphone/%@ (%@ %@, %@) Mobile",
                       appVersion,
                       [[UIDevice currentDevice] systemName],
                       [[UIDevice currentDevice] systemVersion],
                       [[UIDevice currentDevice] model]
                       ];
    NSDictionary *dictionary = [[NSDictionary alloc] initWithObjectsAndKeys: appUA, @"UserAgent", defaultUA, @"DefaultUserAgent", appUA, @"AppUserAgent", nil];
    [[NSUserDefaults standardUserDefaults] registerDefaults:dictionary];
}

- (void)useDefaultUserAgent {
    NSString *ua = [[NSUserDefaults standardUserDefaults] stringForKey:@"DefaultUserAgent"];
    NSDictionary *dictionary = [[NSDictionary alloc] initWithObjectsAndKeys:ua, @"UserAgent", nil];
    // We have to call registerDefaults else the change isn't picked up by UIWebViews.
    [[NSUserDefaults standardUserDefaults] registerDefaults:dictionary];
    DDLogVerbose(@"User-Agent set to: %@", ua);
}

- (void)useAppUserAgent {
    NSString *ua = [[NSUserDefaults standardUserDefaults] stringForKey:@"AppUserAgent"];
    NSDictionary *dictionary = [[NSDictionary alloc] initWithObjectsAndKeys:ua, @"UserAgent", nil];
    // We have to call registerDefaults else the change isn't picked up by UIWebViews.
    [[NSUserDefaults standardUserDefaults] registerDefaults:dictionary];
    
    DDLogVerbose(@"User-Agent set to: %@", ua);
}

- (NSString *)applicationUserAgent {
    return [[NSUserDefaults standardUserDefaults] objectForKey:@"UserAgent"];
}

- (void)setupSingleSignOn {
    NSManagedObjectContext *context = [[ContextManager sharedInstance] mainContext];
    AccountService *accountService = [[AccountService alloc] initWithManagedObjectContext:context];
    WPAccount *defaultAccount = [accountService defaultWordPressComAccount];

    if ([defaultAccount username]) {
        [[WPComOAuthController sharedController] setWordPressComUsername:[defaultAccount username]];
        [[WPComOAuthController sharedController] setWordPressComPassword:[defaultAccount password]];
    }
}

- (void)setupReachability {
#pragma clang diagnostic push
#pragma clang diagnostic ignored "-Warc-retain-cycles"
    // Set the wpcom availability to YES to avoid issues with lazy reachibility notifier
    self.wpcomAvailable = YES;
    // Same for general internet connection
    self.connectionAvailable = YES;
    
    // allocate the internet reachability object
    self.internetReachability = [Reachability reachabilityForInternetConnection];
    
    // set the blocks
    void (^internetReachabilityBlock)(Reachability *) = ^(Reachability *reach) {
        NSString *wifi = reach.isReachableViaWiFi ? @"Y" : @"N";
        NSString *wwan = reach.isReachableViaWWAN ? @"Y" : @"N";
        
        DDLogInfo(@"Reachability - Internet - WiFi: %@  WWAN: %@", wifi, wwan);
        self.connectionAvailable = reach.isReachable;
    };
    self.internetReachability.reachableBlock = internetReachabilityBlock;
    self.internetReachability.unreachableBlock = internetReachabilityBlock;
    
    // start the notifier which will cause the reachability object to retain itself!
    [self.internetReachability startNotifier];
    self.connectionAvailable = [self.internetReachability isReachable];
    
    // allocate the WP.com reachability object
    self.wpcomReachability = [Reachability reachabilityWithHostname:@"wordpress.com"];

    // set the blocks
    void (^wpcomReachabilityBlock)(Reachability *) = ^(Reachability *reach) {
        NSString *wifi = reach.isReachableViaWiFi ? @"Y" : @"N";
        NSString *wwan = reach.isReachableViaWWAN ? @"Y" : @"N";
        CTTelephonyNetworkInfo *netInfo = [CTTelephonyNetworkInfo new];
        CTCarrier *carrier = [netInfo subscriberCellularProvider];
        NSString *type = nil;
        if ([netInfo respondsToSelector:@selector(currentRadioAccessTechnology)]) {
            type = [netInfo currentRadioAccessTechnology];
        }
        NSString *carrierName = nil;
        if (carrier) {
            carrierName = [NSString stringWithFormat:@"%@ [%@/%@/%@]", carrier.carrierName, [carrier.isoCountryCode uppercaseString], carrier.mobileCountryCode, carrier.mobileNetworkCode];
        }
        
        DDLogInfo(@"Reachability - WordPress.com - WiFi: %@  WWAN: %@  Carrier: %@  Type: %@", wifi, wwan, carrierName, type);
        self.wpcomAvailable = reach.isReachable;
    };
    self.wpcomReachability.reachableBlock = wpcomReachabilityBlock;
    self.wpcomReachability.unreachableBlock = wpcomReachabilityBlock;

    // start the notifier which will cause the reachability object to retain itself!
    [self.wpcomReachability startNotifier];
#pragma clang diagnostic pop
}

#pragma mark - Keychain

+ (void)fixKeychainAccess
{
	NSDictionary *query = @{
                            (__bridge id)kSecClass: (__bridge id)kSecClassGenericPassword,
                            (__bridge id)kSecAttrAccessible: (__bridge id)kSecAttrAccessibleWhenUnlocked,
                            (__bridge id)kSecReturnAttributes: @YES,
                            (__bridge id)kSecMatchLimit: (__bridge id)kSecMatchLimitAll
                            };
    
    CFTypeRef result = NULL;
	OSStatus status = SecItemCopyMatching((__bridge CFDictionaryRef)query, &result);
    if (status != errSecSuccess) {
        return;
    }
    DDLogVerbose(@"Fixing keychain items with wrong access requirements");
    for (NSDictionary *item in (__bridge_transfer NSArray *)result) {
        NSDictionary *itemQuery = @{
                                    (__bridge id)kSecClass: (__bridge id)kSecClassGenericPassword,
                                    (__bridge id)kSecAttrAccessible: (__bridge id)kSecAttrAccessibleWhenUnlocked,
                                    (__bridge id)kSecAttrService: item[(__bridge id)kSecAttrService],
                                    (__bridge id)kSecAttrAccount: item[(__bridge id)kSecAttrAccount],
                                    (__bridge id)kSecReturnAttributes: @YES,
                                    (__bridge id)kSecReturnData: @YES,
                                    };
        
        CFTypeRef itemResult = NULL;
        status = SecItemCopyMatching((__bridge CFDictionaryRef)itemQuery, &itemResult);
        if (status == errSecSuccess) {
            NSDictionary *itemDictionary = (__bridge NSDictionary *)itemResult;
            NSDictionary *updateQuery = @{
                                          (__bridge id)kSecClass: (__bridge id)kSecClassGenericPassword,
                                          (__bridge id)kSecAttrAccessible: (__bridge id)kSecAttrAccessibleWhenUnlocked,
                                          (__bridge id)kSecAttrService: item[(__bridge id)kSecAttrService],
                                          (__bridge id)kSecAttrAccount: item[(__bridge id)kSecAttrAccount],
                                          };
            NSDictionary *updatedAttributes = @{
                                                (__bridge id)kSecValueData: itemDictionary[(__bridge id)kSecValueData],
                                                (__bridge id)kSecAttrAccessible: (__bridge id)kSecAttrAccessibleAfterFirstUnlock,
                                                };
            status = SecItemUpdate((__bridge CFDictionaryRef)updateQuery, (__bridge CFDictionaryRef)updatedAttributes);
            if (status == errSecSuccess) {
                DDLogInfo(@"Migrated keychain item %@", item);
            } else {
                DDLogError(@"Error migrating keychain item: %d", status);
            }
        } else {
            DDLogError(@"Error migrating keychain item: %d", status);
        }
    }
    DDLogVerbose(@"End keychain fixing");
}


#pragma mark - Debugging and logging

- (void)printDebugLaunchInfoWithLaunchOptions:(NSDictionary *)launchOptions {
    UIDevice *device = [UIDevice currentDevice];
    NSInteger crashCount = [[NSUserDefaults standardUserDefaults] integerForKey:@"crashCount"];
    NSArray *languages = [[NSUserDefaults standardUserDefaults] objectForKey:@"AppleLanguages"];
    NSString *currentLanguage = [languages objectAtIndex:0];
    BOOL extraDebug = [[NSUserDefaults standardUserDefaults] boolForKey:@"extra_debug"];
    
    DDLogInfo(@"===========================================================================");
	DDLogInfo(@"Launching WordPress for iOS %@...", [[NSBundle mainBundle] objectForInfoDictionaryKey:@"CFBundleVersion"]);
    DDLogInfo(@"Crash count:       %d", crashCount);
#ifdef DEBUG
    DDLogInfo(@"Debug mode:  Debug");
#else
    DDLogInfo(@"Debug mode:  Production");
#endif
    DDLogInfo(@"Extra debug: %@", extraDebug ? @"YES" : @"NO");
    DDLogInfo(@"Device model: %@ (%@)", [UIDeviceHardware platformString], [UIDeviceHardware platform]);
    DDLogInfo(@"OS:        %@ %@", [device systemName], [device systemVersion]);
    DDLogInfo(@"Language:  %@", currentLanguage);
    DDLogInfo(@"UDID:      %@", [device wordpressIdentifier]);
    DDLogInfo(@"APN token: %@", [[NSUserDefaults standardUserDefaults] objectForKey:NotificationsDeviceToken]);
    DDLogInfo(@"Launch options: %@", launchOptions);
    DDLogInfo(@"===========================================================================");
}

- (void)removeCredentialsForDebug {
#if DEBUG
    /*
     A dictionary containing the credentials for all available protection spaces.
     The dictionary has keys corresponding to the NSURLProtectionSpace objects.
     The values for the NSURLProtectionSpace keys consist of dictionaries where the keys are user name strings, and the value is the corresponding NSURLCredential object.
     */
    [[[NSURLCredentialStorage sharedCredentialStorage] allCredentials] enumerateKeysAndObjectsUsingBlock:^(NSURLProtectionSpace *ps, NSDictionary *dict, BOOL *stop) {
        [dict enumerateKeysAndObjectsUsingBlock:^(id key, NSURLCredential *credential, BOOL *stop) {
            DDLogVerbose(@"Removing credential %@ for %@", [credential user], [ps host]);
            [[NSURLCredentialStorage sharedCredentialStorage] removeCredential:credential forProtectionSpace:ps];
        }];
    }];
#endif
}

- (void)configureLogging
{
    // Remove the old Documents/wordpress.log if it exists
    NSArray *paths = NSSearchPathForDirectoriesInDomains(NSDocumentDirectory, NSUserDomainMask, YES);
    NSString *documentsDirectory = [paths objectAtIndex:0];
    NSString *filePath = [documentsDirectory stringByAppendingPathComponent:@"wordpress.log"];
    NSFileManager *fileManager = [NSFileManager defaultManager];
    
    if ([fileManager fileExistsAtPath:filePath]) {
        [fileManager removeItemAtPath:filePath error:nil];
    }
    
    // Sets up the CocoaLumberjack logging; debug output to console and file
#ifdef DEBUG
    [DDLog addLogger:[DDASLLogger sharedInstance]];
    [DDLog addLogger:[DDTTYLogger sharedInstance]];
#endif
    
#ifndef INTERNAL_BUILD
    [DDLog addLogger:[CrashlyticsLogger sharedInstance]];
#endif
    
    [DDLog addLogger:self.fileLogger];
    
    BOOL extraDebug = [[NSUserDefaults standardUserDefaults] boolForKey:@"extra_debug"];
    if (extraDebug) {
        ddLogLevel = LOG_LEVEL_VERBOSE;
    }
}

- (DDFileLogger *)fileLogger {
    if (_fileLogger) {
        return _fileLogger;
    }
    _fileLogger = [[DDFileLogger alloc] init];
    _fileLogger.rollingFrequency = 60 * 60 * 24; // 24 hour rolling
    _fileLogger.logFileManager.maximumNumberOfLogFiles = 7;
    
    return _fileLogger;
}

// get the log content with a maximum byte size
- (NSString *) getLogFilesContentWithMaxSize:(NSInteger)maxSize {
    NSMutableString *description = [NSMutableString string];
    
    NSArray *sortedLogFileInfos = [[self.fileLogger logFileManager] sortedLogFileInfos];
    NSInteger count = [sortedLogFileInfos count];
    
    // we start from the last one
    for (NSInteger index = 0; index < count; index++) {
        DDLogFileInfo *logFileInfo = [sortedLogFileInfos objectAtIndex:index];
        
        NSData *logData = [[NSFileManager defaultManager] contentsAtPath:[logFileInfo filePath]];
        if ([logData length] > 0) {
            NSString *result = [[NSString alloc] initWithBytes:[logData bytes]
                                                        length:[logData length]
                                                      encoding: NSUTF8StringEncoding];
            
            [description appendString:result];
        }
    }
    
    if ([description length] > maxSize) {
        description = (NSMutableString *)[description substringWithRange:NSMakeRange(0, maxSize)];
    }
    
    return description;
}

- (void)toggleExtraDebuggingIfNeeded {
    if (!_listeningForBlogChanges) {
        _listeningForBlogChanges = YES;
        [[NSNotificationCenter defaultCenter] addObserver:self selector:@selector(handleDefaultAccountChangedNotification:) name:WPAccountDefaultWordPressComAccountChangedNotification object:nil];
    }
    
	if ([self noBlogsAndNoWordPressDotComAccount]) {
		// When there are no blogs in the app the settings screen is unavailable.
		// In this case, enable extra_debugging by default to help troubleshoot any issues.
		if([[NSUserDefaults standardUserDefaults] objectForKey:@"orig_extra_debug"] != nil) {
			return; // Already saved. Don't save again or we could loose the original value.
		}
		
		NSString *origExtraDebug = [[NSUserDefaults standardUserDefaults] boolForKey:@"extra_debug"] ? @"YES" : @"NO";
		[[NSUserDefaults standardUserDefaults] setObject:origExtraDebug forKey:@"orig_extra_debug"];
		[[NSUserDefaults standardUserDefaults] setBool:YES forKey:@"extra_debug"];
        ddLogLevel = LOG_LEVEL_VERBOSE;
		[NSUserDefaults resetStandardUserDefaults];
	} else {
		NSString *origExtraDebug = [[NSUserDefaults standardUserDefaults] stringForKey:@"orig_extra_debug"];
		if(origExtraDebug == nil) {
			return;
		}
		
		// Restore the original setting and remove orig_extra_debug.
		[[NSUserDefaults standardUserDefaults] setBool:[origExtraDebug boolValue] forKey:@"extra_debug"];
		[[NSUserDefaults standardUserDefaults] removeObjectForKey:@"orig_extra_debug"];
		[NSUserDefaults resetStandardUserDefaults];
        
        if ([origExtraDebug boolValue]) {
            ddLogLevel = LOG_LEVEL_VERBOSE;
        }
	}
}

- (void)handleDefaultAccountChangedNotification:(NSNotification *)notification {
	[self toggleExtraDebuggingIfNeeded];

    // If the notification object is not nil, then it's a login
    if (notification.object) {
        [ReaderPost fetchPostsWithCompletionHandler:nil];
    } else {
        // No need to check for welcome screen unless we are signing out
        [self showWelcomeScreenIfNeededAnimated:NO];
    }
}

@end<|MERGE_RESOLUTION|>--- conflicted
+++ resolved
@@ -81,17 +81,11 @@
     [self toggleExtraDebuggingIfNeeded];
     [self removeCredentialsForDebug];
     
-<<<<<<< HEAD
     // Stats and feedback
     [Taplytics startTaplyticsAPIKey:[WordPressComApiCredentials taplyticsAPIKey]];
-    [WPStats registerTracker:[[WPStatsTrackerMixpanel alloc] init]];
-    [WPStats registerTracker:[[WPStatsTrackerWPCom alloc] init]];
-    [WPStats beginSession];
-=======
     [WPAnalytics registerTracker:[[WPAnalyticsTrackerMixpanel alloc] init]];
     [WPAnalytics registerTracker:[[WPAnalyticsTrackerWPCom alloc] init]];
     [WPAnalytics beginSession];
->>>>>>> 72152285
     [[GPPSignIn sharedInstance] setClientID:[WordPressComApiCredentials googlePlusClientId]];
     [SupportViewController checkIfFeedbackShouldBeEnabled];
     
