/// FeatureFlag exposes a series of features to be conditionally enabled on
/// different builds.
@objc
enum FeatureFlag: Int, CaseIterable {
    case jetpackDisconnect
    case debugMenu
    case postPreview
    case postReblogging
<<<<<<< HEAD
    case quickActions
=======
    case unifiedAuth
>>>>>>> 2b407b23

    /// Returns a boolean indicating if the feature is enabled
    var enabled: Bool {
        if let overriddenValue = FeatureFlagOverrideStore().overriddenValue(for: self) {
            return overriddenValue
        }

        switch self {
        case .jetpackDisconnect:
            return BuildConfiguration.current == .localDeveloper
        case .debugMenu:
            return BuildConfiguration.current ~= [.localDeveloper,
                                                  .a8cBranchTest]
        case .postPreview:
            return true
        case .postReblogging:
            return true
<<<<<<< HEAD
        case .quickActions:
=======
        case .unifiedAuth:
>>>>>>> 2b407b23
            return BuildConfiguration.current == .localDeveloper
        }
    }
}

/// Objective-C bridge for FeatureFlag.
///
/// Since we can't expose properties on Swift enums we use a class instead
class Feature: NSObject {
    /// Returns a boolean indicating if the feature is enabled
    @objc static func enabled(_ feature: FeatureFlag) -> Bool {
        return feature.enabled
    }
}

extension FeatureFlag: OverrideableFlag {
    /// Descriptions used to display the feature flag override menu in debug builds
    var description: String {
        switch self {
        case .jetpackDisconnect:
            return "Jetpack disconnect"
        case .debugMenu:
            return "Debug menu"
        case .postPreview:
            return "Post preview redesign"
        case .postReblogging:
            return "Post Reblogging"
<<<<<<< HEAD
        case .quickActions:
            return "Quick Actions"
=======
        case .unifiedAuth:
            return "Unified Auth"
>>>>>>> 2b407b23
        }
    }

    var canOverride: Bool {
        switch self {
        case .debugMenu:
            return false
        default:
            return true
        }
    }
}<|MERGE_RESOLUTION|>--- conflicted
+++ resolved
@@ -6,11 +6,8 @@
     case debugMenu
     case postPreview
     case postReblogging
-<<<<<<< HEAD
+    case unifiedAuth
     case quickActions
-=======
-    case unifiedAuth
->>>>>>> 2b407b23
 
     /// Returns a boolean indicating if the feature is enabled
     var enabled: Bool {
@@ -28,11 +25,9 @@
             return true
         case .postReblogging:
             return true
-<<<<<<< HEAD
+        case .unifiedAuth:
+            return BuildConfiguration.current == .localDeveloper
         case .quickActions:
-=======
-        case .unifiedAuth:
->>>>>>> 2b407b23
             return BuildConfiguration.current == .localDeveloper
         }
     }
@@ -60,13 +55,10 @@
             return "Post preview redesign"
         case .postReblogging:
             return "Post Reblogging"
-<<<<<<< HEAD
+        case .unifiedAuth:
+            return "Unified Auth"
         case .quickActions:
             return "Quick Actions"
-=======
-        case .unifiedAuth:
-            return "Unified Auth"
->>>>>>> 2b407b23
         }
     }
 
