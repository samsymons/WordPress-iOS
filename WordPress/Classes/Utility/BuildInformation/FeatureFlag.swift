--- conflicted
+++ resolved
@@ -9,11 +9,8 @@
     case domainCredit
     case signInWithApple
     case statsAsyncLoading
-<<<<<<< HEAD
+    case statsAsyncLoadingDWMY
     case postScheduling
-=======
-    case statsAsyncLoadingDWMY
->>>>>>> 825a6947
 
     /// Returns a boolean indicating if the feature is enabled
     var enabled: Bool {
@@ -37,11 +34,9 @@
             return true
         case .statsAsyncLoading:
             return true
-<<<<<<< HEAD
+        case .statsAsyncLoadingDWMY:
+            return BuildConfiguration.current == .localDeveloper
         case .postScheduling:
-=======
-        case .statsAsyncLoadingDWMY:
->>>>>>> 825a6947
             return BuildConfiguration.current == .localDeveloper
         }
     }
