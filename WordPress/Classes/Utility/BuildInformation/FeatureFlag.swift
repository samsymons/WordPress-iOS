--- conflicted
+++ resolved
@@ -4,11 +4,6 @@
 enum FeatureFlag: Int {
     case exampleFeature
     case jetpackDisconnect
-<<<<<<< HEAD
-    case saveForLater
-=======
-    case extractNotifications
->>>>>>> 50cdc77e
     case quickStart
     case newsCard
     case giphy
@@ -21,12 +16,6 @@
             return true
         case .jetpackDisconnect:
             return BuildConfiguration.current == .localDeveloper
-<<<<<<< HEAD
-        case .saveForLater:
-=======
-        case .extractNotifications:
->>>>>>> 50cdc77e
-            return true
         case .quickStart:
             return BuildConfiguration.current == .localDeveloper
         case .newsCard:
