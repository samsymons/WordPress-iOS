--- conflicted
+++ resolved
@@ -31,11 +31,8 @@
         case .floatingCreateButton:
             return BuildConfiguration.current ~= [.localDeveloper, .a8cBranchTest, .a8cPrereleaseTesting]
         case .newReaderNavigation:
-<<<<<<< HEAD
-            return false
+            return BuildConfiguration.current ~= [.localDeveloper, .a8cBranchTest]
         case .tenor:
-=======
->>>>>>> 840801cf
             return BuildConfiguration.current ~= [.localDeveloper, .a8cBranchTest]
         }
     }
