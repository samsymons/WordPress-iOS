--- conflicted
+++ resolved
@@ -24,10 +24,6 @@
     }
 
     // MARK: Public accessors
-
-//    func isGutenbergEnabled(for blog: Blog) -> Bool {
-//        return blog.editor.mobile == .gutenberg
-//    }
 
     func setGutenbergEnabled(_ isEnabled: Bool, for blog: Blog) {
         let selectedEditor: MobileEditor = isEnabled ? .gutenberg : .aztec
@@ -89,20 +85,12 @@
             return post.containsGutenbergBlocks()
         }
     }
-<<<<<<< HEAD
 }
 
 @objc(GutenbergSettings)
 class GutenbergSettingsBridge: NSObject {
-    @objc
-    static func isGutenbergEnabled() -> Bool {
-        return GutenbergSettings().isGutenbergEnabled
+    @objc(setGutenbergEnabled:forBlog:)
+    static func setGutenbergEnabled(_ isEnabled: Bool, for blog: Blog) {
+        GutenbergSettings().setGutenbergEnabled(isEnabled, for: blog)
     }
-
-    @objc
-    static func setGutenbergEnabled(_ isEnabled: Bool) {
-        GutenbergSettings().isGutenbergEnabled = isEnabled
-    }
-=======
->>>>>>> cb537b54
 }