import Foundation
import WordPressShared


struct NavigationItemRow: ImmuTableRow {
    static let cell = ImmuTableCell.class(WPTableViewCellDefault.self)

    let title: String
    let icon: UIImage?
    let action: ImmuTableAction?
    let accessoryType: UITableViewCellAccessoryType

    init(title: String, icon: UIImage? = nil, badgeCount: Int = 0, accessoryType: UITableViewCellAccessoryType = .disclosureIndicator, action: @escaping ImmuTableAction) {
        self.title = title
        self.icon = icon
        self.accessoryType = accessoryType
        self.action = action
    }

    func configureCell(_ cell: UITableViewCell) {
        cell.textLabel?.text = title
        cell.accessoryType = accessoryType
        cell.imageView?.image = icon

        WPStyleGuide.configureTableViewCell(cell)
    }
}

struct BadgeNavigationItemRow: ImmuTableRow {
    static let cell = ImmuTableCell.class(WPTableViewCellBadge.self)

    let title: String
    let icon: UIImage?
    let action: ImmuTableAction?
    let badgeCount: Int
    let accessoryType: UITableViewCellAccessoryType

    init(title: String, icon: UIImage? = nil, badgeCount: Int = 0, accessoryType: UITableViewCellAccessoryType = .disclosureIndicator, action: @escaping ImmuTableAction) {
        self.title = title
        self.icon = icon
        self.badgeCount = badgeCount
        self.accessoryType = accessoryType
        self.action = action
    }

    func configureCell(_ cell: UITableViewCell) {
        let cell = cell as! WPTableViewCellBadge

        cell.textLabel?.text = title
        cell.accessoryType = accessoryType
        cell.imageView?.image = icon
        cell.badgeCount = badgeCount

        WPStyleGuide.configureTableViewCell(cell)
    }
}

struct EditableTextRow: ImmuTableRow {
    static let cell = ImmuTableCell.class(WPTableViewCellValue1.self)

    let title: String
    let value: String
    let action: ImmuTableAction?

    func configureCell(_ cell: UITableViewCell) {
        cell.textLabel?.text = title
        cell.detailTextLabel?.text = value
        cell.accessoryType = .disclosureIndicator

        WPStyleGuide.configureTableViewCell(cell)
    }
}

struct TextRow: ImmuTableRow {
    static let cell = ImmuTableCell.class(WPTableViewCellValue1.self)

    let title: String
    let value: String
    let action: ImmuTableAction? = nil

    func configureCell(_ cell: UITableViewCell) {
        cell.textLabel?.text = title
        cell.detailTextLabel?.text = value
        cell.selectionStyle = .none

        WPStyleGuide.configureTableViewCell(cell)
    }
}

struct LinkRow: ImmuTableRow {
    static let cell = ImmuTableCell.class(WPTableViewCellValue1.self)

    let title: String
    let action: ImmuTableAction?

    func configureCell(_ cell: UITableViewCell) {
        cell.textLabel?.text = title

        WPStyleGuide.configureTableViewActionCell(cell)
    }
}

struct LinkWithValueRow: ImmuTableRow {
    static let cell = ImmuTableCell.class(WPTableViewCellValue1.self)

    let title: String
    let value: String
    let action: ImmuTableAction?

    func configureCell(_ cell: UITableViewCell) {
        cell.textLabel?.text = title
        cell.detailTextLabel?.text = value

        WPStyleGuide.configureTableViewActionCell(cell)
    }
}

struct ButtonRow: ImmuTableRow {
    static let cell = ImmuTableCell.class(WPTableViewCellDefault.self)

    let title: String
    let action: ImmuTableAction?

    func configureCell(_ cell: UITableViewCell) {
        cell.textLabel?.text = title
        cell.textLabel?.numberOfLines = 0
        cell.textLabel?.lineBreakMode = .byWordWrapping

        WPStyleGuide.configureTableViewActionCell(cell)
        cell.textLabel?.textAlignment = .center
    }
}

struct DestructiveButtonRow: ImmuTableRow {
    static let cell = ImmuTableCell.class(WPTableViewCellDefault.self)

    let title: String
    let action: ImmuTableAction?

    func configureCell(_ cell: UITableViewCell) {
        cell.textLabel?.text = title
        cell.textLabel?.numberOfLines = 0
<<<<<<< HEAD
        cell.textLabel?.lineBreakMode = .ByWordWrapping
        cell.selectionStyle = .None
=======
        cell.textLabel?.lineBreakMode = .byWordWrapping

>>>>>>> 60ec065f
        WPStyleGuide.configureTableViewDestructiveActionCell(cell)
    }
}

struct SwitchRow: ImmuTableRow {
    static let cell = ImmuTableCell.class(SwitchTableViewCell.self)

    let title: String
    let value: Bool
    let action: ImmuTableAction? = nil
    let onChange: (Bool) -> Void

    func configureCell(_ cell: UITableViewCell) {
        let cell = cell as! SwitchTableViewCell

        cell.textLabel?.text = title
        cell.selectionStyle = .none
        cell.on = value
        cell.onChange = onChange
    }
}

struct MediaSizeRow: ImmuTableRow {
    typealias CellType = MediaSizeSliderCell

    static let cell: ImmuTableCell = {
        let nib = UINib(nibName: "MediaSizeSliderCell", bundle: Bundle(for: CellType.self))
        return ImmuTableCell.nib(nib, CellType.self)
    }()
    static let customHeight: Float? = CellType.height

    let title: String
    let value: Int
    let onChange: (Int) -> Void

    let action: ImmuTableAction? = nil

    func configureCell(_ cell: UITableViewCell) {
        let cell = cell as! CellType

        cell.title = title
        cell.value = value
        cell.onChange = onChange
        cell.selectionStyle = .none

        (cell.minValue, cell.maxValue) = MediaSettings().allowedImageSizeRange
    }
}<|MERGE_RESOLUTION|>--- conflicted
+++ resolved
@@ -140,13 +140,8 @@
     func configureCell(_ cell: UITableViewCell) {
         cell.textLabel?.text = title
         cell.textLabel?.numberOfLines = 0
-<<<<<<< HEAD
-        cell.textLabel?.lineBreakMode = .ByWordWrapping
-        cell.selectionStyle = .None
-=======
         cell.textLabel?.lineBreakMode = .byWordWrapping
-
->>>>>>> 60ec065f
+        cell.selectionStyle = .none
         WPStyleGuide.configureTableViewDestructiveActionCell(cell)
     }
 }
