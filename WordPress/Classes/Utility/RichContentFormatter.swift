import Foundation

/// Contains methods for formatting post or comment content for display.
///
@objc class RichContentFormatter: NSObject
{

    /// Encapsulates regex instances used in class methods.
    ///
    struct RegEx
    {
        // Forbidden tags
        static let styleTags = try! NSRegularExpression(pattern: "<style[^>]*?>[\\s\\S]*?</style>", options: .caseInsensitive)
        static let scriptTags = try! NSRegularExpression(pattern: "<script[^>]*?>[\\s\\S]*?</script>", options: .caseInsensitive)
        static let tableTags = try! NSRegularExpression(pattern: "<table[^>]*?>[\\s\\S]*?</table>", options: .caseInsensitive)

        // Normalizaing Paragraphs
<<<<<<< HEAD
        static let divTagsStart = try! NSRegularExpression(pattern: "<div[^>]*>", options: .CaseInsensitive)
        static let divTagsEnd = try! NSRegularExpression(pattern: "</div>", options: .CaseInsensitive)
        static let pTagsStart = try! NSRegularExpression(pattern: "<p[^>]*>\\s*<p[^>]*>", options: .CaseInsensitive)
        static let pTagsEnd = try! NSRegularExpression(pattern: "</p>\\s*</p>", options: .CaseInsensitive)
        static let newLines = try! NSRegularExpression(pattern: "\\n", options: .CaseInsensitive)
=======
        static let divTagsStart = try! NSRegularExpression(pattern: "<div[^>]*>", options: .caseInsensitive)
        static let divTagsEnd = try! NSRegularExpression(pattern: "</div>", options: .caseInsensitive)
        static let pTagsStart = try! NSRegularExpression(pattern: "<p[^>]*>\\s*<p[^>]*>", options: .caseInsensitive)
        static let pTagsEnd = try! NSRegularExpression(pattern: "</p>\\s*</p>", options: .caseInsensitive)
>>>>>>> 085f7808

        // Inline Styles
        static let styleAttr = try! NSRegularExpression(pattern: "\\s*style=\"[^\"]*\"", options: .caseInsensitive)

        // Gallery Images
        static let galleryImgTags = try! NSRegularExpression(pattern: "<img[^>]*data-orig-file[^>]*/>", options: .caseInsensitive)

        // Trailing BR Tags
        static let trailingBRTags = try! NSRegularExpression(pattern: "(\\s*<br\\s*(/?)\\s*>\\s*)+$", options: .caseInsensitive)
    }


    /// Formats the specified content string for display. Forbidden HTML tags are
    /// removed, paragraphs are normalized, etc.
    ///
    /// - Parameters:
    ///     - string: The content string to format.
    ///     - isPrivate: Whether the content is from a private blog.
    ///
    /// - Returns: The formatted string.
    ///
    class func formatContentString(_ string: String, isPrivateStie isPrivate: Bool) -> String {
        guard string.characters.count > 0 else {
            return string
        }

        var content = string
        content = removeForbiddenTags(content)
        content = normalizeParagraphs(content)
        content = removeInlineStyles(content)
        content = (content as NSString).replacingHTMLEmoticonsWithEmoji() as String
        content = resizeGalleryImageURL(content, isPrivateSite: isPrivate)

        return content
    }


    /// Removes forbidden HTML tags from the specified string.
    ///
    /// - Parameters:
    ///     - string: The content string to format.
    ///
    /// - Returns: The formatted string.
    ///
    class func removeForbiddenTags(_ string: String) -> String {
        guard string.characters.count > 0 else {
            return string
        }
        var content = string

        content = RegEx.styleTags.stringByReplacingMatches(in: content,
                                                                   options: .reportCompletion,
                                                                   range: NSRange(location: 0, length: content.characters.count),
                                                                   withTemplate: "")

        content = RegEx.scriptTags.stringByReplacingMatches(in: content,
                                                                    options: .reportCompletion,
                                                                    range: NSRange(location: 0, length: content.characters.count),
                                                                    withTemplate: "")

        content = RegEx.tableTags.stringByReplacingMatches(in: content,
                                                                   options: .reportCompletion,
                                                                   range: NSRange(location: 0, length: content.characters.count),
                                                                   withTemplate: "")

        return content
    }


    /// Converts DIV tags to P tags and removes duplicate or redundant tags.
    ///
    /// - Parameters:
    ///     - string: The content string to format.
    ///
    /// - Returns: The formatted string.
    ///
    class func normalizeParagraphs(_ string: String) -> String {
        guard string.characters.count > 0 else {
            return string
        }
        var content = string
        let openPTag = "<p>"
        let closePTag = "</p>"

         // Convert div tags to p tags
        content = RegEx.divTagsStart.stringByReplacingMatches(in: content,
                                                                   options: .reportCompletion,
                                                                   range: NSRange(location: 0, length: content.characters.count),
                                                                   withTemplate: openPTag)

        content = RegEx.divTagsEnd.stringByReplacingMatches(in: content,
                                                                    options: .reportCompletion,
                                                                    range: NSRange(location: 0, length: content.characters.count),
                                                                    withTemplate: closePTag)

        // Remove duplicate/redundant p tags.
        content = RegEx.pTagsStart.stringByReplacingMatches(in: content,
                                                                   options: .reportCompletion,
                                                                   range: NSRange(location: 0, length: content.characters.count),
                                                                   withTemplate: openPTag)

        content = RegEx.pTagsEnd.stringByReplacingMatches(in: content,
                                                                   options: .reportCompletion,
                                                                   range: NSRange(location: 0, length: content.characters.count),
                                                                   withTemplate: closePTag)

        content = RegEx.newLines.stringByReplacingMatchesInString(content,
                                                                  options: .ReportCompletion,
                                                                  range: NSRange(location: 0, length: content.characters.count),
                                                                  withTemplate: "")

        return content
    }


    /// Removes inline style attributes from the specified content string.
    ///
    /// - Parameters:
    ///     - string: The content string to format.
    ///
    /// - Returns: The formatted string.
    ///
    class func removeInlineStyles(_ string: String) -> String {
        guard string.characters.count > 0 else {
            return string
        }
        var content = string

        content = RegEx.styleAttr.stringByReplacingMatches(in: content,
                                                                   options: .reportCompletion,
                                                                   range: NSRange(location: 0, length: content.characters.count),
                                                                   withTemplate: "")

        return content
    }


    /// Mutates gallery image URLs to be correctly sized.
    ///
    /// - Parameters:
    ///     - string: The content string to format.
    ///     - isPrivate: Whether the content is from a private blog.
    ///
    /// - Returns: The formatted string.
    ///
    class func resizeGalleryImageURL(_ string: String, isPrivateSite isPrivate: Bool) -> String {
        guard string.characters.count > 0 else {
            return string
        }

        guard let window = UIApplication.shared.keyWindow else {
            return string
        }

        let imageSize = window.frame.size
        let scale = UIScreen.main.scale
        let scaledSize = imageSize.applying(CGAffineTransform(scaleX: scale, y: scale))

        let mContent = NSMutableString(string: string)

        let matches = RegEx.galleryImgTags.matches(in: mContent as String, options: [], range: NSRange(location: 0, length: mContent.length))

        for match in matches.reversed() {
            let imgElementStr = mContent.substring(with: match.range)
            let srcImgURLStr = parseValueForAttribute("src", inElement: imgElementStr)
            let originalImgURLStr = parseValueForAttribute("data-orig-file", inElement: imgElementStr)

            guard let originalURL = URL(string: originalImgURLStr) else {
                continue
            }

            var modifiedURL: URL
            if isPrivate {
                modifiedURL = WPImageURLHelper.imageURLWithSize(scaledSize, forImageURL: originalURL)
            } else {
                modifiedURL = PhotonImageURLHelper.photonURL(with: imageSize, forImageURL: originalURL)
            }

            guard modifiedURL.absoluteString.isEmpty() == false else {
                continue
            }

            let mImageStr = NSMutableString(string: imgElementStr)
            mImageStr.replaceOccurrences(of: srcImgURLStr,
                                         with: modifiedURL.absoluteString,
                                         options: .literal,
                                         range: NSRange(location: 0, length: imgElementStr.characters.count))

            mContent.replaceCharacters(in: match.range, with: mImageStr as String)
        }

        return mContent as String
    }


    /// Parses the specified string for the value of the specified attribute.
    ///
    /// - Parameters:
    ///     - attribute: The attribute whose value should be retrieved.
    ///     - element: The source string to parse.
    ///
    /// - Returns: The value for the attribute or an empty string..
    ///
    class func parseValueForAttribute(_ attribute: String, inElement element: String) -> String {
        let elementStr = element as NSString
        var value = ""
        let attrStr = "\(attribute)=\""
        let attrRange = elementStr.range(of: attrStr)

        if attrRange.location != NSNotFound {
            let location = attrRange.location + attrRange.length
            let length = elementStr.length - location
            let ending = elementStr.range(of: "\"", options: .caseInsensitive, range: NSRange(location: location, length: length))
            value = elementStr.substring(with: NSRange(location: location, length: ending.location - location))
        }

        return value
    }


    /// Removes any trailing BR tags from the end of the specified string.
    ///
    /// - Parameters:
    ///     - string: The content string to format.
    ///
    /// - Returns: The formatted string.
    ///
    class func removeTrailingBreakTags(_ string: String) -> String {
        guard string.characters.count > 0 else {
            return string
        }
        var content = string.trim()
        let matches = RegEx.trailingBRTags.matches(in: content, options: .reportCompletion, range: NSRange(location:0, length: content.characters.count))
        if let match = matches.first {
            let index = content.characters.index(content.startIndex, offsetBy: match.range.location)
            content = content.substring(to: index)
        }

        return content
    }
}<|MERGE_RESOLUTION|>--- conflicted
+++ resolved
@@ -15,18 +15,11 @@
         static let tableTags = try! NSRegularExpression(pattern: "<table[^>]*?>[\\s\\S]*?</table>", options: .caseInsensitive)
 
         // Normalizaing Paragraphs
-<<<<<<< HEAD
-        static let divTagsStart = try! NSRegularExpression(pattern: "<div[^>]*>", options: .CaseInsensitive)
-        static let divTagsEnd = try! NSRegularExpression(pattern: "</div>", options: .CaseInsensitive)
-        static let pTagsStart = try! NSRegularExpression(pattern: "<p[^>]*>\\s*<p[^>]*>", options: .CaseInsensitive)
-        static let pTagsEnd = try! NSRegularExpression(pattern: "</p>\\s*</p>", options: .CaseInsensitive)
-        static let newLines = try! NSRegularExpression(pattern: "\\n", options: .CaseInsensitive)
-=======
         static let divTagsStart = try! NSRegularExpression(pattern: "<div[^>]*>", options: .caseInsensitive)
         static let divTagsEnd = try! NSRegularExpression(pattern: "</div>", options: .caseInsensitive)
         static let pTagsStart = try! NSRegularExpression(pattern: "<p[^>]*>\\s*<p[^>]*>", options: .caseInsensitive)
         static let pTagsEnd = try! NSRegularExpression(pattern: "</p>\\s*</p>", options: .caseInsensitive)
->>>>>>> 085f7808
+        static let newLines = try! NSRegularExpression(pattern: "\\n", options: .caseInsensitive)
 
         // Inline Styles
         static let styleAttr = try! NSRegularExpression(pattern: "\\s*style=\"[^\"]*\"", options: .caseInsensitive)
@@ -133,10 +126,10 @@
                                                                    range: NSRange(location: 0, length: content.characters.count),
                                                                    withTemplate: closePTag)
 
-        content = RegEx.newLines.stringByReplacingMatchesInString(content,
-                                                                  options: .ReportCompletion,
-                                                                  range: NSRange(location: 0, length: content.characters.count),
-                                                                  withTemplate: "")
+        content = RegEx.newLines.stringByReplacingMatches(in: content,
+                                                          options: .reportCompletion,
+                                                          range: NSRange(location: 0, length: content.characters.count),
+                                                          withTemplate: "")
 
         return content
     }
