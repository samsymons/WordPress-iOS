--- conflicted
+++ resolved
@@ -285,11 +285,7 @@
             if (error.domain == NSURLErrorDomain && error.code == NSURLErrorCancelled) {
                 return;
             }
-<<<<<<< HEAD
             [WPError showNetworkingAlertWithError:error title:NSLocalizedString(@"Upload failed", @"")];
-=======
-            [WPError showAlertWithError:error title:NSLocalizedString(@"Upload failed", @"Error alert when a media upload has failed")];
->>>>>>> 87113c05
         }];
     } else if (media.remoteStatus == MediaRemoteStatusPushing) {
         [media cancelUpload];
