--- conflicted
+++ resolved
@@ -580,7 +580,6 @@
 	return (self.postAvatar == nil) ? self.authorAvatarURL : self.postAvatar;
 }
 
-<<<<<<< HEAD
 - (UIImage *)cachedAvatarWithSize:(CGSize)size {
     NSString *hash;
     WPAvatarSourceType type = [self avatarSourceTypeWithHash:&hash];
@@ -610,9 +609,6 @@
 }
 
 - (NSURL *)featuredImageURL {
-=======
-- (NSURL *)featuredImageURL {	
->>>>>>> 2dfb690c
     // FIXME: NSURL fails if the URL contains spaces.
     return [NSURL URLWithString:self.featuredImage];
 }
