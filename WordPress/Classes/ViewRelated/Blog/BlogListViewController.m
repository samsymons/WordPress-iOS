#import "BlogListViewController.h"
#import "WordPressAppDelegate.h"
#import "UIImageView+Gravatar.h"
#import "WordPressComApi.h"
#import "LoginViewController.h"
#import "BlogDetailsViewController.h"
#import "WPTableViewCell.h"
#import "WPBlogTableViewCell.h"
#import "ContextManager.h"
#import "Blog.h"
#import "WPAccount.h"
#import "WPTableViewSectionHeaderView.h"
#import "AccountService.h"
#import "BlogService.h"
#import "TodayExtensionService.h"
#import "WPTabBarController.h"
#import "WPFontManager.h"
#import "UILabel+SuggestSize.h"
#import "WordPress-Swift.h"
#import "WPSearchControllerConfigurator.h"

static NSString *const AddSiteCellIdentifier = @"AddSiteCell";
static NSString *const BlogCellIdentifier = @"BlogCell";
static CGFloat const BLVCHeaderViewLabelPadding = 10.0;
static CGFloat const BLVCSectionHeaderHeightForIPad = 40.0;

@interface BlogListViewController () <UIViewControllerRestoration>

@property (nonatomic, strong) NSFetchedResultsController *resultsController;
@property (nonatomic, strong) UIView *headerView;
@property (nonatomic, strong) UILabel *headerLabel;
@property (nonatomic, strong) WPSearchController *searchController;
@property (nonatomic, strong) IBOutlet UIView *searchWrapperView;
@property (nonatomic, strong) IBOutlet UITableView *tableView;
@property (nonatomic, strong) IBOutlet NSLayoutConstraint *searchWrapperViewHeightConstraint;

@end

@implementation BlogListViewController

+ (UIViewController *)viewControllerWithRestorationIdentifierPath:(NSArray *)identifierComponents coder:(NSCoder *)coder
{
    return [[WPTabBarController sharedInstance] blogListViewController];
}

- (void)dealloc
{
    [[NSNotificationCenter defaultCenter] removeObserver:self];
}

- (id)init
{
    self = [super init];
    if (self) {
        self.restorationIdentifier = NSStringFromClass([self class]);
        self.restorationClass = [self class];

        // show 'Switch Site' for the next page's back button
        UIBarButtonItem *backButton = [[UIBarButtonItem alloc] initWithTitle:NSLocalizedString(@"Switch Site", @"")
                                                                       style:UIBarButtonItemStylePlain
                                                                      target:nil
                                                                      action:nil];
        [self.navigationItem setBackBarButtonItem:backButton];
        
        UIBarButtonItem *searchButton = [[UIBarButtonItem alloc] initWithImage:[UIImage imageNamed:@"icon-post-search"]
                                                                         style:UIBarButtonItemStylePlain
                                                                        target:self
                                                                        action:@selector(toggleSearch)];
        [self.navigationItem setRightBarButtonItem:searchButton];
    }
    return self;
}

- (NSString *)modelIdentifierForElementAtIndexPath:(NSIndexPath *)indexPath inView:(UIView *)view
{
    if (!indexPath || !view) {
        return nil;
    }

    // Preserve objectID
    NSManagedObject *managedObject = [self.resultsController objectAtIndexPath:indexPath];
    return [[managedObject.objectID URIRepresentation] absoluteString];
}

- (NSIndexPath *)indexPathForElementWithModelIdentifier:(NSString *)identifier inView:(UIView *)view
{
    if (!identifier || !view) {
        return nil;
    }

    // Map objectID back to indexPath
    NSManagedObjectContext *context = [[ContextManager sharedInstance] mainContext];
    NSManagedObjectID *objectID = [context.persistentStoreCoordinator managedObjectIDForURIRepresentation:[NSURL URLWithString:identifier]];
    if (!objectID) {
        return nil;
    }

    NSError *error = nil;
    NSManagedObject *managedObject = [context existingObjectWithID:objectID error:&error];
    if (error || !managedObject) {
        return nil;
    }

    NSIndexPath *indexPath = [self.resultsController indexPathForObject:managedObject];

    return indexPath;
}

- (void)viewDidLoad
{
    [super viewDidLoad];
    // Remove one-pixel gap resulting from a top-aligned grouped table view
    if (IS_IPHONE) {
        UIEdgeInsets tableInset = [self.tableView contentInset];
        tableInset.top = -1;
        self.tableView.contentInset = tableInset;
    }
    
    [WPStyleGuide configureColorsForView:self.view andTableView:self.tableView];
    self.editButtonItem.accessibilityIdentifier = NSLocalizedString(@"Edit", @"");
<<<<<<< HEAD
    
    [self configureTableView];
    [self configureHeaderView];
    [self configureSearchController];
    
    
    // Trigger the blog sync when loading the view, which should more or less be once when the app launches
    // We could do this on the app delegate, but the blogs list feels like a better place for it.
    NSManagedObjectContext *context = [[ContextManager sharedInstance] newDerivedContext];
    [context performBlock:^{
        AccountService *accountService = [[AccountService alloc] initWithManagedObjectContext:context];
        BlogService *blogService = [[BlogService alloc] initWithManagedObjectContext:context];
        WPAccount *defaultAccount = [accountService defaultWordPressComAccount];

        [blogService syncBlogsForAccount:defaultAccount success:nil failure:nil];
    }];
    
    
=======

    [self setupHeaderView];
>>>>>>> 54c37ec6
}

- (void)viewWillAppear:(BOOL)animated
{
    [super viewWillAppear:animated];

    [self.navigationController setNavigationBarHidden:NO animated:animated];
    self.resultsController.delegate = self;
    [self.resultsController performFetch:nil];
    [self.tableView reloadData];
    [self updateEditButton];
    [self maybeShowNUX];
    [self syncBlogs];
}

- (void)viewWillDisappear:(BOOL)animated
{
    [self.searchController setActive:NO];
    [super viewWillDisappear:animated];
    self.resultsController.delegate = nil;
}

- (void)willAnimateRotationToInterfaceOrientation:(UIInterfaceOrientation)toInterfaceOrientation duration:(NSTimeInterval)duration
{
    [super willAnimateRotationToInterfaceOrientation:toInterfaceOrientation duration:duration];
    if (self.tableView.tableHeaderView == self.headerView) {
        [self updateHeaderSize];

        // this forces the tableHeaderView to resize
        self.tableView.tableHeaderView = self.headerView;
    }
}

- (NSUInteger)numSites
{
    return [[self.resultsController fetchedObjects] count];
}

- (NSUInteger)numberOfHideableBlogs
{
    NSPredicate *predicate = [self fetchRequestPredicateForHideableBlogs];
    NSArray *dotComSites = [[self.resultsController fetchedObjects] filteredArrayUsingPredicate:predicate];
    return [dotComSites count];
}

- (void)updateEditButton
{
    if ([self numberOfHideableBlogs] > 0) {
        self.navigationItem.leftBarButtonItem = self.editButtonItem;
    } else {
        self.navigationItem.leftBarButtonItem = nil;
    }
}

- (void)maybeShowNUX
{
    if ([self numSites] > 0) {
        return;
    }
    NSManagedObjectContext *context = [[ContextManager sharedInstance] mainContext];
    AccountService *accountService = [[AccountService alloc] initWithManagedObjectContext:context];
    WPAccount *defaultAccount = [accountService defaultWordPressComAccount];
    if (!defaultAccount) {
        [WPAnalytics track:WPAnalyticsStatLogout];
        [[WordPressAppDelegate sharedInstance] showWelcomeScreenIfNeededAnimated:YES];
    }
}

- (void)syncBlogs
{
    NSManagedObjectContext *context = [[ContextManager sharedInstance] newDerivedContext];
    [context performBlock:^{
        AccountService *accountService = [[AccountService alloc] initWithManagedObjectContext:context];
        BlogService *blogService = [[BlogService alloc] initWithManagedObjectContext:context];
        WPAccount *defaultAccount = [accountService defaultWordPressComAccount];

        if (defaultAccount) {
            [blogService syncBlogsForAccount:defaultAccount success:nil failure:nil];
        }
    }];
}

#pragma mark - Header methods

- (void)configureHeaderView
{
    self.headerView = [[UIView alloc] initWithFrame:CGRectZero];
    self.headerLabel = [[UILabel alloc] initWithFrame:CGRectZero];
    self.headerLabel.numberOfLines = 0;
    self.headerLabel.textAlignment = NSTextAlignmentCenter;
    self.headerLabel.textColor = [WPStyleGuide allTAllShadeGrey];
    self.headerLabel.font = [WPFontManager openSansRegularFontOfSize:14.0];
    self.headerLabel.text = NSLocalizedString(@"Select which sites will be shown in the site picker.", @"Blog list page edit mode header label");
    [self.headerView addSubview:self.headerLabel];
}

- (void)updateHeaderSize
{
    CGFloat labelWidth = CGRectGetWidth(self.view.bounds) - 2 * BLVCHeaderViewLabelPadding;

    CGSize labelSize = [self.headerLabel suggestSizeForString:self.headerLabel.text width:labelWidth];
    self.headerLabel.frame = CGRectMake(BLVCHeaderViewLabelPadding, BLVCHeaderViewLabelPadding, labelWidth, labelSize.height);
    self.headerView.frame = CGRectMake(0.0, 0.0, CGRectGetWidth(self.view.bounds), labelSize.height + (2 * BLVCHeaderViewLabelPadding));
}

#pragma mark - Public methods

- (BOOL)shouldBypassBlogListViewControllerWhenSelectedFromTabBar
{
    return [self numSites] == 1;
}

- (void)bypassBlogListViewController
{
    if ([self shouldBypassBlogListViewControllerWhenSelectedFromTabBar]) {
        // We do a delay of 0.0 so that way this doesn't kick off until the next run loop.
        [self performSelector:@selector(selectFirstSite) withObject:nil afterDelay:0.0];
    }
}

- (void)selectFirstSite
{
    [self tableView:self.tableView didSelectRowAtIndexPath:[NSIndexPath indexPathForRow:0 inSection:0]];
}

#pragma mark - Configuration

- (UIStatusBarStyle)preferredStatusBarStyle
{
    return UIStatusBarStyleLightContent;
}

- (void)configureTableView
{
    self.tableView.delegate = self;
    self.tableView.dataSource = self;
    [self.tableView registerClass:[WPTableViewCell class] forCellReuseIdentifier:AddSiteCellIdentifier];
    [self.tableView registerClass:[WPBlogTableViewCell class] forCellReuseIdentifier:BlogCellIdentifier];
    self.tableView.allowsSelectionDuringEditing = YES;
    self.tableView.accessibilityIdentifier = NSLocalizedString(@"Blogs", @"");
}

- (void)configureSearchController
{
    self.searchController = [[WPSearchController alloc] initWithSearchResultsController:nil];
    
    WPSearchControllerConfigurator *searchConfigurator = [[WPSearchControllerConfigurator alloc] initWithSearchController:self.searchController
                                                                                                    withSearchWrapperView:self.searchWrapperView];
    [searchConfigurator configureSearchControllerBarAndWrapperViewOfClass:[self class]];
    self.searchController.delegate = self;
    self.searchController.searchResultsUpdater = self;
}

- (CGFloat)heightForSearchWrapperView
{
    if ([UIDevice isPad]) {
        return SearchWrapperViewPortraitHeight;
    }
    return UIDeviceOrientationIsPortrait(self.interfaceOrientation) ? SearchWrapperViewPortraitHeight : SearchWrapperViewLandscapeHeight;
}

#pragma mark - Notifications

- (void)wordPressComApiDidLogin:(NSNotification *)notification
{
    [self.tableView reloadSections:[NSIndexSet indexSetWithIndex:0] withRowAnimation:UITableViewRowAnimationFade];
}

- (void)wordPressComApiDidLogout:(NSNotification *)notification
{
    [self.tableView reloadSections:[NSIndexSet indexSetWithIndex:0] withRowAnimation:UITableViewRowAnimationFade];
}

#pragma mark - Table view data source

- (NSInteger)numberOfSectionsInTableView:(UITableView *)tableView
{
    if (self.tableView.isEditing || [self.searchController isActive]) { // Don't show "Add Site"
        return 1;
    } else {
        return 2;
    }
}

- (NSInteger)tableView:(UITableView *)tableView numberOfRowsInSection:(NSInteger)section
{
    id<NSFetchedResultsSectionInfo> sectionInfo;
    NSInteger numberOfRows = 0;
    if ([self.resultsController sections].count > section) {
        sectionInfo = [[self.resultsController sections] objectAtIndex:section];
        numberOfRows = sectionInfo.numberOfObjects;
    } else {
        // This is for the "Add a Site" row
        numberOfRows = 1;
    }

    return numberOfRows;
}

- (UITableViewCell *)tableView:(UITableView *)tableView cellForRowAtIndexPath:(NSIndexPath *)indexPath
{
    UITableViewCell *cell;
    if ([indexPath isEqual:[self indexPathForAddSite]]) {
        cell = [self.tableView dequeueReusableCellWithIdentifier:AddSiteCellIdentifier];
    } else {
        cell = [self.tableView dequeueReusableCellWithIdentifier:BlogCellIdentifier];
    }

    [self configureCell:cell atIndexPath:indexPath];

    if ([indexPath isEqual:[self indexPathForAddSite]]) {
        [WPStyleGuide configureTableViewActionCell:cell];
    } else {
        [WPStyleGuide configureTableViewSmallSubtitleCell:cell];
    }

    return cell;
}

- (NSString *)tableView:(UITableView *)tableView titleForHeaderInSection:(NSInteger)section
{
    return nil;
}

- (NSString *)tableView:(UITableView *)tableView titleForDeleteConfirmationButtonForRowAtIndexPath:(NSIndexPath *)indexPath
{
    return NSLocalizedString(@"Remove", @"Button label when removing a blog");
}

- (BOOL)tableView:(UITableView *)tableView canEditRowAtIndexPath:(NSIndexPath *)indexPath
{
    return NO;
}

- (NSIndexPath *)indexPathForAddSite
{
    return [NSIndexPath indexPathForRow:0 inSection:1];
}

- (void)configureCell:(UITableViewCell *)cell atIndexPath:(NSIndexPath *)indexPath
{
    cell.textLabel.textAlignment = NSTextAlignmentLeft;
    cell.accessoryType = UITableViewCellAccessoryNone;
    cell.accessoryView = nil;
    cell.imageView.image = nil;

    if ([indexPath isEqual:[self indexPathForAddSite]]) {
        cell.textLabel.text = NSLocalizedString(@"Add a Site", @"");
        cell.selectionStyle = UITableViewCellSelectionStyleBlue;
        cell.textLabel.textAlignment = NSTextAlignmentCenter;
    } else {
        Blog *blog = [self.resultsController objectAtIndexPath:indexPath];
        if ([blog.blogName length] != 0) {
            cell.textLabel.text = blog.blogName;
            cell.detailTextLabel.text = [blog displayURL];
        } else {
            cell.textLabel.text = [blog displayURL];
            cell.detailTextLabel.text = @"";
        }

        [cell.imageView setImageWithSiteIcon:blog.icon];
        if ([self.tableView isEditing] && [blog supports:BlogFeatureVisibility]) {
            UISwitch *visibilitySwitch = [UISwitch new];
            visibilitySwitch.on = blog.visible;
            visibilitySwitch.tag = indexPath.row;
            [visibilitySwitch addTarget:self action:@selector(visibilitySwitchAction:) forControlEvents:UIControlEventValueChanged];
            visibilitySwitch.accessibilityIdentifier = [NSString stringWithFormat:@"Switch-Visibility-%@", blog.blogName];
            cell.accessoryView = visibilitySwitch;

            // Make textLabel light gray if blog is not-visible
            if (!visibilitySwitch.on) {
                [cell.textLabel setTextColor:[WPStyleGuide readGrey]];
            }

        } else {
            cell.accessoryType = UITableViewCellAccessoryDisclosureIndicator;
        }
        cell.selectionStyle = self.tableView.isEditing ? UITableViewCellSelectionStyleNone : UITableViewCellSelectionStyleBlue;
    }
}

- (UIView *)tableView:(UITableView *)tableView viewForHeaderInSection:(NSInteger)section
{
    NSString *title = [self tableView:self.tableView titleForHeaderInSection:section];
    if (title.length > 0) {
        WPTableViewSectionHeaderView *header = [[WPTableViewSectionHeaderView alloc] initWithFrame:CGRectMake(0, 0, CGRectGetWidth(self.view.bounds), 0)];
        header.title = title;
        return header;
    }
    return nil;
}

- (CGFloat)tableView:(UITableView *)tableView heightForHeaderInSection:(NSInteger)section
{
    NSString *title = [self tableView:self.tableView titleForHeaderInSection:section];
    if (title.length > 0) {
        return [WPTableViewSectionHeaderView heightForTitle:title andWidth:CGRectGetWidth(self.view.bounds)];
    }
    // since we show a tableHeaderView while editing, we want to keep the section header short for iPad during edit
    return (IS_IPHONE || self.tableView.isEditing) ? CGFLOAT_MIN : BLVCSectionHeaderHeightForIPad;
}

- (CGFloat)tableView:(UITableView *)tableView heightForFooterInSection:(NSInteger)section
{
    // Use the standard dimension on the last section
    return section == [tableView numberOfSections] - 1 ? UITableViewAutomaticDimension : 0.0;
}

- (void)tableView:(UITableView *)tableView didSelectRowAtIndexPath:(NSIndexPath *)indexPath
{
    [tableView deselectRowAtIndexPath:indexPath animated:YES];

    if ([indexPath isEqual:[self indexPathForAddSite]]) {
        [self setEditing:NO animated:NO];
        LoginViewController *loginViewController = [[LoginViewController alloc] init];
        loginViewController.cancellable = YES;

        NSManagedObjectContext *context = [[ContextManager sharedInstance] mainContext];
        AccountService *accountService = [[AccountService alloc] initWithManagedObjectContext:context];
        WPAccount *defaultAccount = [accountService defaultWordPressComAccount];

        if (!defaultAccount) {
            loginViewController.prefersSelfHosted = YES;
        }
        loginViewController.dismissBlock = ^{
            [self dismissViewControllerAnimated:YES completion:nil];
        };
        UINavigationController *loginNavigationController = [[UINavigationController alloc] initWithRootViewController:loginViewController];
        [self presentViewController:loginNavigationController animated:YES completion:nil];
    } else if (self.tableView.isEditing) {
        UITableViewCell *cell = [tableView cellForRowAtIndexPath:indexPath];
        UISwitch *visibleSwitch = (UISwitch *)cell.accessoryView;
        if (visibleSwitch && [visibleSwitch isKindOfClass:[UISwitch class]]) {
            visibleSwitch.on = !visibleSwitch.on;
            [self visibilitySwitchAction:visibleSwitch];
        }
        return;
    } else {
        NSManagedObjectContext *context = [[ContextManager sharedInstance] mainContext];
        BlogService *blogService = [[BlogService alloc] initWithManagedObjectContext:context];
        Blog *blog = [self.resultsController objectAtIndexPath:indexPath];
        blog.visible = YES;
        [blogService flagBlogAsLastUsed:blog];

        BlogDetailsViewController *blogDetailsViewController = [[BlogDetailsViewController alloc] init];
        blogDetailsViewController.blog = blog;
        [self.navigationController pushViewController:blogDetailsViewController animated:YES];
    }
}

- (CGFloat)tableView:(UITableView *)tableView heightForRowAtIndexPath:(NSIndexPath *)indexPath
{
    return 54;
}

# pragma mark - WPSeachController delegate methods

- (void)presentSearchController:(WPSearchController *)searchController
{
    [self.navigationController setNavigationBarHidden:YES animated:YES]; // Remove this line when switching to UISearchController.
    self.searchWrapperViewHeightConstraint.constant = [self heightForSearchWrapperView];
    [UIView animateWithDuration:SearchBarAnimationDuration
                          delay:0.0
                        options:0
                     animations:^{
                         [self.view layoutIfNeeded];
                     } completion:^(BOOL finished) {
                         [self.searchController.searchBar becomeFirstResponder];
                     }];
}

- (void)willDismissSearchController:(WPSearchController *)searchController
{
    [self.searchController.searchBar resignFirstResponder];
    [self.navigationController setNavigationBarHidden:NO animated:YES]; // Remove this line when switching to UISearchController.
    self.searchWrapperViewHeightConstraint.constant = 0;
    [UIView animateWithDuration:SearchBarAnimationDuration animations:^{
        [self.view layoutIfNeeded];
    }];
    
    self.searchController.searchBar.text = nil;
}

- (void)updateSearchResultsForSearchController:(WPSearchController *)searchController
{
    [self updateFetchRequest];
}

# pragma mark - Navigation Bar

- (void)setEditing:(BOOL)editing animated:(BOOL)animated
{
    [super setEditing:editing animated:animated];
    [self.tableView setEditing:editing animated:animated];

    if (editing) {
        [self updateHeaderSize];
        self.tableView.tableHeaderView = self.headerView;
    }
    else {
        // setting the table header view to nil creates extra space, empty view is a way around that
        self.tableView.tableHeaderView = [[UIView alloc] initWithFrame:CGRectMake(0, 0, 0, CGFLOAT_MIN)];
    }

    // Animate view to editing mode
    __block UIView *snapshot;
    if (animated) {
        snapshot = [self.view snapshotViewAfterScreenUpdates:NO];
        snapshot.frame = [self.view convertRect:self.view.frame fromView:self.view.superview];
        [self.view addSubview:snapshot];
    }

    // Update results controller to show hidden blogs
    [self updateFetchRequest];

    if (animated) {
        [UIView animateWithDuration:0.2 animations:^{
            snapshot.alpha = 0.0;
        } completion:^(BOOL finished) {
            [snapshot removeFromSuperview];
            snapshot = nil;
        }];
    }
}

- (void)toggleSearch
{
    self.searchController.active = !self.searchController.active;
}

- (void)visibilitySwitchAction:(id)sender
{
    UISwitch *switcher = (UISwitch *)sender;
    Blog *blog = [self.resultsController objectAtIndexPath:[NSIndexPath indexPathForRow:switcher.tag inSection:0]];
    if (switcher.on != blog.visible) {
        blog.visible = switcher.on;
        [[ContextManager sharedInstance] saveContext:blog.managedObjectContext];
    }
}

#pragma mark - NSFetchedResultsController

- (NSFetchedResultsController *)resultsController
{
    if (_resultsController) {
        return _resultsController;
    }

    NSManagedObjectContext *moc = [[ContextManager sharedInstance] mainContext];
    NSFetchRequest *fetchRequest = [NSFetchRequest fetchRequestWithEntityName:@"Blog"];
    [fetchRequest setSortDescriptors:@[[NSSortDescriptor sortDescriptorWithKey:@"blogName" ascending:YES selector:@selector(localizedCaseInsensitiveCompare:)]]];
    [fetchRequest setPredicate:[self fetchRequestPredicate]];

    _resultsController = [[NSFetchedResultsController alloc]
                          initWithFetchRequest:fetchRequest
                          managedObjectContext:moc
                          sectionNameKeyPath:nil
                          cacheName:nil];
    _resultsController.delegate = self;

    NSError *error = nil;
    if (![_resultsController performFetch:&error]) {
        DDLogError(@"Couldn't fetch sites: %@", [error localizedDescription]);
        _resultsController = nil;
    }
    return _resultsController;
}

- (NSPredicate *)fetchRequestPredicate
{
    if ([self.tableView isEditing]) {
        return [self fetchRequestPredicateForHideableBlogs];
    } else if ([self.searchController isActive]) {
        return [self fetchRequestPredicateForSearch];
    }
    
    return [NSPredicate predicateWithFormat:@"visible = YES"];
}

- (NSPredicate *)fetchRequestPredicateForSearch
{
    NSString *searchText = self.searchController.searchBar.text;
    
    if ([searchText isEmpty]) {
        return [self fetchRequestPredicateForHideableBlogs];
    } else {
        return [NSPredicate predicateWithFormat:@"( blogName contains[cd] %@ ) OR ( url contains[cd] %@)", searchText, searchText];
    }
}

- (NSPredicate *)fetchRequestPredicateForHideableBlogs
{
    /*
     -[Blog supports:BlogFeatureVisibility] should match this, but the logic needs
     to be duplicated because core data can't take block predicates.
     */
    NSManagedObjectContext *context = [[ContextManager sharedInstance] mainContext];
    AccountService *accountService = [[AccountService alloc] initWithManagedObjectContext:context];
    WPAccount *defaultAccount = [accountService defaultWordPressComAccount];

    return [NSPredicate predicateWithFormat:@"account = %@", defaultAccount];
}

- (void)updateFetchRequest
{
    self.resultsController.fetchRequest.predicate = [self fetchRequestPredicate];

    NSError *error = nil;
    if (![self.resultsController performFetch:&error]) {
        DDLogError(@"Couldn't fetch sites: %@", [error localizedDescription]);
    }

    [self.tableView reloadData];
}

- (void)controllerDidChangeContent:(NSFetchedResultsController *)controller
{
    [self.tableView reloadData];
    [self updateEditButton];
    [self maybeShowNUX];
}

@end<|MERGE_RESOLUTION|>--- conflicted
+++ resolved
@@ -118,29 +118,10 @@
     
     [WPStyleGuide configureColorsForView:self.view andTableView:self.tableView];
     self.editButtonItem.accessibilityIdentifier = NSLocalizedString(@"Edit", @"");
-<<<<<<< HEAD
     
     [self configureTableView];
     [self configureHeaderView];
     [self configureSearchController];
-    
-    
-    // Trigger the blog sync when loading the view, which should more or less be once when the app launches
-    // We could do this on the app delegate, but the blogs list feels like a better place for it.
-    NSManagedObjectContext *context = [[ContextManager sharedInstance] newDerivedContext];
-    [context performBlock:^{
-        AccountService *accountService = [[AccountService alloc] initWithManagedObjectContext:context];
-        BlogService *blogService = [[BlogService alloc] initWithManagedObjectContext:context];
-        WPAccount *defaultAccount = [accountService defaultWordPressComAccount];
-
-        [blogService syncBlogsForAccount:defaultAccount success:nil failure:nil];
-    }];
-    
-    
-=======
-
-    [self setupHeaderView];
->>>>>>> 54c37ec6
 }
 
 - (void)viewWillAppear:(BOOL)animated
