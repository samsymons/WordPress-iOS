#import "BlogDetailsViewController.h"

#import "AccountService.h"
#import "BlogService.h"
#import "BlogDetailHeaderView.h"
#import "CommentsViewController.h"
#import "ContextManager.h"
#import "PostListViewController.h"
#import "PageListViewController.h"
#import "ReachabilityUtils.h"
#import "SiteSettingsViewController.h"
#import "SharingViewController.h"
#import "StatsViewController.h"
#import "WPAccount.h"
#import "WPAppAnalytics.h"
#import "WPGUIConstants.h"
#import "WPStyleGuide+ReadableMargins.h"
#import "WPTableViewCell.h"
#import "WPTableViewSectionHeaderFooterView.h"
#import "WPWebViewController.h"
#import "WordPress-Swift.h"
#import "MenusViewController.h"

static NSString *const BlogDetailsCellIdentifier = @"BlogDetailsCell";
static NSString *const BlogDetailsPlanCellIdentifier = @"BlogDetailsPlanCell";

NSString * const WPBlogDetailsRestorationID = @"WPBlogDetailsID";
NSString * const WPBlogDetailsBlogKey = @"WPBlogDetailsBlogKey";
NSInteger const BlogDetailHeaderViewHorizontalMarginiPhone = 15;
NSInteger const BlogDetailHeaderViewVerticalMargin = 18;
NSString * const BlogDetailAccountHideViewAdminTimeZone = @"GMT";
NSInteger const BlogDetailAccountHideViewAdminYear = 2015;
NSInteger const BlogDetailAccountHideViewAdminMonth = 9;
NSInteger const BlogDetailAccountHideViewAdminDay = 7;

#pragma mark - Helper Classes for Blog Details view model.

@interface BlogDetailsRow : NSObject

@property (nonatomic, strong) NSString *title;
@property (nonatomic, strong) NSString *identifier;
@property (nonatomic, strong) UIImage *image;
@property (nonatomic, strong) NSString *detail;
@property (nonatomic, copy) void (^callback)();

@end

@implementation BlogDetailsRow

- (instancetype)initWithTitle:(NSString * __nonnull)title
                        image:(UIImage * __nonnull)image
                     callback:(void(^)())callback
{
    return [self initWithTitle:title
                    identifier:BlogDetailsCellIdentifier
                         image:image
                      callback:callback];
}

- (instancetype)initWithTitle:(NSString * __nonnull)title
                   identifier:(NSString * __nonnull)identifier 
                        image:(UIImage * __nonnull)image
                     callback:(void(^)())callback
{
    self = [super init];
    if (self) {
        _title = title;
        _image = [image imageWithRenderingMode:UIImageRenderingModeAlwaysTemplate];
        _callback = callback;
        _identifier = identifier;
    }
    return self;
}

@end

@interface BlogDetailsSection : NSObject

@property (nonatomic, strong) NSString *title;
@property (nonatomic, strong) NSArray *rows;

@end

@implementation BlogDetailsSection
- (instancetype)initWithTitle:(NSString *)title andRows:(NSArray *)rows
{
    self = [super init];
    if (self) {
        _title = title;
        _rows = rows;
    }
    return self;
}
@end

#pragma mark -

@interface BlogDetailsViewController () <UIActionSheetDelegate, UIAlertViewDelegate>

@property (nonatomic, strong) BlogDetailHeaderView *headerView;
@property (nonatomic, strong) NSArray *headerViewHorizontalConstraints;
@property (nonatomic, strong) NSArray *tableSections;

@end

@implementation BlogDetailsViewController

+ (UIViewController *)viewControllerWithRestorationIdentifierPath:(NSArray *)identifierComponents coder:(NSCoder *)coder
{
    NSString *blogID = [coder decodeObjectForKey:WPBlogDetailsBlogKey];
    if (!blogID) {
        return nil;
    }

    NSManagedObjectContext *context = [[ContextManager sharedInstance] mainContext];
    NSManagedObjectID *objectID = [context.persistentStoreCoordinator managedObjectIDForURIRepresentation:[NSURL URLWithString:blogID]];
    if (!objectID) {
        return nil;
    }

    NSError *error = nil;
    Blog *restoredBlog = (Blog *)[context existingObjectWithID:objectID error:&error];
    if (error || !restoredBlog) {
        return nil;
    }

    BlogDetailsViewController *viewController = [[self alloc] initWithStyle:UITableViewStyleGrouped];
    viewController.blog = restoredBlog;

    return viewController;
}


#pragma mark = Lifecycle Methods

- (void)dealloc
{
    [[NSNotificationCenter defaultCenter] removeObserver:self];
}

- (id)initWithStyle:(UITableViewStyle)style
{
    self = [super initWithStyle:UITableViewStyleGrouped];
    if (self) {
        self.restorationIdentifier = WPBlogDetailsRestorationID;
        self.restorationClass = [self class];
    }
    return self;
}

- (void)encodeRestorableStateWithCoder:(NSCoder *)coder
{
    [coder encodeObject:[[self.blog.objectID URIRepresentation] absoluteString] forKey:WPBlogDetailsBlogKey];
    [super encodeRestorableStateWithCoder:coder];
}

- (void)viewDidLoad
{
    [super viewDidLoad];

    [WPStyleGuide resetReadableMarginsForTableView:self.tableView];
    [WPStyleGuide configureColorsForView:self.view andTableView:self.tableView];
    
    [self.tableView registerClass:[WPTableViewCell class] forCellReuseIdentifier:BlogDetailsCellIdentifier];
    [self.tableView registerClass:[WPTableViewCellValue1 class] forCellReuseIdentifier:BlogDetailsPlanCellIdentifier];

    __weak __typeof(self) weakSelf = self;
    NSManagedObjectContext *context = [[ContextManager sharedInstance] mainContext];
    BlogService *blogService = [[BlogService alloc] initWithManagedObjectContext:context];
    [blogService syncBlog:_blog completionHandler:^() {
        [weakSelf configureTableViewData];
        [weakSelf.tableView reloadData];
    }];
    if (self.blog.account && !self.blog.account.userID) {
        // User's who upgrade may not have a userID recorded.
        AccountService *acctService = [[AccountService alloc] initWithManagedObjectContext:context];
        [acctService updateUserDetailsForAccount:self.blog.account success:nil failure:nil];
    }

    [[NSNotificationCenter defaultCenter] addObserver:self
                                             selector:@selector(handleDataModelChange:)
                                                 name:NSManagedObjectContextObjectsDidChangeNotification
                                               object:context];

    [self configureBlogDetailHeader];
    [self.headerView setBlog:_blog];
}

- (void)viewWillAppear:(BOOL)animated
{
    [super viewWillAppear:animated];

    [self.headerView setBlog:self.blog];
    [self updateHeaderViewConstraintsForTraitCollection:self.traitCollection];

    // Configure and reload table data when appearing to ensure pending comment count is updated
    [self configureTableViewData];
    [self.tableView reloadData];
}

- (void)willTransitionToTraitCollection:(UITraitCollection *)newCollection withTransitionCoordinator:(id<UIViewControllerTransitionCoordinator>)coordinator
{
    [super willTransitionToTraitCollection:newCollection withTransitionCoordinator:coordinator];

    [coordinator animateAlongsideTransition:^(id<UIViewControllerTransitionCoordinatorContext>  _Nonnull context) {
        [self updateHeaderViewConstraintsForTraitCollection:newCollection];
    } completion:nil];
}


#pragma mark - Data Model setup


- (void)configureTableViewData
{
    NSMutableArray *marr = [NSMutableArray array];
    [marr addObject:[self generalSectionViewModel]];
    [marr addObject:[self publishTypeSectionViewModel]];
    if ([self.blog supports:BlogFeatureThemeBrowsing] || [self.blog supports:BlogFeatureMenus]) {
        [marr addObject:[self personalizeSectionViewModel]];
    }
    [marr addObject:[self configurationSectionViewModel]];

    // Assign non mutable copy.
    self.tableSections = [NSArray arrayWithArray:marr];
}

- (BlogDetailsSection *)generalSectionViewModel
{
    __weak __typeof(self) weakSelf = self;
    NSMutableArray *rows = [NSMutableArray array];
    [rows addObject:[[BlogDetailsRow alloc] initWithTitle:NSLocalizedString(@"View Site", @"Action title. Opens the user's site in an in-app browser")
                                                    image:[UIImage imageNamed:@"gridicons-house"]
                                                 callback:^{
                                                     [weakSelf showViewSite];
                                                 }]];

    if ([self shouldShowWPAdminRow]) {
        [rows addObject:[[BlogDetailsRow alloc] initWithTitle:NSLocalizedString(@"WP Admin", @"Action title. Noun. Opens the user's WordPress Admin in an external browser.")
                                                        image:[UIImage imageNamed:@"gridicons-my-sites"]
                                                     callback:^{
                                                         [weakSelf showViewAdmin];
                                                     }]];
    }

    [rows addObject:[[BlogDetailsRow alloc] initWithTitle:NSLocalizedString(@"Stats", @"Noun. Abbv. of Statistics. Links to a blog's Stats screen.")
                                                    image:[UIImage imageNamed:@"gridicons-stats-alt"]
                                                 callback:^{
                                                     [weakSelf showStats];
                                                 }]];

    if ([Feature enabled:FeatureFlagPlans] && [self.blog supports:BlogFeaturePlans]) {
        BlogDetailsRow *row = [[BlogDetailsRow alloc] initWithTitle:NSLocalizedString(@"Plans", @"Action title. Noun. Links to a blog's Plans screen.")
                                                         identifier:BlogDetailsPlanCellIdentifier
                                                              image:[UIImage imageNamed:@"gridicons-clipboard"]
                                                           callback:^{
                                                               [weakSelf showPlans];
                                                           }];

        row.detail = [PlansBridge titleForPlanWithID:[self.blog.planID integerValue]];

        [rows addObject:row];
    }
    
    return [[BlogDetailsSection alloc] initWithTitle:nil andRows:rows];
}

- (BlogDetailsSection *)publishTypeSectionViewModel
{
    __weak __typeof(self) weakSelf = self;
    NSMutableArray *rows = [NSMutableArray array];
    [rows addObject:[[BlogDetailsRow alloc] initWithTitle:NSLocalizedString(@"Blog Posts", @"Noun. Title. Links to the blog's Posts screen.")
                                                    image:[UIImage imageNamed:@"gridicons-posts"]
                                                 callback:^{
                                                     [weakSelf showPostList];
                                                 }]];

    [rows addObject:[[BlogDetailsRow alloc] initWithTitle:NSLocalizedString(@"Pages", @"Noun. Title. Links to the blog's Pages screen.")
                                                    image:[UIImage imageNamed:@"gridicons-pages"]
                                                 callback:^{
                                                     [weakSelf showPageList];
                                                 }]];

    BlogDetailsRow *row = [[BlogDetailsRow alloc] initWithTitle:NSLocalizedString(@"Comments", @"Noun. Title. Links to the blog's Comments screen.")
                                                          image:[UIImage imageNamed:@"gridicons-comment"]
                                                       callback:^{
                                                           [weakSelf showComments];
                                                       }];
    NSUInteger numberOfPendingComments = [self.blog numberOfPendingComments];
    if (numberOfPendingComments > 0) {
        row.detail = [NSString stringWithFormat:@"%d", numberOfPendingComments];
    }
    [rows addObject:row];

    NSString *title = NSLocalizedString(@"Publish", @"Section title for the publish table section in the blog details screen");
    return [[BlogDetailsSection alloc] initWithTitle:title andRows:rows];
}

- (BlogDetailsSection *)personalizeSectionViewModel
{
    __weak __typeof(self) weakSelf = self;
    NSMutableArray *rows = [NSMutableArray array];
<<<<<<< HEAD
    if ([self.blog supports:BlogFeatureThemeBrowsing]) {
        [rows addObject:[[BlogDetailsRow alloc] initWithTitle:NSLocalizedString(@"Themes", @"Themes option in the blog details")
                                                        image:[UIImage imageNamed:@"icon-menu-theme"]
                                                     callback:^{
                                                         [weakSelf showThemes];
                                                     }]];
    }
    if ([self.blog supports:BlogFeatureMenus]) {
        [rows addObject:[[BlogDetailsRow alloc] initWithTitle:NSLocalizedString(@"Menus", @"Menus option in the blog details")
                                                        image:[[UIImage imageNamed:@"gridicons-menus"] imageWithRenderingMode:UIImageRenderingModeAlwaysTemplate]
                                                     callback:^{
                                                         [weakSelf showMenus];
                                                     }]];
    }
=======
    [rows addObject:[[BlogDetailsRow alloc] initWithTitle:NSLocalizedString(@"Themes", @"Themes option in the blog details")
                                                    image:[UIImage imageNamed:@"gridicons-themes"]
                                                 callback:^{
                                                     [weakSelf showThemes];
                                                 }]];

>>>>>>> 05395c9f
    NSString *title =NSLocalizedString(@"Personalize", @"Section title for the personalize table section in the blog details screen.");
    return [[BlogDetailsSection alloc] initWithTitle:title andRows:rows];
}

- (BlogDetailsSection *)configurationSectionViewModel
{
    __weak __typeof(self) weakSelf = self;
    NSMutableArray *rows = [NSMutableArray array];

    if ([self.blog supports:BlogFeatureSharing]) {
        [rows addObject:[[BlogDetailsRow alloc] initWithTitle:NSLocalizedString(@"Sharing", @"Noun. Title. Links to a blog's sharing options.")
                                                        image:[UIImage imageNamed:@"gridicons-share"]
                                                     callback:^{
                                                         [weakSelf showSharing];
                                                     }]];
    }

    if ([Feature enabled:FeatureFlagPeople] && [self.blog supports:BlogFeaturePeople]) {
        [rows addObject:[[BlogDetailsRow alloc] initWithTitle:NSLocalizedString(@"People", @"Noun. Title. Links to the people management feature.")
                                                        image:[UIImage imageNamed:@"gridicons-user"]
                                                     callback:^{
                                                         [weakSelf showPeople];
                                                     }]];
    }

    [rows addObject:[[BlogDetailsRow alloc] initWithTitle:NSLocalizedString(@"Settings", @"Noun. Title. Links to the blog's Settings screen.")
                                                    image:[UIImage imageNamed:@"gridicons-cog"]
                                                 callback:^{
                                                     [weakSelf showSettings];
                                                 }]];

    NSString *title = NSLocalizedString(@"Configure", @"Section title for the configure table section in the blog details screen");
    return [[BlogDetailsSection alloc] initWithTitle:title andRows:rows];
}


#pragma mark - Configuration

- (void)configureBlogDetailHeader
{
    // Wrapper view
    UIView *headerWrapper = [[UIView alloc] initWithFrame:CGRectMake(0.0, 0.0, CGRectGetWidth(self.view.bounds), BlogDetailHeaderViewBlavatarSize + BlogDetailHeaderViewVerticalMargin * 2)];
    self.tableView.tableHeaderView = headerWrapper;

    // Blog detail header view
    self.headerView = [[BlogDetailHeaderView alloc] initWithFrame:CGRectMake(0.0, 0.0, CGRectGetWidth(self.view.bounds), BlogDetailHeaderViewBlavatarSize)];
    self.headerView.translatesAutoresizingMaskIntoConstraints = NO;
    [headerWrapper addSubview:self.headerView];

    NSDictionary *views = NSDictionaryOfVariableBindings(_headerView);
    NSDictionary *metrics = @{@"verticalMargin": @(BlogDetailHeaderViewVerticalMargin)};

    // Constrain the headerView vertically
    [headerWrapper addConstraints:[NSLayoutConstraint constraintsWithVisualFormat:@"V:|-(verticalMargin)-[_headerView]-(verticalMargin)-|"
                                                                          options:0
                                                                          metrics:metrics
                                                                            views:views]];
}

- (void)updateHeaderViewConstraintsForTraitCollection:(UITraitCollection *)traitCollection
{
    UIView *headerWrapper = self.tableView.tableHeaderView;

    // We only remove the constraints we've added, not the view's autoresizing constraints
    [headerWrapper removeConstraints:self.headerViewHorizontalConstraints];

    if (traitCollection.horizontalSizeClass == UIUserInterfaceSizeClassCompact || traitCollection.userInterfaceIdiom == UIUserInterfaceIdiomPhone) {
        NSDictionary *views = NSDictionaryOfVariableBindings(_headerView);
        NSDictionary *metrics = @{@"horizontalMargin": @(BlogDetailHeaderViewHorizontalMarginiPhone)};

        self.headerViewHorizontalConstraints = [NSLayoutConstraint constraintsWithVisualFormat:@"|-(horizontalMargin)-[_headerView]-(horizontalMargin)-|"
                                                                                       options:0
                                                                                       metrics:metrics
                                                                                         views:views];
    } else {
        NSMutableArray *constraints = [NSMutableArray new];

        CGFloat headerWidth = WPTableViewFixedWidth;
        [constraints addObject:[self.headerView.widthAnchor constraintEqualToConstant:headerWidth]];

        // Center the headerView inside the wrapper
        [constraints addObject:[self.headerView.centerXAnchor constraintEqualToAnchor:headerWrapper.centerXAnchor]];

        self.headerViewHorizontalConstraints = [constraints copy];
    }

    [headerWrapper addConstraints:self.headerViewHorizontalConstraints];
    [headerWrapper layoutIfNeeded];
}


#pragma mark - Table view data source

- (NSInteger)numberOfSectionsInTableView:(UITableView *)tableView
{
    return self.tableSections.count;
}

- (NSInteger)tableView:(UITableView *)tableView numberOfRowsInSection:(NSInteger)section
{
    BlogDetailsSection *detailSection = [self.tableSections objectAtIndex:section];
    return [detailSection.rows count];
}

- (void)configureCell:(UITableViewCell *)cell atIndexPath:(NSIndexPath *)indexPath
{
    BlogDetailsSection *section = [self.tableSections objectAtIndex:indexPath.section];
    BlogDetailsRow *row = [section.rows objectAtIndex:indexPath.row];
    cell.textLabel.text = row.title;
    cell.detailTextLabel.text = row.detail;
    cell.imageView.image = row.image;
}

- (UITableViewCell *)tableView:(UITableView *)tableView cellForRowAtIndexPath:(NSIndexPath *)indexPath
{
    BlogDetailsSection *section = [self.tableSections objectAtIndex:indexPath.section];
    BlogDetailsRow *row = [section.rows objectAtIndex:indexPath.row];
    UITableViewCell *cell = [tableView dequeueReusableCellWithIdentifier:row.identifier];
    cell.accessoryType = UITableViewCellAccessoryDisclosureIndicator;
    cell.textLabel.textAlignment = NSTextAlignmentLeft;
    cell.imageView.tintColor = [WPStyleGuide greyLighten10];
    [WPStyleGuide configureTableViewCell:cell];
    [self configureCell:cell atIndexPath:indexPath];

    return cell;
}

- (void)tableView:(UITableView *)tableView didSelectRowAtIndexPath:(NSIndexPath *)indexPath
{
    [tableView deselectRowAtIndexPath:indexPath animated:YES];

    BlogDetailsSection *section = [self.tableSections objectAtIndex:indexPath.section];
    BlogDetailsRow *row = [section.rows objectAtIndex:indexPath.row];
    row.callback();
}

- (CGFloat)tableView:(UITableView *)tableView heightForRowAtIndexPath:(NSIndexPath *)indexPath
{
    return WPTableViewDefaultRowHeight;
}

- (CGFloat)tableView:(UITableView *)tableView heightForHeaderInSection:(NSInteger)section
{
    NSString *title = [self tableView:self.tableView titleForHeaderInSection:section];
    return [WPTableViewSectionHeaderFooterView heightForHeader:title width:CGRectGetWidth(self.view.bounds)];
}

- (UIView *)tableView:(UITableView *)tableView viewForHeaderInSection:(NSInteger)section
{
    NSString *title = [self tableView:self.tableView titleForHeaderInSection:section];
    if (title.length == 0) {
        return nil;
    }

    WPTableViewSectionHeaderFooterView *header = [[WPTableViewSectionHeaderFooterView alloc] initWithReuseIdentifier:nil style:WPTableViewSectionStyleHeader];
    header.title = title;
    return header;
}

- (NSString *)tableView:(UITableView *)tableView titleForHeaderInSection:(NSInteger)section
{
    BlogDetailsSection *detailSection = [self.tableSections objectAtIndex:section];
    return detailSection.title;
}

#pragma mark - Private methods

- (void)showComments
{
    [WPAppAnalytics track:WPAnalyticsStatOpenedComments withBlog:self.blog];
    CommentsViewController *controller = [[CommentsViewController alloc] initWithStyle:UITableViewStyleGrouped];
    controller.blog = self.blog;
    [self.navigationController pushViewController:controller animated:YES];
}

- (void)showPostList
{
    [WPAppAnalytics track:WPAnalyticsStatOpenedPosts withBlog:self.blog];
    PostListViewController *controller = [PostListViewController controllerWithBlog:self.blog];
    [self.navigationController pushViewController:controller animated:YES];
}

- (void)showPageList
{
    [WPAppAnalytics track:WPAnalyticsStatOpenedPages withBlog:self.blog];
    PageListViewController *controller = [PageListViewController controllerWithBlog:self.blog];
    [self.navigationController pushViewController:controller animated:YES];
}

- (void)showPeople
{
    // TODO(@koke, 2015-11-02): add analytics
    PeopleViewController *controller = [[UIStoryboard storyboardWithName:@"People" bundle:nil] instantiateInitialViewController];
    controller.blog = self.blog;
    [self.navigationController pushViewController:controller animated:YES];
}

- (void)showPlans
{
    // TODO(@koke, 2016-01-28): add analytics
    PlanListViewController *controller = [[PlanListViewController alloc] initWithBlog:self.blog];
    [self.navigationController pushViewController:controller animated:YES];
}

- (void)showSettings
{
    [WPAppAnalytics track:WPAnalyticsStatOpenedSiteSettings withBlog:self.blog];
    SiteSettingsViewController *controller = [[SiteSettingsViewController alloc] initWithBlog:self.blog];
    [self.navigationController pushViewController:controller animated:YES];
}

- (void)showSharing
{
    UIViewController *controller;
    if (![self.blog supportsPublicize]) {
        // if publicize is disabled, show the sharing buttons settings.
        controller = [[SharingButtonsViewController alloc] initWithBlog:self.blog];

    } else {
        controller = [[SharingViewController alloc] initWithBlog:self.blog];
    }

    //TODO: (@aerych, 2016-01-14) Add tracker for sharing feature
    [self.navigationController pushViewController:controller animated:YES];
}

- (void)showStats
{
    [WPAppAnalytics track:WPAnalyticsStatStatsAccessed withBlog:self.blog];
    StatsViewController *statsView = [StatsViewController new];
    statsView.blog = self.blog;
    [self.navigationController pushViewController:statsView animated:YES];
}

- (void)showThemes
{
    [WPAppAnalytics track:WPAnalyticsStatThemesAccessedThemeBrowser withBlog:self.blog];
    ThemeBrowserViewController *viewController = [ThemeBrowserViewController browserWithBlog:self.blog];
    [self.navigationController pushViewController:viewController
                                         animated:YES];
}

- (void)showMenus
{
    //TODO: (@kurzee, 2016-03-30) Add tracker for menus feature.
    MenusViewController *viewController = [[MenusViewController alloc] initWithBlog:self.blog];
    [self.navigationController pushViewController:viewController
                                         animated:YES];
}

- (void)showViewSite
{
    [WPAppAnalytics track:WPAnalyticsStatOpenedViewSite withBlog:self.blog];
    NSURL *targetURL = [NSURL URLWithString:self.blog.homeURL];
    WPWebViewController *webViewController = [WPWebViewController webViewControllerWithURL:targetURL];
    webViewController.authToken = self.blog.authToken;
    webViewController.username = self.blog.usernameForSite;
    webViewController.password = self.blog.password;
    webViewController.wpLoginURL = [NSURL URLWithString:self.blog.loginUrl];

    UINavigationController *navController = [[UINavigationController alloc] initWithRootViewController:webViewController];
    [self presentViewController:navController animated:YES completion:nil];
}

- (void)showViewAdmin
{
    if (![ReachabilityUtils isInternetReachable]) {
        [ReachabilityUtils showAlertNoInternetConnection];
        return;
    }

    [WPAppAnalytics track:WPAnalyticsStatOpenedViewAdmin withBlog:self.blog];

    NSString *dashboardUrl = [self.blog.xmlrpc stringByReplacingOccurrencesOfString:@"xmlrpc.php" withString:@"wp-admin/"];
    [[UIApplication sharedApplication] openURL:[NSURL URLWithString:dashboardUrl]];
}

- (BOOL)shouldShowWPAdminRow
{
    return !self.blog.isHostedAtWPcom || [self wasAccountCreateBeforeHideViewAdminDate];
}

- (BOOL)wasAccountCreateBeforeHideViewAdminDate
{
    NSDate *hideViewAdminDate = [self hideViewAdminDate];
    WPAccount *account = self.blog.account;
    
    return [account.dateCreated compare:hideViewAdminDate] == NSOrderedAscending;
}

- (NSDate *)hideViewAdminDate
{
    NSCalendar *calendar = [[NSCalendar alloc] initWithCalendarIdentifier:NSCalendarIdentifierGregorian];
    calendar.timeZone = [NSTimeZone timeZoneWithName:BlogDetailAccountHideViewAdminTimeZone];
    
    NSDateComponents *hideAdminDateComponents = [NSDateComponents new];
    hideAdminDateComponents.year = BlogDetailAccountHideViewAdminYear;
    hideAdminDateComponents.month = BlogDetailAccountHideViewAdminMonth;
    hideAdminDateComponents.day = BlogDetailAccountHideViewAdminDay;
    
    return [calendar dateFromComponents:hideAdminDateComponents];
}


#pragma mark - Notification handlers

- (void)handleDataModelChange:(NSNotification *)note
{
    NSSet *deletedObjects = note.userInfo[NSDeletedObjectsKey];
    if ([deletedObjects containsObject:self.blog]) {
        [self.navigationController popToRootViewControllerAnimated:NO];
    }

    NSSet *updatedObjects = note.userInfo[NSUpdatedObjectsKey];
    if ([updatedObjects containsObject:self.blog]) {
        self.navigationItem.title = self.blog.settings.name;
        [self.tableView reloadData];
    }
}

@end<|MERGE_RESOLUTION|>--- conflicted
+++ resolved
@@ -300,10 +300,9 @@
 {
     __weak __typeof(self) weakSelf = self;
     NSMutableArray *rows = [NSMutableArray array];
-<<<<<<< HEAD
     if ([self.blog supports:BlogFeatureThemeBrowsing]) {
         [rows addObject:[[BlogDetailsRow alloc] initWithTitle:NSLocalizedString(@"Themes", @"Themes option in the blog details")
-                                                        image:[UIImage imageNamed:@"icon-menu-theme"]
+                                                        image:[UIImage imageNamed:@"gridicons-themes"]
                                                      callback:^{
                                                          [weakSelf showThemes];
                                                      }]];
@@ -315,14 +314,6 @@
                                                          [weakSelf showMenus];
                                                      }]];
     }
-=======
-    [rows addObject:[[BlogDetailsRow alloc] initWithTitle:NSLocalizedString(@"Themes", @"Themes option in the blog details")
-                                                    image:[UIImage imageNamed:@"gridicons-themes"]
-                                                 callback:^{
-                                                     [weakSelf showThemes];
-                                                 }]];
-
->>>>>>> 05395c9f
     NSString *title =NSLocalizedString(@"Personalize", @"Section title for the personalize table section in the blog details screen.");
     return [[BlogDetailsSection alloc] initWithTitle:title andRows:rows];
 }
