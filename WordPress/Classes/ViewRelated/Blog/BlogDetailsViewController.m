// Blog Details contents:
//
// + Content
// | Posts
// | Pages
// | Comments
//
// + Admin
// | Stats
// | Settings
// | View Site
// | View Admin

#import "BlogDetailsViewController.h"
#import "Blog+Jetpack.h"
#import "EditSiteViewController.h"
#import "PagesViewController.h"
#import "CommentsViewController.h"
#import "ThemeBrowserViewController.h"
#import "MediaBrowserViewController.h"
#import "StatsViewController.h"
#import "WPWebViewController.h"
#import "WPTableViewCell.h"
#import "ContextManager.h"
#import "BlogService.h"
#import "WPTableViewSectionHeaderView.h"

const typedef enum {
    BlogDetailsRowPosts = 0,
    BlogDetailsRowPages = 1,
    BlogDetailsRowComments = 2,
    BlogDetailsRowStats = 0,
    BlogDetailsRowViewSite = 1,
    BlogDetailsRowEditSettings = 2,
    BlogDetailsRowViewAdmin = 3
} BlogDetailsRow;

const typedef enum {
    TableViewSectionContentType = 0,
    TableViewSectionAdminType
} TableSectionContentType;

static NSString *const BlogDetailsCellIdentifier = @"BlogDetailsCell";
NSString * const WPBlogDetailsRestorationID = @"WPBlogDetailsID";
NSString * const WPBlogDetailsBlogKey = @"WPBlogDetailsBlogKey";

@interface BlogDetailsViewController ()

@end

@implementation BlogDetailsViewController
@synthesize blog = _blog;

+ (UIViewController *)viewControllerWithRestorationIdentifierPath:(NSArray *)identifierComponents coder:(NSCoder *)coder
{
    NSString *blogID = [coder decodeObjectForKey:WPBlogDetailsBlogKey];
    if (!blogID) {
        return nil;
    }

    NSManagedObjectContext *context = [[ContextManager sharedInstance] mainContext];
    NSManagedObjectID *objectID = [context.persistentStoreCoordinator managedObjectIDForURIRepresentation:[NSURL URLWithString:blogID]];
    if (!objectID) {
        return nil;
    }

    NSError *error = nil;
    Blog *restoredBlog = (Blog *)[context existingObjectWithID:objectID error:&error];
    if (error || !restoredBlog) {
        return nil;
    }

    BlogDetailsViewController *viewController = [[self alloc] initWithStyle:UITableViewStyleGrouped];
    viewController.blog = restoredBlog;

    return viewController;
}

- (id)initWithStyle:(UITableViewStyle)style
{
    self = [super initWithStyle:UITableViewStyleGrouped];
    if (self) {
        self.restorationIdentifier = WPBlogDetailsRestorationID;
        self.restorationClass = [self class];
    }
    return self;
}

- (void)encodeRestorableStateWithCoder:(NSCoder *)coder
{
    [coder encodeObject:[[self.blog.objectID URIRepresentation] absoluteString] forKey:WPBlogDetailsBlogKey];
    [super encodeRestorableStateWithCoder:coder];
}

- (void)viewDidLoad
{
    [super viewDidLoad];

    [WPStyleGuide configureColorsForView:self.view andTableView:self.tableView];
    [self.tableView registerClass:[WPTableViewCell class] forCellReuseIdentifier:BlogDetailsCellIdentifier];

    if (!_blog.options) {
        NSManagedObjectContext *context = [[ContextManager sharedInstance] mainContext];
        BlogService *blogService = [[BlogService alloc] initWithManagedObjectContext:context];

        [blogService syncOptionsForBlog:_blog success:nil failure:nil];
    }
}

- (void)viewWillAppear:(BOOL)animated
{
    [super viewWillAppear:animated];
    [self.tableView reloadData];
}

- (void)setBlog:(Blog *)blog
{
    _blog = blog;
    self.title = blog.blogName;
}

#pragma mark - Table view data source

<<<<<<< HEAD
- (NSInteger)numberOfSectionsInTableView:(UITableView *)tableView{
    return 2;
}

- (NSInteger)tableView:(UITableView *)tableView numberOfRowsInSection:(NSInteger)section {
    switch (section) {
        case TableViewSectionContentType:
            return 3;
            break;
        case TableViewSectionAdminType:
            return 4;
            break;
        default:
            return 0;
            break;
    }
}

- (void)configureCell:(UITableViewCell *)cell atIndexPath:(NSIndexPath *)indexPath {
=======
- (NSInteger)numberOfSectionsInTableView:(UITableView *)tableView
{
    return 2;
}

- (NSInteger)tableView:(UITableView *)tableView numberOfRowsInSection:(NSInteger)section
{
    if (section == TableViewSectionContentType) {
        return 3;
    } else if (section == TableViewSectionAdminType) {
        return 4;
    }

    return 0;
}

- (void)configureCell:(UITableViewCell *)cell atIndexPath:(NSIndexPath *)indexPath
{
>>>>>>> c9b6ea9b
    if (indexPath.section == TableViewSectionContentType) {
        switch (indexPath.row) {
            case BlogDetailsRowPosts:
                cell.textLabel.text = NSLocalizedString(@"Posts", nil);
                cell.imageView.image = [UIImage imageNamed:@"icon-menu-posts"];
                break;
            case BlogDetailsRowPages:
                cell.textLabel.text = NSLocalizedString(@"Pages", nil);
                cell.imageView.image = [UIImage imageNamed:@"icon-menu-pages"];
                break;
            case BlogDetailsRowComments:
                cell.textLabel.text = NSLocalizedString(@"Comments", nil);
                cell.imageView.image = [UIImage imageNamed:@"icon-menu-comments"];
                NSUInteger numberOfPendingComments = [self.blog numberOfPendingComments];
                if (numberOfPendingComments > 0) {
                    cell.detailTextLabel.text = [NSString stringWithFormat:@"%d", numberOfPendingComments];
                }
                break;
            default:
                break;
        }
    } else if (indexPath.section == TableViewSectionAdminType) {
        switch (indexPath.row) {
            case BlogDetailsRowStats:
                cell.textLabel.text = NSLocalizedString(@"Stats", nil);
                cell.imageView.image = [UIImage imageNamed:@"icon-menu-stats"];
                break;
            case BlogDetailsRowEditSettings:
                cell.textLabel.text = NSLocalizedString(@"Edit Site", nil);
                cell.imageView.image = [UIImage imageNamed:@"icon-menu-settings"];
                break;
            case BlogDetailsRowViewSite:
                cell.textLabel.text = NSLocalizedString(@"View Site", nil);
                cell.imageView.image = [UIImage imageNamed:@"icon-menu-viewsite"];
                break;
            case BlogDetailsRowViewAdmin:
                cell.textLabel.text = NSLocalizedString(@"View Admin", nil);
                cell.imageView.image = [UIImage imageNamed:@"icon-menu-viewadmin"];
                break;
            default:
                break;
        }
    }
}

- (UITableViewCell *)tableView:(UITableView *)tableView cellForRowAtIndexPath:(NSIndexPath *)indexPath
{
    UITableViewCell *cell = [tableView dequeueReusableCellWithIdentifier:BlogDetailsCellIdentifier];
    cell.accessoryType = UITableViewCellAccessoryDisclosureIndicator;
    [self configureCell:cell atIndexPath:indexPath];
    [WPStyleGuide configureTableViewCell:cell];

    return cell;
}

- (void)tableView:(UITableView *)tableView didSelectRowAtIndexPath:(NSIndexPath *)indexPath
{
    [tableView deselectRowAtIndexPath:indexPath animated:YES];
<<<<<<< HEAD
    
=======

>>>>>>> c9b6ea9b
    if (indexPath.section == TableViewSectionAdminType && indexPath.row == BlogDetailsRowEditSettings) {
        EditSiteViewController *editSiteViewController = [[EditSiteViewController alloc] initWithBlog:self.blog];
        [self.navigationController pushViewController:editSiteViewController animated:YES];
    }

    Class controllerClass;
    if (indexPath.section == TableViewSectionContentType) {
        switch (indexPath.row) {
            case BlogDetailsRowPosts:
                [WPAnalytics track:WPAnalyticsStatOpenedPosts];
                controllerClass = [PostsViewController class];
                break;
            case BlogDetailsRowPages:
                [WPAnalytics track:WPAnalyticsStatOpenedPages];
                controllerClass = [PagesViewController class];
                break;
            case BlogDetailsRowComments:
                [WPAnalytics track:WPAnalyticsStatOpenedComments];
                controllerClass = [CommentsViewController class];
                break;
            default:
                break;
        }
    } else if (indexPath.section == TableViewSectionAdminType) {
        switch (indexPath.row) {
            case BlogDetailsRowStats:
                [WPAnalytics track:WPAnalyticsStatStatsAccessed];
                controllerClass =  [StatsViewController class];
                break;
            case BlogDetailsRowViewSite:
                [self showViewSiteForBlog:self.blog];
                break;
            case BlogDetailsRowViewAdmin:
                [self showViewAdminForBlog:self.blog];
                break;
            default:
                break;
        }
    }
<<<<<<< HEAD
    
=======

>>>>>>> c9b6ea9b
    // Check if the controller is already on the screen
    if ([self.navigationController.visibleViewController isMemberOfClass:controllerClass]) {
        if ([self.navigationController.visibleViewController respondsToSelector:@selector(setBlog:)]) {
            [self.navigationController.visibleViewController performSelector:@selector(setBlog:) withObject:self.blog];
        }
        [self.navigationController popToRootViewControllerAnimated:NO];

        return;
    }

    UIViewController *viewController = (UIViewController *)[[controllerClass alloc] init];
    viewController.restorationIdentifier = NSStringFromClass(controllerClass);
    viewController.restorationClass = controllerClass;
    if ([viewController respondsToSelector:@selector(setBlog:)]) {
        [viewController performSelector:@selector(setBlog:) withObject:self.blog];
        [self.navigationController pushViewController:viewController animated:YES];
    }

}

<<<<<<< HEAD
- (CGFloat)tableView:(UITableView *)tableView heightForRowAtIndexPath:(NSIndexPath *)indexPath {
    return 48;
}

- (CGFloat)tableView:(UITableView *)tableView heightForHeaderInSection:(NSInteger)section {
    NSString *title = [self tableView:self.tableView titleForHeaderInSection:section];
    return [WPTableViewSectionHeaderView heightForTitle:title andWidth:CGRectGetWidth(self.view.bounds)];
}

- (UIView *)tableView:(UITableView *)tableView viewForHeaderInSection:(NSInteger)section {
    NSString *title = [self tableView:self.tableView titleForHeaderInSection:section];
    if (title.length > 0) {
        WPTableViewSectionHeaderView *header = [[WPTableViewSectionHeaderView alloc] initWithFrame:CGRectMake(0, 0, CGRectGetWidth(self.view.bounds), 0)];
        header.title = title;
        return header;
    }
    return nil;
=======
- (CGFloat)tableView:(UITableView *)tableView heightForRowAtIndexPath:(NSIndexPath *)indexPath
{
    return 48;
}

- (CGFloat)tableView:(UITableView *)tableView heightForHeaderInSection:(NSInteger)section
{
    NSString *title = [self tableView:self.tableView titleForHeaderInSection:section];
    return [WPTableViewSectionHeaderView heightForTitle:title andWidth:CGRectGetWidth(self.view.bounds)];
>>>>>>> c9b6ea9b
}

- (UIView *)tableView:(UITableView *)tableView viewForHeaderInSection:(NSInteger)section
{
    NSString *title = [self tableView:self.tableView titleForHeaderInSection:section];
    if (title.length > 0) {
        WPTableViewSectionHeaderView *header = [[WPTableViewSectionHeaderView alloc] initWithFrame:CGRectMake(0, 0, CGRectGetWidth(self.view.bounds), 0)];
        header.title = title;
        return header;
    }
    return nil;
}

- (NSString *)tableView:(UITableView *)tableView titleForHeaderInSection:(NSInteger)section
{
    NSString *headingTitle = nil;
    if (section == TableViewSectionContentType) {
        headingTitle = NSLocalizedString(@"Content", @"");
    } else if (section == TableViewSectionAdminType) {
        headingTitle = NSLocalizedString(@"Admin", @"");
    }

    return headingTitle;
}

- (NSString *)tableView:(UITableView *)tableView titleForHeaderInSection:(NSInteger)section {
    NSString *headingTitle = nil;
    if (section == TableViewSectionContentType) {
        headingTitle = NSLocalizedString(@"Content", @"");
    } else if (section == TableViewSectionAdminType) {
        headingTitle = NSLocalizedString(@"Admin", @"");
    }
    
    return headingTitle;
}

#pragma mark - Private methods
- (void)showViewSiteForBlog:(Blog *)blog
{
    [WPAnalytics track:WPAnalyticsStatOpenedViewSite];

    NSString *blogURL = blog.homeURL;
    if (![blogURL hasPrefix:@"http"]) {
        blogURL = [NSString stringWithFormat:@"http://%@", blogURL];
    } else if ([blog isWPcom] && [blog.url rangeOfString:@"wordpress.com"].location == NSNotFound) {
        blogURL = [blog.xmlrpc stringByReplacingOccurrencesOfString:@"xmlrpc.php" withString:@""];
    }

    // Check if the same site already loaded
    if ([self.navigationController.visibleViewController isMemberOfClass:[WPWebViewController class]] &&
        [((WPWebViewController*)self.navigationController.visibleViewController).url.absoluteString isEqual:blogURL]) {
        // Do nothing
    } else {
        WPWebViewController *webViewController = [[WPWebViewController alloc] init];
        [webViewController setUrl:[NSURL URLWithString:blogURL]];
        if ([blog isPrivate]) {
            [webViewController setUsername:blog.username];
            [webViewController setPassword:blog.password];
            [webViewController setWpLoginURL:[NSURL URLWithString:blog.loginUrl]];
        }
        [self.navigationController pushViewController:webViewController animated:YES];
    }
    return;
}

- (void)showViewAdminForBlog:(Blog *)blog
{
    [WPAnalytics track:WPAnalyticsStatOpenedViewAdmin];

    NSString *dashboardUrl = [blog.xmlrpc stringByReplacingOccurrencesOfString:@"xmlrpc.php" withString:@"wp-admin/"];
    [[UIApplication sharedApplication] openURL:[NSURL URLWithString:dashboardUrl]];
}

- (BOOL)isRowForViewSite:(NSUInteger)index
{
    return index == BlogDetailsRowViewSite;
}

- (BOOL)isRowForViewAdmin:(NSUInteger)index
{
    return index == BlogDetailsRowViewAdmin;
}

<<<<<<< HEAD
- (BOOL)isRowForEditBlog:(NSUInteger)index {
=======
- (BOOL)isRowForEditBlog:(NSUInteger)index
{
>>>>>>> c9b6ea9b
    return index == BlogDetailsRowEditSettings;
}

/*
// Override to support conditional editing of the table view.
- (BOOL)tableView:(UITableView *)tableView canEditRowAtIndexPath:(NSIndexPath *)indexPath
{
    // Return NO if you do not want the specified item to be editable.
    return YES;
}
*/

/*
// Override to support editing the table view.
- (void)tableView:(UITableView *)tableView commitEditingStyle:(UITableViewCellEditingStyle)editingStyle forRowAtIndexPath:(NSIndexPath *)indexPath
{
    if (editingStyle == UITableViewCellEditingStyleDelete) {
        // Delete the row from the data source
        [tableView deleteRowsAtIndexPaths:@[indexPath] withRowAnimation:UITableViewRowAnimationFade];
    } else if (editingStyle == UITableViewCellEditingStyleInsert) {
        // Create a new instance of the appropriate class, insert it into the array, and add a new row to the table view
    }
}
*/

/*
// Override to support rearranging the table view.
- (void)tableView:(UITableView *)tableView moveRowAtIndexPath:(NSIndexPath *)fromIndexPath toIndexPath:(NSIndexPath *)toIndexPath
{
}
*/

/*
// Override to support conditional rearranging of the table view.
- (BOOL)tableView:(UITableView *)tableView canMoveRowAtIndexPath:(NSIndexPath *)indexPath
{
    // Return NO if you do not want the item to be re-orderable.
    return YES;
}
*/

@end<|MERGE_RESOLUTION|>--- conflicted
+++ resolved
@@ -121,27 +121,6 @@
 
 #pragma mark - Table view data source
 
-<<<<<<< HEAD
-- (NSInteger)numberOfSectionsInTableView:(UITableView *)tableView{
-    return 2;
-}
-
-- (NSInteger)tableView:(UITableView *)tableView numberOfRowsInSection:(NSInteger)section {
-    switch (section) {
-        case TableViewSectionContentType:
-            return 3;
-            break;
-        case TableViewSectionAdminType:
-            return 4;
-            break;
-        default:
-            return 0;
-            break;
-    }
-}
-
-- (void)configureCell:(UITableViewCell *)cell atIndexPath:(NSIndexPath *)indexPath {
-=======
 - (NSInteger)numberOfSectionsInTableView:(UITableView *)tableView
 {
     return 2;
@@ -160,7 +139,6 @@
 
 - (void)configureCell:(UITableViewCell *)cell atIndexPath:(NSIndexPath *)indexPath
 {
->>>>>>> c9b6ea9b
     if (indexPath.section == TableViewSectionContentType) {
         switch (indexPath.row) {
             case BlogDetailsRowPosts:
@@ -219,11 +197,7 @@
 - (void)tableView:(UITableView *)tableView didSelectRowAtIndexPath:(NSIndexPath *)indexPath
 {
     [tableView deselectRowAtIndexPath:indexPath animated:YES];
-<<<<<<< HEAD
-    
-=======
-
->>>>>>> c9b6ea9b
+
     if (indexPath.section == TableViewSectionAdminType && indexPath.row == BlogDetailsRowEditSettings) {
         EditSiteViewController *editSiteViewController = [[EditSiteViewController alloc] initWithBlog:self.blog];
         [self.navigationController pushViewController:editSiteViewController animated:YES];
@@ -263,11 +237,7 @@
                 break;
         }
     }
-<<<<<<< HEAD
-    
-=======
-
->>>>>>> c9b6ea9b
+
     // Check if the controller is already on the screen
     if ([self.navigationController.visibleViewController isMemberOfClass:controllerClass]) {
         if ([self.navigationController.visibleViewController respondsToSelector:@selector(setBlog:)]) {
@@ -288,17 +258,19 @@
 
 }
 
-<<<<<<< HEAD
-- (CGFloat)tableView:(UITableView *)tableView heightForRowAtIndexPath:(NSIndexPath *)indexPath {
+- (CGFloat)tableView:(UITableView *)tableView heightForRowAtIndexPath:(NSIndexPath *)indexPath
+{
     return 48;
 }
 
-- (CGFloat)tableView:(UITableView *)tableView heightForHeaderInSection:(NSInteger)section {
+- (CGFloat)tableView:(UITableView *)tableView heightForHeaderInSection:(NSInteger)section
+{
     NSString *title = [self tableView:self.tableView titleForHeaderInSection:section];
     return [WPTableViewSectionHeaderView heightForTitle:title andWidth:CGRectGetWidth(self.view.bounds)];
 }
 
-- (UIView *)tableView:(UITableView *)tableView viewForHeaderInSection:(NSInteger)section {
+- (UIView *)tableView:(UITableView *)tableView viewForHeaderInSection:(NSInteger)section
+{
     NSString *title = [self tableView:self.tableView titleForHeaderInSection:section];
     if (title.length > 0) {
         WPTableViewSectionHeaderView *header = [[WPTableViewSectionHeaderView alloc] initWithFrame:CGRectMake(0, 0, CGRectGetWidth(self.view.bounds), 0)];
@@ -306,28 +278,6 @@
         return header;
     }
     return nil;
-=======
-- (CGFloat)tableView:(UITableView *)tableView heightForRowAtIndexPath:(NSIndexPath *)indexPath
-{
-    return 48;
-}
-
-- (CGFloat)tableView:(UITableView *)tableView heightForHeaderInSection:(NSInteger)section
-{
-    NSString *title = [self tableView:self.tableView titleForHeaderInSection:section];
-    return [WPTableViewSectionHeaderView heightForTitle:title andWidth:CGRectGetWidth(self.view.bounds)];
->>>>>>> c9b6ea9b
-}
-
-- (UIView *)tableView:(UITableView *)tableView viewForHeaderInSection:(NSInteger)section
-{
-    NSString *title = [self tableView:self.tableView titleForHeaderInSection:section];
-    if (title.length > 0) {
-        WPTableViewSectionHeaderView *header = [[WPTableViewSectionHeaderView alloc] initWithFrame:CGRectMake(0, 0, CGRectGetWidth(self.view.bounds), 0)];
-        header.title = title;
-        return header;
-    }
-    return nil;
 }
 
 - (NSString *)tableView:(UITableView *)tableView titleForHeaderInSection:(NSInteger)section
@@ -339,17 +289,6 @@
         headingTitle = NSLocalizedString(@"Admin", @"");
     }
 
-    return headingTitle;
-}
-
-- (NSString *)tableView:(UITableView *)tableView titleForHeaderInSection:(NSInteger)section {
-    NSString *headingTitle = nil;
-    if (section == TableViewSectionContentType) {
-        headingTitle = NSLocalizedString(@"Content", @"");
-    } else if (section == TableViewSectionAdminType) {
-        headingTitle = NSLocalizedString(@"Admin", @"");
-    }
-    
     return headingTitle;
 }
 
@@ -400,12 +339,8 @@
     return index == BlogDetailsRowViewAdmin;
 }
 
-<<<<<<< HEAD
-- (BOOL)isRowForEditBlog:(NSUInteger)index {
-=======
 - (BOOL)isRowForEditBlog:(NSUInteger)index
 {
->>>>>>> c9b6ea9b
     return index == BlogDetailsRowEditSettings;
 }
 
