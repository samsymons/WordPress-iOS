import UIKit
import Gridicons

final class SiteTagsViewController: UITableViewController, NSFetchedResultsControllerDelegate {
    private struct TableConstants {
        static let cellIdentifier = "TitleBadgeDisclosureCell"
        static let accesibilityIdentifier = "SiteTagsList"
        static let numberOfSections = 1
    }
    private let blog: Blog

    fileprivate let noResultsView = WPNoResultsView()

    fileprivate lazy var context: NSManagedObjectContext = {
        return ContextManager.sharedInstance().mainContext
    }()

    fileprivate lazy var defaultPredicate: NSPredicate = {
        return NSPredicate(format: "blog.blogID = %@", blog.dotComID!)
    }()

    private let sortDescriptors: [NSSortDescriptor] = {
        return [NSSortDescriptor(key: "name", ascending: true, selector: #selector(NSString.localizedCaseInsensitiveCompare(_:)))]
    }()

    fileprivate lazy var resultsController: NSFetchedResultsController<NSFetchRequestResult> = {
        let request = NSFetchRequest<NSFetchRequestResult>(entityName: "PostTag")
        request.sortDescriptors = self.sortDescriptors

        let frc = NSFetchedResultsController(fetchRequest: request, managedObjectContext: self.context, sectionNameKeyPath: nil, cacheName: nil)
        frc.delegate = self
        return frc
    }()

    fileprivate lazy var searchController: UISearchController = {
        let returnValue = UISearchController(searchResultsController: nil)
        returnValue.hidesNavigationBarDuringPresentation = false
        returnValue.dimsBackgroundDuringPresentation = false
        returnValue.searchResultsUpdater = self
        self.definesPresentationContext = true

        WPStyleGuide.configureSearchBar(returnValue.searchBar)
        return returnValue
    }()

    private var isSyncing = false

    @objc
    public init(blog: Blog) {
        self.blog = blog
        super.init(style: .grouped)
    }

    required init?(coder aDecoder: NSCoder) {
        fatalError("init(coder:) has not been implemented")
    }

    override func viewDidLoad() {
        super.viewDidLoad()

        setAccessibilityIdentifier()
        applyStyleGuide()
        applyTitle()
        setupTable()
        setupNavigationBar()
    }

    override func viewWillAppear(_ animated: Bool) {
        super.viewWillAppear(animated)
        refreshResultsController(predicate: defaultPredicate)
        refreshTags()
        refreshNoResultsView()
    }

    private func setAccessibilityIdentifier() {
        tableView.accessibilityIdentifier = TableConstants.accesibilityIdentifier
    }

    private func applyStyleGuide() {
        WPStyleGuide.configureColors(for: view, andTableView: tableView)
        WPStyleGuide.configureAutomaticHeightRows(for: tableView)
    }

    private func applyTitle() {
        title = NSLocalizedString("Tags", comment: "Label for the Tags Section in the Blog Settings")
    }

    private func setupTable() {
        tableView.tableFooterView = UIView(frame: .zero)
        let nibName = UINib(nibName: TableConstants.cellIdentifier, bundle: nil)
        tableView.register(nibName, forCellReuseIdentifier: TableConstants.cellIdentifier)
        setupRefreshControl()
    }

    private func setupRefreshControl() {
        let control = UIRefreshControl()
        control.addTarget(self, action: #selector(refreshTags), for: .valueChanged)
        refreshControl = control
    }

    @objc private func refreshResultsController(predicate: NSPredicate) {
        resultsController.fetchRequest.predicate = predicate
        resultsController.fetchRequest.sortDescriptors = sortDescriptors
        do {
            try resultsController.performFetch()

            tableView.reloadData()
        } catch {
            tagsFailedLoading(error: error)
        }
    }

    @objc private func refreshTags() {
        isSyncing = true
        let tagsService = PostTagService(managedObjectContext: ContextManager.sharedInstance().mainContext)
        tagsService.syncTags(for: blog, success: { [weak self] tags in
            self?.isSyncing = false
            self?.refreshControl?.endRefreshing()
            self?.refreshNoResultsView()
        }) { [weak self] error in
            self?.tagsFailedLoading(error: error)
        }
    }

    private func setupNavigationBar() {
        configureRightButton()
    }

    private func configureRightButton() {
        navigationItem.rightBarButtonItem = UIBarButtonItem(barButtonSystemItem: .add,
                                                            target: self,
                                                            action: #selector(createTag))
    }

    private func setupSearchBar() {
       tableView.tableHeaderView = searchController.searchBar
    }

    private func removeSearchBar() {
        tableView.tableHeaderView = nil
    }

    @objc private func createTag() {
        navigate(to: nil)
    }

    private func refreshNoResultsView() {
        guard resultsController.fetchedObjects?.count == 0 else {
            noResultsView.removeFromSuperview()
            setupSearchBar()
            tableView.reloadData()
            return
        }

        if isSyncing {
            setupLoadingView()
        } else {
            setupEmptyResultsView()
        }

        if noResultsView.superview == nil {
            tableView.addSubview(withFadeAnimation: noResultsView)
        }

        removeSearchBar()
    }

    private func setupLoadingView() {
        noResultsView.accessoryView = nil
        noResultsView.titleText = loadingMessage()
        noResultsView.messageText = ""
        noResultsView.buttonTitle = ""
    }

    private func setupEmptyResultsView() {
        noResultsView.accessoryView = noResultsAccessoryView()
        noResultsView.titleText = noResultsTitle()
        noResultsView.messageText = noResultsMessage()
        noResultsView.buttonTitle = noResultsButtonTitle()
        noResultsView.button.addTarget(self, action: #selector(createTag), for: .touchUpInside)
    }

    func tagsFailedLoading(error: Error) {
        DDLogError("Tag management. Error loading tags for \(String(describing: blog.url)): \(error)")
    }
}

// MARK: - Table view datasource
extension SiteTagsViewController {
    override func numberOfSections(in tableView: UITableView) -> Int {
        return resultsController.sections?.count ?? 0
    }

    override func tableView(_ tableView: UITableView, numberOfRowsInSection section: Int) -> Int {
        return resultsController.sections?[section].numberOfObjects ?? 0
    }

    override func tableView(_ tableView: UITableView, cellForRowAt indexPath: IndexPath) -> UITableViewCell {
        guard let cell = tableView.dequeueReusableCell(withIdentifier: TableConstants.cellIdentifier, for: indexPath) as? TitleBadgeDisclosureCell, let tag = tagAtIndexPath(indexPath) else {
            return TitleBadgeDisclosureCell()
        }

        cell.name = tag.name

        if let count = tag.postCount?.intValue, count > 0 {
            cell.count = count
        }

        return cell
    }

    fileprivate func tagAtIndexPath(_ indexPath: IndexPath) -> PostTag? {
        return resultsController.object(at: indexPath) as? PostTag
    }

    func controllerDidChangeContent(_ controller: NSFetchedResultsController<NSFetchRequestResult>) {
        refreshNoResultsView()
    }

    override func tableView(_ tableView: UITableView, canEditRowAt indexPath: IndexPath) -> Bool {
        return true
    }

    override func tableView(_ tableView: UITableView, commit editingStyle: UITableViewCellEditingStyle, forRowAt indexPath: IndexPath) {
        guard let selectedTag = tagAtIndexPath(indexPath) else {
            return
        }

        delete(selectedTag)
    }

    private func delete(_ tag: PostTag) {
        let tagsService = PostTagService(managedObjectContext: ContextManager.sharedInstance().mainContext)
        tagsService.delete(tag, for: blog, success: nil, failure: nil)
        
    }

    private func save(_ tag: PostTag) {
        let tagsService = PostTagService(managedObjectContext: ContextManager.sharedInstance().mainContext)
<<<<<<< HEAD
        tagsService.commit(tag, for: blog, success: nil, failure: nil)
=======
        tagsService.save(tag, for: blog)
>>>>>>> 9c21cdc3
    }
}

// MARK: - Table view delegate
extension SiteTagsViewController {
    override func tableView(_ tableView: UITableView, didSelectRowAt indexPath: IndexPath) {
        guard let selectedTag = tagAtIndexPath(indexPath) else {
            return
        }

        navigate(to: selectedTag)
    }
}

// MARK: - Navigation to Tag details
extension SiteTagsViewController {
    fileprivate func navigate(to tag: PostTag?) {
        let titleSectionHeader = NSLocalizedString("Tag", comment: "Section header for tag name in Tag Details View.")
        let subtitleSectionHeader = NSLocalizedString("Description", comment: "Section header for tag name in Tag Details View.")
        let content = SettingsTitleSubtitleController.Content(title: tag?.name,
                                                              subtitle: tag?.tagDescription,
                                                              titleHeader: titleSectionHeader,
                                                              subtitleHeader: subtitleSectionHeader)
        let confirmationContent = confirmation()
        let tagDetailsView = SettingsTitleSubtitleController(content: content, confirmation: confirmationContent)

        tagDetailsView.setAction { [weak self] updatedData in
            self?.navigationController?.popViewController(animated: true)

            guard let tag = tag else {
                return
            }

            self?.delete(tag)
        }

        tagDetailsView.setUpdate { [weak self] updatedData in
            guard let tag = tag else {
                self?.addTag(data: updatedData)
                return
            }

            guard let wasUpdated = self?.tagWasUpdated(tag: tag, updatedTag: updatedData), wasUpdated == true else {
                return
            }

            tag.name = updatedData.title
            tag.tagDescription = updatedData.subtitle

            self?.save(tag)
        }

        navigationController?.pushViewController(tagDetailsView, animated: true)
    }

    private func tagWasUpdated(tag: PostTag, updatedTag: SettingsTitleSubtitleController.Content) -> Bool {
        if tag.name == updatedTag.title && tag.tagDescription == updatedTag.subtitle {
            return false
        }

        return true
    }

    private func addTag(data: SettingsTitleSubtitleController.Content) {
        guard let newTag = NSEntityDescription.insertNewObject(forEntityName: "PostTag", into: ContextManager.sharedInstance().mainContext) as? PostTag else {
            return
        }

        newTag.name = data.title
        newTag.tagDescription = data.subtitle

        self.save(newTag)
    }

    private func confirmation() -> SettingsTitleSubtitleController.Confirmation {
        let confirmationTitle = NSLocalizedString("Delete this tag", comment: "Delete Tag confirmation action title")
        let confirmationSubtitle = NSLocalizedString("Are you sure you want to delete this tag?", comment: "Message asking for confirmation on tag deletion")
        let actionTitle = NSLocalizedString("Delete", comment: "Delete")
        let cancelTitle = NSLocalizedString("Cancel", comment: "Alert dismissal title")
        let trashIcon = Gridicon.iconOfType(.trash)

        return SettingsTitleSubtitleController.Confirmation(title: confirmationTitle,
                                                            subtitle: confirmationSubtitle,
                                                            actionTitle: actionTitle,
                                                            cancelTitle: cancelTitle,
                                                            icon: trashIcon)
    }
}

// MARK: - Empty state placeholder
extension SiteTagsViewController {
    fileprivate func noResultsTitle() -> String {
        return NSLocalizedString("No Tags Yet", comment: "Empty state. Tags management (Settings > Writing > Tags)")
    }

    fileprivate func noResultsMessage() -> String {
        return NSLocalizedString("Would you like to create one?", comment: "Displayed when the user views tags in blog settings and there are no tags")
    }

    fileprivate func noResultsAccessoryView() -> UIView {
        return UIImageView(image: UIImage(named: "illustration-posts"))
    }

    fileprivate func noResultsButtonTitle() -> String {
        return NSLocalizedString("Add New Tag", comment: "Title of the button in the placeholder for an empty list of blog tags.")
    }

    fileprivate func loadingMessage() -> String {
        return NSLocalizedString("Loading...", comment: "Loading tags.")
    }
}

// MARK: - SearchResultsUpdater
extension SiteTagsViewController: UISearchResultsUpdating {
    func updateSearchResults(for searchController: UISearchController) {
        guard let text = searchController.searchBar.text, text != "" else {
            refreshResultsController(predicate: defaultPredicate)

            return
        }

        let filterPredicate = NSPredicate(format: "blog.blogID = %@ AND name contains [cd] %@", blog.dotComID!, text)
        refreshResultsController(predicate: filterPredicate)
    }
}<|MERGE_RESOLUTION|>--- conflicted
+++ resolved
@@ -237,11 +237,7 @@
 
     private func save(_ tag: PostTag) {
         let tagsService = PostTagService(managedObjectContext: ContextManager.sharedInstance().mainContext)
-<<<<<<< HEAD
-        tagsService.commit(tag, for: blog, success: nil, failure: nil)
-=======
-        tagsService.save(tag, for: blog)
->>>>>>> 9c21cdc3
+        tagsService.save(tag, for: blog, success: nil, failure: nil)
     }
 }
 
