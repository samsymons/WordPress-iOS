--- conflicted
+++ resolved
@@ -21,16 +21,10 @@
     EditSiteRowURL = 0,
     EditSiteRowUsername = 1,
     EditSiteRowPassword = 2,
-<<<<<<< HEAD
-    EditSiteRowGeotagging = 0
-} EditSiteRow;
-=======
     EditSiteRowTitle = 0,
     EditSiteRowTagline = 1,
-    EditSiteRowGeotagging = 0,
-    EditSiteRowPushNotifications = 1,
+    EditSiteRowGeotagging = 0
 };
->>>>>>> e85198bd
 
 NS_ENUM(NSInteger, TableSectionContentType) {
     TableViewSectionTitle = 0,
@@ -46,13 +40,8 @@
 
 NSInteger const EditSiteRowCountForSectionTitle = 1;
 NSInteger const EditSiteRowCountForSectionTitleSelfHosted = 3;
-<<<<<<< HEAD
 NSInteger const EditSiteRowCountForSectionSettings = 1;
-=======
-NSInteger const EditSiteRowCountForSectionSettings = 2;
-NSInteger const EditSiteRowCountForSectionSettingsSelfHosted = 1;
 NSInteger const EditSiteRowCountForSectionGeneralSettings = 2;
->>>>>>> e85198bd
 
 @interface EditSiteViewController () <UITableViewDelegate, UITextFieldDelegate, UIAlertViewDelegate>
 
@@ -61,13 +50,9 @@
 @property (nonatomic,   weak) UITextField *usernameTextField;
 @property (nonatomic,   weak) UITextField *passwordTextField;
 @property (nonatomic,   weak) UITextField *urlTextField;
-<<<<<<< HEAD
-=======
 @property (nonatomic, strong) NSMutableDictionary *notificationPreferences;
 @property (nonatomic,   weak) UITextField *siteTitleTextField;
 @property (nonatomic,   weak) UITextField *siteTaglineTextField;
-
->>>>>>> e85198bd
 
 @property (nonatomic, strong) Blog *blog;
 @property (nonatomic, strong) NSString *authToken;
@@ -107,22 +92,6 @@
     DDLogMethod();
     [super viewDidLoad];
 
-<<<<<<< HEAD
-    if (self.blog) {
-        self.navigationItem.title = NSLocalizedString(@"Settings", @"");
-
-        [WPStyleGuide configureColorsForView:self.view andTableView:self.tableView];
-
-        self.url = self.blog.url;
-        self.authToken = self.blog.authToken;
-        self.username = self.blog.usernameForSite;
-        self.password = self.blog.password;
-
-        self.startingUser = self.username;
-        self.startingPwd = self.password;
-        self.startingUrl = self.url;
-        self.geolocationEnabled = self.blog.geolocationEnabled;
-=======
     self.navigationItem.title = NSLocalizedString(@"Settings", @"");
     [WPStyleGuide configureColorsForView:self.view andTableView:self.tableView];
     
@@ -139,16 +108,6 @@
     self.startingUrl = self.url;
     self.geolocationEnabled = self.blog.geolocationEnabled;
 
-    self.notificationPreferences = [[[NSUserDefaults standardUserDefaults] objectForKey:@"notification_preferences"] mutableCopy];
-    if (!self.notificationPreferences) {
-        [NotificationsManager fetchNotificationSettingsWithSuccess:^{
-            [self reloadNotificationSettings];
-        } failure:^(NSError *error) {
-            [WPError showAlertWithTitle:NSLocalizedString(@"Error", @"") message:error.localizedDescription];
-        }];
->>>>>>> e85198bd
-    }
-
     if (self.isCancellable) {
         UIBarButtonItem *barButton = [[UIBarButtonItem alloc] initWithTitle:NSLocalizedString(@"Cancel", nil)
                                                                       style:UIBarButtonItemStylePlain
@@ -181,12 +140,8 @@
 
     [self.tableView registerClass:[UITableViewTextFieldCell class] forCellReuseIdentifier:TextFieldCellIdentifier];
     [self.tableView registerClass:[WPTableViewCell class] forCellReuseIdentifier:GeotaggingCellIdentifier];
-<<<<<<< HEAD
-=======
-    [self.tableView registerClass:[WPTableViewCell class] forCellReuseIdentifier:PushNotificationsCellIdentifier];
     
     [self refreshData];
->>>>>>> e85198bd
 }
 
 - (void)viewDidAppear:(BOOL)animated
@@ -210,18 +165,10 @@
             return EditSiteRowCountForSectionTitle;
         }
         return EditSiteRowCountForSectionTitleSelfHosted;
-<<<<<<< HEAD
-    } else if (section == TableViewSectionSettings) {
+    } else if (section == TableViewSectionMobileSettings) {
         return EditSiteRowCountForSectionSettings;
-=======
-    } else if (section == TableViewSectionMobileSettings) {
-        if ([self canTogglePushNotifications]) {
-            return EditSiteRowCountForSectionSettings;
-        }
-        return EditSiteRowCountForSectionSettingsSelfHosted;
     } else if (section == TableViewSectionGeneralSettings) {
         return EditSiteRowCountForSectionGeneralSettings;
->>>>>>> e85198bd
     }
     return 0;
 }
@@ -345,17 +292,6 @@
         geotaggingCell.accessoryView = geotaggingSwitch;
         [WPStyleGuide configureTableViewCell:geotaggingCell];
         return geotaggingCell;
-    } else if (row == EditSiteRowPushNotifications) {
-        UITableViewCell *pushCell = [tableView dequeueReusableCellWithIdentifier:PushNotificationsCellIdentifier];
-        pushCell = [[WPTableViewCell alloc] initWithStyle:UITableViewCellStyleDefault reuseIdentifier:PushNotificationsCellIdentifier];
-        UISwitch *pushSwitch = [[UISwitch alloc] init];
-        pushCell.textLabel.text = NSLocalizedString(@"Push Notifications", @"");
-        pushCell.selectionStyle = UITableViewCellSelectionStyleNone;
-        [pushSwitch addTarget:self action:@selector(togglePushNotifications:) forControlEvents:UIControlEventValueChanged];
-        pushCell.accessoryView = pushSwitch;
-        [WPStyleGuide configureTableViewCell:pushCell];
-        pushSwitch.on = [self getBlogPushNotificationsSetting];
-        return pushCell;
     }
     return nil;
 }
@@ -407,23 +343,9 @@
             return [self tableView:tableView cellForMobileSettingsAtRow:indexPath.row];
             break;
         }
-<<<<<<< HEAD
-    } else if (indexPath.section == TableViewSectionSettings) {
-        if (indexPath.row == EditSiteRowGeotagging) {
-            UITableViewCell *geotaggingCell = [tableView dequeueReusableCellWithIdentifier:GeotaggingCellIdentifier];
-            UISwitch *geotaggingSwitch = [[UISwitch alloc] init];
-            geotaggingCell.textLabel.text = NSLocalizedString(@"Geotagging", @"Enables geotagging in blog settings (short label)");
-            geotaggingCell.selectionStyle = UITableViewCellSelectionStyleNone;
-            geotaggingSwitch.on = self.geolocationEnabled;
-            [geotaggingSwitch addTarget:self action:@selector(toggleGeolocation:) forControlEvents:UIControlEventValueChanged];
-            geotaggingCell.accessoryView = geotaggingSwitch;
-            [WPStyleGuide configureTableViewCell:geotaggingCell];
-            return geotaggingCell;
-=======
         case TableViewSectionGeneralSettings: {
             return [self tableView:tableView cellForSectionGeneralSettingsInRow:indexPath.row];
             break;
->>>>>>> e85198bd
         }
     }
 
