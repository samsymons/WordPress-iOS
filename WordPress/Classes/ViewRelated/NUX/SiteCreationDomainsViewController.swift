import UIKit
import WordPressAuthenticator
import WordPressShared

class SiteCreationDomainsViewController: NUXViewController, DomainSuggestionsButtonViewPresenter {

    // MARK: - Properties

    // Used to hide/show the Buttom View
    @IBOutlet weak var buttonContainerViewBottomConstraint: NSLayoutConstraint!
    @IBOutlet weak var buttonContainerViewHeightConstraint: NSLayoutConstraint!

    override var sourceTag: WordPressSupportSourceTag {
        get {
            return .wpComCreateSiteDomain
        }
    }

    private var domainsTableViewController: SiteCreationDomainSuggestionsTableViewController?

    // MARK: - ButtonViewController

    @IBOutlet private var buttonViewContainer: UIView! {
        didSet {
            buttonViewController.move(to: self, into: buttonViewContainer)
        }
    }

    private lazy var buttonViewController: NUXButtonViewController = {
        let buttonViewController = NUXButtonViewController.instance()
        buttonViewController.delegate = self
        buttonViewController.setButtonTitles(primary: ButtonTitles.primary)
        return buttonViewController
    }()


    // MARK: - View

    override func viewDidLoad() {
        super.viewDidLoad()
        configureView()
    }

    override func viewWillAppear(_ animated: Bool) {
        super.viewWillAppear(animated)
        showButtonView(show: false, withAnimation: false)
    }

    override func viewDidAppear(_ animated: Bool) {
        super.viewDidAppear(animated)
        WPAppAnalytics.track(.createSiteDomainViewed)
    }

    private func configureView() {
        setupHelpButtonIfNeeded()
        navigationItem.title = NSLocalizedString("Create New Site", comment: "Create New Site title.")
        WPStyleGuide.configureColors(for: view, andTableView: nil)
    }

<<<<<<< HEAD
=======
    private func showButtonView(show: Bool, withAnimation: Bool) {

        let duration = withAnimation ? WPAnimationDurationDefault : 0

        UIView.animate(withDuration: duration, animations: {
            if show {
                self.buttonContainerViewBottomConstraint.constant = 0
            }
            else {
                // Move the view down double the height to ensure it's off the screen.
                // i.e. to defy iPhone X bottom gap.
                self.buttonContainerViewBottomConstraint.constant +=
                    self.buttonContainerHeightConstraint.constant * 2
            }

            // Since the Button View uses auto layout, need to call this so the animation works properly.
            self.view.layoutIfNeeded()
        })
    }
>>>>>>> d0960387

    // MARK: - Navigation

    override func prepare(for segue: UIStoryboardSegue, sender: Any?) {
        super.prepare(for: segue, sender: sender)

        if let vc = segue.destination as? SiteCreationDomainSuggestionsTableViewController {
            domainsTableViewController = vc
            domainsTableViewController?.delegate = self
            domainsTableViewController?.siteName = SiteCreationFields.sharedInstance.title
        }
    }
}

// MARK: - DomainSuggestionsTableViewControllerDelegate

extension SiteCreationDomainsViewController: DomainSuggestionsTableViewControllerDelegate {
    func domainSelected(_ domain: DomainSuggestion) {
        let domainName = domain.domainName.removingSuffix(".wordpress.com")

        SiteCreationFields.sharedInstance.domain = domainName
        showButtonView(show: true, withAnimation: true)
    }

    func newSearchStarted() {
        showButtonView(show: false, withAnimation: true)
    }
}

// MARK: - NUXButtonViewControllerDelegate

extension SiteCreationDomainsViewController: NUXButtonViewControllerDelegate {
    func primaryButtonPressed() {
        performSegue(withIdentifier: Constants.createSiteSegueIdentifier, sender: self)
    }
}


// MARK: - Constants

private extension SiteCreationDomainsViewController {

    enum ButtonTitles {
        static let primary = NSLocalizedString("Create site", comment: "Button text for creating a new site in the Site Creation process.")
    }

    enum Constants {
        static let createSiteSegueIdentifier = "showCreateSite"
    }
}<|MERGE_RESOLUTION|>--- conflicted
+++ resolved
@@ -57,8 +57,6 @@
         WPStyleGuide.configureColors(for: view, andTableView: nil)
     }
 
-<<<<<<< HEAD
-=======
     private func showButtonView(show: Bool, withAnimation: Bool) {
 
         let duration = withAnimation ? WPAnimationDurationDefault : 0
@@ -78,7 +76,6 @@
             self.view.layoutIfNeeded()
         })
     }
->>>>>>> d0960387
 
     // MARK: - Navigation
 
