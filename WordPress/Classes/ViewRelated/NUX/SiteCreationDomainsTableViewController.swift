import UIKit
import SVProgressHUD

protocol SiteCreationDomainsTableViewControllerDelegate {
    func domainSelected(_ domain: String)
    func newSearchStarted()
}

class SiteCreationDomainsTableViewController: NUXTableViewController {

    // MARK: - Properties

    open var siteName: String?
    open var delegate: SiteCreationDomainsTableViewControllerDelegate?

    private var noResultsViewController: NoResultsViewController?
    private var service: DomainsService?
    private var siteTitleSuggestions: [String] = []
    private var searchSuggestions: [String] = []
    private var isSearching: Bool = false
    private var selectedCell: UITableViewCell?

    // API returned no domain suggestions.
    private var noSuggestions: Bool = false

    fileprivate enum ViewPadding: CGFloat {
        case noResultsView = 60
    }

    // MARK: - Init

    required init?(coder aDecoder: NSCoder) {
        super.init(coder: aDecoder)
    }

    override func awakeFromNib() {
        super.awakeFromNib()
        tableView.register(UINib(nibName: "SiteCreationDomainSearchTableViewCell", bundle: nil), forCellReuseIdentifier: SiteCreationDomainSearchTableViewCell.cellIdentifier)
        setupBackgroundTapGestureRecognizer()
    }

    // MARK: - View

    override func viewDidLoad() {
        super.viewDidLoad()

        WPStyleGuide.configureColors(for: view, andTableView: tableView)
        tableView.layoutMargins = WPStyleGuide.edgeInsetForLoginTextFields()

        navigationItem.title = NSLocalizedString("Create New Site", comment: "Title for the site creation flow.")
    }

    override func viewWillAppear(_ animated: Bool) {
        super.viewWillAppear(animated)

        // only procede with initial search if we don't have site title suggestions yet
        // (hopefully only the first time)
        guard siteTitleSuggestions.count < 1,
            let nameToSearch = siteName else {
            return
        }

        suggestDomains(for: nameToSearch) { [weak self] (suggestions) in
            self?.siteTitleSuggestions = suggestions
            self?.tableView.reloadSections(IndexSet(integer: Sections.suggestions.rawValue), with: .automatic)
        }
    }

    override func viewWillDisappear(_ animated: Bool) {
        super.viewWillDisappear(animated)
        SVProgressHUD.dismiss()
    }

    /// Fetches new domain suggestions based on the provided string
    ///
    /// - Parameters:
    ///   - searchTerm: string to base suggestions on
    ///   - addSuggestions: function to call when results arrive
    private func suggestDomains(for searchTerm: String, addSuggestions: @escaping (_: [String]) ->()) {
        guard !isSearching else {
            return
        }

        isSearching = true

        let accountService = AccountService(managedObjectContext: ContextManager.sharedInstance().mainContext)
        let api = accountService.defaultWordPressComAccount()?.wordPressComRestApi ?? WordPressComRestApi(oAuthToken: "")

        let service = DomainsService(managedObjectContext: ContextManager.sharedInstance().mainContext, remote: DomainsServiceRemote(wordPressComRestApi: api))
        SVProgressHUD.show(withStatus: NSLocalizedString("Loading domains", comment: "Shown while the app waits for the domain suggestions web service to return during the site creation process."))

        service.getDomainSuggestions(base: searchTerm, success: { [weak self] (suggestions) in
            self?.isSearching = false
            self?.noSuggestions = false
            SVProgressHUD.dismiss()
            self?.tableView.separatorStyle = .singleLine
            // Dismiss the keyboard so the full results list can be seen.
            self?.view.endEditing(true)
            addSuggestions(suggestions)
        }) { [weak self] (error) in
            DDLogError("Error getting Domain Suggestions: \(error.localizedDescription)")
            self?.isSearching = false
            self?.noSuggestions = true
            SVProgressHUD.dismiss()
            self?.tableView.separatorStyle = .none
            // Dismiss the keyboard so the full no results view can be seen.
            self?.view.endEditing(true)
            // Add no suggestions to display the no results view.
            addSuggestions([])
        }
    }

    // MARK: background gesture recognizer

    /// Sets up a gesture recognizer to detect taps on the view, but not its content.
    ///
    func setupBackgroundTapGestureRecognizer() {
        let gestureRecognizer = UITapGestureRecognizer()
        gestureRecognizer.on { [weak self](gesture) in
            self?.view.endEditing(true)
        }
        gestureRecognizer.cancelsTouchesInView = false
        view.addGestureRecognizer(gestureRecognizer)
    }
}

// MARK: - UITableViewDataSource

extension SiteCreationDomainsTableViewController {
    fileprivate enum Sections: Int {
        case titleAndDescription = 0
        case searchField = 1
        case suggestions = 2

        static var count: Int {
            return suggestions.rawValue + 1
        }
    }

    override func numberOfSections(in tableView: UITableView) -> Int {
        return Sections.count
    }

    override func tableView(_ tableView: UITableView, numberOfRowsInSection section: Int) -> Int {
        switch section {
        case Sections.titleAndDescription.rawValue,
             Sections.searchField.rawValue:
            return 1
        case Sections.suggestions.rawValue:
<<<<<<< HEAD
            if noSuggestions == true {
                return 1
            }
=======
>>>>>>> 644ce985
            return searchSuggestions.count > 0 ? searchSuggestions.count : siteTitleSuggestions.count
        default:
            return 0
        }
    }

    override func tableView(_ tableView: UITableView, cellForRowAt indexPath: IndexPath) -> UITableViewCell {
        let cell: UITableViewCell
        switch indexPath.section {
        case Sections.titleAndDescription.rawValue:
            cell = titleAndDescriptionCell()
        case Sections.searchField.rawValue:
            cell = searchFieldCell()
        case Sections.suggestions.rawValue:
            fallthrough
        default:
            if noSuggestions == true {
                cell = noResultsCell()
            } else {
                let suggestion: String
                if searchSuggestions.count > 0 {
                    suggestion = searchSuggestions[indexPath.row]
                } else {
                    suggestion = siteTitleSuggestions[indexPath.row]
                }
                cell = suggestionCell(domain: suggestion)
            }
        }
        return cell
    }

    override func tableView(_ tableView: UITableView, heightForRowAt indexPath: IndexPath) -> CGFloat {

        if indexPath.section == Sections.suggestions.rawValue && noSuggestions == true {
            // Calculate the height of the no results cell from the bottom of
            // the search field to the screen bottom, minus some padding.
            let searchFieldRect = tableView.rect(forSection: Sections.searchField.rawValue)
            let searchFieldBottom = searchFieldRect.origin.y + searchFieldRect.height
            let screenBottom = UIScreen.main.bounds.height
            return screenBottom - searchFieldBottom - ViewPadding.noResultsView.rawValue
        }

        return super.tableView(tableView, heightForRowAt: indexPath)
    }

    override func tableView(_ tableView: UITableView, viewForFooterInSection section: Int) -> UIView? {
        if section == Sections.suggestions.rawValue {
            let footer = UIView()
            footer.backgroundColor = WPStyleGuide.greyLighten20()
            return footer
        }
        return nil
    }

    override func tableView(_ tableView: UITableView, heightForFooterInSection section: Int) -> CGFloat {
        if section == Sections.suggestions.rawValue {
            return 0.5
        }
        return 0
    }

    // MARK: table view cells

    private func titleAndDescriptionCell() -> UITableViewCell {
        let title = NSLocalizedString("Step 4 of 4", comment: "Title for last step in the site creation process.").localizedUppercase
        let description = NSLocalizedString("Pick an available \"yourname.wordpress.com\" address to let people find you on the web.", comment: "Description of how to pick a domain name during the site creation process")
        let cell = LoginSocialErrorCell(title: title, description: description)
        cell.selectionStyle = .none
        return cell
    }

    private func searchFieldCell() -> SiteCreationDomainSearchTableViewCell {
        guard let cell = tableView.dequeueReusableCell(withIdentifier: SiteCreationDomainSearchTableViewCell.cellIdentifier) as? SiteCreationDomainSearchTableViewCell else {
            return SiteCreationDomainSearchTableViewCell(placeholder: "")
        }
        cell.delegate = self
        cell.selectionStyle = .none
        return cell
    }

    private func noResultsCell() -> UITableViewCell {
        let cell = UITableViewCell()
        addNoResultsTo(cell: cell)
        cell.isUserInteractionEnabled = false
        return cell
    }

    private func suggestionCell(domain: String) -> UITableViewCell {
        let cell = UITableViewCell()

        cell.textLabel?.attributedText = styleDomain(domain)
        cell.textLabel?.textColor = WPStyleGuide.grey()
        cell.indentationWidth = 20.0
        cell.indentationLevel = 1
        return cell
    }

    private func styleDomain(_ domain: String) -> NSAttributedString {
        let styledDomain: NSMutableAttributedString = NSMutableAttributedString(string: domain)
        guard let dotPosition = domain.index(of: ".") else {
            return styledDomain
        }
        styledDomain.addAttribute(.foregroundColor, value: WPStyleGuide.darkGrey(), range: NSMakeRange(0, dotPosition.encodedOffset))
        return styledDomain
    }
}

// MARK: - NoResultsViewController Extension

private extension SiteCreationDomainsTableViewController {

    func addNoResultsTo(cell: UITableViewCell) {
        if noResultsViewController == nil {
            instantiateNoResultsViewController()
        }

        guard let noResultsViewController = noResultsViewController else {
            return
        }

        noResultsViewController.view.frame = cell.frame
        cell.contentView.addSubview(noResultsViewController.view)

        addChildViewController(noResultsViewController)
        noResultsViewController.didMove(toParentViewController: self)
    }

    func removeNoResultsFromView() {
        noSuggestions = false
        tableView.separatorStyle = .singleLine
        tableView.reloadSections(IndexSet(integer: Sections.suggestions.rawValue), with: .automatic)
        noResultsViewController?.view.removeFromSuperview()
        noResultsViewController?.removeFromParentViewController()
    }

    func instantiateNoResultsViewController() {
        let noResultsSB = UIStoryboard(name: "NoResults", bundle: nil)
        noResultsViewController = noResultsSB.instantiateViewController(withIdentifier: "NoResults") as? NoResultsViewController

        let title = NSLocalizedString("We couldn't find any available address with the words you entered - let's try again.", comment: "Primary message shown when there are no domains that match the user entered text.")
        let subtitle = NSLocalizedString("Enter different words above and we'll look for an address that matches it.", comment: "Secondary message shown when there are no domains that match the user entered text.")

        noResultsViewController?.configure(title: title, buttonTitle: nil, subtitle: subtitle)
    }

}

// MARK: - UITableViewDelegate

extension SiteCreationDomainsTableViewController {
    override func tableView(_ tableView: UITableView, didSelectRowAt indexPath: IndexPath) {
        var selectedDomain: String
        switch indexPath.section {
        case Sections.suggestions.rawValue:
            if searchSuggestions.count > 0 {
                selectedDomain = searchSuggestions[indexPath.row]
            } else {
                selectedDomain = siteTitleSuggestions[indexPath.row]
            }
        default:
            return
        }

        // Remove ".wordpress.com" before sending it to the delegate
        selectedDomain = selectedDomain.components(separatedBy: ".")[0]
        delegate?.domainSelected(selectedDomain)

        tableView.deselectSelectedRowWithAnimation(true)

        // Uncheck the previously selected cell.
        if let selectedCell = selectedCell {
            selectedCell.accessoryType = .none
        }

        // Check the currently selected cell.
        if let cell = self.tableView.cellForRow(at: indexPath) {
            cell.accessoryType = .checkmark
            selectedCell = cell
        }
    }
}

// MARK: - SiteCreationDomainSearchTableViewCellDelegate

extension SiteCreationDomainsTableViewController: SiteCreationDomainSearchTableViewCellDelegate {
    func startSearch(for searchTerm: String) {

        removeNoResultsFromView()
        delegate?.newSearchStarted()

        guard searchTerm.count > 0 else {
            searchSuggestions = []
            tableView.reloadSections(IndexSet(integer: Sections.suggestions.rawValue), with: .automatic)
            return
        }

        suggestDomains(for: searchTerm) { [weak self] (suggestions) in
            self?.searchSuggestions = suggestions
            self?.tableView.reloadSections(IndexSet(integer: Sections.suggestions.rawValue), with: .automatic)
        }
    }
}<|MERGE_RESOLUTION|>--- conflicted
+++ resolved
@@ -147,12 +147,9 @@
              Sections.searchField.rawValue:
             return 1
         case Sections.suggestions.rawValue:
-<<<<<<< HEAD
             if noSuggestions == true {
                 return 1
             }
-=======
->>>>>>> 644ce985
             return searchSuggestions.count > 0 ? searchSuggestions.count : siteTitleSuggestions.count
         default:
             return 0
