<?xml version="1.0" encoding="UTF-8"?>
<document type="com.apple.InterfaceBuilder3.CocoaTouch.Storyboard.XIB" version="3.0" toolsVersion="13771" targetRuntime="iOS.CocoaTouch" propertyAccessControl="none" useAutolayout="YES" useTraitCollections="YES" useSafeAreas="YES" colorMatched="YES" initialViewController="N83-gK-pDm">
    <device id="retina4_7" orientation="portrait">
        <adaptation id="fullscreen"/>
    </device>
    <dependencies>
        <deployment identifier="iOS"/>
        <plugIn identifier="com.apple.InterfaceBuilder.IBCocoaTouchPlugin" version="13772"/>
        <capability name="Aspect ratio constraints" minToolsVersion="5.1"/>
        <capability name="Safe area layout guides" minToolsVersion="9.0"/>
        <capability name="documents saved in the Xcode 8 format" minToolsVersion="8.0"/>
    </dependencies>
    <scenes>
        <!--Signup Navigation Controller-->
        <scene sceneID="qmz-tc-K4f">
            <objects>
                <navigationController id="N83-gK-pDm" customClass="SignupNavigationController" customModule="WordPress" customModuleProvider="target" sceneMemberID="viewController">
                    <navigationBar key="navigationBar" contentMode="scaleToFill" insetsLayoutMarginsFromSafeArea="NO" id="hUd-8k-dJs">
                        <rect key="frame" x="0.0" y="20" width="375" height="44"/>
                        <autoresizingMask key="autoresizingMask"/>
                    </navigationBar>
                    <connections>
                        <segue destination="Opx-rl-H3d" kind="relationship" relationship="rootViewController" id="27U-6T-jet"/>
                    </connections>
                </navigationController>
                <placeholder placeholderIdentifier="IBFirstResponder" id="7tA-fy-BPh" userLabel="First Responder" sceneMemberID="firstResponder"/>
            </objects>
            <point key="canvasLocation" x="-1692" y="93"/>
        </scene>
        <!--Signup Email View Controller-->
        <scene sceneID="b2m-u4-I3H">
            <objects>
                <viewController storyboardIdentifier="emailEntry" id="Opx-rl-H3d" customClass="SignupEmailViewController" customModule="WordPress" customModuleProvider="target" sceneMemberID="viewController">
                    <view key="view" contentMode="scaleToFill" id="F3A-pe-bcZ">
                        <rect key="frame" x="0.0" y="0.0" width="375" height="667"/>
                        <autoresizingMask key="autoresizingMask" widthSizable="YES" heightSizable="YES"/>
                        <subviews>
                            <view contentMode="scaleToFill" translatesAutoresizingMaskIntoConstraints="NO" id="HbI-Pt-4Fr">
                                <rect key="frame" x="0.0" y="64" width="375" height="603"/>
                                <subviews>
                                    <stackView opaque="NO" contentMode="scaleToFill" axis="vertical" alignment="center" spacing="20" translatesAutoresizingMaskIntoConstraints="NO" id="19Z-ie-Qfz">
<<<<<<< HEAD
                                        <rect key="frame" x="0.0" y="221.5" width="375" height="102"/>
                                        <subviews>
                                            <label opaque="NO" userInteractionEnabled="NO" contentMode="left" horizontalHuggingPriority="251" verticalHuggingPriority="750" verticalCompressionResistancePriority="1000" text="Log in to WordPress.com using an email address to manage all your WordPress sites." textAlignment="natural" lineBreakMode="tailTruncation" numberOfLines="0" baselineAdjustment="alignBaselines" adjustsFontForContentSizeCategory="YES" adjustsFontSizeToFit="NO" translatesAutoresizingMaskIntoConstraints="NO" id="CPF-7g-0y5">
                                                <rect key="frame" x="20" y="0.0" width="335" height="38"/>
=======
                                        <rect key="frame" x="0.0" y="223.5" width="375" height="100"/>
                                        <subviews>
                                            <label opaque="NO" userInteractionEnabled="NO" contentMode="left" horizontalHuggingPriority="251" verticalHuggingPriority="750" verticalCompressionResistancePriority="1000" text="Log in to WordPress.com using an email address to manage all your WordPress sites." textAlignment="natural" lineBreakMode="tailTruncation" numberOfLines="0" baselineAdjustment="alignBaselines" adjustsFontForContentSizeCategory="YES" adjustsFontSizeToFit="NO" translatesAutoresizingMaskIntoConstraints="NO" id="CPF-7g-0y5">
                                                <rect key="frame" x="20" y="0.0" width="335" height="36"/>
>>>>>>> d9ecae95
                                                <fontDescription key="fontDescription" style="UICTFontTextStyleSubhead"/>
                                                <color key="textColor" red="0.18039215689999999" green="0.2666666667" blue="0.32549019610000002" alpha="1" colorSpace="calibratedRGB"/>
                                                <nil key="highlightedColor"/>
                                            </label>
                                            <textField opaque="NO" clipsSubviews="YES" contentMode="scaleToFill" verticalHuggingPriority="251" contentHorizontalAlignment="left" contentVerticalAlignment="center" placeholder="Email address" textAlignment="natural" adjustsFontForContentSizeCategory="YES" minimumFontSize="17" translatesAutoresizingMaskIntoConstraints="NO" id="HTy-KJ-his" customClass="LoginTextField" customModule="WordPress" customModuleProvider="target">
                                                <rect key="frame" x="0.0" y="56" width="375" height="44"/>
                                                <color key="backgroundColor" red="1" green="1" blue="1" alpha="1" colorSpace="custom" customColorSpace="sRGB"/>
                                                <accessibility key="accessibilityConfiguration" identifier="usernameField"/>
                                                <constraints>
                                                    <constraint firstAttribute="height" relation="greaterThanOrEqual" constant="44" id="f4Q-Zx-7JT"/>
                                                </constraints>
                                                <fontDescription key="fontDescription" style="UICTFontTextStyleBody"/>
                                                <textInputTraits key="textInputTraits" autocorrectionType="no" spellCheckingType="no" keyboardType="emailAddress" returnKeyType="next" enablesReturnKeyAutomatically="YES"/>
                                                <userDefinedRuntimeAttributes>
                                                    <userDefinedRuntimeAttribute type="image" keyPath="leftViewImage" value="icon-username-field"/>
                                                    <userDefinedRuntimeAttribute type="boolean" keyPath="showTopLineSeparator" value="YES"/>
                                                </userDefinedRuntimeAttributes>
                                                <connections>
                                                    <action selector="handleSubmit" destination="Opx-rl-H3d" eventType="primaryActionTriggered" id="u31-gQ-RwX"/>
                                                    <action selector="handleTextFieldDidChange:" destination="Opx-rl-H3d" eventType="editingChanged" id="BSX-Mo-FWH"/>
                                                    <outlet property="delegate" destination="Opx-rl-H3d" id="K9y-JN-q3S"/>
                                                </connections>
                                            </textField>
                                            <label hidden="YES" opaque="NO" userInteractionEnabled="NO" contentMode="left" horizontalHuggingPriority="251" verticalHuggingPriority="750" text="" textAlignment="natural" lineBreakMode="tailTruncation" numberOfLines="0" baselineAdjustment="alignBaselines" adjustsFontForContentSizeCategory="YES" adjustsFontSizeToFit="NO" translatesAutoresizingMaskIntoConstraints="NO" id="EYw-oM-W1K">
<<<<<<< HEAD
                                                <rect key="frame" x="20" y="102" width="335" height="40"/>
=======
                                                <rect key="frame" x="20" y="100" width="335" height="40"/>
>>>>>>> d9ecae95
                                                <constraints>
                                                    <constraint firstAttribute="height" constant="40" placeholder="YES" id="li2-jI-jeL"/>
                                                </constraints>
                                                <fontDescription key="fontDescription" style="UICTFontTextStyleSubhead"/>
                                                <color key="textColor" red="0.85098039219999999" green="0.30980392159999998" blue="0.30980392159999998" alpha="1" colorSpace="calibratedRGB"/>
                                                <nil key="highlightedColor"/>
                                            </label>
                                        </subviews>
                                        <constraints>
                                            <constraint firstItem="HTy-KJ-his" firstAttribute="leading" secondItem="19Z-ie-Qfz" secondAttribute="leading" id="508-gl-CiS"/>
                                            <constraint firstAttribute="trailing" secondItem="HTy-KJ-his" secondAttribute="trailing" id="Cxs-sJ-xIh"/>
                                            <constraint firstAttribute="trailing" secondItem="CPF-7g-0y5" secondAttribute="trailing" constant="20" id="Eo7-wv-aBj"/>
                                            <constraint firstItem="EYw-oM-W1K" firstAttribute="leading" secondItem="19Z-ie-Qfz" secondAttribute="leading" constant="20" id="csz-Rd-Snn"/>
                                            <constraint firstItem="CPF-7g-0y5" firstAttribute="leading" secondItem="19Z-ie-Qfz" secondAttribute="leading" constant="20" id="mTN-63-nso"/>
                                            <constraint firstAttribute="trailing" secondItem="EYw-oM-W1K" secondAttribute="trailing" constant="20" id="q6O-HJ-f7f"/>
                                        </constraints>
                                    </stackView>
                                    <button opaque="NO" contentMode="scaleToFill" horizontalHuggingPriority="750" verticalCompressionResistancePriority="749" contentHorizontalAlignment="center" contentVerticalAlignment="center" lineBreakMode="middleTruncation" translatesAutoresizingMaskIntoConstraints="NO" id="4Su-Zc-Omp" customClass="NUXButton" customModule="WordPress" customModuleProvider="target">
                                        <rect key="frame" x="319" y="539" width="36" height="44"/>
                                        <accessibility key="accessibilityConfiguration" identifier="nextButton"/>
                                        <constraints>
                                            <constraint firstAttribute="height" constant="44" id="6Qa-nw-X83"/>
                                        </constraints>
                                        <fontDescription key="fontDescription" type="system" pointSize="17"/>
                                        <state key="normal" title="Next">
                                            <color key="titleColor" red="1" green="1" blue="1" alpha="1" colorSpace="custom" customColorSpace="sRGB"/>
                                        </state>
                                        <userDefinedRuntimeAttributes>
                                            <userDefinedRuntimeAttribute type="boolean" keyPath="isPrimary" value="YES"/>
                                        </userDefinedRuntimeAttributes>
                                        <connections>
                                            <action selector="handleSubmit" destination="Opx-rl-H3d" eventType="touchUpInside" id="zIP-Hy-eXE"/>
                                        </connections>
                                    </button>
                                </subviews>
                                <constraints>
                                    <constraint firstAttribute="bottom" secondItem="4Su-Zc-Omp" secondAttribute="bottom" constant="20" id="0UZ-kP-lPt"/>
                                    <constraint firstItem="HTy-KJ-his" firstAttribute="centerY" secondItem="HbI-Pt-4Fr" secondAttribute="centerY" priority="750" id="1zR-lM-3z8"/>
                                    <constraint firstItem="19Z-ie-Qfz" firstAttribute="width" secondItem="HbI-Pt-4Fr" secondAttribute="width" id="CCX-SI-aTN"/>
                                    <constraint firstAttribute="trailing" secondItem="19Z-ie-Qfz" secondAttribute="trailing" id="ZWQ-7M-VyI"/>
                                    <constraint firstItem="19Z-ie-Qfz" firstAttribute="top" relation="greaterThanOrEqual" secondItem="HbI-Pt-4Fr" secondAttribute="top" constant="20" id="nrr-J6-gt4"/>
                                    <constraint firstAttribute="trailing" secondItem="4Su-Zc-Omp" secondAttribute="trailing" constant="20" id="qh7-FO-uhV"/>
                                    <constraint firstItem="19Z-ie-Qfz" firstAttribute="height" relation="lessThanOrEqual" secondItem="HbI-Pt-4Fr" secondAttribute="height" id="tXo-OY-qJF"/>
                                    <constraint firstItem="19Z-ie-Qfz" firstAttribute="leading" secondItem="HbI-Pt-4Fr" secondAttribute="leading" id="xww-Eo-IRU"/>
                                </constraints>
                            </view>
                        </subviews>
                        <color key="backgroundColor" white="1" alpha="1" colorSpace="custom" customColorSpace="genericGamma22GrayColorSpace"/>
                        <constraints>
                            <constraint firstItem="Z0W-Hy-v8f" firstAttribute="bottom" secondItem="HbI-Pt-4Fr" secondAttribute="bottom" id="19J-yr-6lq"/>
                            <constraint firstItem="Z0W-Hy-v8f" firstAttribute="top" secondItem="HbI-Pt-4Fr" secondAttribute="top" id="MVW-YH-9a6"/>
                            <constraint firstItem="HbI-Pt-4Fr" firstAttribute="trailing" secondItem="Z0W-Hy-v8f" secondAttribute="trailing" id="Rgu-Cf-yY4"/>
                            <constraint firstItem="HbI-Pt-4Fr" firstAttribute="leading" secondItem="Z0W-Hy-v8f" secondAttribute="leading" id="um7-h9-tbB"/>
                        </constraints>
                        <viewLayoutGuide key="safeArea" id="Z0W-Hy-v8f"/>
                    </view>
                    <navigationItem key="navigationItem" id="VXH-tU-Kft"/>
                    <connections>
                        <outlet property="bottomContentConstraint" destination="19J-yr-6lq" id="IOb-ap-rZd"/>
                        <outlet property="emailField" destination="HTy-KJ-his" id="Ckg-fL-mg7"/>
                        <outlet property="errorLabel" destination="EYw-oM-W1K" id="P2j-f2-bLo"/>
                        <outlet property="instructionLabel" destination="CPF-7g-0y5" id="Urr-Xa-YNp"/>
                        <outlet property="submitButton" destination="4Su-Zc-Omp" id="amJ-9P-tcO"/>
                        <segue destination="Je3-5O-NYu" kind="show" identifier="showLinkMailView" id="Yop-RV-xJa"/>
                    </connections>
                </viewController>
                <placeholder placeholderIdentifier="IBFirstResponder" id="OAN-7g-PQl" userLabel="First Responder" sceneMemberID="firstResponder"/>
            </objects>
            <point key="canvasLocation" x="-938" y="92"/>
        </scene>
        <!--Signup Google View Controller-->
        <scene sceneID="WBb-bn-nnr">
            <objects>
                <viewController storyboardIdentifier="googleSignup" id="cgk-WR-8PR" customClass="SignupGoogleViewController" customModule="WordPress" customModuleProvider="target" sceneMemberID="viewController">
                    <view key="view" contentMode="scaleToFill" id="3UA-HJ-Orw">
                        <rect key="frame" x="0.0" y="0.0" width="375" height="667"/>
                        <autoresizingMask key="autoresizingMask" widthSizable="YES" heightSizable="YES"/>
                        <subviews>
                            <imageView userInteractionEnabled="NO" contentMode="scaleToFill" horizontalHuggingPriority="251" verticalHuggingPriority="251" image="site-creation-blog" translatesAutoresizingMaskIntoConstraints="NO" id="YhU-Hd-s0v">
                                <rect key="frame" x="80" y="257.5" width="215" height="172"/>
                                <constraints>
                                    <constraint firstAttribute="width" secondItem="YhU-Hd-s0v" secondAttribute="height" multiplier="243:194" id="C7u-Fh-NUi"/>
                                </constraints>
                            </imageView>
                            <label opaque="NO" userInteractionEnabled="NO" contentMode="left" horizontalHuggingPriority="251" verticalHuggingPriority="251" text="This is the title text." textAlignment="center" lineBreakMode="wordWrap" numberOfLines="0" baselineAdjustment="alignBaselines" adjustsFontForContentSizeCategory="YES" adjustsFontSizeToFit="NO" translatesAutoresizingMaskIntoConstraints="NO" id="fiA-2f-xfj">
                                <rect key="frame" x="109" y="459.5" width="157.5" height="20.5"/>
                                <constraints>
                                    <constraint firstAttribute="height" relation="greaterThanOrEqual" constant="21" id="bqy-9g-gij"/>
                                </constraints>
                                <fontDescription key="fontDescription" style="UICTFontTextStyleHeadline"/>
                                <color key="textColor" red="0.18039215689999999" green="0.2274509804" blue="0.32549019610000002" alpha="1" colorSpace="calibratedRGB"/>
                                <nil key="highlightedColor"/>
                            </label>
                        </subviews>
                        <color key="backgroundColor" white="1" alpha="1" colorSpace="custom" customColorSpace="genericGamma22GrayColorSpace"/>
                        <constraints>
                            <constraint firstItem="fiA-2f-xfj" firstAttribute="top" secondItem="YhU-Hd-s0v" secondAttribute="bottom" constant="30" id="AUv-P7-HQL"/>
                            <constraint firstItem="fiA-2f-xfj" firstAttribute="centerX" secondItem="YhU-Hd-s0v" secondAttribute="centerX" id="HjI-h1-oDK"/>
                            <constraint firstItem="YhU-Hd-s0v" firstAttribute="centerX" secondItem="QNf-Kw-8hv" secondAttribute="centerX" id="dEa-Hr-ARh"/>
                            <constraint firstItem="YhU-Hd-s0v" firstAttribute="leading" secondItem="3UA-HJ-Orw" secondAttribute="leading" constant="80" id="fLk-YO-NX6"/>
                            <constraint firstItem="YhU-Hd-s0v" firstAttribute="centerY" secondItem="QNf-Kw-8hv" secondAttribute="centerY" id="tGz-A1-th3"/>
                        </constraints>
                        <viewLayoutGuide key="safeArea" id="QNf-Kw-8hv"/>
                    </view>
                    <connections>
                        <outlet property="titleLabel" destination="fiA-2f-xfj" id="gJJ-nI-Zmw"/>
                        <segue destination="1sD-6N-6Pz" kind="show" identifier="showEpilogue" id="dpG-tw-yhw"/>
                    </connections>
                </viewController>
                <placeholder placeholderIdentifier="IBFirstResponder" id="5UK-0h-9ZC" userLabel="First Responder" sceneMemberID="firstResponder"/>
            </objects>
            <point key="canvasLocation" x="-1692" y="779"/>
        </scene>
        <!--LinkMailView-->
        <scene sceneID="lKY-0n-z5h">
            <objects>
                <viewControllerPlaceholder storyboardIdentifier="LinkMailView" storyboardName="EmailMagicLink" referencedIdentifier="LinkMailView" id="Je3-5O-NYu" sceneMemberID="viewController"/>
                <placeholder placeholderIdentifier="IBFirstResponder" id="DAI-Ik-KtV" userLabel="First Responder" sceneMemberID="firstResponder"/>
            </objects>
            <point key="canvasLocation" x="-416" y="219"/>
        </scene>
        <!--Signup Epilogue View Controller-->
        <scene sceneID="aLX-BA-7de">
            <objects>
                <viewController storyboardIdentifier="SignupEpilogue" id="xt0-gh-hzg" customClass="SignupEpilogueViewController" customModule="WordPress" customModuleProvider="target" sceneMemberID="viewController">
                    <view key="view" contentMode="scaleToFill" id="5jy-Z9-HSJ">
                        <rect key="frame" x="0.0" y="0.0" width="375" height="667"/>
                        <autoresizingMask key="autoresizingMask" widthSizable="YES" heightSizable="YES"/>
                        <subviews>
                            <containerView opaque="NO" contentMode="scaleToFill" translatesAutoresizingMaskIntoConstraints="NO" id="Pfn-Ox-xPa" userLabel="Table Container View">
                                <rect key="frame" x="0.0" y="20" width="375" height="563"/>
                                <connections>
                                    <segue destination="hib-Bt-yge" kind="embed" identifier="showEpilogueTable" id="x5e-CD-ygB"/>
                                </connections>
                            </containerView>
                            <containerView opaque="NO" contentMode="scaleToFill" translatesAutoresizingMaskIntoConstraints="NO" id="P1I-3a-oLv" userLabel="Button Container View">
                                <rect key="frame" x="0.0" y="583" width="375" height="84"/>
                                <constraints>
                                    <constraint firstAttribute="height" constant="84" placeholder="YES" id="auc-yT-9Zj"/>
                                    <constraint firstAttribute="height" relation="greaterThanOrEqual" constant="84" id="zJU-DX-fZc"/>
                                </constraints>
                                <connections>
                                    <segue destination="x4w-Kl-tfP" kind="embed" identifier="showSignupEpilogueButtonView" id="5eu-ZJ-HbM"/>
                                </connections>
                            </containerView>
                        </subviews>
                        <color key="backgroundColor" white="1" alpha="1" colorSpace="custom" customColorSpace="genericGamma22GrayColorSpace"/>
                        <constraints>
                            <constraint firstItem="Pfn-Ox-xPa" firstAttribute="top" secondItem="Ae9-4j-PcF" secondAttribute="top" id="9Uz-0Q-XbQ"/>
                            <constraint firstItem="Ae9-4j-PcF" firstAttribute="trailing" secondItem="Pfn-Ox-xPa" secondAttribute="trailing" id="9lO-lg-WIO"/>
                            <constraint firstItem="P1I-3a-oLv" firstAttribute="trailing" secondItem="Ae9-4j-PcF" secondAttribute="trailing" id="DBe-AY-pLB"/>
                            <constraint firstItem="P1I-3a-oLv" firstAttribute="bottom" secondItem="Ae9-4j-PcF" secondAttribute="bottom" id="maZ-1x-gSB"/>
                            <constraint firstItem="Pfn-Ox-xPa" firstAttribute="leading" secondItem="Ae9-4j-PcF" secondAttribute="leading" id="qMk-VK-ZUv"/>
                            <constraint firstItem="P1I-3a-oLv" firstAttribute="leading" secondItem="Ae9-4j-PcF" secondAttribute="leading" id="yGX-fn-rqf"/>
                            <constraint firstItem="P1I-3a-oLv" firstAttribute="top" secondItem="Pfn-Ox-xPa" secondAttribute="bottom" id="yMT-vg-j6M"/>
                        </constraints>
                        <viewLayoutGuide key="safeArea" id="Ae9-4j-PcF"/>
                    </view>
                </viewController>
                <placeholder placeholderIdentifier="IBFirstResponder" id="kUL-CF-CHW" userLabel="First Responder" sceneMemberID="firstResponder"/>
            </objects>
            <point key="canvasLocation" x="151" y="92"/>
        </scene>
        <!--Signup Epilogue Table View Controller-->
        <scene sceneID="Ymn-3i-TIR">
            <objects>
                <tableViewController id="hib-Bt-yge" customClass="SignupEpilogueTableViewController" customModule="WordPress" customModuleProvider="target" sceneMemberID="viewController">
                    <tableView key="view" clipsSubviews="YES" contentMode="scaleToFill" alwaysBounceVertical="YES" dataMode="prototypes" style="plain" separatorStyle="default" rowHeight="-1" estimatedRowHeight="-1" sectionHeaderHeight="28" sectionFooterHeight="28" id="AHY-lt-KSU">
                        <rect key="frame" x="0.0" y="0.0" width="375" height="563"/>
                        <autoresizingMask key="autoresizingMask" widthSizable="YES" heightSizable="YES"/>
                        <color key="backgroundColor" white="1" alpha="1" colorSpace="custom" customColorSpace="genericGamma22GrayColorSpace"/>
                        <inset key="separatorInset" minX="0.0" minY="0.0" maxX="0.0" maxY="0.0"/>
                        <connections>
                            <outlet property="dataSource" destination="hib-Bt-yge" id="uK1-re-C0b"/>
                            <outlet property="delegate" destination="hib-Bt-yge" id="6BX-iu-clf"/>
                        </connections>
                    </tableView>
                </tableViewController>
                <placeholder placeholderIdentifier="IBFirstResponder" id="8O3-Dw-vvj" userLabel="First Responder" sceneMemberID="firstResponder"/>
            </objects>
            <point key="canvasLocation" x="1047" y="-17"/>
        </scene>
        <!--ButtonView-->
        <scene sceneID="vX1-iV-bQB">
            <objects>
                <viewControllerPlaceholder storyboardName="NUXButtonView" referencedIdentifier="ButtonView" id="x4w-Kl-tfP" sceneMemberID="viewController"/>
                <placeholder placeholderIdentifier="IBFirstResponder" id="GCN-8K-LcG" userLabel="First Responder" sceneMemberID="firstResponder"/>
            </objects>
            <point key="canvasLocation" x="149" y="524"/>
        </scene>
        <!--View Controller-->
        <scene sceneID="zgB-T1-hNp">
            <objects>
                <viewController id="1sD-6N-6Pz" sceneMemberID="viewController">
                    <view key="view" contentMode="scaleToFill" id="2ec-Tt-5LY">
                        <rect key="frame" x="0.0" y="0.0" width="375" height="667"/>
                        <autoresizingMask key="autoresizingMask" widthSizable="YES" heightSizable="YES"/>
                        <subviews>
                            <label opaque="NO" userInteractionEnabled="NO" contentMode="left" horizontalHuggingPriority="251" verticalHuggingPriority="251" text="EPILOGUE STAND-IN (you're logged in)" textAlignment="center" lineBreakMode="tailTruncation" numberOfLines="2" baselineAdjustment="alignBaselines" adjustsFontSizeToFit="NO" translatesAutoresizingMaskIntoConstraints="NO" id="cF6-ei-3ka">
                                <rect key="frame" x="37" y="333" width="302" height="21"/>
                                <constraints>
                                    <constraint firstAttribute="height" relation="greaterThanOrEqual" constant="21" id="5FR-2O-ICj"/>
                                </constraints>
                                <fontDescription key="fontDescription" type="system" pointSize="17"/>
                                <nil key="textColor"/>
                                <nil key="highlightedColor"/>
                            </label>
                        </subviews>
                        <color key="backgroundColor" white="1" alpha="1" colorSpace="custom" customColorSpace="genericGamma22GrayColorSpace"/>
                        <constraints>
                            <constraint firstItem="cF6-ei-3ka" firstAttribute="centerY" secondItem="xjG-RV-YfD" secondAttribute="centerY" id="EDU-46-wde"/>
                            <constraint firstItem="cF6-ei-3ka" firstAttribute="centerX" secondItem="xjG-RV-YfD" secondAttribute="centerX" id="VWh-6r-jos"/>
                        </constraints>
                        <viewLayoutGuide key="safeArea" id="xjG-RV-YfD"/>
                    </view>
                </viewController>
                <placeholder placeholderIdentifier="IBFirstResponder" id="XqP-YS-mRb" userLabel="First Responder" sceneMemberID="firstResponder"/>
            </objects>
            <point key="canvasLocation" x="-686" y="779"/>
        </scene>
    </scenes>
    <resources>
        <image name="icon-username-field" width="18" height="18"/>
        <image name="site-creation-blog" width="1458" height="1164"/>
    </resources>
</document><|MERGE_RESOLUTION|>--- conflicted
+++ resolved
@@ -39,17 +39,10 @@
                                 <rect key="frame" x="0.0" y="64" width="375" height="603"/>
                                 <subviews>
                                     <stackView opaque="NO" contentMode="scaleToFill" axis="vertical" alignment="center" spacing="20" translatesAutoresizingMaskIntoConstraints="NO" id="19Z-ie-Qfz">
-<<<<<<< HEAD
-                                        <rect key="frame" x="0.0" y="221.5" width="375" height="102"/>
-                                        <subviews>
-                                            <label opaque="NO" userInteractionEnabled="NO" contentMode="left" horizontalHuggingPriority="251" verticalHuggingPriority="750" verticalCompressionResistancePriority="1000" text="Log in to WordPress.com using an email address to manage all your WordPress sites." textAlignment="natural" lineBreakMode="tailTruncation" numberOfLines="0" baselineAdjustment="alignBaselines" adjustsFontForContentSizeCategory="YES" adjustsFontSizeToFit="NO" translatesAutoresizingMaskIntoConstraints="NO" id="CPF-7g-0y5">
-                                                <rect key="frame" x="20" y="0.0" width="335" height="38"/>
-=======
                                         <rect key="frame" x="0.0" y="223.5" width="375" height="100"/>
                                         <subviews>
                                             <label opaque="NO" userInteractionEnabled="NO" contentMode="left" horizontalHuggingPriority="251" verticalHuggingPriority="750" verticalCompressionResistancePriority="1000" text="Log in to WordPress.com using an email address to manage all your WordPress sites." textAlignment="natural" lineBreakMode="tailTruncation" numberOfLines="0" baselineAdjustment="alignBaselines" adjustsFontForContentSizeCategory="YES" adjustsFontSizeToFit="NO" translatesAutoresizingMaskIntoConstraints="NO" id="CPF-7g-0y5">
                                                 <rect key="frame" x="20" y="0.0" width="335" height="36"/>
->>>>>>> d9ecae95
                                                 <fontDescription key="fontDescription" style="UICTFontTextStyleSubhead"/>
                                                 <color key="textColor" red="0.18039215689999999" green="0.2666666667" blue="0.32549019610000002" alpha="1" colorSpace="calibratedRGB"/>
                                                 <nil key="highlightedColor"/>
@@ -74,11 +67,7 @@
                                                 </connections>
                                             </textField>
                                             <label hidden="YES" opaque="NO" userInteractionEnabled="NO" contentMode="left" horizontalHuggingPriority="251" verticalHuggingPriority="750" text="" textAlignment="natural" lineBreakMode="tailTruncation" numberOfLines="0" baselineAdjustment="alignBaselines" adjustsFontForContentSizeCategory="YES" adjustsFontSizeToFit="NO" translatesAutoresizingMaskIntoConstraints="NO" id="EYw-oM-W1K">
-<<<<<<< HEAD
-                                                <rect key="frame" x="20" y="102" width="335" height="40"/>
-=======
                                                 <rect key="frame" x="20" y="100" width="335" height="40"/>
->>>>>>> d9ecae95
                                                 <constraints>
                                                     <constraint firstAttribute="height" constant="40" placeholder="YES" id="li2-jI-jeL"/>
                                                 </constraints>
