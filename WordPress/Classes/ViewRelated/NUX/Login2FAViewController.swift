import UIKit
import SVProgressHUD
import WordPressShared
import GoogleSignIn

/// Provides a form and functionality for entering a two factor auth code and
/// signing into WordPress.com
///
class Login2FAViewController: LoginViewController, NUXKeyboardResponder, UITextFieldDelegate {

    @IBOutlet weak var verificationCodeField: LoginTextField!
    @IBOutlet weak var sendCodeButton: UIButton!
    @IBOutlet var bottomContentConstraint: NSLayoutConstraint?
    @IBOutlet var verticalCenterConstraint: NSLayoutConstraint?
    @objc var pasteboardBeforeBackground: String? = nil
    override var sourceTag: SupportSourceTag {
        get {
            return .login2FA
        }
    }


    // MARK: - Lifecycle Methods


    override func viewDidLoad() {
        super.viewDidLoad()

        localizeControls()
        configureTextFields()
        configureSubmitButton(animating: false)
    }


    override func viewWillAppear(_ animated: Bool) {
        super.viewWillAppear(animated)

        configureViewForEditingIfNeeded()
    }


    override func viewDidAppear(_ animated: Bool) {
        super.viewDidAppear(animated)

        registerForKeyboardEvents(keyboardWillShowAction: #selector(handleKeyboardWillShow(_:)),
                                  keyboardWillHideAction: #selector(handleKeyboardWillHide(_:)))

        let nc = NotificationCenter.default
        nc.addObserver(self, selector: #selector(applicationBecameInactive), name: .UIApplicationWillResignActive, object: nil)
        nc.addObserver(self, selector: #selector(applicationBecameActive), name: .UIApplicationDidBecomeActive, object: nil)

<<<<<<< HEAD
        WordPressAuthenticator.emit(event: .loginTwoFactorFormViewed)
=======
        WordPressAuthenticator.post(event: .loginTwoFactorFormViewed)
>>>>>>> 07170942
    }


    override func viewWillDisappear(_ animated: Bool) {
        super.viewWillDisappear(animated)
        unregisterForKeyboardEvents()
        NotificationCenter.default.removeObserver(self)

        // Multifactor codes are time sensitive, so clear the stored code if the
        // user dismisses the view. They'll need to reentered it upon return.
        loginFields.multifactorCode = ""
        verificationCodeField.text = ""
    }


    // MARK: Configuration Methods


    /// Assigns localized strings to various UIControl defined in the storyboard.
    ///
    @objc func localizeControls() {
        instructionLabel?.text = NSLocalizedString("Almost there! Please enter the verification code from your authenticator app.", comment: "Instructions for users with two-factor authentication enabled.")

        verificationCodeField.placeholder = NSLocalizedString("Verification code", comment: "two factor code placeholder")

        let submitButtonTitle = NSLocalizedString("Next", comment: "Title of a button.").localizedCapitalized
        submitButton?.setTitle(submitButtonTitle, for: UIControlState())
        submitButton?.setTitle(submitButtonTitle, for: .highlighted)

        sendCodeButton.setTitle(NSLocalizedString("Text me a code instead", comment: "Button title"),
                                for: .normal)
        sendCodeButton.titleLabel?.numberOfLines = 0
    }

    /// configures the text fields
    ///
    @objc func configureTextFields() {
        verificationCodeField.contentInsets = WPStyleGuide.edgeInsetForLoginTextFields()
    }

    /// Configures the appearance and state of the submit button.
    ///
    override func configureSubmitButton(animating: Bool) {
        submitButton?.showActivityIndicator(animating)

        let isNumeric = loginFields.multifactorCode.rangeOfCharacter(from: CharacterSet.decimalDigits.inverted) == nil
        let isValidLength = SocialLogin2FANonceInfo.TwoFactorTypeLengths(rawValue: loginFields.multifactorCode.count) != nil

        submitButton?.isEnabled = (
            !animating &&
            isNumeric &&
            isValidLength
        )
    }


    /// Configure the view's loading state.
    ///
    /// - Parameter loading: True if the form should be configured to a "loading" state.
    ///
    override func configureViewLoading(_ loading: Bool) {
        verificationCodeField.enablesReturnKeyAutomatically = !loading

        configureSubmitButton(animating: loading)
        navigationItem.hidesBackButton = loading
    }


    /// Configure the view for an editing state. Should only be called from viewWillAppear
    /// as this method skips animating any change in height.
    ///
    @objc func configureViewForEditingIfNeeded() {
        // Check the helper to determine whether an editiing state should be assumed.
        adjustViewForKeyboard(SigninEditingState.signinEditingStateActive)
        if SigninEditingState.signinEditingStateActive {
            verificationCodeField.becomeFirstResponder()
        }
    }


    // MARK: - Instance Methods


    @objc func showEpilogue() {
        performSegue(withIdentifier: .showEpilogue, sender: self)
    }


    /// Validates what is entered in the various form fields and, if valid,
    /// proceeds with the submit action.
    ///
    @objc func validateForm() {
        if let nonce = loginFields.nonceInfo {
            loginWithNonce(info: nonce)
            return
        }
        validateFormAndLogin()
    }

    private func loginWithNonce(info nonceInfo: SocialLogin2FANonceInfo) {
        let code = loginFields.multifactorCode
        let (authType, nonce) = nonceInfo.authTypeAndNonce(for: code)
        loginFacade.loginToWordPressDotCom(withUser: loginFields.nonceUserID, authType: authType, twoStepCode: code, twoStepNonce: nonce)
    }

    func finishedLogin(withNonceAuthToken authToken: String!) {
        let username = loginFields.username
        syncWPCom(username, authToken: authToken, requiredMultifactor: true)
        // Disconnect now that we're done with Google.
        GIDSignIn.sharedInstance().disconnect()
<<<<<<< HEAD
        WordPressAuthenticator.emit(event: .loginSocialSuccess)
=======
        WordPressAuthenticator.post(event: .loginSocialSuccess)
>>>>>>> 07170942
    }

    /// Only allow digits in the 2FA text field
    func textField(_ textField: UITextField, shouldChangeCharactersIn range: NSRange, replacementString: String) -> Bool {
        let allowedCharacters = CharacterSet.decimalDigits
        let characterSet = CharacterSet(charactersIn: replacementString)
        let isOnlyNumbers = allowedCharacters.isSuperset(of: characterSet)
        let isShortEnough = (textField.text?.count ?? 0) + replacementString.count <= SocialLogin2FANonceInfo.TwoFactorTypeLengths.backup.rawValue

        if isOnlyNumbers && isShortEnough {
            displayError(message: "")
            return true
        }

        if let pasteString = UIPasteboard.general.string, pasteString == replacementString {
            displayError(message: NSLocalizedString("That doesn't appear to be a valid verification code.", comment: "Shown when a user pastes a code into the two factor field that contains letters or is the wrong length"))
        } else if !isOnlyNumbers {
            displayError(message: NSLocalizedString("A verification code will only contain numbers.", comment: "Shown when a user types a non-number into the two factor field."))
        }

        return false
    }

    func textFieldShouldReturn(_ textField: UITextField) -> Bool {
        validateForm()
        return false
    }


    // MARK: - Actions

    @IBAction func handleTextFieldDidChange(_ sender: UITextField) {
        loginFields.multifactorCode = verificationCodeField.nonNilTrimmedText()

        configureSubmitButton(animating: false)
    }


    @IBAction func handleSubmitForm() {
        validateForm()
    }


    @IBAction func handleSubmitButtonTapped(_ sender: UIButton) {
        validateForm()
    }


    @IBAction func handleSendVerificationButtonTapped(_ sender: UIButton) {
        let message = NSLocalizedString("SMS Sent", comment: "One Time Code has been sent via SMS")
        SVProgressHUD.showDismissibleSuccess(withStatus: message)

        if let _ = loginFields.nonceInfo {
            // social login
            loginFacade.requestSocial2FACode(with: loginFields)
        } else {
            loginFacade.requestOneTimeCode(with: loginFields)
        }
    }



    // MARK: - Handle application state changes.


    @objc func applicationBecameInactive() {
        pasteboardBeforeBackground = UIPasteboard.general.string
    }


    @objc func applicationBecameActive() {
        let emptyField = verificationCodeField.text?.isEmpty ?? true
        guard emptyField,
            let pasteString = UIPasteboard.general.string,
            pasteString != pasteboardBeforeBackground else {
                return
        }
        let isNumeric = pasteString.rangeOfCharacter(from: CharacterSet.decimalDigits.inverted) == nil
        guard isNumeric, let _ = SocialLogin2FANonceInfo.TwoFactorTypeLengths(rawValue: pasteString.count) else {
            return
        }
        displayError(message: "")
        verificationCodeField.text = pasteString
        handleTextFieldDidChange(verificationCodeField)
    }


    // MARK: - Keyboard Notifications


    @objc func handleKeyboardWillShow(_ notification: Foundation.Notification) {
        keyboardWillShow(notification)
    }


    @objc func handleKeyboardWillHide(_ notification: Foundation.Notification) {
        keyboardWillHide(notification)
    }
}


extension Login2FAViewController {

    override func displayRemoteError(_ error: Error!) {
        displayError(message: "")

        configureViewLoading(false)
        let err = error as NSError
        let bad2FAMessage = NSLocalizedString("Whoops, that's not a valid two-factor verification code. Double-check your code and try again!", comment: "Error message shown when an incorrect two factor code is provided.")
        if err.domain == "WordPressComOAuthError" && err.code == WordPressComOAuthError.invalidOneTimePassword.rawValue {
            // Invalid verification code.
            displayError(message: bad2FAMessage)
        } else if err.domain == "WordPressComOAuthError" && err.code == WordPressComOAuthError.invalidTwoStepCode.rawValue {
            // Invalid 2FA during social login
            if let newNonce = (error as NSError).userInfo[WordPressComOAuthClient.WordPressComOAuthErrorNewNonceKey] as? String {
                loginFields.nonceInfo?.updateNonce(with: newNonce)
            }
            displayError(message: bad2FAMessage)
        } else {
            displayError(error as NSError, sourceTag: sourceTag)
        }
    }
}<|MERGE_RESOLUTION|>--- conflicted
+++ resolved
@@ -49,11 +49,7 @@
         nc.addObserver(self, selector: #selector(applicationBecameInactive), name: .UIApplicationWillResignActive, object: nil)
         nc.addObserver(self, selector: #selector(applicationBecameActive), name: .UIApplicationDidBecomeActive, object: nil)
 
-<<<<<<< HEAD
-        WordPressAuthenticator.emit(event: .loginTwoFactorFormViewed)
-=======
         WordPressAuthenticator.post(event: .loginTwoFactorFormViewed)
->>>>>>> 07170942
     }
 
 
@@ -164,11 +160,7 @@
         syncWPCom(username, authToken: authToken, requiredMultifactor: true)
         // Disconnect now that we're done with Google.
         GIDSignIn.sharedInstance().disconnect()
-<<<<<<< HEAD
-        WordPressAuthenticator.emit(event: .loginSocialSuccess)
-=======
         WordPressAuthenticator.post(event: .loginSocialSuccess)
->>>>>>> 07170942
     }
 
     /// Only allow digits in the 2FA text field
