import SafariServices
import WordPressUI


class LoginPrologueSignupMethodViewController: NUXViewController {
    /// Buttons at bottom of screen
    private var buttonViewController: NUXButtonViewController?

    /// Gesture recognizer for taps on the dialog if no buttons are present
    fileprivate var dismissGestureRecognizer: UITapGestureRecognizer?

    open var emailTapped: (() -> Void)?
    open var googleTapped: (() -> Void)?

    override func prepare(for segue: UIStoryboardSegue, sender: Any?) {
        super.prepare(for: segue, sender: sender)

        if let vc = segue.destination as? NUXButtonViewController {
            buttonViewController = vc
        }
    }

    override func viewDidLoad() {
        super.viewDidLoad()
        configureButtonVC()
    }

    override func viewWillAppear(_ animated: Bool) {
        super.viewWillAppear(animated)
        self.navigationController?.setNavigationBarHidden(true, animated: false)
    }

    private func configureButtonVC() {
        guard let buttonViewController = buttonViewController else {
            return
        }

        let loginTitle = NSLocalizedString("Sign up with Email", comment: "Button title. Tapping begins our normal sign up process.")
        let createTitle = NSLocalizedString("Sign up with Google", comment: "Button title. Tapping begins sign up using Google.")
        buttonViewController.setupTopButton(title: loginTitle, isPrimary: false) { [weak self] in
            defer {
                WordPressAuthenticator.track(.signupEmailButtonTapped)
            }
            self?.dismiss(animated: true)
            self?.emailTapped?()
        }
        buttonViewController.setupButtomButton(title: createTitle, isPrimary: false) { [weak self] in
            defer {
                WordPressAuthenticator.track(.signupSocialButtonTapped)
            }
            self?.dismiss(animated: true)
            self?.googleTapped?()
        }
        let termsButton = WPStyleGuide.termsButton()
        termsButton.on(.touchUpInside) { [weak self] button in
<<<<<<< HEAD
            defer {
                WordPressAuthenticator.track(.signupTermsButtonTapped)
            }
            guard let url = URL(string: WPAutomatticTermsOfServiceURL) else {
=======
            guard let url = URL(string: WordPressAuthenticator.shared.configuration.wpcomTermsOfServiceURL) else {
>>>>>>> 4bbda968
                return
            }

            let safariViewController = SFSafariViewController(url: url)
            safariViewController.modalPresentationStyle = .pageSheet
            self?.present(safariViewController, animated: true, completion: nil)
        }
        buttonViewController.stackView?.insertArrangedSubview(termsButton, at: 0)
        buttonViewController.backgroundColor = WPStyleGuide.lightGrey()
    }

    @IBAction func dismissTapped() {
        WordPressAuthenticator.track(.signupCancelled)
        dismiss(animated: true)
    }
}<|MERGE_RESOLUTION|>--- conflicted
+++ resolved
@@ -53,14 +53,10 @@
         }
         let termsButton = WPStyleGuide.termsButton()
         termsButton.on(.touchUpInside) { [weak self] button in
-<<<<<<< HEAD
             defer {
                 WordPressAuthenticator.track(.signupTermsButtonTapped)
             }
-            guard let url = URL(string: WPAutomatticTermsOfServiceURL) else {
-=======
             guard let url = URL(string: WordPressAuthenticator.shared.configuration.wpcomTermsOfServiceURL) else {
->>>>>>> 4bbda968
                 return
             }
 
