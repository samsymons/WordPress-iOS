--- conflicted
+++ resolved
@@ -1700,18 +1700,5 @@
         <image name="icon-wp" width="50" height="52"/>
     </resources>
     <inferredMetricsTieBreakers>
-<<<<<<< HEAD
-        <segue reference="fA5-mb-vrv"/>
-        <segue reference="fWM-mD-lXg"/>
-        <segue reference="ySQ-EM-6JI"/>
-        <segue reference="1xT-tL-sp6"/>
-        <segue reference="iD4-VS-n3M"/>
-=======
-        <segue reference="gAE-di-Wyf"/>
-        <segue reference="kRR-qz-Hu2"/>
-        <segue reference="0ao-yi-yZI"/>
-        <segue reference="ttc-1d-dkK"/>
-        <segue reference="swV-lc-6gI"/>
->>>>>>> 8f17379e
     </inferredMetricsTieBreakers>
 </document>