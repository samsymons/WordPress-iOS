--- conflicted
+++ resolved
@@ -48,11 +48,7 @@
 
         registerForKeyboardEvents(keyboardWillShowAction: #selector(handleKeyboardWillShow(_:)),
                                   keyboardWillHideAction: #selector(handleKeyboardWillHide(_:)))
-<<<<<<< HEAD
-        WordPressAuthenticator.emit(event: .loginURLFormViewed)
-=======
         WordPressAuthenticator.post(event: .loginURLFormViewed)
->>>>>>> 07170942
     }
 
 
@@ -155,13 +151,8 @@
                 return
             }
             DDLogError(error.localizedDescription)
-<<<<<<< HEAD
-            WordPressAuthenticator.emit(event: .loginFailedToGuessXMLRPC(error: error))
-            WordPressAuthenticator.emit(event: .loginFailed(error: error))
-=======
             WordPressAuthenticator.post(event: .loginFailedToGuessXMLRPC(error: error))
             WordPressAuthenticator.post(event: .loginFailed(error: error))
->>>>>>> 07170942
             strongSelf.configureViewLoading(false)
 
             let err = strongSelf.originalErrorOrError(error: error as NSError)
