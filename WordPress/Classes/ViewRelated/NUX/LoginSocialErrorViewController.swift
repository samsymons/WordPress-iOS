--- conflicted
+++ resolved
@@ -12,13 +12,9 @@
 class LoginSocialErrorViewController: UITableViewController, LoginWithLogoAndHelpViewController {
     fileprivate var errorTitle: String
     fileprivate var errorDescription: String
-<<<<<<< HEAD
     var helpBadge: WPNUXHelpBadgeLabel!
     var helpButton: UIButton!
-    var delegate: LoginSocialErrorViewControllerDelegate?
-=======
     @objc var delegate: LoginSocialErrorViewControllerDelegate?
->>>>>>> c83f39f5
 
     fileprivate enum Sections: Int {
         case titleAndDescription = 0
