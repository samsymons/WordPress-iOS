/// View Controller for login-specific screens
class LoginViewController: NUXViewController, LoginFacadeDelegate {
    @IBOutlet var instructionLabel: UILabel?
    @objc var errorToPresent: Error?
    var restrictToWPCom = false

    lazy var loginFacade: LoginFacade = {
        let facade = LoginFacade()
        facade.delegate = self
        return facade
    }()

    var isJetpackLogin: Bool {
        return loginFields.meta.jetpackLogin
    }

    private var isSignUp: Bool {
        return loginFields.meta.emailMagicLinkSource == .signup
    }

    private var authenticationDelegate: WordPressAuthenticatorDelegate {
        guard let delegate = WordPressAuthenticator.shared.delegate else {
            fatalError()
        }

        return delegate
    }

    // MARK: Lifecycle Methods

    override func viewDidLoad() {
        super.viewDidLoad()
        displayError(message: "")
        setupNavBarIcon()
        styleInstructions()

        if let error = errorToPresent {
            displayRemoteError(error)
        }
    }

    func didChangePreferredContentSize() {
        styleInstructions()
    }

    // MARK: - Setup and Configuration

    /// Places the WordPress logo in the navbar
    ///
    func setupNavBarIcon() {
        addWordPressLogoToNavController()
    }

    /// Configures instruction label font
    ///
    func styleInstructions() {
        instructionLabel?.font = WPStyleGuide.mediumWeightFont(forStyle: .subheadline)
        instructionLabel?.adjustsFontForContentSizeCategory = true
    }

    func configureViewLoading(_ loading: Bool) {
        configureSubmitButton(animating: loading)
        navigationItem.hidesBackButton = loading
    }

    /// Sets the text of the error label.
    func displayError(message: String) {
        guard message.count > 0 else {
            errorLabel?.isHidden = true
            return
        }
        errorLabel?.isHidden = false
        errorLabel?.text = message
    }

    private func mustShowLoginEpilogue() -> Bool {
        return isSignUp == false && authenticationDelegate.shouldPresentLoginEpilogue(isJetpackLogin: isJetpackLogin)
    }

    private func mustShowSignupEpilogue() -> Bool {
        return isSignUp && authenticationDelegate.shouldPresentSignupEpilogue()
    }


    // MARK: - Epilogue

    func showLoginEpilogue(for credentials: WordPressCredentials) {
        guard let navigationController = navigationController else {
            fatalError()
        }

        authenticationDelegate.presentLoginEpilogue(in: navigationController, for: credentials) { [weak self] in
            self?.dismissBlock?(false)
        }
    }


    /// Validates what is entered in the various form fields and, if valid,
    /// proceeds with login.
    ///
    func validateFormAndLogin() {
        view.endEditing(true)
        displayError(message: "")

        // Is everything filled out?
        if !loginFields.validateFieldsPopulatedForSignin() {
            let errorMsg = NSLocalizedString("Please fill out all the fields", comment: "A short prompt asking the user to properly fill out all login fields.")
            displayError(message: errorMsg)

            return
        }

        configureViewLoading(true)

        loginFacade.signIn(with: loginFields)
    }

    /// Manages data transfer when seguing to a new VC
    ///
    override func prepare(for segue: UIStoryboardSegue, sender: Any?) {
        guard let source = segue.source as? LoginViewController, let destination = segue.destination as? LoginViewController else {
            return
        }

        destination.loginFields = source.loginFields
        destination.restrictToWPCom = source.restrictToWPCom
        destination.dismissBlock = source.dismissBlock
        destination.errorToPresent = source.errorToPresent
    }

    // MARK: SigninWPComSyncHandler methods
    dynamic func finishedLogin(withUsername username: String, authToken: String, requiredMultifactorCode: Bool) {
        let credentials = WordPressCredentials.wpcom(username: username, authToken: authToken, isJetpackLogin: isJetpackLogin, multifactor: requiredMultifactorCode)

        syncWPComAndPresentEpilogue(credentials: credentials)
        linkSocialServiceIfNeeded(with: loginFields)
    }

    func configureStatusLabel(_ message: String) {
        // this is now a no-op, unless status labels return
    }

    /// Overridden here to direct these errors to the login screen's error label
    dynamic func displayRemoteError(_ error: Error) {
        configureViewLoading(false)

        let err = error as NSError
        guard err.code != 403 else {
            let message = NSLocalizedString("Whoops, something went wrong and we couldn't log you in. Please try again!", comment: "An error message shown when a wpcom user provides the wrong password.")
            displayError(message: message)
            return
        }

        displayError(err, sourceTag: sourceTag)
    }

    func needsMultifactorCode() {
        displayError(message: "")
        configureViewLoading(false)

        WordPressAuthenticator.track(.twoFactorCodeRequested)
        self.performSegue(withIdentifier: .show2FA, sender: self)
    }

    // Update safari stored credentials. Call after a successful sign in.
    ///
    func updateSafariCredentialsIfNeeded() {
        SafariCredentialsService.updateSafariCredentialsIfNeeded(with: loginFields)
    }
}


// MARK: - Sync Helpers
//
extension LoginViewController {


    /// Signals the Main App to synchronize the specified WordPress.com account. On completion, the epilogue will be pushed (if needed).
    ///
    func syncWPComAndPresentEpilogue(credentials: WordPressCredentials) {
        syncWPCom(credentials: credentials) { [weak self] in
            guard let `self` = self else {
                return
            }

            if self.mustShowSignupEpilogue() {
                self.performSegue(withIdentifier: .showSignupEpilogue, sender: self)
            } else if self.mustShowLoginEpilogue() {
                self.showLoginEpilogue(for: credentials)
            } else {
                self.dismiss()
            }
        }
    }

    /// TODO: @jlp Mar.19.2018. Officially support wporg, and rename to `sync(site)` + Update LoginSelfHostedViewController
    ///
    /// Signals the Main App to synchronize the specified WordPress.com account.
    ///
    private func syncWPCom(credentials: WordPressCredentials, completion: (() -> ())? = nil) {
        SafariCredentialsService.updateSafariCredentialsIfNeeded(with: loginFields)

        configureStatusLabel(NSLocalizedString("Getting account information", comment: "Alerts the user that wpcom account information is being retrieved."))

        authenticationDelegate.sync(credentials: credentials) { [weak self] _ in

            self?.configureStatusLabel("")
            self?.configureViewLoading(false)
            self?.trackSignIn(credentials: credentials)

            completion?()
        }
    }

    /// Tracks the SignIn Event
    ///
    func trackSignIn(credentials: WordPressCredentials) {
        var properties = [String: String]()

        switch credentials {
        case .wporg:
            break
        case .wpcom(_, _, _, let multifactor):
            properties = [
                "multifactor": multifactor.description,
                "dotcom_user": true.description
            ]
        }

<<<<<<< HEAD
        WordPressAuthenticator.post(event: .signedIn(properties: properties))
=======
        WordPressAuthenticator.track(.signedIn, properties: properties)
>>>>>>> 8a708d7f
    }

    /// Links the current WordPress Account to a Social Service, if needed.
    ///
    func linkSocialServiceIfNeeded(with loginFields: LoginFields) {
        guard let socialService = loginFields.meta.socialService, socialService == SocialServiceName.google,
            let token = loginFields.meta.socialServiceIDToken else {
                return
        }

        let context = ContextManager.sharedInstance().mainContext
        let service = AccountService(managedObjectContext: context)
        service.connectToSocialService(socialService, serviceIDToken: token, success: {
<<<<<<< HEAD
            WordPressAuthenticator.post(event: .loginSocialConnectSuccess)
            WordPressAuthenticator.post(event: .loginSocialSuccess)
        }, failure: { error in
            DDLogError(error.description)
            WordPressAuthenticator.post(event: .loginSocialConnectFailure(error: error))
=======
            WordPressAuthenticator.track(.loginSocialConnectSuccess)
            WordPressAuthenticator.track(.loginSocialSuccess)
        }, failure: { error in
            DDLogError(error.description)
            WordPressAuthenticator.track(.loginSocialConnectFailure, error: error)
>>>>>>> 8a708d7f
            // We're opting to let this call fail silently.
            // Our user has already successfully authenticated and can use the app --
            // connecting the social service isn't critical.  There's little to
            // be gained by displaying an error that can not currently be resolved
            // in the app and doing so might tarnish an otherwise satisfying login
            // experience.
            // If/when we add support for manually connecting/disconnecting services
            // we can revisit.
        })
    }
}


// MARK: - Handle changes in traitCollections. In particular, changes in Dynamic Type
//
extension LoginViewController {
    override func traitCollectionDidChange(_ previousTraitCollection: UITraitCollection?) {
        super.traitCollectionDidChange(previousTraitCollection)

        if previousTraitCollection?.preferredContentSizeCategory != traitCollection.preferredContentSizeCategory {
            didChangePreferredContentSize()
        }
    }
}<|MERGE_RESOLUTION|>--- conflicted
+++ resolved
@@ -227,11 +227,7 @@
             ]
         }
 
-<<<<<<< HEAD
-        WordPressAuthenticator.post(event: .signedIn(properties: properties))
-=======
         WordPressAuthenticator.track(.signedIn, properties: properties)
->>>>>>> 8a708d7f
     }
 
     /// Links the current WordPress Account to a Social Service, if needed.
@@ -245,19 +241,11 @@
         let context = ContextManager.sharedInstance().mainContext
         let service = AccountService(managedObjectContext: context)
         service.connectToSocialService(socialService, serviceIDToken: token, success: {
-<<<<<<< HEAD
-            WordPressAuthenticator.post(event: .loginSocialConnectSuccess)
-            WordPressAuthenticator.post(event: .loginSocialSuccess)
-        }, failure: { error in
-            DDLogError(error.description)
-            WordPressAuthenticator.post(event: .loginSocialConnectFailure(error: error))
-=======
             WordPressAuthenticator.track(.loginSocialConnectSuccess)
             WordPressAuthenticator.track(.loginSocialSuccess)
         }, failure: { error in
             DDLogError(error.description)
             WordPressAuthenticator.track(.loginSocialConnectFailure, error: error)
->>>>>>> 8a708d7f
             // We're opting to let this call fail silently.
             // Our user has already successfully authenticated and can use the app --
             // connecting the social service isn't critical.  There's little to
