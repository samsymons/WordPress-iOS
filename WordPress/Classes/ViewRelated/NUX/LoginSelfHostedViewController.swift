import UIKit
import WordPressShared

/// Part two of the self-hosted sign in flow. A valid site address should be acquired
/// before presenting this view controller.
///
class LoginSelfHostedViewController: LoginViewController, NUXKeyboardResponder {
    @IBOutlet var siteHeaderView: SiteInfoHeaderView!
    @IBOutlet var siteAddressStackView: UIStackView!
    @IBOutlet var siteAddressLabel: UILabel!
    @IBOutlet var usernameField: WPWalkthroughTextField!
    @IBOutlet var passwordField: WPWalkthroughTextField!
    @IBOutlet var forgotPasswordButton: WPNUXSecondaryButton!
    @IBOutlet var bottomContentConstraint: NSLayoutConstraint?
    @IBOutlet var verticalCenterConstraint: NSLayoutConstraint?
    @objc var onePasswordButton: UIButton!
    override  var sourceTag: SupportSourceTag {
        get {
            return .loginUsernamePassword
        }
    }

    override var loginFields: LoginFields {
        didSet {
            // Clear the username & password (if any) from LoginFields
            loginFields.username = ""
            loginFields.password = ""
        }
    }

    var gravatarProfile: GravatarProfile?
    var userProfile: UserProfile?
    @objc var blog: Blog?


    // MARK: - Lifecycle Methods


    override func viewDidLoad() {
        super.viewDidLoad()

        configureHeader()
        localizeControls()
        setupOnePasswordButtonIfNeeded()
        displayLoginMessage("")
    }


    override func viewWillAppear(_ animated: Bool) {
        super.viewWillAppear(animated)

        // Update special case login fields.
        loginFields.meta.userIsDotCom = false

        configureTextFields()
        configureSubmitButton(animating: false)
        configureViewForEditingIfNeeded()

        setupNavBarIcon()
    }


    override func viewDidAppear(_ animated: Bool) {
        super.viewDidAppear(animated)

        registerForKeyboardEvents(keyboardWillShowAction: #selector(handleKeyboardWillShow(_:)),
                                  keyboardWillHideAction: #selector(handleKeyboardWillHide(_:)))

<<<<<<< HEAD
        WordPressAuthenticator.emit(event: .loginUsernamePasswordFormViewed)
=======
        WordPressAuthenticator.post(event: .loginUsernamePasswordFormViewed)
>>>>>>> 84651d20
    }


    override func viewWillDisappear(_ animated: Bool) {
        super.viewWillDisappear(animated)
        unregisterForKeyboardEvents()
    }


    override func prepare(for segue: UIStoryboardSegue, sender: Any?) {
        super.prepare(for: segue, sender: sender)
        // Ensure that the user info is set on the epilogue vc.
        if let vc = segue.destination as? LoginEpilogueViewController {
            vc.epilogueUserInfo = epilogueUserInfo()
            vc.jetpackLogin = loginFields.meta.jetpackLogin
        }
    }


    // MARK: - Setup and Configuration


    /// Assigns localized strings to various UIControl defined in the storyboard.
    ///
    @objc func localizeControls() {
        usernameField.placeholder = NSLocalizedString("Username", comment: "Username placeholder")
        passwordField.placeholder = NSLocalizedString("Password", comment: "Password placeholder")

        let submitButtonTitle = NSLocalizedString("Next", comment: "Title of a button. The text should be capitalized.").localizedCapitalized
        submitButton?.setTitle(submitButtonTitle, for: UIControlState())
        submitButton?.setTitle(submitButtonTitle, for: .highlighted)

        let forgotPasswordTitle = NSLocalizedString("Lost your password?", comment: "Title of a button. ")
        forgotPasswordButton.setTitle(forgotPasswordTitle, for: UIControlState())
        forgotPasswordButton.setTitle(forgotPasswordTitle, for: .highlighted)
        forgotPasswordButton.titleLabel?.numberOfLines = 0
    }


    /// Sets up a 1Password button if 1Password is available.
    ///
    @objc func setupOnePasswordButtonIfNeeded() {
        WPStyleGuide.configureOnePasswordButtonForTextfield(usernameField,
                                                            target: self,
                                                            selector: #selector(handleOnePasswordButtonTapped(_:)))
    }


    /// Configures the content of the text fields based on what is saved in `loginFields`.
    ///
    @objc func configureTextFields() {
        usernameField.text = loginFields.username
        passwordField.text = loginFields.password
        passwordField.contentInsets = WPStyleGuide.edgeInsetForLoginTextFields()
        usernameField.contentInsets = WPStyleGuide.edgeInsetForLoginTextFields()
    }


    /// Configures the appearance and state of the forgot password button.
    ///
    @objc func configureForgotPasswordButton() {
        forgotPasswordButton.isEnabled = enableSubmit(animating: false)
    }


    /// Configures the appearance and state of the submit button.
    ///
    override func configureSubmitButton(animating: Bool) {
        submitButton?.showActivityIndicator(animating)

        submitButton?.isEnabled = (
            !animating &&
                !loginFields.username.isEmpty &&
                !loginFields.password.isEmpty
        )
    }


    /// Sets the view's state to loading or not loading.
    ///
    /// - Parameter loading: True if the form should be configured to a "loading" state.
    ///
    override func configureViewLoading(_ loading: Bool) {
        usernameField.isEnabled = !loading
        passwordField.isEnabled = !loading

        configureSubmitButton(animating: loading)
        configureForgotPasswordButton()
        navigationItem.hidesBackButton = loading
    }


    /// Configure the view for an editing state. Should only be called from viewWillAppear
    /// as this method skips animating any change in height.
    ///
    @objc func configureViewForEditingIfNeeded() {
        // Check the helper to determine whether an editiing state should be assumed.
        adjustViewForKeyboard(SigninEditingState.signinEditingStateActive)
        if SigninEditingState.signinEditingStateActive {
            usernameField.becomeFirstResponder()
        }
    }


    /// Configure the site header.
    ///
    @objc func configureHeader() {
        if let siteInfo = loginFields.meta.siteInfo {
            configureBlogDetailHeaderView(siteInfo: siteInfo)
        } else {
            configureSiteAddressHeader()
        }
    }


    /// Configure the site header to show the BlogDetailsHeaderView
    ///
    @objc func configureBlogDetailHeaderView(siteInfo: SiteInfo) {
        siteAddressStackView.isHidden = true
        siteHeaderView.isHidden = false

        let siteAddress = sanitizedSiteAddress(siteAddress: siteInfo.url)
        siteHeaderView.setTitleText(siteInfo.name)
        siteHeaderView.setSubtitleText(siteAddress)
        siteHeaderView.loadImage(atPath: siteInfo.icon)
    }


    /// Configure the site header to show the site address label.
    ///
    @objc func configureSiteAddressHeader() {
        siteAddressStackView.isHidden = false
        siteHeaderView.isHidden = true

        siteAddressLabel.text = sanitizedSiteAddress(siteAddress: loginFields.siteAddress)
    }


    /// Sanitize and format the site address we show to users.
    ///
    @objc func sanitizedSiteAddress(siteAddress: String) -> String {
        let baseSiteUrl = WordPressAuthenticator.baseSiteURL(string: siteAddress) as NSString
        if let str = baseSiteUrl.components(separatedBy: "://").last {
            return str
        }
        return siteAddress
    }


    // MARK: - Instance Methods


    /// Noop.  Required by the SigninWPComSyncHandler protocol but the self-hosted
    /// controller's implementation does not use safari saved credentials.
    ///
    override func updateSafariCredentialsIfNeeded() {
    }


    /// Validates what is entered in the various form fields and, if valid,
    /// proceeds with the submit action.
    ///
    @objc func validateForm() {
        validateFormAndLogin()
    }


    /// Advances to the epilogue view controller once the self-hosted site has been added.
    ///
    @objc func showEpilogue() {
        configureViewLoading(false)
        performSegue(withIdentifier: .showEpilogue, sender: self)
    }


    // MARK: - Epilogue: Gravatar and User Profile Acquisition


    /// Returns an instance of LoginEpilogueUserInfo composed from
    /// a user's gravatar profile, and/or self-hosted blog profile.
    ///
    func epilogueUserInfo() -> LoginEpilogueUserInfo {
        var info = LoginEpilogueUserInfo()
        if let profile = gravatarProfile {
            info.gravatarUrl = profile.thumbnailUrl
            info.fullName = profile.displayName
        }

        // Whatever is in user profile trumps whatever is in the gravatar profile.
        if let profile = userProfile {
            info.username = profile.username
            info.fullName = profile.displayName
            info.email = profile.email
        }

        info.blog = blog

        return info
    }


    /// Fetches the user's profile data from their blog. If success, it next queries
    /// the user's gravatar profile data passing the completion block.
    ///
    @objc func fetchUserProfileInfo(blog: Blog, completion: @escaping (() -> Void )) {
        let service = UsersService()
        service.fetchProfile(blog: blog, success: { [weak self] (profile) in
            self?.userProfile = profile
            self?.fetchGravatarProfileInfo(email: profile.email, completion: completion)
            }, failure: { [weak self] (_) in
                self?.showEpilogue()
        })
    }


    /// Queries the user's gravatar profile data. On success calls completion.
    ///
    @objc func fetchGravatarProfileInfo(email: String, completion: @escaping (() -> Void )) {
        let service = GravatarService()
        service.fetchProfile(email, success: { [weak self] (profile) in
            self?.gravatarProfile = profile
            completion()
            }, failure: { [weak self] (_) in
                self?.showEpilogue()
        })
    }


    // MARK: - Actions


    @IBAction func handleTextFieldDidChange(_ sender: UITextField) {
        loginFields.username = usernameField.nonNilTrimmedText()
        loginFields.password = passwordField.nonNilTrimmedText()

        configureForgotPasswordButton()
        configureSubmitButton(animating: false)
    }


    @IBAction func handleSubmitButtonTapped(_ sender: UIButton) {
        validateForm()
    }


    @objc func handleOnePasswordButtonTapped(_ sender: UIButton) {
        view.endEditing(true)

        WordPressAuthenticator.fetchOnePasswordCredentials(self, sourceView: sender, loginFields: loginFields) { [unowned self] (loginFields) in
            self.usernameField.text = loginFields.username
            self.passwordField.text = loginFields.password
            self.validateForm()
        }
    }


    @IBAction func handleForgotPasswordButtonTapped(_ sender: UIButton) {
        WordPressAuthenticator.openForgotPasswordURL(loginFields)
<<<<<<< HEAD
        WordPressAuthenticator.emit(event: .loginForgotPasswordClicked)
=======
        WordPressAuthenticator.post(event: .loginForgotPasswordClicked)
>>>>>>> 84651d20
    }


    // MARK: - Keyboard Notifications


    @objc func handleKeyboardWillShow(_ notification: Foundation.Notification) {
        keyboardWillShow(notification)
    }


    @objc func handleKeyboardWillHide(_ notification: Foundation.Notification) {
        keyboardWillHide(notification)
    }
}


extension LoginSelfHostedViewController {

    override func finishedLogin(withUsername username: String!, authToken: String!, requiredMultifactorCode: Bool) {
        syncWPCom(username, authToken: authToken, requiredMultifactor: requiredMultifactorCode)
    }


    func finishedLogin(withUsername username: String!, password: String!, xmlrpc: String!, options: [AnyHashable: Any]!) {
        displayLoginMessage("")

        BlogSyncFacade().syncBlog(withUsername: username, password: password, xmlrpc: xmlrpc, options: options) { [weak self] in
            let context = ContextManager.sharedInstance().mainContext
            let service = BlogService(managedObjectContext: context)
            guard let blog = service.findBlog(withXmlrpc: xmlrpc, andUsername: username) else {
                assertionFailure("A blog was just added but was not found in core data.")
                // Skip showing the epilogue in this situation. Since there will
                // be no blog to present to the user the screen is likly to be
                // confusing. Instead just dismiss.
                self?.dismiss()
                return
            }

            RecentSitesService().touch(blog: blog)
            NotificationCenter.default.post(name: Foundation.Notification.Name(rawValue: WordPressAuthenticator.WPSigninDidFinishNotification), object: nil)

            self?.blog = blog
            self?.fetchUserProfileInfo(blog: blog, completion: {
                self?.showEpilogue()
            })
        }
    }


    func displayLoginMessage(_ message: String!) {
        configureForgotPasswordButton()
    }


    override func displayRemoteError(_ error: Error!) {
        displayLoginMessage("")
        configureViewLoading(false)
        let err = error as NSError
        if err.code == 403 {
            displayError(message: NSLocalizedString("It looks like this username/password isn't associated with this site.", comment: "An error message shown during log in when the username or password is incorrect."))
        } else {
            displayError(error as NSError, sourceTag: sourceTag)
        }
    }
}


extension LoginSelfHostedViewController: UITextFieldDelegate {
    func textFieldShouldReturn(_ textField: UITextField) -> Bool {
        if textField == usernameField {
            passwordField.becomeFirstResponder()
        } else if textField == passwordField {
            validateForm()
        }
        return true
    }
}<|MERGE_RESOLUTION|>--- conflicted
+++ resolved
@@ -66,11 +66,7 @@
         registerForKeyboardEvents(keyboardWillShowAction: #selector(handleKeyboardWillShow(_:)),
                                   keyboardWillHideAction: #selector(handleKeyboardWillHide(_:)))
 
-<<<<<<< HEAD
-        WordPressAuthenticator.emit(event: .loginUsernamePasswordFormViewed)
-=======
         WordPressAuthenticator.post(event: .loginUsernamePasswordFormViewed)
->>>>>>> 84651d20
     }
 
 
@@ -329,11 +325,7 @@
 
     @IBAction func handleForgotPasswordButtonTapped(_ sender: UIButton) {
         WordPressAuthenticator.openForgotPasswordURL(loginFields)
-<<<<<<< HEAD
-        WordPressAuthenticator.emit(event: .loginForgotPasswordClicked)
-=======
         WordPressAuthenticator.post(event: .loginForgotPasswordClicked)
->>>>>>> 84651d20
     }
 
 
