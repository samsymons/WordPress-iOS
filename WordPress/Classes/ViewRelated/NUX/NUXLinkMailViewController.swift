import UIKit

/// Step two in the auth link flow. This VC prompts the user to open their email
/// app to look for the emailed authentication link.
///
class NUXLinkMailViewController: LoginViewController {
    @IBOutlet var label: UILabel?
    @IBOutlet var openMailButton: NUXSubmitButton?
    @IBOutlet var usePasswordButton: UIButton?
    var emailMagicLinkSource: EmailMagicLinkSource?
    override var sourceTag: SupportSourceTag {
        get {
            return .loginMagicLink
        }
    }


    // MARK: - Lifecycle Methods

    override func viewDidLoad() {
        super.viewDidLoad()

        let email = loginFields.username
        if !email.isValidEmail() {
            assert(email.isValidEmail(), "The value of loginFields.username was not a valid email address.")
        }

        emailMagicLinkSource = loginFields.meta.emailMagicLinkSource
        assert(emailMagicLinkSource != nil, "Must have an email link source.")

        localizeControls()
    }

    override func viewDidAppear(_ animated: Bool) {
        super.viewDidAppear(animated)

        guard let emailMagicLinkSource = emailMagicLinkSource else {
            return
        }

        switch emailMagicLinkSource {
        case .login:
<<<<<<< HEAD
            WordPressAuthenticator.emit(event: .loginMagicLinkOpenEmailClientViewed)
        case .signup:
            WordPressAuthenticator.emit(event: .signupMagicLinkOpenEmailClientViewed)
=======
            WordPressAuthenticator.post(event: .loginMagicLinkOpenEmailClientViewed)
        case .signup:
            WordPressAuthenticator.post(event: .signupMagicLinkOpenEmailClientViewed)
>>>>>>> 84651d20

            let message = "Email was not actually sent. This is a work in progress. If you need to create an account, disable the socialSignup feature flag."
            let alertController = UIAlertController(title: nil,
                                                    message: message,
                                                    preferredStyle: .alert)
            alertController.addDefaultActionWithTitle("OK")
            self.present(alertController, animated: true, completion: nil)
        }
    }

    // MARK: - Configuration

    /// Assigns localized strings to various UIControl defined in the storyboard.
    ///
    @objc func localizeControls() {

        let openMailButtonTitle = NSLocalizedString("Open Mail", comment: "Title of a button. The text should be capitalized.  Clicking opens the mail app in the user's iOS device.")
        openMailButton?.setTitle(openMailButtonTitle, for: UIControlState())
        openMailButton?.setTitle(openMailButtonTitle, for: .highlighted)

        let usePasswordTitle = NSLocalizedString("Enter your password instead.", comment: "Title of a button on the magic link screen.")
        usePasswordButton?.setTitle(usePasswordTitle, for: UIControlState())
        usePasswordButton?.setTitle(usePasswordTitle, for: .highlighted)
        usePasswordButton?.titleLabel?.numberOfLines = 0

        guard let emailMagicLinkSource = emailMagicLinkSource else {
            return
        }

        usePasswordButton?.isHidden = emailMagicLinkSource == .signup

        label?.text = {
            switch emailMagicLinkSource {
            case .login:
                return NSLocalizedString("Your magic link is on its way! Check your email on this device, and tap the link in the email you receive from WordPress.com", comment: "Instructional text on how to open the email containing a magic link.")
            case .signup:
                return NSLocalizedString("We sent an email with a link, open it to proceed with your new WordPress.com account.", comment: "Instructional text on how to open the email containing a magic link.")
            }
        }()
    }

    // MARK: - Actions

    @IBAction func handleOpenMailTapped(_ sender: UIButton) {
        let url = URL(string: "message://")!
        UIApplication.shared.open(url)
    }

    @IBAction func handleUsePasswordTapped(_ sender: UIButton) {
<<<<<<< HEAD
        WordPressAuthenticator.emit(event: .loginMagicLinkExited)
=======
        WordPressAuthenticator.post(event: .loginMagicLinkExited)
>>>>>>> 84651d20
    }
}<|MERGE_RESOLUTION|>--- conflicted
+++ resolved
@@ -40,15 +40,9 @@
 
         switch emailMagicLinkSource {
         case .login:
-<<<<<<< HEAD
-            WordPressAuthenticator.emit(event: .loginMagicLinkOpenEmailClientViewed)
-        case .signup:
-            WordPressAuthenticator.emit(event: .signupMagicLinkOpenEmailClientViewed)
-=======
             WordPressAuthenticator.post(event: .loginMagicLinkOpenEmailClientViewed)
         case .signup:
             WordPressAuthenticator.post(event: .signupMagicLinkOpenEmailClientViewed)
->>>>>>> 84651d20
 
             let message = "Email was not actually sent. This is a work in progress. If you need to create an account, disable the socialSignup feature flag."
             let alertController = UIAlertController(title: nil,
@@ -98,10 +92,6 @@
     }
 
     @IBAction func handleUsePasswordTapped(_ sender: UIButton) {
-<<<<<<< HEAD
-        WordPressAuthenticator.emit(event: .loginMagicLinkExited)
-=======
         WordPressAuthenticator.post(event: .loginMagicLinkExited)
->>>>>>> 84651d20
     }
 }