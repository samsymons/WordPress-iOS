--- conflicted
+++ resolved
@@ -29,11 +29,7 @@
 
         // Count this as success since we're authed. Even if there is a glitch
         // while syncing the user has valid credentials.
-<<<<<<< HEAD
-        WordPressAuthenticator.emit(event: .loginMagicLinkSucceeded)
-=======
         WordPressAuthenticator.post(event: .loginMagicLinkSucceeded)
->>>>>>> 84651d20
     }
 
     /// Displays the specified text in the status label.
