import UIKit
import CocoaLumberjack

/// Step one in the auth link flow. This VC displays a form to request a "magic"
/// authentication link be emailed to the user.  Allows the user to signin via
/// email instead of their password.
///
class LoginLinkRequestViewController: LoginViewController {
    @IBOutlet var gravatarView: UIImageView?
    @IBOutlet var label: UILabel?
    @IBOutlet var sendLinkButton: NUXSubmitButton?
    @IBOutlet var usePasswordButton: UIButton?
    override var sourceTag: SupportSourceTag {
        get {
            return .loginMagicLink
        }
    }


    // MARK: - Lifecycle Methods

    override func viewDidLoad() {
        super.viewDidLoad()

        localizeControls()

        let email = loginFields.username
        if !email.isValidEmail() {
            assert(email.isValidEmail(), "The value of loginFields.username was not a valid email address.")
        }
    }

    override func viewWillAppear(_ animated: Bool) {
        super.viewWillAppear(animated)

        let email = loginFields.username
        if email.isValidEmail() {
            gravatarView?.downloadGravatarWithEmail(email, rating: .x)
        } else {
            gravatarView?.isHidden = true
        }
    }

    override func viewDidAppear(_ animated: Bool) {
        super.viewDidAppear(animated)
<<<<<<< HEAD
        WordPressAuthenticator.emit(event: .loginMagicLinkRequestFormViewed)
=======
        WordPressAuthenticator.post(event: .loginMagicLinkRequestFormViewed)
>>>>>>> 84651d20
    }

    // MARK: - Configuration

    /// Assigns localized strings to various UIControl defined in the storyboard.
    ///
    @objc func localizeControls() {
        let format = NSLocalizedString("We'll email you a magic link that'll log you in instantly, no password needed. Hunt and peck no more!", comment: "Instructional text for the magic link login flow.")
        label?.text = NSString(format: format as NSString, loginFields.username) as String

        let sendLinkButtonTitle = NSLocalizedString("Send Link", comment: "Title of a button. The text should be uppercase.  Clicking requests a hyperlink be emailed ot the user.")
        sendLinkButton?.setTitle(sendLinkButtonTitle, for: UIControlState())
        sendLinkButton?.setTitle(sendLinkButtonTitle, for: .highlighted)

        let usePasswordTitle = NSLocalizedString("Enter your password instead.", comment: "Title of a button. ")
        usePasswordButton?.setTitle(usePasswordTitle, for: UIControlState())
        usePasswordButton?.setTitle(usePasswordTitle, for: .highlighted)
        usePasswordButton?.titleLabel?.numberOfLines = 0
        usePasswordButton?.accessibilityIdentifier = "Use Password"
    }

    @objc func configureLoading(_ animating: Bool) {
        sendLinkButton?.showActivityIndicator(animating)

        sendLinkButton?.isEnabled = !animating
    }


    // MARK: - Instance Methods

    /// Makes the call to request a magic authentication link be emailed to the user.
    ///
    @objc func requestAuthenticationLink() {

        loginFields.meta.emailMagicLinkSource = .login

        let email = loginFields.username
        guard email.isValidEmail() else {
            // This is a bit of paranioa as in practice it should never happen.
            // However, let's make sure we give the user some useful feedback just in case.
            DDLogError("Attempted to request authentication link, but the email address did not appear valid.")
            WPError.showAlert(withTitle: NSLocalizedString("Can Not Request Link", comment: "Title of an alert letting the user know"),
                              message: NSLocalizedString("A valid email address is needed to mail an authentication link. Please return to the previous screen and provide a valid email address.", comment: "An error message."))
            return
        }

        configureLoading(true)
        let service = AccountService(managedObjectContext: ContextManager.sharedInstance().mainContext)
        service.requestAuthenticationLink(email,
                                          success: { [weak self] in
                                            self?.didRequestAuthenticationLink()
                                            self?.configureLoading(false)

            }, failure: { [weak self] (error: Error) in
<<<<<<< HEAD
                WordPressAuthenticator.emit(event: .loginMagicLinkFailed)
                WordPressAuthenticator.emit(event: .loginFailed(error: error))
=======
                WordPressAuthenticator.post(event: .loginMagicLinkFailed)
                WordPressAuthenticator.post(event: .loginFailed(error: error))
>>>>>>> 84651d20
                guard let strongSelf = self else {
                    return
                }
                strongSelf.displayError(error as NSError, sourceTag: strongSelf.sourceTag)
                strongSelf.configureLoading(false)
        })
    }

    // MARK: - Actions

    @IBAction func handleSendLinkTapped(_ sender: UIButton) {
        requestAuthenticationLink()
    }

    @objc func didRequestAuthenticationLink() {
<<<<<<< HEAD
        WordPressAuthenticator.emit(event: .loginMagicLinkRequested)
=======
        WordPressAuthenticator.post(event: .loginMagicLinkRequested)
>>>>>>> 84651d20
        WordPressAuthenticator.storeLoginInfoForTokenAuth(loginFields)
        performSegue(withIdentifier: .showLinkMailView, sender: self)
    }

    @IBAction func handleUsePasswordTapped(_ sender: UIButton) {
<<<<<<< HEAD
        WordPressAuthenticator.emit(event: .loginMagicLinkExited)
=======
        WordPressAuthenticator.post(event: .loginMagicLinkExited)
>>>>>>> 84651d20
    }
}<|MERGE_RESOLUTION|>--- conflicted
+++ resolved
@@ -43,11 +43,7 @@
 
     override func viewDidAppear(_ animated: Bool) {
         super.viewDidAppear(animated)
-<<<<<<< HEAD
-        WordPressAuthenticator.emit(event: .loginMagicLinkRequestFormViewed)
-=======
         WordPressAuthenticator.post(event: .loginMagicLinkRequestFormViewed)
->>>>>>> 84651d20
     }
 
     // MARK: - Configuration
@@ -102,13 +98,8 @@
                                             self?.configureLoading(false)
 
             }, failure: { [weak self] (error: Error) in
-<<<<<<< HEAD
-                WordPressAuthenticator.emit(event: .loginMagicLinkFailed)
-                WordPressAuthenticator.emit(event: .loginFailed(error: error))
-=======
                 WordPressAuthenticator.post(event: .loginMagicLinkFailed)
                 WordPressAuthenticator.post(event: .loginFailed(error: error))
->>>>>>> 84651d20
                 guard let strongSelf = self else {
                     return
                 }
@@ -124,20 +115,12 @@
     }
 
     @objc func didRequestAuthenticationLink() {
-<<<<<<< HEAD
-        WordPressAuthenticator.emit(event: .loginMagicLinkRequested)
-=======
         WordPressAuthenticator.post(event: .loginMagicLinkRequested)
->>>>>>> 84651d20
         WordPressAuthenticator.storeLoginInfoForTokenAuth(loginFields)
         performSegue(withIdentifier: .showLinkMailView, sender: self)
     }
 
     @IBAction func handleUsePasswordTapped(_ sender: UIButton) {
-<<<<<<< HEAD
-        WordPressAuthenticator.emit(event: .loginMagicLinkExited)
-=======
         WordPressAuthenticator.post(event: .loginMagicLinkExited)
->>>>>>> 84651d20
     }
 }