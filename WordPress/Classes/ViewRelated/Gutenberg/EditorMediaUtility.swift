import AutomatticTracks
import Aztec
import Gridicons

extension Operation: CancellableTask {}

final class ImageDownload: AsyncOperation {
    let url: URL
    let blog: Blog
    private let onSuccess: (UIImage) -> ()
    private let onFailure: (Error) -> ()

    init(url: URL, blog: Blog, onSuccess: @escaping (UIImage) -> (), onFailure: @escaping (Error) -> ()) {
        self.url = url
        self.blog = blog
        self.onSuccess = onSuccess
        self.onFailure = onFailure
    }

    override func main() {
        let mediaRequestAuthenticator = MediaRequestAuthenticator()
        let host = MediaHost(with: blog) { error in
            // We'll log the error, so we know it's there, but we won't halt execution.
            CrashLogging.logError(error)
        }

        mediaRequestAuthenticator.authenticatedRequest(
            for: url,
            from: host,
            onComplete: { request in
                ImageDownloader.shared.downloadImage(for: request) { [weak self] (image, error) in
                    guard let self = self else {
                        return
                    }

                    self.state = .isFinished

                    DispatchQueue.main.async {
                        guard let image = image else {
                            DDLogError("Unable to download image for attachment with url = \(String(describing: request.url)). Details: \(String(describing: error?.localizedDescription))")
                            if let error = error {
                                self.onFailure(error)
                            } else {
                                self.onFailure(NSError(domain: NSURLErrorDomain, code: NSURLErrorUnknown, userInfo: nil))
                            }

                            return
                        }

                        self.onSuccess(image)
                    }
                }
        },
            onFailure: { error in
                self.state = .isFinished
                self.onFailure(error)
        })
    }
}

protocol CancellableTask {
    func cancel()
}

extension URLSession: CancellableTask {
    func cancel() {
        invalidateAndCancel()
    }
}

class EditorMediaUtility {

    private struct Constants {
        static let placeholderDocumentLink = URL(string: "documentUploading://")!
    }

    func placeholderImage(for attachment: NSTextAttachment, size: CGSize, tintColor: UIColor?) -> UIImage {
        var icon: UIImage
        switch attachment {
        case let imageAttachment as ImageAttachment:
            if imageAttachment.url == Constants.placeholderDocumentLink {
                icon = .gridicon(.pages, size: size)
            } else {
                icon = .gridicon(.image, size: size)
            }
        case _ as VideoAttachment:
            icon = .gridicon(.video, size: size)
        default:
            icon = .gridicon(.attachment, size: size)
        }
        if #available(iOS 13.0, *), let color = tintColor {
            icon = icon.withTintColor(color)
        }
        icon.addAccessibilityForAttachment(attachment)
        return icon
    }

    func fetchPosterImage(for sourceURL: URL, onSuccess: @escaping (UIImage) -> (), onFailure: @escaping () -> ()) {
        let thumbnailGenerator = MediaVideoExporter(url: sourceURL)
        thumbnailGenerator.exportPreviewImageForVideo(atURL: sourceURL, imageOptions: nil, onCompletion: { (exportResult) in
            guard let image = UIImage(contentsOfFile: exportResult.url.path) else {
                onFailure()
                return
            }
            DispatchQueue.main.async {
                onSuccess(image)
            }
        }, onError: { (error) in
            DDLogError("Unable to grab frame from video = \(sourceURL). Details: \(error.localizedDescription)")
            onFailure()
        })
    }


    func downloadImage(
        from url: URL,
        post: AbstractPost,
        success: @escaping (UIImage) -> Void,
        onFailure failure: @escaping (Error) -> Void) -> CancellableTask {

        let imageMaxDimension = max(UIScreen.main.bounds.size.width, UIScreen.main.bounds.size.height)
        //use height zero to maintain the aspect ratio when fetching
        let size = CGSize(width: imageMaxDimension, height: 0)
        let scale = UIScreen.main.scale

        return downloadImage(from: url, size: size, scale: scale, post: post, success: success, onFailure: failure)
    }

    func downloadImage(
        from url: URL,
        size requestSize: CGSize,
        scale: CGFloat, post: AbstractPost,
        success: @escaping (UIImage) -> Void,
        onFailure failure: @escaping (Error) -> Void) -> CancellableTask {

        let imageMaxDimension = max(requestSize.width, requestSize.height)
        //use height zero to maintain the aspect ratio when fetching
        var size = CGSize(width: imageMaxDimension, height: 0)
        let requestURL: URL

        if url.isFileURL {
<<<<<<< HEAD
            requestURL = url
        } else if post.blog.isHostedAtWPcom && post.blog.isPrivate() && url.isHostedAtWPCom() {
=======
            request = URLRequest(url: url)
        } else if post.blog.isPrivateAtWPCom() && PrivateSiteURLProtocol.urlGoes(toWPComSite: url) {
>>>>>>> f9adeaa9
            // private wpcom image needs special handling.
            // the size that WPImageHelper expects is pixel size
            size.width = size.width * scale
            requestURL = WPImageURLHelper.imageURLWithSize(size, forImageURL: url)
        } else if !post.blog.isHostedAtWPcom && post.blog.isBasicAuthCredentialStored() {
            size.width = size.width * scale
            requestURL = WPImageURLHelper.imageURLWithSize(size, forImageURL: url)
        } else {
            // the size that PhotonImageURLHelper expects is points size
            requestURL = PhotonImageURLHelper.photonURL(with: size, forImageURL: url)
        }

        let imageDownload = ImageDownload(
            url: requestURL,
            blog: post.blog,
            onSuccess: success,
            onFailure: failure)

        imageDownload.start()
        return imageDownload
    }

    static func fetchRemoteVideoURL(for media: Media, in post: AbstractPost, completion: @escaping ( Result<(videoURL: URL, posterURL: URL?), Error> ) -> Void) {
        guard let videoPressID = media.videopressGUID else {
            //the site can be a self-hosted site if there's no videopressGUID
            if let videoURLString = media.remoteURL,
                let videoURL = URL(string: videoURLString) {
                completion(Result.success((videoURL: videoURL, posterURL: nil)))
            } else {
                DDLogError("Unable to find remote video URL for video with upload ID = \(media.uploadID).")
                completion(Result.failure(NSError()))
            }
            return
        }
        let mediaService = MediaService(managedObjectContext: ContextManager.sharedInstance().mainContext)
        mediaService.getMediaURL(fromVideoPressID: videoPressID, in: post.blog, success: { (videoURLString, posterURLString) in
            guard let videoURL = URL(string: videoURLString) else {
                completion(Result.failure(NSError()))
                return
            }
            var posterURL: URL?
            if let validPosterURLString = posterURLString, let url = URL(string: validPosterURLString) {
                posterURL = url
            }
            completion(Result.success((videoURL: videoURL, posterURL: posterURL)))
        }, failure: { (error) in
            DDLogError("Unable to find information for VideoPress video with ID = \(videoPressID). Details: \(error.localizedDescription)")
            completion(Result.failure(error))
        })
    }
}<|MERGE_RESOLUTION|>--- conflicted
+++ resolved
@@ -139,13 +139,8 @@
         let requestURL: URL
 
         if url.isFileURL {
-<<<<<<< HEAD
             requestURL = url
-        } else if post.blog.isHostedAtWPcom && post.blog.isPrivate() && url.isHostedAtWPCom() {
-=======
-            request = URLRequest(url: url)
         } else if post.blog.isPrivateAtWPCom() && PrivateSiteURLProtocol.urlGoes(toWPComSite: url) {
->>>>>>> f9adeaa9
             // private wpcom image needs special handling.
             // the size that WPImageHelper expects is pixel size
             size.width = size.width * scale
