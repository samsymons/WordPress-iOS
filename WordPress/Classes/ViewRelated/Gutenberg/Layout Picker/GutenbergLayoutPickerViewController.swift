--- conflicted
+++ resolved
@@ -252,19 +252,7 @@
         calculateHeaderSnapPoints()
         layoutTableViewHeader()
 
-<<<<<<< HEAD
-        let fillColor: UIColor
-        if #available(iOS 13.0, *) {
-            fillColor = .systemBackground
-        } else {
-            fillColor = .white
-        }
-
-        tableView.tableHeaderView?.backgroundColor = fillColor
-//        tableView.tableFooterView?.backgroundColor = fillColor
-=======
         tableView.tableHeaderView?.backgroundColor = .clear
->>>>>>> 96bae477
         tableView.tableFooterView?.backgroundColor = .clear
     }
 
