import UIKit
import Gridicons
import Gutenberg

class GutenbergLayoutSection {
    var section: GutenbergLayoutCategory
    var layouts: [GutenbergLayout]
    var scrollOffset: CGPoint

    init(section: GutenbergLayoutCategory, layouts: [GutenbergLayout], scrollOffset: CGPoint = .zero) {
        self.section = section
        self.layouts = layouts
        self.scrollOffset = scrollOffset
    }
}

struct GutenbergSelectedLayout {
    let sectionSlug: String
    let position: Int
}

class GutenbergLayoutPickerViewController: UIViewController {

    @IBOutlet weak var headerBar: UIView!
    @IBOutlet weak var headerView: UIView!
    @IBOutlet weak var closeButton: UIButton!
    @IBOutlet weak var titleView: UILabel!
    @IBOutlet weak var largeTitleView: UILabel!
    @IBOutlet weak var promptView: UILabel!
    @IBOutlet weak var categoryBar: GutenbergLayoutFilterBar!
    @IBOutlet weak var tableView: UITableView!
    @IBOutlet weak var footerView: UIView!
    @IBOutlet weak var createBlankPageBtn: UIButton!
    @IBOutlet weak var previewBtn: UIButton!
    @IBOutlet weak var createPageBtn: UIButton!

    /// This  is used as a means to adapt to different text sizes to force the desired layout and then active `headerHeightConstraint`
    /// when scrolling begins to allow pushing the non static items out of the scrollable area.
    @IBOutlet weak var initialHeaderTopConstraint: NSLayoutConstraint!
    @IBOutlet weak var headerHeightConstraint: NSLayoutConstraint!
    @IBOutlet weak var titleToSubtitleSpacing: NSLayoutConstraint!
    @IBOutlet weak var subtitleToCategoryBarSpacing: NSLayoutConstraint!
    @IBOutlet weak var minHeaderBottomSpacing: NSLayoutConstraint!
    @IBOutlet weak var maxHeaderBottomSpacing: NSLayoutConstraint!
    @IBOutlet var visualEffects: [UIVisualEffectView]! {
        didSet {
            if #available(iOS 13.0, *) {
                visualEffects.forEach { (visualEffect) in
                    visualEffect.effect = UIBlurEffect.init(style: .systemChromeMaterial)
                }
            }
        }
    }

    private var shouldUseCompactLayout: Bool {
        return traitCollection.verticalSizeClass == .compact
    }

    private var _maxHeaderHeight: CGFloat = 0
    private var maxHeaderHeight: CGFloat {
        if shouldUseCompactLayout {
            return minHeaderHeight
        } else {
            return _maxHeaderHeight
        }
    }

    private var _midHeaderHeight: CGFloat = 0
    private var midHeaderHeight: CGFloat {
        if shouldUseCompactLayout {
            return minHeaderHeight
        } else {
            return _midHeaderHeight
        }
    }
    private var minHeaderHeight: CGFloat = 0

    private var titleIsHidden: Bool = true {
        didSet {
            if oldValue != titleIsHidden {
                titleView.isHidden = false
                let alpha: CGFloat = titleIsHidden ? 0 : 1
                UIView.animate(withDuration: 0.4, delay: 0, options: .transitionCrossDissolve, animations: {
                    self.titleView.alpha = alpha
                }) { (_) in
                    self.titleView.isHidden = self.titleIsHidden
                }
            }
        }
    }

    var accentColor: UIColor {
        if #available(iOS 13.0, *) {
            return UIColor { (traitCollection: UITraitCollection) -> UIColor in
                if traitCollection.userInterfaceStyle == .dark {
                    return UIColor.muriel(color: .accent, .shade40)
                } else {
                    return UIColor.muriel(color: .accent, .shade50)
                }
            }
        } else {
            return UIColor.muriel(color: .accent, .shade50)
        }
    }

    /// Keeps track of the selected index path for cells. This treats section as the row in the table view and item as the selected index of the layout in the category.
    private var selectedLayout: GutenbergSelectedLayout? = nil {
        didSet {
            layoutSelected(selectedLayout != nil)
        }
    }

    private var filteredSections: [GutenbergLayoutSection]?
    private var sections: [GutenbergLayoutSection] = []
    var layouts = GutenbergPageLayouts(layouts: [], categories: []) {
        didSet {
            sections = layouts.categories.map({
                GutenbergLayoutSection(section: $0, layouts: layouts.layouts(forCategory: $0.slug))
            })
        }
    }

    var completion: PageCoordinator.TemplateSelectionCompletion? = nil
    private var isUpdating: Bool = false

    private func setStaticText() {
        closeButton.accessibilityLabel = NSLocalizedString("Close", comment: "Dismisses the current screen")

        let translatedTitle = NSLocalizedString("Choose a Layout", comment: "Title for the screen to pick a template for a page")
        titleView.text = translatedTitle
        largeTitleView.text = translatedTitle

        promptView.text = NSLocalizedString("Get started by choosing from a wide variety of pre-made page layouts. Or just start with a blank page.", comment: "Prompt for the screen to pick a template for a page")
        createBlankPageBtn.setTitle(NSLocalizedString("Create Blank Page", comment: "Title for button to make a blank page"), for: .normal)
        previewBtn.setTitle(NSLocalizedString("Preview", comment: "Title for button to preview a selected layout"), for: .normal)
        createPageBtn.setTitle(NSLocalizedString("Create Page", comment: "Title for button to make a page with the contents of the selected layout"), for: .normal)
    }

    override func viewDidLoad() {
        super.viewDidLoad()
        tableView.register(LayoutPickerSectionTableViewCell.nib, forCellReuseIdentifier: LayoutPickerSectionTableViewCell.cellReuseIdentifier)
        categoryBar.filterDelegate = self
        setStaticText()
        closeButton.setImage(UIImage.gridicon(.crossSmall), for: .normal)
        styleButtons()
        layoutHeader()
        layouts = GutenbergPageLayoutFactory.makeDefaultPageLayouts()
        categoryBar.reloadData()
    }

    override func viewWillAppear(_ animated: Bool) {
        navigationController?.isNavigationBarHidden = true
        super.viewWillAppear(animated)
    }

    override func viewDidDisappear(_ animated: Bool) {
        navigationController?.isNavigationBarHidden = false
        super.viewDidDisappear(animated)
    }

    override func prepare(for segue: UIStoryboardSegue, sender: Any?) {
        navigationController?.isNavigationBarHidden = false
        super.prepare(for: segue, sender: sender)
    }

    override func traitCollectionDidChange(_ previousTraitCollection: UITraitCollection?) {
        super.traitCollectionDidChange(previousTraitCollection)

        if #available(iOS 13.0, *) {
            if traitCollection.hasDifferentColorAppearance(comparedTo: previousTraitCollection) {
                styleButtons()
            }
        }

        if let previousTraitCollection = previousTraitCollection, traitCollection.verticalSizeClass != previousTraitCollection.verticalSizeClass {
            layoutTableViewHeader()
            if let visibleRow = tableView.indexPathsForVisibleRows?.first {
                tableView.scrollToRow(at: visibleRow, at: .top, animated: true)
            }
        }
    }

    @IBAction func closeModal(_ sender: Any) {
        dismiss(animated: true, completion: nil)
    }

    @IBAction func createBlankPage(_ sender: Any) {
        createPage(nil)
    }

    private func createPage(_ template: String?) {
        guard let completion = completion else {
            dismiss(animated: true, completion: nil)
            return
        }

        dismiss(animated: true) {
            completion(template)
        }
    }

    private func styleButtons() {
        let seperator: UIColor
        if #available(iOS 13.0, *) {
            seperator = .separator
        } else {
            seperator = .lightGray
        }

        [createBlankPageBtn, previewBtn].forEach { (button) in
            button?.titleLabel?.font = WPStyleGuide.fontForTextStyle(.body, fontWeight: .medium)
            button?.layer.borderColor = seperator.cgColor
            button?.layer.borderWidth = 1
            button?.layer.cornerRadius = 8
        }

        createPageBtn.titleLabel?.font = WPStyleGuide.fontForTextStyle(.body, fontWeight: .medium)
        createPageBtn.backgroundColor = accentColor
        createPageBtn.layer.cornerRadius = 8

        if #available(iOS 13.0, *) {
            closeButton.backgroundColor = UIColor { (traitCollection: UITraitCollection) -> UIColor in
                if traitCollection.userInterfaceStyle == .dark {
                    return UIColor.systemFill
                } else {
                    return UIColor.quaternarySystemFill
                }
            }
        }
    }

    private func layoutTableViewHeader() {
        let tableFooterFrame = footerView.frame
        let bottomInset = tableFooterFrame.size.height
        tableView.tableHeaderView = UIView(frame: CGRect(x: 0, y: 0, width: tableView.frame.width, height: maxHeaderHeight + headerBar.frame.height))
        tableView.tableFooterView = UIView(frame: CGRect(x: 0, y: 0, width: tableView.frame.width, height: bottomInset))
    }

    private func calculateHeaderSnapPoints() {
        minHeaderHeight = categoryBar.frame.height + minHeaderBottomSpacing.constant
        _midHeaderHeight = titleToSubtitleSpacing.constant + promptView.frame.height + subtitleToCategoryBarSpacing.constant + categoryBar.frame.height + maxHeaderBottomSpacing.constant
        _maxHeaderHeight = largeTitleView.frame.height + _midHeaderHeight
    }

    private func layoutHeader() {
        largeTitleView.font = WPStyleGuide.serifFontForTextStyle(UIFont.TextStyle.largeTitle, fontWeight: .semibold)
        titleView.font = WPStyleGuide.serifFontForTextStyle(UIFont.TextStyle.largeTitle, fontWeight: .semibold).withSize(17)

        headerView.setNeedsLayout()
        headerView.layoutIfNeeded()

        calculateHeaderSnapPoints()
        layoutTableViewHeader()

        let fillColor: UIColor
        if #available(iOS 13.0, *) {
            fillColor = .systemBackground
        } else {
            fillColor = .white
        }

        tableView.tableHeaderView?.backgroundColor = fillColor
        tableView.tableFooterView?.backgroundColor = fillColor
    }

    private func layoutSelected(_ isSelected: Bool) {
        createBlankPageBtn.isHidden = isSelected
        previewBtn.isHidden = !isSelected
        createPageBtn.isHidden = !isSelected
    }
}

extension GutenbergLayoutPickerViewController: UITableViewDelegate {

    func scrollViewDidScroll(_ scrollView: UIScrollView) {
        guard !shouldUseCompactLayout else {
            titleIsHidden = false
            return
        }

        if !headerHeightConstraint.isActive {
            initialHeaderTopConstraint.isActive = false
            headerHeightConstraint.isActive = true
        }

        let scrollOffset = scrollView.contentOffset.y
        let newHeaderViewHeight = maxHeaderHeight - scrollOffset

        if newHeaderViewHeight < minHeaderHeight {
            headerHeightConstraint.constant = minHeaderHeight
        } else {
            headerHeightConstraint.constant = newHeaderViewHeight
        }

        titleIsHidden = largeTitleView.frame.maxY > 0
    }

    func scrollViewDidEndDecelerating(_ scrollView: UIScrollView) {
        snapToHeight(scrollView)
    }

    func scrollViewDidEndDragging(_ scrollView: UIScrollView, willDecelerate decelerate: Bool) {
        if !decelerate {
            snapToHeight(scrollView)
        }
    }

    private func snapToHeight(_ scrollView: UIScrollView) {
        guard !shouldUseCompactLayout else { return }

        if largeTitleView.frame.midY > 0 {
            snapToHeight(scrollView, height: maxHeaderHeight)
        } else if promptView.frame.midY > 0 {
            snapToHeight(scrollView, height: midHeaderHeight)
        } else if headerHeightConstraint.constant != minHeaderHeight {
            snapToHeight(scrollView, height: minHeaderHeight)
        }
    }

    private func snapToHeight(_ scrollView: UIScrollView, height: CGFloat) {
        scrollView.contentOffset.y = maxHeaderHeight - height
        headerHeightConstraint.constant = height
        titleIsHidden = (height >= maxHeaderHeight) && !shouldUseCompactLayout
        UIView.animate(withDuration: 0.4, delay: 0, usingSpringWithDamping: 0.7, initialSpringVelocity: 0.5, options: .curveEaseInOut, animations: {
            self.headerView.setNeedsLayout()
            self.headerView.layoutIfNeeded()
        }, completion: nil)
    }

    private func containsSelectedLayout(_ layout: GutenbergSelectedLayout, atIndexPath indexPath: IndexPath) -> Bool {
        let rowSection = sections[indexPath.row]
        return (layout.sectionSlug == rowSection.section.slug)
    }
}

extension GutenbergLayoutPickerViewController: UITableViewDataSource {

    func tableView(_ tableView: UITableView, numberOfRowsInSection section: Int) -> Int {
        return (filteredSections ?? sections).count
    }

    func tableView(_ tableView: UITableView, cellForRowAt indexPath: IndexPath) -> UITableViewCell {
        let cell = tableView.dequeueReusableCell(withIdentifier: LayoutPickerSectionTableViewCell.cellReuseIdentifier, for: indexPath) as! LayoutPickerSectionTableViewCell
        cell.delegate = self
        cell.selectionStyle = UITableViewCell.SelectionStyle.none
        cell.section = (filteredSections ?? sections)[indexPath.row]

        if let selectedLayout = selectedLayout, containsSelectedLayout(selectedLayout, atIndexPath: indexPath) {
            cell.selectItemAt(selectedLayout.position)
        }

        return cell
    }
}

extension GutenbergLayoutPickerViewController: LayoutPickerSectionTableViewCellDelegate {

    func didSelectLayoutAt(_ position: Int, forCell cell: LayoutPickerSectionTableViewCell) {
        guard let cellIndexPath = tableView.indexPath(for: cell), let slug = cell.section?.section.slug else { return }
        tableView.selectRow(at: cellIndexPath, animated: false, scrollPosition: .none)

        deselectCurrentLayout()
        selectedLayout = GutenbergSelectedLayout(sectionSlug: slug, position: position)
    }

    func didDeselectItem(forCell cell: LayoutPickerSectionTableViewCell) {
        selectedLayout = nil
    }

    func accessibilityElementDidBecomeFocused(forCell cell: LayoutPickerSectionTableViewCell) {
        guard UIAccessibility.isVoiceOverRunning, let cellIndexPath = tableView.indexPath(for: cell) else { return }
        tableView.scrollToRow(at: cellIndexPath, at: .middle, animated: true)
    }
<<<<<<< HEAD
}

extension GutenbergLayoutPickerViewController: FilterBarDelegate {
    func numberOfFilters() -> Int {
        return sections.count
    }

    func filter(forIndex index: Int) -> GutenbergLayoutSection {
        return sections[index]
    }

    func reloadCurrentFilterRow() {
        tableView.reloadRows(at: [IndexPath(row: 0, section: 0)], with: .automatic)
    }

    func willSelectFilter(forIndex index: Int) {
        isUpdating = true
    }

    func didSelectFilter(forIndex index: Int) {
        defer {
            isUpdating = false
        }

        guard filteredSections == nil else {
            filteredSections = [sections[index]]
            reloadCurrentFilterRow()
            return
        }


        let rowsToRemove = (0..<sections.count).compactMap { ($0 == index) ? nil : IndexPath(row: $0, section: 0) }

        filteredSections = [sections[index]]
        tableView.performBatchUpdates({
            tableView.deleteRows(at: rowsToRemove, with: .left)
        }) { _ in
            self.snapToHeight(self.tableView, height: self.maxHeaderHeight)
        }
    }

    func didDeselectFilter(forIndex index: Int) {
        guard !isUpdating else { return }
        let currentRowSlug = filteredSections?.first?.section.slug

        filteredSections = nil
        let rowsToAdd = (0..<sections.count).compactMap { (sections[$0].section.slug == currentRowSlug) ? nil : IndexPath(row: $0, section: 0) }
        tableView.performBatchUpdates({
            tableView.insertRows(at: rowsToAdd, with: .left)
        })
    }
=======

    private func deselectCurrentLayout() {
        guard let previousSelection = selectedLayout else { return }

        tableView.indexPathsForVisibleRows?.forEach { (indexPath) in
            if containsSelectedLayout(previousSelection, atIndexPath: indexPath) {
                (tableView.cellForRow(at: indexPath) as? LayoutPickerSectionTableViewCell)?.deselectItems()
            }
        }
    }
>>>>>>> 38395633
}<|MERGE_RESOLUTION|>--- conflicted
+++ resolved
@@ -371,7 +371,16 @@
         guard UIAccessibility.isVoiceOverRunning, let cellIndexPath = tableView.indexPath(for: cell) else { return }
         tableView.scrollToRow(at: cellIndexPath, at: .middle, animated: true)
     }
-<<<<<<< HEAD
+
+    private func deselectCurrentLayout() {
+        guard let previousSelection = selectedLayout else { return }
+
+        tableView.indexPathsForVisibleRows?.forEach { (indexPath) in
+            if containsSelectedLayout(previousSelection, atIndexPath: indexPath) {
+                (tableView.cellForRow(at: indexPath) as? LayoutPickerSectionTableViewCell)?.deselectItems()
+            }
+        }
+    }
 }
 
 extension GutenbergLayoutPickerViewController: FilterBarDelegate {
@@ -423,16 +432,4 @@
             tableView.insertRows(at: rowsToAdd, with: .left)
         })
     }
-=======
-
-    private func deselectCurrentLayout() {
-        guard let previousSelection = selectedLayout else { return }
-
-        tableView.indexPathsForVisibleRows?.forEach { (indexPath) in
-            if containsSelectedLayout(previousSelection, atIndexPath: indexPath) {
-                (tableView.cellForRow(at: indexPath) as? LayoutPickerSectionTableViewCell)?.deselectItems()
-            }
-        }
-    }
->>>>>>> 38395633
 }