--- conflicted
+++ resolved
@@ -123,11 +123,7 @@
         contentStackView.addArrangedSubview(labelStackView)
 
         NSLayoutConstraint.activate([
-<<<<<<< HEAD
-            labelStackView.topAnchor.constraint(equalTo: backgroundView.contentView.topAnchor),
-=======
             labelStackView.topAnchor.constraint(equalTo: backgroundView.contentView.topAnchor)
->>>>>>> 0cbd33e4
             ])
 
         titleLabel.font = notice.style.titleLabelFont
@@ -138,11 +134,7 @@
         messageLabel.textColor = notice.style.messageColor
 
         messageLabel.numberOfLines = 0
-<<<<<<< HEAD
-        messageLabel.heightAnchor.constraint(greaterThanOrEqualToConstant: 18.0).isActive = true
-=======
         messageLabel.heightAnchor.constraint(greaterThanOrEqualToConstant: Appearance.minMessageHeight).isActive = true
->>>>>>> 0cbd33e4
     }
 
     private func configureActionButton() {
@@ -316,41 +308,4 @@
     struct Constants {
         static let borderColor = UIColor.white.withAlphaComponent(0.25)
     }
-}
-
-fileprivate extension UIView {
-    func addTopBorder() {
-        let borderView = makeBorderView()
-
-        NSLayoutConstraint.activate([
-            borderView.heightAnchor.constraint(equalToConstant: 1.0 / UIScreen.main.scale),
-            borderView.topAnchor.constraint(equalTo: topAnchor),
-            borderView.centerXAnchor.constraint(equalTo: centerXAnchor),
-            borderView.widthAnchor.constraint(equalTo: widthAnchor)
-            ])
-    }
-
-    func addTrailingBorder() {
-        let borderView = makeBorderView()
-
-        NSLayoutConstraint.activate([
-            borderView.heightAnchor.constraint(equalTo: heightAnchor),
-            borderView.trailingAnchor.constraint(equalTo: trailingAnchor),
-            borderView.centerYAnchor.constraint(equalTo: centerYAnchor),
-            borderView.widthAnchor.constraint(equalToConstant: 1.0 / UIScreen.main.scale)
-            ])
-    }
-
-    func makeBorderView() -> UIView {
-        let borderView = UIView()
-        borderView.backgroundColor = Constants.borderColor
-        borderView.translatesAutoresizingMaskIntoConstraints = false
-        self.addSubview(borderView)
-
-        return borderView
-    }
-
-    struct Constants {
-        static let borderColor = UIColor.white.withAlphaComponent(0.25)
-    }
 }