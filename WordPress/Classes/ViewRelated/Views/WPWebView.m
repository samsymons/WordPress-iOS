--- conflicted
+++ resolved
@@ -124,11 +124,7 @@
     [self setDefaultHeader:@"Accept-Language" value:[NSString stringWithFormat:@"%@, en-us;q=0.8", preferredLanguageCodes]];
 
     // User-Agent Header; see http://www.w3.org/Protocols/rfc2616/rfc2616-sec14.html#sec14.43
-<<<<<<< HEAD
-    NSString *userAgent = [[WordPressAppDelegate sharedWordPressApplicationDelegate].userAgent currentUserAgent];
-=======
-    NSString *userAgent = [[WordPressAppDelegate sharedInstance] applicationUserAgent];
->>>>>>> d234ee57
+    NSString *userAgent = [[WordPressAppDelegate sharedInstance].userAgent currentUserAgent];
     [self setDefaultHeader:@"User-Agent" value:userAgent];
 }
 
