#import "WPContentView.h"
#import "WPContentViewSubclass.h"

#import <DTCoreText/DTCoreText.h>
#import <AFNetworking/UIImageView+AFNetworking.h>
#import <WordPress-iOS-Shared/UIImage+Util.h>
#import <WordPress-iOS-Shared/WPFontManager.h>
#import "UIImageView+Gravatar.h"
#import "WordPressAppDelegate.h"
#import "WPWebViewController.h"
#import "UIImageView+AFNetworkingExtra.h"
#import "UILabel+SuggestSize.h"
#import "ContentActionButton.h"
#import "NSDate+StringFormatting.h"
#import "UIColor+Helpers.h"
#import "WPTableViewCell.h"
#import "DTTiledLayerWithoutFade.h"
#import "ReaderMediaView.h"
#import "ReaderImageView.h"
#import "ReaderVideoView.h"

const CGFloat RPVAuthorPadding = 8.0f;
const CGFloat RPVHorizontalInnerPadding = 12.0f;
const CGFloat RPVMetaViewHeight = 48.0f;
const CGFloat RPVAuthorViewHeight = 32.0f;
const CGFloat RPVVerticalPadding = 14.0f;
const CGFloat RPVAvatarSize = 32.0f;
const CGFloat RPVBorderHeight = 1.0f;
const CGFloat RPVMaxImageHeightPercentage = 0.59f;
const CGFloat RPVMaxSummaryHeight = 88.0f;
const CGFloat RPVFollowButtonWidth = 100.0f;
const CGFloat RPVTitlePaddingBottom = 3.0f;
const CGFloat RPVSmallButtonLeftPadding = 2; // Follow, tag
const CGFloat RPVLineHeightMultiple = 1.03f;

// Control buttons (Like, Reblog, ...)
const CGFloat RPVControlButtonHeight = 48.0f;
const CGFloat RPVControlButtonWidth = 48.0f;
const CGFloat RPVControlButtonSpacing = 12.0f;
const CGFloat RPVControlButtonBorderSize = 0.0f;

@interface WPContentView()

@property (nonatomic, strong) NSTimer *dateRefreshTimer;
@property (nonatomic, strong) NSMutableArray *mediaArray;
@property (nonatomic, strong) ReaderMediaQueue *mediaQueue;
@property (nonatomic, strong) NSMutableArray *actionButtons;

@property (nonatomic, strong) UILabel *titleLabel;
@property (nonatomic, strong) UILabel *snippetLabel;
@property (nonatomic, strong) DTAttributedTextContentView *textContentView;
@property (nonatomic, strong) UIView *bottomView;
@property (nonatomic, strong) UIView *bottomContainerView;
@property (nonatomic, strong) CALayer *bottomBorder;
@property (nonatomic, strong) CALayer *titleBorder;
@property (nonatomic, strong) UIView *byView;
@property (nonatomic, strong) UIView *controlView;
@property (nonatomic, strong) UIButton *timeButton;
@property (nonatomic, strong) UILabel *bylineLabel;
@property (nonatomic, strong) UIButton *byButton;
@property (nonatomic, assign) BOOL willRefreshMediaLayout, shouldShowDateInByView;

@end

@implementation WPContentView {
}

+ (UIFont *)titleFont {
    return (IS_IPAD ? [UIFont fontWithName:@"Merriweather-Bold" size:24.0f] : [UIFont fontWithName:@"Merriweather-Bold"
                                                                                              size:19.0f]);
}

+ (UIFont *)summaryFont
{
    return (IS_IPAD ? [WPFontManager openSansRegularFontOfSize:16.0] : [WPFontManager openSansRegularFontOfSize:14.0]);
}

+ (UIFont *)moreContentFont
{
    return [WPFontManager openSansRegularFontOfSize:12.0];
}

#pragma mark - Lifecycle Methods

- (id)initWithFrame:(CGRect)frame
{
    self = [super initWithFrame:frame];
    if (self) {
        _mediaArray = [NSMutableArray array];
        _mediaQueue = [[ReaderMediaQueue alloc] initWithDelegate:self];
        _actionButtons = [NSMutableArray arrayWithCapacity:4];

        self.autoresizingMask = UIViewAutoresizingFlexibleWidth | UIViewAutoresizingFlexibleHeight;
        self.opaque = YES;

        _cellImageView = [[UIImageView alloc] init];
        _cellImageView.backgroundColor = [WPStyleGuide readGrey];
        _cellImageView.contentMode = UIViewContentModeScaleAspectFill;
        _cellImageView.clipsToBounds = YES;
        _cellImageView.contentMode = UIViewContentModeScaleAspectFill;
        [self addSubview:_cellImageView];

        _titleLabel = [[UILabel alloc] init];
        _titleLabel.autoresizingMask = UIViewAutoresizingFlexibleWidth;
        _titleLabel.backgroundColor = [UIColor clearColor];
        _titleLabel.textColor = [UIColor colorWithHexString:@"333"];
        _titleLabel.lineBreakMode = NSLineBreakByWordWrapping;
        _titleLabel.numberOfLines = 0;
        [self addSubview:_titleLabel];

        _titleBorder = [[CALayer alloc] init];
        _titleBorder.backgroundColor = [[UIColor colorWithHexString:@"f1f1f1"] CGColor];
        [self.layer addSublayer:_titleBorder];

        _byView = [[UIView alloc] init];
        _byView.autoresizingMask = UIViewAutoresizingFlexibleWidth;
        _byView.backgroundColor = [UIColor clearColor];
        _byView.userInteractionEnabled = YES;
        [self addSubview:_byView];

        CGRect avatarFrame = CGRectMake(RPVHorizontalInnerPadding, RPVAuthorPadding, RPVAvatarSize, RPVAvatarSize);
        _avatarImageView = [[UIImageView alloc] initWithFrame:avatarFrame];
        [_byView addSubview:_avatarImageView];

        _bylineLabel = [[UILabel alloc] init];
        _bylineLabel.backgroundColor = [UIColor clearColor];
        _bylineLabel.numberOfLines = 1;
        _bylineLabel.autoresizingMask = UIViewAutoresizingFlexibleWidth;
        _bylineLabel.font = [WPFontManager openSansRegularFontOfSize:12.0];
        _bylineLabel.adjustsFontSizeToFitWidth = NO;
        _bylineLabel.textColor = [UIColor colorWithHexString:@"333"];
        [_byView addSubview:_bylineLabel];

        _byButton = [UIButton buttonWithType:UIButtonTypeCustom];
        _byButton.contentHorizontalAlignment = UIControlContentHorizontalAlignmentLeft;
        _byButton.backgroundColor = [UIColor clearColor];
        _byButton.titleLabel.font = [WPFontManager openSansRegularFontOfSize:12.0];
        [_byButton addTarget:self action:@selector(authorLinkAction:) forControlEvents:UIControlEventTouchUpInside];
        [_byButton setTitleColor:[WPStyleGuide buttonActionColor] forState:UIControlStateNormal];
        [_byView addSubview:_byButton];

        _bottomView = [[UIView alloc] init];
        _bottomView.autoresizingMask = UIViewAutoresizingFlexibleWidth;
        _bottomView.backgroundColor = [UIColor clearColor];
        [self addSubview:_bottomView];

        _bottomBorder = [[CALayer alloc] init];
        _bottomBorder.backgroundColor = [[UIColor colorWithHexString:@"f1f1f1"] CGColor];
        [_bottomView.layer addSublayer:_bottomBorder];

        _timeButton = [UIButton buttonWithType:UIButtonTypeCustom];
        _timeButton.backgroundColor = [UIColor clearColor];
        _timeButton.titleLabel.font = [WPFontManager openSansRegularFontOfSize:12.0];
        [_timeButton setTitleEdgeInsets: UIEdgeInsetsMake(0, RPVSmallButtonLeftPadding, 0, 0)];

        // Disable it for now (could be used for permalinks in the future)
        [_timeButton setImage:[UIImage imageNamed:@"reader-postaction-time"] forState:UIControlStateDisabled];
        [_timeButton setTitleColor:[UIColor colorWithHexString:@"aaa"] forState:UIControlStateDisabled];
        [_timeButton setEnabled:NO];

        if (_shouldShowDateInByView) {
            _timeButton.contentHorizontalAlignment = UIControlContentHorizontalAlignmentRight;
            _timeButton.autoresizingMask = UIViewAutoresizingFlexibleLeftMargin;
            [_byView addSubview:_timeButton];
        } else {
            _timeButton.contentHorizontalAlignment = UIControlContentHorizontalAlignmentLeft;
            [_bottomView addSubview:_timeButton];
        }

        // Update the relative timestamp once per minute
        _dateRefreshTimer = [NSTimer scheduledTimerWithTimeInterval:60.0 target:self
                                                           selector:@selector(refreshDate:)
                                                           userInfo:nil
                                                            repeats:YES];
    }
    return self;
}

- (void)dealloc
{
    _contentProvider = nil;
    _delegate = nil;
    _textContentView.delegate = nil;
    _mediaQueue.delegate = nil;
    [_mediaQueue discardQueuedItems];

    [_dateRefreshTimer invalidate];
    _dateRefreshTimer = nil;
}

- (void)setShouldShowDateInByView {
    _shouldShowDateInByView = YES;
}

- (UIView *)viewForFullContent
{
    if (_textContentView) {
        return _textContentView;
<<<<<<< HEAD
    }
=======
>>>>>>> 28801c05

    [DTAttributedTextContentView setLayerClass:[DTTiledLayerWithoutFade class]];

    // Needs an initial frame
    _textContentView = [[DTAttributedTextContentView alloc] initWithFrame:self.frame];
    _textContentView.delegate = self;
    _textContentView.backgroundColor = [UIColor whiteColor];
    _textContentView.edgeInsets = UIEdgeInsetsMake(0.0f, RPVHorizontalInnerPadding, 0.0f, RPVHorizontalInnerPadding);
    _textContentView.shouldDrawImages = NO;
    _textContentView.shouldDrawLinks = NO;

    return _textContentView;
}

- (UIView *)viewForContentPreview
{
    if (_snippetLabel) {
        return _snippetLabel;
<<<<<<< HEAD
    }
=======
>>>>>>> 28801c05

    _snippetLabel = [[UILabel alloc] init];
    _snippetLabel.autoresizingMask = UIViewAutoresizingFlexibleWidth;
    _snippetLabel.backgroundColor = [UIColor clearColor];
    _snippetLabel.textColor = [UIColor colorWithHexString:@"333"];
    _snippetLabel.lineBreakMode = NSLineBreakByTruncatingTail;
    _snippetLabel.numberOfLines = 0;

    return _snippetLabel;
}

#pragma mark - Instance methods

<<<<<<< HEAD
- (void)reset
{
=======
- (void)reset {
>>>>>>> 28801c05
    _bylineLabel.text = nil;
    _titleLabel.text = nil;
    _snippetLabel.text = nil;

    [_cellImageView cancelImageRequestOperation];
    _cellImageView.image = nil;
}

- (BOOL)privateContent
{
    // TODO: figure out how/if this applies to subclasses
    return NO;
}

- (void)setContentProvider:(id<WPContentViewProvider>)contentProvider
{
    if (_contentProvider == contentProvider) {
        return;
<<<<<<< HEAD
    }
=======
>>>>>>> 28801c05

    _contentProvider = contentProvider;
    [self configureContentView:_contentProvider];
}

- (void)setAuthorDisplayName:(NSString *)authorName authorLink:(NSString *)authorLink
{
    self.bylineLabel.text = authorName;
    [self.byButton setTitle:authorLink forState:UIControlStateNormal];
    [self.byButton setEnabled:YES];
    [self.byButton setHidden:NO];
}

- (void)configureContentView:(id<WPContentViewProvider>)contentProvider
{
    self.bylineLabel.text = [contentProvider authorForDisplay];

    if ([[contentProvider blogNameForDisplay] length] > 0) {
        [self.byButton setEnabled:YES];
        [self.byButton setHidden:NO];
        [self.byButton setTitle:[contentProvider blogNameForDisplay] forState:UIControlStateNormal];
    } else {
        [self.byButton setEnabled:NO];
        [self.byButton setHidden:YES];
    }

    [self refreshDate];

    self.cellImageView.hidden = YES;

    [self updateActionButtons];

}

- (void)layoutSubviews
{
    [super layoutSubviews];

    CGFloat contentWidth = self.frame.size.width;

    self.byView.frame = CGRectMake(0, [self topMarginHeight], contentWidth, RPVAuthorViewHeight + RPVAuthorPadding * 2);
    CGFloat bylineX = RPVAvatarSize + RPVAuthorPadding + RPVHorizontalInnerPadding;
<<<<<<< HEAD
    self.bylineLabel.frame = CGRectMake(bylineX, RPVAuthorPadding - 2, contentWidth - bylineX, 18);
    self.byButton.frame = CGRectMake(bylineX, self.bylineLabel.frame.origin.y + 18, contentWidth - bylineX, 18);
=======
    CGFloat byLineWidth = contentWidth - bylineX;
    if (self.shouldShowDateInByView) {
        byLineWidth -= RPVControlButtonWidth;
    }
    self.bylineLabel.frame = CGRectMake(bylineX, RPVAuthorPadding - 2, byLineWidth, 18);
    self.byButton.frame = CGRectMake(bylineX, self.bylineLabel.frame.origin.y + 18, byLineWidth, 18);
>>>>>>> 28801c05

    [self.textContentView relayoutText];
    CGFloat height = [self.textContentView suggestedFrameSizeToFitEntireStringConstraintedToWidth:contentWidth].height;
    CGRect textContainerFrame = self.textContentView.frame;
    textContainerFrame.size.width = contentWidth;
    textContainerFrame.size.height = height;
    textContainerFrame.origin.y = self.byView.frame.origin.y + self.byView.frame.size.height;
    self.textContentView.frame = textContainerFrame;

    // Position the meta view and its subviews
    CGFloat bottomY = self.textContentView.frame.origin.y + self.textContentView.frame.size.height + RPVVerticalPadding;
    self.bottomView.frame = CGRectMake(0, bottomY, contentWidth, RPVMetaViewHeight);
    self.bottomBorder.frame = CGRectMake(RPVHorizontalInnerPadding,
                                         0,
                                         contentWidth - RPVHorizontalInnerPadding * 2,
                                         RPVBorderHeight);

    // Action buttons
    if (self.shouldShowDateInByView) {
        [self layoutActionButtonsWithEvenSpacing];
    } else {
        [self layoutActionButtonsRightToLeft];
    }

    // Update own frame
    CGRect ownFrame = self.frame;
    ownFrame.size.height = self.bottomView.frame.origin.y + self.bottomView.frame.size.height;
    self.frame = ownFrame;
}

- (void)layoutActionButtonsWithEvenSpacing {
    if (self.actionButtons.count == 0 || !self.bottomContainerView) {
        return;
    }

    // Match up the action button horizontal position with the application tabs
    CGFloat buttonMargin = IS_IPAD ? 62.0f : 32.0f;
    if (UIInterfaceOrientationIsLandscape([UIApplication sharedApplication].statusBarOrientation) && !IS_IPAD) {
        buttonMargin = 94.0f;
    }

    // Space action buttons evenly using auto layout
    UIButton *previousButton = nil;
    NSDictionary *metrics = @{@"spacing":@(buttonMargin)};
    NSString *visualFormat = nil;
    [self.bottomContainerView removeConstraints:self.bottomContainerView.constraints];
    NSMutableArray *constraints = [NSMutableArray array];
    for (UIButton *button in self.actionButtons) {
        button.translatesAutoresizingMaskIntoConstraints = NO;
        visualFormat = nil;
        NSDictionary *views = nil;
        if (previousButton) {
            visualFormat = @"H:[previousButton(==button)]-spacing-[button]";
            views = NSDictionaryOfVariableBindings(previousButton,button);
        } else {
            visualFormat = @"|[button(<=48)]";
            views = NSDictionaryOfVariableBindings(button);
        }

        // Constrain height to bottomContainerView
        NSArray *heightConstraints = [NSLayoutConstraint constraintsWithVisualFormat:@"V:|[button]|" options:0 metrics:nil views:NSDictionaryOfVariableBindings(button)];
        [self.bottomContainerView addConstraints:heightConstraints];

        [constraints addObjectsFromArray:[NSLayoutConstraint constraintsWithVisualFormat:visualFormat options:nil metrics:metrics views:views]];
        previousButton = button;
    }

    visualFormat = @"H:[previousButton]|";
    [constraints addObjectsFromArray:[NSLayoutConstraint constraintsWithVisualFormat:visualFormat options:nil metrics:metrics views:NSDictionaryOfVariableBindings(previousButton)]];
    [self.bottomContainerView addConstraints:constraints];

    CGFloat timeWidth = RPVControlButtonWidth + 10.0f;
    CGFloat timeHeight = _byView.frame.size.height;
    CGFloat timeXPosition = _byView.frame.size.width - timeWidth - RPVHorizontalInnerPadding;
    CGFloat timeYPosition = 0.0f;
    self.timeButton.frame = CGRectMake(timeXPosition, timeYPosition, timeWidth, timeHeight);
}

- (void)layoutActionButtonsRightToLeft {
    CGFloat buttonX = self.bottomView.frame.size.width - RPVHorizontalInnerPadding; // minus 2px so button text aligns
    CGFloat buttonY = RPVBorderHeight; // Just below the line
    NSArray* reversedActionButtons = [[self.actionButtons reverseObjectEnumerator] allObjects];

    CGFloat lastImageWidth = 0.0f;
    CGFloat buttonWidth = 0.0f;
    for (UIButton *actionButton in reversedActionButtons) {
        // Button order from right-to-left, ignoring hidden buttons
        if (actionButton.hidden) {
            continue;
        }

        // Left most visible button needs a different size to align properly
        if (buttonWidth == 0.0f) {
            [actionButton sizeToFit];
            buttonWidth = CGRectGetWidth(actionButton.frame);
        } else {
            buttonWidth = RPVControlButtonWidth;
        }

        // The x value needs to be adjusted to account for differences in the width between
        // the current button's image, and the previous image. Otherwise, even though the
        // UIButtons are spaced equally based on their frame, the difference in image size will
        // make things look visually askew.
        // Add the difference between the current button's image with, and previous
        // button's width to correct things visually.
        if (lastImageWidth != 0.0f) {
            CGFloat width = actionButton.imageView.image.size.width;
            CGFloat diff = width - lastImageWidth;
            buttonX -= diff;
        }

        buttonX -= buttonWidth;
        actionButton.frame = CGRectMake(buttonX, buttonY, buttonWidth, RPVControlButtonHeight);
        buttonX -= RPVControlButtonSpacing; // add the padding for the next button in advance.

        lastImageWidth = actionButton.imageView.image.size.width;
    }

    CGFloat timeWidth = buttonX - RPVHorizontalInnerPadding;
    CGFloat timeHeight = RPVControlButtonHeight;
    CGFloat timeXPosition = RPVHorizontalInnerPadding;
    CGFloat timeYPosition = RPVBorderHeight;
    self.timeButton.frame = CGRectMake(timeXPosition, timeYPosition, timeWidth, timeHeight);
}

- (UIButton *)addActionButtonWithImage:(UIImage *)buttonImage selectedImage:(UIImage *)selectedButtonImage
{
    ContentActionButton *button = [ContentActionButton buttonWithType:UIButtonTypeCustom];
    button.autoresizingMask = UIViewAutoresizingFlexibleWidth | UIViewAutoresizingFlexibleLeftMargin;
    [button setImage:buttonImage forState:UIControlStateNormal];
    [button setImage:selectedButtonImage forState:UIControlStateSelected];
    [button.titleLabel setFont:[WPStyleGuide labelFontNormal]];
    [button setTitleColor:[WPStyleGuide newKidOnTheBlockBlue] forState:UIControlStateNormal];
    button.titleEdgeInsets = UIEdgeInsetsMake(0.0f, 6.0f, 0.0f, -6.0f);
    button.drawLabelBubble = YES;
    [self.bottomView addSubview:button];
    [self.actionButtons addObject:button];

    return button;
}

- (void)addCustomActionButton:(UIButton*)actionButton {
    if (!self.bottomContainerView) {
        self.bottomContainerView = [[UIView alloc] init];
        self.bottomContainerView.translatesAutoresizingMaskIntoConstraints = NO;
        [self.bottomView addSubview:self.bottomContainerView];
        [self.bottomView addConstraint:[NSLayoutConstraint constraintWithItem:self.bottomContainerView attribute:NSLayoutAttributeCenterX relatedBy:NSLayoutRelationEqual toItem:self.bottomView attribute:NSLayoutAttributeCenterX multiplier:1.0 constant:0]];
        NSDictionary *viewsDict = NSDictionaryOfVariableBindings(_bottomContainerView);
        NSArray *heightConstraints = [NSLayoutConstraint constraintsWithVisualFormat:@"V:|[_bottomContainerView]|" options:0 metrics:nil views:viewsDict];
        [self.bottomView addConstraints:heightConstraints];
    }

    [self.bottomContainerView addSubview:actionButton];

    [self.actionButtons addObject:actionButton];
}

- (void)removeActionButton:(UIButton *)button
{
    [button removeFromSuperview];
    [self.actionButtons removeObject:button];
}

#pragma mark - Actions

// Forward the actions to the delegate; do it this way instead of exposing buttons as properties
// because the view can have dynamically generated buttons (e.g. links)

- (void)featuredImageAction:(id)sender
{
    if ([self.delegate respondsToSelector:@selector(contentView:didReceiveFeaturedImageAction:)]) {
        [self.delegate contentView:self didReceiveFeaturedImageAction:sender];
    }
}

- (void)followAction:(id)sender
{
    if ([self.delegate respondsToSelector:@selector(contentView:didReceiveFollowAction:)]) {
        [self.delegate contentView:self didReceiveFollowAction:sender];
    }
}

- (void)tagAction:(id)sender
{
    if ([self.delegate respondsToSelector:@selector(contentView:didReceiveTagAction:)]) {
        [self.delegate contentView:self didReceiveTagAction:sender];
    }
}

- (void)linkAction:(id)sender
{
    if ([self.delegate respondsToSelector:@selector(contentView:didReceiveLinkAction:)]) {
        [self.delegate contentView:self didReceiveLinkAction:sender];
    }
}

- (void)imageLinkAction:(id)sender
{
    if ([self.delegate respondsToSelector:@selector(contentView:didReceiveImageLinkAction:)]) {
        [self.delegate contentView:self didReceiveImageLinkAction:sender];
    }
}

<<<<<<< HEAD
- (void)videoLinkAction:(id)sender
{
=======
- (void)videoLinkAction:(id)sender {
>>>>>>> 28801c05
    if ([self.delegate respondsToSelector:@selector(contentView:didReceiveVideoLinkAction:)]) {
        [self.delegate contentView:self didReceiveVideoLinkAction:sender];
    }
}

- (void)authorLinkAction:(id)sender
{
    if ([self.delegate respondsToSelector:@selector(contentView:didReceiveAuthorLinkAction:)]) {
        [self.delegate contentView:self didReceiveAuthorLinkAction:sender];
    }
}

#pragma mark - Helper methods

- (void)setFeaturedImage:(UIImage *)image
{
    self.cellImageView.contentMode = UIViewContentModeScaleAspectFill;
    self.cellImageView.image = image;
}

- (void)updateActionButtons
{
    // Implemented by subclasses
}

- (BOOL)isEmoji:(NSURL *)url
{
    return ([[url absoluteString] rangeOfString:@"wp.com/wp-includes/images/smilies"].location != NSNotFound);
}

<<<<<<< HEAD
- (void)handleMediaViewLoaded:(ReaderMediaView *)mediaView
{
=======
- (void)handleMediaViewLoaded:(ReaderMediaView *)mediaView {

>>>>>>> 28801c05
    BOOL frameChanged = [self updateMediaLayout:mediaView];

    if (frameChanged) {
        // need to reset the layouter because otherwise we get the old framesetter or cached layout frames
        self.textContentView.layouter = nil;

        // layout might have changed due to image sizes
        [self.textContentView relayoutText];
        [self setNeedsLayout];
    }
}

// Subclasses can override this to provide margin at the top of the view. See CommentView.
- (CGFloat)topMarginHeight
{
    return 0.0f;
}

- (BOOL)updateMediaLayout:(ReaderMediaView *)imageView
{
    BOOL frameChanged = NO;
    NSURL *url = imageView.contentURL;

    CGSize originalSize = imageView.frame.size;
    CGSize imageSize = imageView.image.size;

    if ([self isEmoji:url]) {
        CGFloat scale = [UIScreen mainScreen].scale;
        imageSize.width *= scale;
        imageSize.height *= scale;
    } else {
        if (imageView.image) {
            CGFloat ratio = imageSize.width / imageSize.height;
            CGFloat width = self.frame.size.width;
            CGFloat availableWidth = width - (_textContentView.edgeInsets.left + _textContentView.edgeInsets.right);

            imageSize.width = availableWidth;
            imageSize.height = roundf(width / ratio) + imageView.edgeInsets.top;
        } else {
            imageSize = CGSizeMake(0.0f, 0.0f);
        }
    }

    // Widths should always match
    if (imageSize.height != originalSize.height) {
        frameChanged = YES;
    }

    NSPredicate *pred = [NSPredicate predicateWithFormat:@"contentURL == %@", url];

    // update all attachments that matchin this URL (possibly multiple images with same size)
    for (DTTextAttachment *attachment in [self.textContentView.layoutFrame textAttachmentsWithPredicate:pred]) {
        attachment.originalSize = originalSize;
        attachment.displaySize = imageSize;
    }

    return frameChanged;
}

- (void)refreshDate:(NSTimer *)timer
{
    NSString *title = [self.contentProvider.dateForDisplay shortString];
    [self.timeButton setTitle:title forState:UIControlStateNormal | UIControlStateDisabled];
}

- (void)refreshDate
{
    [self refreshDate:nil];
}

// Relayout the textContentView after a brief delay.  Used to make sure there are no
// gaps in text due to outdated media frames.
- (void)refreshLayoutAfterDelay
{
    if (self.willRefreshMediaLayout) {
        return;
    }
    self.willRefreshMediaLayout = YES;

    // The first time we're called we're in the middle of updating layout. Refreshing at
    // this point has no effect.  Dispatch async will let us refresh layout in a new loop
    // and correctly update.
    dispatch_async(dispatch_get_main_queue(), ^{
        [self refreshMediaLayout];

        if ([self.delegate respondsToSelector:@selector(contentViewDidLoadAllMedia:)]) {
            [self.delegate contentViewDidLoadAllMedia:self]; // So the delegate can correct its size.
        }
    });
}

- (void)refreshMediaLayout
{
    [self refreshMediaLayoutInArray:self.mediaArray];
}

- (void)refreshMediaLayoutInArray:(NSArray *)mediaArray
{
    BOOL frameChanged = NO;

    for (ReaderMediaView *mediaView in mediaArray) {
        if ([self updateMediaLayout:mediaView]) {
            frameChanged = YES;
        }

        if (frameChanged) {
            [self relayoutTextContentView];
        }
    }
}

- (void)relayoutTextContentView
{
    // need to reset the layouter because otherwise we get the old framesetter or
    self.textContentView.layouter = nil;

    // layout might have changed due to image sizes
    [self.textContentView relayoutText];
    [self setNeedsLayout];
}

#pragma mark ReaderMediaQueueDelegate methods

- (void)readerMediaQueue:(ReaderMediaQueue *)mediaQueue didLoadBatch:(NSArray *)batch
{
    [self refreshMediaLayoutInArray:batch];
    if ([self.delegate respondsToSelector:@selector(contentViewDidLoadAllMedia:)]) {
        [self.delegate contentViewDidLoadAllMedia:self];
    }
}

#pragma mark - DTCoreAttributedTextContentView Delegate Methods

- (UIView *)attributedTextContentView:(DTAttributedTextContentView *)attributedTextContentView
              viewForAttributedString:(NSAttributedString *)string
                                frame:(CGRect)frame
{
    NSDictionary *attributes = [string attributesAtIndex:0 effectiveRange:nil];

    NSURL *URL = [attributes objectForKey:DTLinkAttribute];
    NSString *identifier = [attributes objectForKey:DTGUIDAttribute];

    DTLinkButton *button = [[DTLinkButton alloc] initWithFrame:frame];
    button.URL = URL;
    button.minimumHitSize = CGSizeMake(25, 25); // adjusts it's bounds so that button is always large enough
    button.GUID = identifier;

    // get image with normal link text
    UIImage *normalImage = [attributedTextContentView contentImageWithBounds:frame
                                                                     options:DTCoreTextLayoutFrameDrawingDefault];
    [button setImage:normalImage forState:UIControlStateNormal];

    // get image for highlighted link text
    UIImage *highlightImage = [attributedTextContentView contentImageWithBounds:frame
                                                                        options:DTCoreTextLayoutFrameDrawingDrawLinksHighlighted];
    [button setImage:highlightImage forState:UIControlStateHighlighted];

    // use normal push action for opening URL
    [button addTarget:self action:@selector(linkAction:) forControlEvents:UIControlEventTouchUpInside];

    return button;
}

- (UIView *)attributedTextContentView:(DTAttributedTextContentView *)attributedTextContentView
                    viewForAttachment:(DTTextAttachment *)attachment
                                frame:(CGRect)frame
{
    if (!attachment.contentURL) {
        return nil;
    }

    // The textContentView will render the first time with the original frame, and then update when media loads.
    // To avoid showing gaps in the layout due to the original attachment sizes, relayout the view after a brief delay.
    [self refreshLayoutAfterDelay];

    CGFloat width = _textContentView.frame.size.width;
    CGFloat availableWidth = _textContentView.frame.size.width - (_textContentView.edgeInsets.left + _textContentView.edgeInsets.right);

    // The ReaderImageView view will conform to the width constraints of the _textContentView. We want the image
    // itself to run out to the edges, so position it offset by the inverse of _textContentView's edgeInsets. Also
    // add top padding so we don't bump into a line of text. Remeber to add an extra 10px to the frame to preserve
    // aspect ratio.
    UIEdgeInsets edgeInsets = _textContentView.edgeInsets;
    edgeInsets.left = 0.0f - edgeInsets.left;
    edgeInsets.top = 15.0f;
    edgeInsets.right = 0.0f - edgeInsets.right;
    edgeInsets.bottom = 0.0f;

    if ([attachment isKindOfClass:[DTImageTextAttachment class]]) {
        if ([self isEmoji:attachment.contentURL]) {
            // minimal frame to suppress drawing context errors with 0 height or width.
            frame.size.width = MAX(frame.size.width, 1.0f);
            frame.size.height = MAX(frame.size.height, 1.0f);
            ReaderImageView *imageView = [[ReaderImageView alloc] initWithFrame:frame];
            [_mediaArray addObject:imageView];
            [self.mediaQueue enqueueMedia:imageView
                                  withURL:attachment.contentURL
                         placeholderImage:nil
                                     size:CGSizeMake(15.0f, 15.0f)
                                isPrivate:[self privateContent]
                                  success:nil
                                  failure:nil];
            return imageView;
        }

        DTImageTextAttachment *imageAttachment = (DTImageTextAttachment *)attachment;

        if ([imageAttachment.image isKindOfClass:[UIImage class]]) {
            UIImage *image = imageAttachment.image;

            CGFloat ratio = image.size.width / image.size.height;
            frame.size.width = availableWidth;
            frame.size.height = roundf(width / ratio);

            // offset the top edge inset keeping the image from bumping the text above it.
            frame.size.height += edgeInsets.top;
        } else {
            // minimal frame to suppress drawing context errors with 0 height or width.
            frame.size.width = 1.0f;
            frame.size.height = 1.0f;
        }

        ReaderImageView *imageView = [[ReaderImageView alloc] initWithFrame:frame];
        imageView.edgeInsets = edgeInsets;

        [_mediaArray addObject:imageView];
        imageView.linkURL = attachment.hyperLinkURL;
        [imageView addTarget:self action:@selector(imageLinkAction:) forControlEvents:UIControlEventTouchUpInside];

        if ([imageAttachment.image isKindOfClass:[UIImage class]]) {
            [imageView setImage:imageAttachment.image];
        } else {

            [self.mediaQueue enqueueMedia:imageView
                                  withURL:attachment.contentURL
                         placeholderImage:nil
                                     size:CGSizeMake(width, 0.0f) // Passing zero for height to get the correct
                                isPrivate:[self privateContent]   // aspect ratio
                                  success:nil
                                  failure:nil];
        }

        return imageView;
    }

    ReaderVideoContentType videoType;

<<<<<<< HEAD
    if ([attachment isKindOfClass:[DTVideoTextAttachment class]]) {
        videoType = ReaderVideoContentTypeVideo;
    } else if ([attachment isKindOfClass:[DTIframeTextAttachment class]]) {
        videoType = ReaderVideoContentTypeIFrame;
    } else if ([attachment isKindOfClass:[DTObjectTextAttachment class]]) {
        videoType = ReaderVideoContentTypeEmbed;
    } else {
        return nil; // Can't handle whatever this is :P
=======
        ReaderVideoView *videoView = [[ReaderVideoView alloc] initWithFrame:frame];
        videoView.edgeInsets = edgeInsets;

        [_mediaArray addObject:videoView];
        [videoView setContentURL:attachment.contentURL ofType:videoType success:^(id readerVideoView) {
            [self handleMediaViewLoaded:readerVideoView];
        } failure:^(id readerVideoView, NSError *error) {
            // if the image is 404, just show a black image.
            ReaderVideoView *videoView = (ReaderVideoView *)readerVideoView;
            videoView.image = [UIImage imageWithColor:[UIColor blackColor] havingSize:CGSizeMake(2.0f, 1.0f)];
            [self handleMediaViewLoaded:readerVideoView];
        }];

        [videoView addTarget:self action:@selector(videoLinkAction:) forControlEvents:UIControlEventTouchUpInside];
        
        return videoView;
>>>>>>> 28801c05
    }

    ReaderVideoView *videoView = [[ReaderVideoView alloc] initWithFrame:frame];
    // minimal frame to suppress drawing context errors with 0 height or width.
    frame.size.width = 1.0f;
    videoView.edgeInsets = edgeInsets;
        
    [_mediaArray addObject:videoView];
    [videoView setContentURL:attachment.contentURL ofType:videoType success:^(id readerVideoView) {
        [self handleMediaViewLoaded:readerVideoView];
    } failure:^(id readerVideoView, NSError *error) {
        // if the image is 404, just show a black image.
        ReaderVideoView *videoView = (ReaderVideoView *)readerVideoView;
        videoView.image = [UIImage imageWithColor:[UIColor blackColor] havingSize:CGSizeMake(2.0f, 1.0f)];
        [self handleMediaViewLoaded:readerVideoView];
    }];

    [videoView addTarget:self action:@selector(videoLinkAction:) forControlEvents:UIControlEventTouchUpInside];

    return videoView;
}

@end<|MERGE_RESOLUTION|>--- conflicted
+++ resolved
@@ -196,10 +196,7 @@
 {
     if (_textContentView) {
         return _textContentView;
-<<<<<<< HEAD
-    }
-=======
->>>>>>> 28801c05
+    }
 
     [DTAttributedTextContentView setLayerClass:[DTTiledLayerWithoutFade class]];
 
@@ -218,10 +215,7 @@
 {
     if (_snippetLabel) {
         return _snippetLabel;
-<<<<<<< HEAD
-    }
-=======
->>>>>>> 28801c05
+    }
 
     _snippetLabel = [[UILabel alloc] init];
     _snippetLabel.autoresizingMask = UIViewAutoresizingFlexibleWidth;
@@ -235,12 +229,8 @@
 
 #pragma mark - Instance methods
 
-<<<<<<< HEAD
 - (void)reset
 {
-=======
-- (void)reset {
->>>>>>> 28801c05
     _bylineLabel.text = nil;
     _titleLabel.text = nil;
     _snippetLabel.text = nil;
@@ -259,10 +249,7 @@
 {
     if (_contentProvider == contentProvider) {
         return;
-<<<<<<< HEAD
-    }
-=======
->>>>>>> 28801c05
+    }
 
     _contentProvider = contentProvider;
     [self configureContentView:_contentProvider];
@@ -305,17 +292,12 @@
 
     self.byView.frame = CGRectMake(0, [self topMarginHeight], contentWidth, RPVAuthorViewHeight + RPVAuthorPadding * 2);
     CGFloat bylineX = RPVAvatarSize + RPVAuthorPadding + RPVHorizontalInnerPadding;
-<<<<<<< HEAD
-    self.bylineLabel.frame = CGRectMake(bylineX, RPVAuthorPadding - 2, contentWidth - bylineX, 18);
-    self.byButton.frame = CGRectMake(bylineX, self.bylineLabel.frame.origin.y + 18, contentWidth - bylineX, 18);
-=======
     CGFloat byLineWidth = contentWidth - bylineX;
     if (self.shouldShowDateInByView) {
         byLineWidth -= RPVControlButtonWidth;
     }
     self.bylineLabel.frame = CGRectMake(bylineX, RPVAuthorPadding - 2, byLineWidth, 18);
     self.byButton.frame = CGRectMake(bylineX, self.bylineLabel.frame.origin.y + 18, byLineWidth, 18);
->>>>>>> 28801c05
 
     [self.textContentView relayoutText];
     CGFloat height = [self.textContentView suggestedFrameSizeToFitEntireStringConstraintedToWidth:contentWidth].height;
@@ -519,12 +501,8 @@
     }
 }
 
-<<<<<<< HEAD
 - (void)videoLinkAction:(id)sender
 {
-=======
-- (void)videoLinkAction:(id)sender {
->>>>>>> 28801c05
     if ([self.delegate respondsToSelector:@selector(contentView:didReceiveVideoLinkAction:)]) {
         [self.delegate contentView:self didReceiveVideoLinkAction:sender];
     }
@@ -555,13 +533,8 @@
     return ([[url absoluteString] rangeOfString:@"wp.com/wp-includes/images/smilies"].location != NSNotFound);
 }
 
-<<<<<<< HEAD
 - (void)handleMediaViewLoaded:(ReaderMediaView *)mediaView
 {
-=======
-- (void)handleMediaViewLoaded:(ReaderMediaView *)mediaView {
-
->>>>>>> 28801c05
     BOOL frameChanged = [self updateMediaLayout:mediaView];
 
     if (frameChanged) {
@@ -809,7 +782,6 @@
 
     ReaderVideoContentType videoType;
 
-<<<<<<< HEAD
     if ([attachment isKindOfClass:[DTVideoTextAttachment class]]) {
         videoType = ReaderVideoContentTypeVideo;
     } else if ([attachment isKindOfClass:[DTIframeTextAttachment class]]) {
@@ -818,24 +790,6 @@
         videoType = ReaderVideoContentTypeEmbed;
     } else {
         return nil; // Can't handle whatever this is :P
-=======
-        ReaderVideoView *videoView = [[ReaderVideoView alloc] initWithFrame:frame];
-        videoView.edgeInsets = edgeInsets;
-
-        [_mediaArray addObject:videoView];
-        [videoView setContentURL:attachment.contentURL ofType:videoType success:^(id readerVideoView) {
-            [self handleMediaViewLoaded:readerVideoView];
-        } failure:^(id readerVideoView, NSError *error) {
-            // if the image is 404, just show a black image.
-            ReaderVideoView *videoView = (ReaderVideoView *)readerVideoView;
-            videoView.image = [UIImage imageWithColor:[UIColor blackColor] havingSize:CGSizeMake(2.0f, 1.0f)];
-            [self handleMediaViewLoaded:readerVideoView];
-        }];
-
-        [videoView addTarget:self action:@selector(videoLinkAction:) forControlEvents:UIControlEventTouchUpInside];
-        
-        return videoView;
->>>>>>> 28801c05
     }
 
     ReaderVideoView *videoView = [[ReaderVideoView alloc] initWithFrame:frame];
