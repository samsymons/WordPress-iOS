#import "WPContentView.h"
#import "WPContentViewSubclass.h"

#import <DTCoreText/DTCoreText.h>
#import <AFNetworking/UIImageView+AFNetworking.h>
#import <WordPress-iOS-Shared/UIImage+Util.h>
#import <WordPress-iOS-Shared/WPFontManager.h>
#import "UIImageView+Gravatar.h"
#import "WordPressAppDelegate.h"
#import "WPWebViewController.h"
#import "UIImageView+AFNetworkingExtra.h"
#import "UILabel+SuggestSize.h"
#import "ContentActionButton.h"
#import "NSDate+StringFormatting.h"
#import "UIColor+Helpers.h"
#import "WPTableViewCell.h"
#import "DTTiledLayerWithoutFade.h"
#import "ReaderMediaView.h"
#import "ReaderImageView.h"
#import "ReaderVideoView.h"

const CGFloat RPVAuthorPadding = 8.0f;
const CGFloat RPVHorizontalInnerPadding = 12.0f;
const CGFloat RPVMetaViewHeight = 48.0f;
const CGFloat RPVAuthorViewHeight = 32.0f;
const CGFloat RPVVerticalPadding = 14.0f;
const CGFloat RPVAvatarSize = 32.0f;
const CGFloat RPVBorderHeight = 1.0f;
const CGFloat RPVMaxImageHeightPercentage = 0.59f;
const CGFloat RPVMaxSummaryHeight = 88.0f;
const CGFloat RPVFollowButtonWidth = 100.0f;
const CGFloat RPVTitlePaddingBottom = 3.0f;
const CGFloat RPVSmallButtonLeftPadding = 2; // Follow, tag
const CGFloat RPVLineHeightMultiple = 1.03f;

// Control buttons (Like, Reblog, ...)
const CGFloat RPVControlButtonHeight = 48.0f;
const CGFloat RPVControlButtonWidth = 48.0f;
const CGFloat RPVControlButtonSpacing = 12.0f;
const CGFloat RPVControlButtonBorderSize = 0.0f;

@interface WPContentView()

@property (nonatomic, strong) NSTimer *dateRefreshTimer;
@property (nonatomic, strong) NSMutableArray *mediaArray;
@property (nonatomic, strong) ReaderMediaQueue *mediaQueue;
@property (nonatomic, strong) NSMutableArray *actionButtons;

@property (nonatomic, strong) UILabel *titleLabel;
@property (nonatomic, strong) UILabel *snippetLabel;
@property (nonatomic, strong) DTAttributedTextContentView *textContentView;
@property (nonatomic, strong) UIView *bottomView;
@property (nonatomic, strong) CALayer *bottomBorder;
@property (nonatomic, strong) CALayer *titleBorder;
@property (nonatomic, strong) UIView *byView;
@property (nonatomic, strong) UIView *controlView;
@property (nonatomic, strong) UIButton *timeButton;
@property (nonatomic, strong) UILabel *bylineLabel;
@property (nonatomic, strong) UIButton *byButton;
@property (nonatomic, assign) BOOL willRefreshMediaLayout, shouldShowDateInByView;

@end

@implementation WPContentView {
}

<<<<<<< HEAD
+ (UIFont *)titleFont
{
    return (IS_IPAD ? [UIFont fontWithName:@"Merriweather-Bold" size:24.0f] : [UIFont fontWithName:@"Merriweather-Bold" size:19.0f]);
=======
+ (UIFont *)titleFont {
    return (IS_IPAD ? [UIFont fontWithName:@"Merriweather-Bold" size:24.0f] : [UIFont fontWithName:@"Merriweather-Bold"
                                                                                              size:19.0f]);
>>>>>>> 40fab5bf
}

+ (UIFont *)summaryFont
{
    return (IS_IPAD ? [WPFontManager openSansRegularFontOfSize:16.0] : [WPFontManager openSansRegularFontOfSize:14.0]);
}

+ (UIFont *)moreContentFont
{
    return [WPFontManager openSansRegularFontOfSize:12.0];
}

#pragma mark - Lifecycle Methods

- (id)initWithFrame:(CGRect)frame
{
    self = [super initWithFrame:frame];
    if (self) {
        _mediaArray = [NSMutableArray array];
        _mediaQueue = [[ReaderMediaQueue alloc] initWithDelegate:self];
        _actionButtons = [NSMutableArray arrayWithCapacity:4];

        self.autoresizingMask = UIViewAutoresizingFlexibleWidth | UIViewAutoresizingFlexibleHeight;
        self.opaque = YES;

        _cellImageView = [[UIImageView alloc] init];
        _cellImageView.backgroundColor = [WPStyleGuide readGrey];
        _cellImageView.contentMode = UIViewContentModeScaleAspectFill;
        _cellImageView.clipsToBounds = YES;
        _cellImageView.contentMode = UIViewContentModeScaleAspectFill;
        [self addSubview:_cellImageView];

        _titleLabel = [[UILabel alloc] init];
        _titleLabel.autoresizingMask = UIViewAutoresizingFlexibleWidth;
        _titleLabel.backgroundColor = [UIColor clearColor];
        _titleLabel.textColor = [UIColor colorWithHexString:@"333"];
        _titleLabel.lineBreakMode = NSLineBreakByWordWrapping;
        _titleLabel.numberOfLines = 0;
        [self addSubview:_titleLabel];

        _titleBorder = [[CALayer alloc] init];
        _titleBorder.backgroundColor = [[UIColor colorWithHexString:@"f1f1f1"] CGColor];
        [self.layer addSublayer:_titleBorder];

        _byView = [[UIView alloc] init];
        _byView.autoresizingMask = UIViewAutoresizingFlexibleWidth;
        _byView.backgroundColor = [UIColor clearColor];
        _byView.userInteractionEnabled = YES;
        [self addSubview:_byView];

        CGRect avatarFrame = CGRectMake(RPVHorizontalInnerPadding, RPVAuthorPadding, RPVAvatarSize, RPVAvatarSize);
        _avatarImageView = [[UIImageView alloc] initWithFrame:avatarFrame];
        [_byView addSubview:_avatarImageView];

        _bylineLabel = [[UILabel alloc] init];
        _bylineLabel.backgroundColor = [UIColor clearColor];
        _bylineLabel.numberOfLines = 1;
        _bylineLabel.autoresizingMask = UIViewAutoresizingFlexibleWidth;
        _bylineLabel.font = [WPFontManager openSansRegularFontOfSize:12.0];
        _bylineLabel.adjustsFontSizeToFitWidth = NO;
        _bylineLabel.textColor = [UIColor colorWithHexString:@"333"];
        [_byView addSubview:_bylineLabel];

        _byButton = [UIButton buttonWithType:UIButtonTypeCustom];
        _byButton.contentHorizontalAlignment = UIControlContentHorizontalAlignmentLeft;
        _byButton.backgroundColor = [UIColor clearColor];
        _byButton.titleLabel.font = [WPFontManager openSansRegularFontOfSize:12.0];
        [_byButton addTarget:self action:@selector(authorLinkAction:) forControlEvents:UIControlEventTouchUpInside];
        [_byButton setTitleColor:[WPStyleGuide buttonActionColor] forState:UIControlStateNormal];
        [_byView addSubview:_byButton];

        _bottomView = [[UIView alloc] init];
        _bottomView.autoresizingMask = UIViewAutoresizingFlexibleWidth;
        _bottomView.backgroundColor = [UIColor clearColor];
        [self addSubview:_bottomView];

        _bottomBorder = [[CALayer alloc] init];
        _bottomBorder.backgroundColor = [[UIColor colorWithHexString:@"f1f1f1"] CGColor];
        [_bottomView.layer addSublayer:_bottomBorder];

        _timeButton = [UIButton buttonWithType:UIButtonTypeCustom];
        _timeButton.backgroundColor = [UIColor clearColor];
        _timeButton.titleLabel.font = [WPFontManager openSansRegularFontOfSize:12.0];
        [_timeButton setTitleEdgeInsets: UIEdgeInsetsMake(0, RPVSmallButtonLeftPadding, 0, 0)];

        // Disable it for now (could be used for permalinks in the future)
        [_timeButton setImage:[UIImage imageNamed:@"reader-postaction-time"] forState:UIControlStateDisabled];
        [_timeButton setTitleColor:[UIColor colorWithHexString:@"aaa"] forState:UIControlStateDisabled];
        [_timeButton setEnabled:NO];
<<<<<<< HEAD
        [_bottomView addSubview:_timeButton];

=======
        
        if (_shouldShowDateInByView) {
            _timeButton.contentHorizontalAlignment = UIControlContentHorizontalAlignmentRight;
            _timeButton.autoresizingMask = UIViewAutoresizingFlexibleLeftMargin;
            [_byView addSubview:_timeButton];
        } else {
            _timeButton.contentHorizontalAlignment = UIControlContentHorizontalAlignmentLeft;
            [_bottomView addSubview:_timeButton];
        }
        
>>>>>>> 40fab5bf
        // Update the relative timestamp once per minute
        _dateRefreshTimer = [NSTimer scheduledTimerWithTimeInterval:60.0 target:self
                                                           selector:@selector(refreshDate:)
                                                           userInfo:nil
                                                            repeats:YES];
    }
    return self;
}

<<<<<<< HEAD
- (void)dealloc
{
=======
- (void)dealloc {
>>>>>>> 40fab5bf
    _contentProvider = nil;
    _delegate = nil;
    _textContentView.delegate = nil;
    _mediaQueue.delegate = nil;
    [_mediaQueue discardQueuedItems];

    [_dateRefreshTimer invalidate];
    _dateRefreshTimer = nil;
}

<<<<<<< HEAD
- (UIView *)viewForFullContent
{
    if (_textContentView) {
=======
- (void)setShouldShowDateInByView {
    _shouldShowDateInByView = YES;
}

- (UIView *)viewForFullContent {
    if (_textContentView)
>>>>>>> 40fab5bf
        return _textContentView;
    }

    [DTAttributedTextContentView setLayerClass:[DTTiledLayerWithoutFade class]];

    // Needs an initial frame
    _textContentView = [[DTAttributedTextContentView alloc] initWithFrame:self.frame];
    _textContentView.delegate = self;
    _textContentView.backgroundColor = [UIColor whiteColor];
    _textContentView.edgeInsets = UIEdgeInsetsMake(0.0f, RPVHorizontalInnerPadding, 0.0f, RPVHorizontalInnerPadding);
    _textContentView.shouldDrawImages = NO;
    _textContentView.shouldDrawLinks = NO;

    return _textContentView;
}

- (UIView *)viewForContentPreview
{
    if (_snippetLabel) {
        return _snippetLabel;
    }

    _snippetLabel = [[UILabel alloc] init];
    _snippetLabel.autoresizingMask = UIViewAutoresizingFlexibleWidth;
    _snippetLabel.backgroundColor = [UIColor clearColor];
    _snippetLabel.textColor = [UIColor colorWithHexString:@"333"];
    _snippetLabel.lineBreakMode = NSLineBreakByTruncatingTail;
    _snippetLabel.numberOfLines = 0;

    return _snippetLabel;
}

#pragma mark - Instance methods

<<<<<<< HEAD
- (void)reset
{
    _bylineLabel.text = nil;
    _titleLabel.text = nil;
    _snippetLabel.text = nil;

=======
- (void)reset {    
    _bylineLabel.text = nil;
    _titleLabel.text = nil;
    _snippetLabel.text = nil;
    
>>>>>>> 40fab5bf
    [_cellImageView cancelImageRequestOperation];
    _cellImageView.image = nil;
}

- (BOOL)privateContent
{
    // TODO: figure out how/if this applies to subclasses
    return NO;
}

- (void)setContentProvider:(id<WPContentViewProvider>)contentProvider
{
    if (_contentProvider == contentProvider) {
        return;
    }

    _contentProvider = contentProvider;
    [self configureContentView:_contentProvider];
}

- (void)setAuthorDisplayName:(NSString *)authorName authorLink:(NSString *)authorLink
{
    self.bylineLabel.text = authorName;
    [self.byButton setTitle:authorLink forState:UIControlStateNormal];
    [self.byButton setEnabled:YES];
    [self.byButton setHidden:NO];
}

- (void)configureContentView:(id<WPContentViewProvider>)contentProvider
{
    self.bylineLabel.text = [contentProvider authorForDisplay];

    if ([[contentProvider blogNameForDisplay] length] > 0) {
        [self.byButton setEnabled:YES];
        [self.byButton setHidden:NO];
        [self.byButton setTitle:[contentProvider blogNameForDisplay] forState:UIControlStateNormal];
    } else {
        [self.byButton setEnabled:NO];
        [self.byButton setHidden:YES];
    }

    [self refreshDate];
<<<<<<< HEAD

    self.cellImageView.hidden = YES;

    [self updateActionButtons];

=======
    
    self.cellImageView.hidden = YES;
    
    [self updateActionButtons];
    
>>>>>>> 40fab5bf
}

- (void)layoutSubviews
{
    [super layoutSubviews];

    CGFloat contentWidth = self.frame.size.width;

    self.byView.frame = CGRectMake(0, [self topMarginHeight], contentWidth, RPVAuthorViewHeight + RPVAuthorPadding * 2);
    CGFloat bylineX = RPVAvatarSize + RPVAuthorPadding + RPVHorizontalInnerPadding;
    self.bylineLabel.frame = CGRectMake(bylineX, RPVAuthorPadding - 2, contentWidth - bylineX, 18);
    self.byButton.frame = CGRectMake(bylineX, self.bylineLabel.frame.origin.y + 18, contentWidth - bylineX, 18);

    [self.textContentView relayoutText];
    CGFloat height = [self.textContentView suggestedFrameSizeToFitEntireStringConstraintedToWidth:contentWidth].height;
    CGRect textContainerFrame = self.textContentView.frame;
    textContainerFrame.size.width = contentWidth;
    textContainerFrame.size.height = height;
    textContainerFrame.origin.y = self.byView.frame.origin.y + self.byView.frame.size.height;
    self.textContentView.frame = textContainerFrame;

    // Position the meta view and its subviews
    CGFloat bottomY = self.textContentView.frame.origin.y + self.textContentView.frame.size.height + RPVVerticalPadding;
    self.bottomView.frame = CGRectMake(0, bottomY, contentWidth, RPVMetaViewHeight);
<<<<<<< HEAD
    self.bottomBorder.frame = CGRectMake(RPVHorizontalInnerPadding, 0, contentWidth - RPVHorizontalInnerPadding * 2, RPVBorderHeight);

=======
    self.bottomBorder.frame = CGRectMake(RPVHorizontalInnerPadding,
                                         0,
                                         contentWidth - RPVHorizontalInnerPadding * 2,
                                         RPVBorderHeight);
    
>>>>>>> 40fab5bf
    // Action buttons
    CGFloat buttonX = self.bottomView.frame.size.width - RPVHorizontalInnerPadding; // minus 2px so button text aligns
    CGFloat buttonY = RPVBorderHeight; // Just below the line
    NSArray* reversedActionButtons = [[self.actionButtons reverseObjectEnumerator] allObjects];

    CGFloat lastImageWidth = 0.0f;
    CGFloat buttonWidth = 0.0f;
    for (UIButton *actionButton in reversedActionButtons) {
        // Button order from right-to-left, ignoring hidden buttons
        if (actionButton.hidden) {
            continue;
        }

        // Left most visible button needs a different size to align properly
        if (buttonWidth == 0.0f) {
            [actionButton sizeToFit];
            buttonWidth = CGRectGetWidth(actionButton.frame);
        } else {
            buttonWidth = RPVControlButtonWidth;
        }

        // The x value needs to be adjusted to account for differences in the width between
        // the current button's image, and the previous image. Otherwise, even though the
        // UIButtons are spaced equally based on their frame, the difference in image size will
        // make things look visually askew.
        // Add the difference between the current button's image with, and previous
        // button's width to correct things visually.
        if (lastImageWidth != 0.0f) {
            CGFloat width = actionButton.imageView.image.size.width;
            CGFloat diff = width - lastImageWidth;
            buttonX -= diff;
        }

        buttonX -= buttonWidth;
        actionButton.frame = CGRectMake(buttonX, buttonY, buttonWidth, RPVControlButtonHeight);
        buttonX -= RPVControlButtonSpacing; // add the padding for the next button in advance.

        lastImageWidth = actionButton.imageView.image.size.width;
    }

<<<<<<< HEAD
    CGFloat timeWidth = buttonX - RPVHorizontalInnerPadding;
    self.timeButton.frame = CGRectMake(RPVHorizontalInnerPadding, RPVBorderHeight, timeWidth, RPVControlButtonHeight);

=======
    CGFloat timeWidth = _shouldShowDateInByView ? RPVControlButtonWidth + 10.0f : buttonX - RPVHorizontalInnerPadding;
    CGFloat timeHeight = _shouldShowDateInByView ? _byView.frame.size.height : RPVControlButtonHeight;
    CGFloat timeXPosition = _shouldShowDateInByView ? _byView.frame.size.width - timeWidth - RPVHorizontalInnerPadding
                                                    : RPVHorizontalInnerPadding;
    CGFloat timeYPosition = _shouldShowDateInByView ? 0.0f : RPVBorderHeight;
    self.timeButton.frame = CGRectMake(timeXPosition, timeYPosition, timeWidth, timeHeight);
    
>>>>>>> 40fab5bf
    // Update own frame
    CGRect ownFrame = self.frame;
    ownFrame.size.height = self.bottomView.frame.origin.y + self.bottomView.frame.size.height;
    self.frame = ownFrame;
}

- (UIButton *)addActionButtonWithImage:(UIImage *)buttonImage selectedImage:(UIImage *)selectedButtonImage
{
    ContentActionButton *button = [ContentActionButton buttonWithType:UIButtonTypeCustom];
    button.autoresizingMask = UIViewAutoresizingFlexibleWidth | UIViewAutoresizingFlexibleLeftMargin;
    [button setImage:buttonImage forState:UIControlStateNormal];
    [button setImage:selectedButtonImage forState:UIControlStateSelected];
    [button.titleLabel setFont:[WPStyleGuide labelFontNormal]];
    [button setTitleColor:[WPStyleGuide newKidOnTheBlockBlue] forState:UIControlStateNormal];
    button.titleEdgeInsets = UIEdgeInsetsMake(0.0f, 6.0f, 0.0f, -6.0f);
    button.drawLabelBubble = YES;
    [self.bottomView addSubview:button];
    [self.actionButtons addObject:button];
    
    return button;
}

<<<<<<< HEAD
- (void)removeActionButton:(UIButton *)button
{
=======
- (void)addCustomActionButton:(UIButton*)actionButton {
    [self.bottomView addSubview:actionButton];
    [self.actionButtons addObject:actionButton];
}

- (void)removeActionButton:(UIButton *)button {
>>>>>>> 40fab5bf
    [button removeFromSuperview];
    [self.actionButtons removeObject:button];
}

#pragma mark - Actions

// Forward the actions to the delegate; do it this way instead of exposing buttons as properties
// because the view can have dynamically generated buttons (e.g. links)

- (void)featuredImageAction:(id)sender
{
    if ([self.delegate respondsToSelector:@selector(contentView:didReceiveFeaturedImageAction:)]) {
        [self.delegate contentView:self didReceiveFeaturedImageAction:sender];
    }
}

- (void)followAction:(id)sender
{
    if ([self.delegate respondsToSelector:@selector(contentView:didReceiveFollowAction:)]) {
        [self.delegate contentView:self didReceiveFollowAction:sender];
    }
}

- (void)tagAction:(id)sender
{
    if ([self.delegate respondsToSelector:@selector(contentView:didReceiveTagAction:)]) {
        [self.delegate contentView:self didReceiveTagAction:sender];
    }
}

- (void)linkAction:(id)sender
{
    if ([self.delegate respondsToSelector:@selector(contentView:didReceiveLinkAction:)]) {
        [self.delegate contentView:self didReceiveLinkAction:sender];
    }
}

- (void)imageLinkAction:(id)sender
{
    if ([self.delegate respondsToSelector:@selector(contentView:didReceiveImageLinkAction:)]) {
        [self.delegate contentView:self didReceiveImageLinkAction:sender];
    }
}

- (void)videoLinkAction:(id)sender
{
    if ([self.delegate respondsToSelector:@selector(contentView:didReceiveVideoLinkAction:)]) {
        [self.delegate contentView:self didReceiveVideoLinkAction:sender];
    }
}

- (void)authorLinkAction:(id)sender
{
    if ([self.delegate respondsToSelector:@selector(contentView:didReceiveAuthorLinkAction:)]) {
        [self.delegate contentView:self didReceiveAuthorLinkAction:sender];
    }
}

#pragma mark - Helper methods

- (void)setFeaturedImage:(UIImage *)image
{
    self.cellImageView.contentMode = UIViewContentModeScaleAspectFill;
    self.cellImageView.image = image;
}

- (void)updateActionButtons
{
    // Implemented by subclasses
}

<<<<<<< HEAD
- (BOOL)isEmoji:(NSURL *)url
{
    return ([[url absoluteString] rangeOfString:@"wp.com/wp-includes/images/smilies"].location != NSNotFound);
}

- (void)handleMediaViewLoaded:(ReaderMediaView *)mediaView
{
    BOOL frameChanged = [self updateMediaLayout:mediaView];

=======
- (BOOL)isEmoji:(NSURL *)url {
    return ([[url absoluteString] rangeOfString:@"wp.com/wp-includes/images/smilies"].location != NSNotFound);
}

- (void)handleMediaViewLoaded:(ReaderMediaView *)mediaView {
    
    BOOL frameChanged = [self updateMediaLayout:mediaView];
    
>>>>>>> 40fab5bf
    if (frameChanged) {
        // need to reset the layouter because otherwise we get the old framesetter or cached layout frames
        self.textContentView.layouter = nil;

        // layout might have changed due to image sizes
        [self.textContentView relayoutText];
        [self setNeedsLayout];
    }
}

// Subclasses can override this to provide margin at the top of the view. See CommentView.
- (CGFloat)topMarginHeight
{
    return 0.0f;
}

- (BOOL)updateMediaLayout:(ReaderMediaView *)imageView
{
    BOOL frameChanged = NO;
    NSURL *url = imageView.contentURL;
<<<<<<< HEAD

    CGSize originalSize = imageView.frame.size;
    CGSize imageSize = imageView.image.size;

=======
    
    CGSize originalSize = imageView.frame.size;
    CGSize imageSize = imageView.image.size;
    
>>>>>>> 40fab5bf
    if ([self isEmoji:url]) {
        CGFloat scale = [UIScreen mainScreen].scale;
        imageSize.width *= scale;
        imageSize.height *= scale;
    } else {
        if (imageView.image) {
            CGFloat ratio = imageSize.width / imageSize.height;
            CGFloat width = self.frame.size.width;
            CGFloat availableWidth = width - (_textContentView.edgeInsets.left + _textContentView.edgeInsets.right);

            imageSize.width = availableWidth;
            imageSize.height = roundf(width / ratio) + imageView.edgeInsets.top;
        } else {
            imageSize = CGSizeMake(0.0f, 0.0f);
        }
    }
<<<<<<< HEAD

=======
    
>>>>>>> 40fab5bf
    // Widths should always match
    if (imageSize.height != originalSize.height) {
        frameChanged = YES;
    }
<<<<<<< HEAD

    NSPredicate *pred = [NSPredicate predicateWithFormat:@"contentURL == %@", url];

=======
    
    NSPredicate *pred = [NSPredicate predicateWithFormat:@"contentURL == %@", url];
    
>>>>>>> 40fab5bf
    // update all attachments that matchin this URL (possibly multiple images with same size)
    for (DTTextAttachment *attachment in [self.textContentView.layoutFrame textAttachmentsWithPredicate:pred]) {
        attachment.originalSize = originalSize;
        attachment.displaySize = imageSize;
    }
<<<<<<< HEAD

=======
    
>>>>>>> 40fab5bf
    return frameChanged;
}

- (void)refreshDate:(NSTimer *)timer
{
    NSString *title = [self.contentProvider.dateForDisplay shortString];
    [self.timeButton setTitle:title forState:UIControlStateNormal | UIControlStateDisabled];
}

- (void)refreshDate
{
    [self refreshDate:nil];
}

// Relayout the textContentView after a brief delay.  Used to make sure there are no
// gaps in text due to outdated media frames.
- (void)refreshLayoutAfterDelay
{
    if (self.willRefreshMediaLayout) {
        return;
    }
    self.willRefreshMediaLayout = YES;

    // The first time we're called we're in the middle of updating layout. Refreshing at
    // this point has no effect.  Dispatch async will let us refresh layout in a new loop
    // and correctly update.
    dispatch_async(dispatch_get_main_queue(), ^{
        [self refreshMediaLayout];

        if ([self.delegate respondsToSelector:@selector(contentViewDidLoadAllMedia:)]) {
            [self.delegate contentViewDidLoadAllMedia:self]; // So the delegate can correct its size.
        }
    });
}

- (void)refreshMediaLayout
{
    [self refreshMediaLayoutInArray:self.mediaArray];
}

- (void)refreshMediaLayoutInArray:(NSArray *)mediaArray
{
    BOOL frameChanged = NO;

    for (ReaderMediaView *mediaView in mediaArray) {
        if ([self updateMediaLayout:mediaView]) {
            frameChanged = YES;
        }

        if (frameChanged) {
            [self relayoutTextContentView];
        }
    }
}

- (void)relayoutTextContentView
{
    // need to reset the layouter because otherwise we get the old framesetter or
    self.textContentView.layouter = nil;

    // layout might have changed due to image sizes
    [self.textContentView relayoutText];
    [self setNeedsLayout];
}

#pragma mark ReaderMediaQueueDelegate methods

- (void)readerMediaQueue:(ReaderMediaQueue *)mediaQueue didLoadBatch:(NSArray *)batch
{
    [self refreshMediaLayoutInArray:batch];
    if ([self.delegate respondsToSelector:@selector(contentViewDidLoadAllMedia:)]) {
        [self.delegate contentViewDidLoadAllMedia:self];
    }
}

#pragma mark - DTCoreAttributedTextContentView Delegate Methods

- (UIView *)attributedTextContentView:(DTAttributedTextContentView *)attributedTextContentView
              viewForAttributedString:(NSAttributedString *)string
                                frame:(CGRect)frame
{
    NSDictionary *attributes = [string attributesAtIndex:0 effectiveRange:nil];
<<<<<<< HEAD

    NSURL *URL = [attributes objectForKey:DTLinkAttribute];
    NSString *identifier = [attributes objectForKey:DTGUIDAttribute];

=======
    
    NSURL *URL = [attributes objectForKey:DTLinkAttribute];
    NSString *identifier = [attributes objectForKey:DTGUIDAttribute];
    
>>>>>>> 40fab5bf
    DTLinkButton *button = [[DTLinkButton alloc] initWithFrame:frame];
    button.URL = URL;
    button.minimumHitSize = CGSizeMake(25, 25); // adjusts it's bounds so that button is always large enough
    button.GUID = identifier;
<<<<<<< HEAD

    // get image with normal link text
    UIImage *normalImage = [attributedTextContentView contentImageWithBounds:frame options:DTCoreTextLayoutFrameDrawingDefault];
    [button setImage:normalImage forState:UIControlStateNormal];

    // get image for highlighted link text
    UIImage *highlightImage = [attributedTextContentView contentImageWithBounds:frame options:DTCoreTextLayoutFrameDrawingDrawLinksHighlighted];
    [button setImage:highlightImage forState:UIControlStateHighlighted];

    // use normal push action for opening URL
    [button addTarget:self action:@selector(linkAction:) forControlEvents:UIControlEventTouchUpInside];

    return button;
}

=======
    
    // get image with normal link text
    UIImage *normalImage = [attributedTextContentView contentImageWithBounds:frame
                                                                     options:DTCoreTextLayoutFrameDrawingDefault];
    [button setImage:normalImage forState:UIControlStateNormal];
    
    // get image for highlighted link text
    UIImage *highlightImage = [attributedTextContentView contentImageWithBounds:frame
                                                                        options:DTCoreTextLayoutFrameDrawingDrawLinksHighlighted];
    [button setImage:highlightImage forState:UIControlStateHighlighted];
    
    // use normal push action for opening URL
    [button addTarget:self action:@selector(linkAction:) forControlEvents:UIControlEventTouchUpInside];
    
    return button;
}


>>>>>>> 40fab5bf
- (UIView *)attributedTextContentView:(DTAttributedTextContentView *)attributedTextContentView
                    viewForAttachment:(DTTextAttachment *)attachment
                                frame:(CGRect)frame
{
    if (!attachment.contentURL) {
        return nil;
    }
<<<<<<< HEAD

=======
    
>>>>>>> 40fab5bf
    // The textContentView will render the first time with the original frame, and then update when media loads.
    // To avoid showing gaps in the layout due to the original attachment sizes, relayout the view after a brief delay.
    [self refreshLayoutAfterDelay];

    CGFloat width = _textContentView.frame.size.width;
    CGFloat availableWidth = _textContentView.frame.size.width - (_textContentView.edgeInsets.left + _textContentView.edgeInsets.right);
<<<<<<< HEAD

    // The ReaderImageView view will conform to the width constraints of the _textContentView. We want the image itself to run out to the edges,
    // so position it offset by the inverse of _textContentView's edgeInsets. Also add top padding so we don't bump into a line of text.
    // Remeber to add an extra 10px to the frame to preserve aspect ratio.
=======
    
    // The ReaderImageView view will conform to the width constraints of the _textContentView. We want the image
    // itself to run out to the edges, so position it offset by the inverse of _textContentView's edgeInsets. Also
    // add top padding so we don't bump into a line of text. Remeber to add an extra 10px to the frame to preserve
    // aspect ratio.
>>>>>>> 40fab5bf
    UIEdgeInsets edgeInsets = _textContentView.edgeInsets;
    edgeInsets.left = 0.0f - edgeInsets.left;
    edgeInsets.top = 15.0f;
    edgeInsets.right = 0.0f - edgeInsets.right;
    edgeInsets.bottom = 0.0f;
<<<<<<< HEAD

=======
    
>>>>>>> 40fab5bf
    if ([attachment isKindOfClass:[DTImageTextAttachment class]]) {
        if ([self isEmoji:attachment.contentURL]) {
            // minimal frame to suppress drawing context errors with 0 height or width.
            frame.size.width = MAX(frame.size.width, 1.0f);
            frame.size.height = MAX(frame.size.height, 1.0f);
            ReaderImageView *imageView = [[ReaderImageView alloc] initWithFrame:frame];
            [_mediaArray addObject:imageView];
            [self.mediaQueue enqueueMedia:imageView
                                  withURL:attachment.contentURL
                         placeholderImage:nil
                                     size:CGSizeMake(15.0f, 15.0f)
                                isPrivate:[self privateContent]
                                  success:nil
                                  failure:nil];
            return imageView;
        }
<<<<<<< HEAD

        DTImageTextAttachment *imageAttachment = (DTImageTextAttachment *)attachment;

        if ([imageAttachment.image isKindOfClass:[UIImage class]]) {
            UIImage *image = imageAttachment.image;

=======
        
        DTImageTextAttachment *imageAttachment = (DTImageTextAttachment *)attachment;
        
        if ([imageAttachment.image isKindOfClass:[UIImage class]]) {
            UIImage *image = imageAttachment.image;
            
>>>>>>> 40fab5bf
            CGFloat ratio = image.size.width / image.size.height;
            frame.size.width = availableWidth;
            frame.size.height = roundf(width / ratio);

            // offset the top edge inset keeping the image from bumping the text above it.
            frame.size.height += edgeInsets.top;
        } else {
            // minimal frame to suppress drawing context errors with 0 height or width.
            frame.size.width = 1.0f;
            frame.size.height = 1.0f;
        }
<<<<<<< HEAD

        ReaderImageView *imageView = [[ReaderImageView alloc] initWithFrame:frame];
        imageView.edgeInsets = edgeInsets;

        [_mediaArray addObject:imageView];
        imageView.linkURL = attachment.hyperLinkURL;
        [imageView addTarget:self action:@selector(imageLinkAction:) forControlEvents:UIControlEventTouchUpInside];

        if ([imageAttachment.image isKindOfClass:[UIImage class]]) {
            [imageView setImage:imageAttachment.image];
        } else {

=======
        
        ReaderImageView *imageView = [[ReaderImageView alloc] initWithFrame:frame];
        imageView.edgeInsets = edgeInsets;
        
        [_mediaArray addObject:imageView];
        imageView.linkURL = attachment.hyperLinkURL;
        [imageView addTarget:self action:@selector(imageLinkAction:) forControlEvents:UIControlEventTouchUpInside];
        
        if ([imageAttachment.image isKindOfClass:[UIImage class]]) {
            [imageView setImage:imageAttachment.image];
        } else {
>>>>>>> 40fab5bf
            [self.mediaQueue enqueueMedia:imageView
                                  withURL:attachment.contentURL
                         placeholderImage:nil
                                     size:CGSizeMake(width, 0.0f) // Passing zero for height to get the correct
                                isPrivate:[self privateContent]   // aspect ratio
                                  success:nil
                                  failure:nil];
        }
<<<<<<< HEAD

        return imageView;

    }

    ReaderVideoContentType videoType;

    if ([attachment isKindOfClass:[DTVideoTextAttachment class]]) {
        videoType = ReaderVideoContentTypeVideo;
    } else if ([attachment isKindOfClass:[DTIframeTextAttachment class]]) {
        videoType = ReaderVideoContentTypeIFrame;
    } else if ([attachment isKindOfClass:[DTObjectTextAttachment class]]) {
        videoType = ReaderVideoContentTypeEmbed;
    } else {
        return nil; // Can't handle whatever this is :P
    }

    // we won't show the vid until we've loaded its thumb.
    // minimal frame to suppress drawing context errors with 0 height or width.
    frame.size.width = 1.0f;
    frame.size.height = 1.0f;

    ReaderVideoView *videoView = [[ReaderVideoView alloc] initWithFrame:frame];
    videoView.edgeInsets = edgeInsets;

    [_mediaArray addObject:videoView];
    [videoView setContentURL:attachment.contentURL ofType:videoType success:^(id readerVideoView) {
        [self handleMediaViewLoaded:readerVideoView];
    } failure:^(id readerVideoView, NSError *error) {
        // if the image is 404, just show a black image.
        ReaderVideoView *videoView = (ReaderVideoView *)readerVideoView;
        videoView.image = [UIImage imageWithColor:[UIColor blackColor] havingSize:CGSizeMake(2.0f, 1.0f)];
        [self handleMediaViewLoaded:readerVideoView];
    }];

    [videoView addTarget:self action:@selector(videoLinkAction:) forControlEvents:UIControlEventTouchUpInside];

    return videoView;
=======
        
        return imageView;
    } else {
        ReaderVideoContentType videoType;

        if ([attachment isKindOfClass:[DTVideoTextAttachment class]]) {
            videoType = ReaderVideoContentTypeVideo;
        } else if ([attachment isKindOfClass:[DTIframeTextAttachment class]]) {
            videoType = ReaderVideoContentTypeIFrame;
        } else if ([attachment isKindOfClass:[DTObjectTextAttachment class]]) {
            videoType = ReaderVideoContentTypeEmbed;
        } else {
            return nil; // Can't handle whatever this is :P
        }

        // we won't show the vid until we've loaded its thumb.
        // minimal frame to suppress drawing context errors with 0 height or width.
        frame.size.width = 1.0f;
        frame.size.height = 1.0f;

        ReaderVideoView *videoView = [[ReaderVideoView alloc] initWithFrame:frame];
        videoView.edgeInsets = edgeInsets;
        
        [_mediaArray addObject:videoView];
        [videoView setContentURL:attachment.contentURL ofType:videoType success:^(id readerVideoView) {
            [self handleMediaViewLoaded:readerVideoView];
        } failure:^(id readerVideoView, NSError *error) {
            // if the image is 404, just show a black image.
            ReaderVideoView *videoView = (ReaderVideoView *)readerVideoView;
            videoView.image = [UIImage imageWithColor:[UIColor blackColor] havingSize:CGSizeMake(2.0f, 1.0f)];
            [self handleMediaViewLoaded:readerVideoView];
        }];

        [videoView addTarget:self action:@selector(videoLinkAction:) forControlEvents:UIControlEventTouchUpInside];

        return videoView;
    }
>>>>>>> 40fab5bf
}

@end<|MERGE_RESOLUTION|>--- conflicted
+++ resolved
@@ -64,15 +64,9 @@
 @implementation WPContentView {
 }
 
-<<<<<<< HEAD
-+ (UIFont *)titleFont
-{
-    return (IS_IPAD ? [UIFont fontWithName:@"Merriweather-Bold" size:24.0f] : [UIFont fontWithName:@"Merriweather-Bold" size:19.0f]);
-=======
 + (UIFont *)titleFont {
     return (IS_IPAD ? [UIFont fontWithName:@"Merriweather-Bold" size:24.0f] : [UIFont fontWithName:@"Merriweather-Bold"
                                                                                               size:19.0f]);
->>>>>>> 40fab5bf
 }
 
 + (UIFont *)summaryFont
@@ -162,10 +156,6 @@
         [_timeButton setImage:[UIImage imageNamed:@"reader-postaction-time"] forState:UIControlStateDisabled];
         [_timeButton setTitleColor:[UIColor colorWithHexString:@"aaa"] forState:UIControlStateDisabled];
         [_timeButton setEnabled:NO];
-<<<<<<< HEAD
-        [_bottomView addSubview:_timeButton];
-
-=======
         
         if (_shouldShowDateInByView) {
             _timeButton.contentHorizontalAlignment = UIControlContentHorizontalAlignmentRight;
@@ -175,8 +165,7 @@
             _timeButton.contentHorizontalAlignment = UIControlContentHorizontalAlignmentLeft;
             [_bottomView addSubview:_timeButton];
         }
-        
->>>>>>> 40fab5bf
+
         // Update the relative timestamp once per minute
         _dateRefreshTimer = [NSTimer scheduledTimerWithTimeInterval:60.0 target:self
                                                            selector:@selector(refreshDate:)
@@ -186,12 +175,8 @@
     return self;
 }
 
-<<<<<<< HEAD
 - (void)dealloc
 {
-=======
-- (void)dealloc {
->>>>>>> 40fab5bf
     _contentProvider = nil;
     _delegate = nil;
     _textContentView.delegate = nil;
@@ -202,18 +187,13 @@
     _dateRefreshTimer = nil;
 }
 
-<<<<<<< HEAD
-- (UIView *)viewForFullContent
-{
-    if (_textContentView) {
-=======
 - (void)setShouldShowDateInByView {
     _shouldShowDateInByView = YES;
 }
 
-- (UIView *)viewForFullContent {
-    if (_textContentView)
->>>>>>> 40fab5bf
+- (UIView *)viewForFullContent
+{
+    if (_textContentView) {
         return _textContentView;
     }
 
@@ -248,20 +228,12 @@
 
 #pragma mark - Instance methods
 
-<<<<<<< HEAD
 - (void)reset
 {
     _bylineLabel.text = nil;
     _titleLabel.text = nil;
     _snippetLabel.text = nil;
 
-=======
-- (void)reset {    
-    _bylineLabel.text = nil;
-    _titleLabel.text = nil;
-    _snippetLabel.text = nil;
-    
->>>>>>> 40fab5bf
     [_cellImageView cancelImageRequestOperation];
     _cellImageView.image = nil;
 }
@@ -304,19 +276,11 @@
     }
 
     [self refreshDate];
-<<<<<<< HEAD
 
     self.cellImageView.hidden = YES;
 
     [self updateActionButtons];
 
-=======
-    
-    self.cellImageView.hidden = YES;
-    
-    [self updateActionButtons];
-    
->>>>>>> 40fab5bf
 }
 
 - (void)layoutSubviews
@@ -341,16 +305,11 @@
     // Position the meta view and its subviews
     CGFloat bottomY = self.textContentView.frame.origin.y + self.textContentView.frame.size.height + RPVVerticalPadding;
     self.bottomView.frame = CGRectMake(0, bottomY, contentWidth, RPVMetaViewHeight);
-<<<<<<< HEAD
-    self.bottomBorder.frame = CGRectMake(RPVHorizontalInnerPadding, 0, contentWidth - RPVHorizontalInnerPadding * 2, RPVBorderHeight);
-
-=======
     self.bottomBorder.frame = CGRectMake(RPVHorizontalInnerPadding,
                                          0,
                                          contentWidth - RPVHorizontalInnerPadding * 2,
                                          RPVBorderHeight);
-    
->>>>>>> 40fab5bf
+
     // Action buttons
     CGFloat buttonX = self.bottomView.frame.size.width - RPVHorizontalInnerPadding; // minus 2px so button text aligns
     CGFloat buttonY = RPVBorderHeight; // Just below the line
@@ -391,11 +350,6 @@
         lastImageWidth = actionButton.imageView.image.size.width;
     }
 
-<<<<<<< HEAD
-    CGFloat timeWidth = buttonX - RPVHorizontalInnerPadding;
-    self.timeButton.frame = CGRectMake(RPVHorizontalInnerPadding, RPVBorderHeight, timeWidth, RPVControlButtonHeight);
-
-=======
     CGFloat timeWidth = _shouldShowDateInByView ? RPVControlButtonWidth + 10.0f : buttonX - RPVHorizontalInnerPadding;
     CGFloat timeHeight = _shouldShowDateInByView ? _byView.frame.size.height : RPVControlButtonHeight;
     CGFloat timeXPosition = _shouldShowDateInByView ? _byView.frame.size.width - timeWidth - RPVHorizontalInnerPadding
@@ -403,7 +357,6 @@
     CGFloat timeYPosition = _shouldShowDateInByView ? 0.0f : RPVBorderHeight;
     self.timeButton.frame = CGRectMake(timeXPosition, timeYPosition, timeWidth, timeHeight);
     
->>>>>>> 40fab5bf
     // Update own frame
     CGRect ownFrame = self.frame;
     ownFrame.size.height = self.bottomView.frame.origin.y + self.bottomView.frame.size.height;
@@ -426,17 +379,13 @@
     return button;
 }
 
-<<<<<<< HEAD
-- (void)removeActionButton:(UIButton *)button
-{
-=======
 - (void)addCustomActionButton:(UIButton*)actionButton {
     [self.bottomView addSubview:actionButton];
     [self.actionButtons addObject:actionButton];
 }
 
-- (void)removeActionButton:(UIButton *)button {
->>>>>>> 40fab5bf
+- (void)removeActionButton:(UIButton *)button
+{
     [button removeFromSuperview];
     [self.actionButtons removeObject:button];
 }
@@ -508,7 +457,6 @@
     // Implemented by subclasses
 }
 
-<<<<<<< HEAD
 - (BOOL)isEmoji:(NSURL *)url
 {
     return ([[url absoluteString] rangeOfString:@"wp.com/wp-includes/images/smilies"].location != NSNotFound);
@@ -516,18 +464,8 @@
 
 - (void)handleMediaViewLoaded:(ReaderMediaView *)mediaView
 {
-    BOOL frameChanged = [self updateMediaLayout:mediaView];
-
-=======
-- (BOOL)isEmoji:(NSURL *)url {
-    return ([[url absoluteString] rangeOfString:@"wp.com/wp-includes/images/smilies"].location != NSNotFound);
-}
-
-- (void)handleMediaViewLoaded:(ReaderMediaView *)mediaView {
-    
     BOOL frameChanged = [self updateMediaLayout:mediaView];
     
->>>>>>> 40fab5bf
     if (frameChanged) {
         // need to reset the layouter because otherwise we get the old framesetter or cached layout frames
         self.textContentView.layouter = nil;
@@ -548,17 +486,10 @@
 {
     BOOL frameChanged = NO;
     NSURL *url = imageView.contentURL;
-<<<<<<< HEAD
 
     CGSize originalSize = imageView.frame.size;
     CGSize imageSize = imageView.image.size;
 
-=======
-    
-    CGSize originalSize = imageView.frame.size;
-    CGSize imageSize = imageView.image.size;
-    
->>>>>>> 40fab5bf
     if ([self isEmoji:url]) {
         CGFloat scale = [UIScreen mainScreen].scale;
         imageSize.width *= scale;
@@ -575,34 +506,20 @@
             imageSize = CGSizeMake(0.0f, 0.0f);
         }
     }
-<<<<<<< HEAD
-
-=======
-    
->>>>>>> 40fab5bf
+
     // Widths should always match
     if (imageSize.height != originalSize.height) {
         frameChanged = YES;
     }
-<<<<<<< HEAD
 
     NSPredicate *pred = [NSPredicate predicateWithFormat:@"contentURL == %@", url];
 
-=======
-    
-    NSPredicate *pred = [NSPredicate predicateWithFormat:@"contentURL == %@", url];
-    
->>>>>>> 40fab5bf
     // update all attachments that matchin this URL (possibly multiple images with same size)
     for (DTTextAttachment *attachment in [self.textContentView.layoutFrame textAttachmentsWithPredicate:pred]) {
         attachment.originalSize = originalSize;
         attachment.displaySize = imageSize;
     }
-<<<<<<< HEAD
-
-=======
-    
->>>>>>> 40fab5bf
+
     return frameChanged;
 }
 
@@ -685,57 +602,31 @@
                                 frame:(CGRect)frame
 {
     NSDictionary *attributes = [string attributesAtIndex:0 effectiveRange:nil];
-<<<<<<< HEAD
 
     NSURL *URL = [attributes objectForKey:DTLinkAttribute];
     NSString *identifier = [attributes objectForKey:DTGUIDAttribute];
 
-=======
-    
-    NSURL *URL = [attributes objectForKey:DTLinkAttribute];
-    NSString *identifier = [attributes objectForKey:DTGUIDAttribute];
-    
->>>>>>> 40fab5bf
     DTLinkButton *button = [[DTLinkButton alloc] initWithFrame:frame];
     button.URL = URL;
     button.minimumHitSize = CGSizeMake(25, 25); // adjusts it's bounds so that button is always large enough
     button.GUID = identifier;
-<<<<<<< HEAD
-
-    // get image with normal link text
-    UIImage *normalImage = [attributedTextContentView contentImageWithBounds:frame options:DTCoreTextLayoutFrameDrawingDefault];
-    [button setImage:normalImage forState:UIControlStateNormal];
-
-    // get image for highlighted link text
-    UIImage *highlightImage = [attributedTextContentView contentImageWithBounds:frame options:DTCoreTextLayoutFrameDrawingDrawLinksHighlighted];
-    [button setImage:highlightImage forState:UIControlStateHighlighted];
-
-    // use normal push action for opening URL
-    [button addTarget:self action:@selector(linkAction:) forControlEvents:UIControlEventTouchUpInside];
-
-    return button;
-}
-
-=======
-    
+
     // get image with normal link text
     UIImage *normalImage = [attributedTextContentView contentImageWithBounds:frame
                                                                      options:DTCoreTextLayoutFrameDrawingDefault];
     [button setImage:normalImage forState:UIControlStateNormal];
-    
+
     // get image for highlighted link text
     UIImage *highlightImage = [attributedTextContentView contentImageWithBounds:frame
                                                                         options:DTCoreTextLayoutFrameDrawingDrawLinksHighlighted];
     [button setImage:highlightImage forState:UIControlStateHighlighted];
-    
+
     // use normal push action for opening URL
     [button addTarget:self action:@selector(linkAction:) forControlEvents:UIControlEventTouchUpInside];
     
     return button;
 }
 
-
->>>>>>> 40fab5bf
 - (UIView *)attributedTextContentView:(DTAttributedTextContentView *)attributedTextContentView
                     viewForAttachment:(DTTextAttachment *)attachment
                                 frame:(CGRect)frame
@@ -743,39 +634,24 @@
     if (!attachment.contentURL) {
         return nil;
     }
-<<<<<<< HEAD
-
-=======
-    
->>>>>>> 40fab5bf
+
     // The textContentView will render the first time with the original frame, and then update when media loads.
     // To avoid showing gaps in the layout due to the original attachment sizes, relayout the view after a brief delay.
     [self refreshLayoutAfterDelay];
 
     CGFloat width = _textContentView.frame.size.width;
     CGFloat availableWidth = _textContentView.frame.size.width - (_textContentView.edgeInsets.left + _textContentView.edgeInsets.right);
-<<<<<<< HEAD
-
-    // The ReaderImageView view will conform to the width constraints of the _textContentView. We want the image itself to run out to the edges,
-    // so position it offset by the inverse of _textContentView's edgeInsets. Also add top padding so we don't bump into a line of text.
-    // Remeber to add an extra 10px to the frame to preserve aspect ratio.
-=======
     
     // The ReaderImageView view will conform to the width constraints of the _textContentView. We want the image
     // itself to run out to the edges, so position it offset by the inverse of _textContentView's edgeInsets. Also
     // add top padding so we don't bump into a line of text. Remeber to add an extra 10px to the frame to preserve
     // aspect ratio.
->>>>>>> 40fab5bf
     UIEdgeInsets edgeInsets = _textContentView.edgeInsets;
     edgeInsets.left = 0.0f - edgeInsets.left;
     edgeInsets.top = 15.0f;
     edgeInsets.right = 0.0f - edgeInsets.right;
     edgeInsets.bottom = 0.0f;
-<<<<<<< HEAD
-
-=======
-    
->>>>>>> 40fab5bf
+
     if ([attachment isKindOfClass:[DTImageTextAttachment class]]) {
         if ([self isEmoji:attachment.contentURL]) {
             // minimal frame to suppress drawing context errors with 0 height or width.
@@ -792,21 +668,12 @@
                                   failure:nil];
             return imageView;
         }
-<<<<<<< HEAD
 
         DTImageTextAttachment *imageAttachment = (DTImageTextAttachment *)attachment;
 
         if ([imageAttachment.image isKindOfClass:[UIImage class]]) {
             UIImage *image = imageAttachment.image;
 
-=======
-        
-        DTImageTextAttachment *imageAttachment = (DTImageTextAttachment *)attachment;
-        
-        if ([imageAttachment.image isKindOfClass:[UIImage class]]) {
-            UIImage *image = imageAttachment.image;
-            
->>>>>>> 40fab5bf
             CGFloat ratio = image.size.width / image.size.height;
             frame.size.width = availableWidth;
             frame.size.height = roundf(width / ratio);
@@ -818,7 +685,6 @@
             frame.size.width = 1.0f;
             frame.size.height = 1.0f;
         }
-<<<<<<< HEAD
 
         ReaderImageView *imageView = [[ReaderImageView alloc] initWithFrame:frame];
         imageView.edgeInsets = edgeInsets;
@@ -831,19 +697,6 @@
             [imageView setImage:imageAttachment.image];
         } else {
 
-=======
-        
-        ReaderImageView *imageView = [[ReaderImageView alloc] initWithFrame:frame];
-        imageView.edgeInsets = edgeInsets;
-        
-        [_mediaArray addObject:imageView];
-        imageView.linkURL = attachment.hyperLinkURL;
-        [imageView addTarget:self action:@selector(imageLinkAction:) forControlEvents:UIControlEventTouchUpInside];
-        
-        if ([imageAttachment.image isKindOfClass:[UIImage class]]) {
-            [imageView setImage:imageAttachment.image];
-        } else {
->>>>>>> 40fab5bf
             [self.mediaQueue enqueueMedia:imageView
                                   withURL:attachment.contentURL
                          placeholderImage:nil
@@ -852,10 +705,8 @@
                                   success:nil
                                   failure:nil];
         }
-<<<<<<< HEAD
 
         return imageView;
-
     }
 
     ReaderVideoContentType videoType;
@@ -870,14 +721,11 @@
         return nil; // Can't handle whatever this is :P
     }
 
-    // we won't show the vid until we've loaded its thumb.
+    ReaderVideoView *videoView = [[ReaderVideoView alloc] initWithFrame:frame];
     // minimal frame to suppress drawing context errors with 0 height or width.
     frame.size.width = 1.0f;
-    frame.size.height = 1.0f;
-
-    ReaderVideoView *videoView = [[ReaderVideoView alloc] initWithFrame:frame];
     videoView.edgeInsets = edgeInsets;
-
+        
     [_mediaArray addObject:videoView];
     [videoView setContentURL:attachment.contentURL ofType:videoType success:^(id readerVideoView) {
         [self handleMediaViewLoaded:readerVideoView];
@@ -891,45 +739,6 @@
     [videoView addTarget:self action:@selector(videoLinkAction:) forControlEvents:UIControlEventTouchUpInside];
 
     return videoView;
-=======
-        
-        return imageView;
-    } else {
-        ReaderVideoContentType videoType;
-
-        if ([attachment isKindOfClass:[DTVideoTextAttachment class]]) {
-            videoType = ReaderVideoContentTypeVideo;
-        } else if ([attachment isKindOfClass:[DTIframeTextAttachment class]]) {
-            videoType = ReaderVideoContentTypeIFrame;
-        } else if ([attachment isKindOfClass:[DTObjectTextAttachment class]]) {
-            videoType = ReaderVideoContentTypeEmbed;
-        } else {
-            return nil; // Can't handle whatever this is :P
-        }
-
-        // we won't show the vid until we've loaded its thumb.
-        // minimal frame to suppress drawing context errors with 0 height or width.
-        frame.size.width = 1.0f;
-        frame.size.height = 1.0f;
-
-        ReaderVideoView *videoView = [[ReaderVideoView alloc] initWithFrame:frame];
-        videoView.edgeInsets = edgeInsets;
-        
-        [_mediaArray addObject:videoView];
-        [videoView setContentURL:attachment.contentURL ofType:videoType success:^(id readerVideoView) {
-            [self handleMediaViewLoaded:readerVideoView];
-        } failure:^(id readerVideoView, NSError *error) {
-            // if the image is 404, just show a black image.
-            ReaderVideoView *videoView = (ReaderVideoView *)readerVideoView;
-            videoView.image = [UIImage imageWithColor:[UIColor blackColor] havingSize:CGSizeMake(2.0f, 1.0f)];
-            [self handleMediaViewLoaded:readerVideoView];
-        }];
-
-        [videoView addTarget:self action:@selector(videoLinkAction:) forControlEvents:UIControlEventTouchUpInside];
-
-        return videoView;
-    }
->>>>>>> 40fab5bf
 }
 
 @end