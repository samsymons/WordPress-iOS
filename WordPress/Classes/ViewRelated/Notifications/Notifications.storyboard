--- conflicted
+++ resolved
@@ -1,9 +1,5 @@
 <?xml version="1.0" encoding="UTF-8" standalone="no"?>
-<<<<<<< HEAD
 <document type="com.apple.InterfaceBuilder3.CocoaTouch.Storyboard.XIB" version="3.0" toolsVersion="6250" systemVersion="14A388a" targetRuntime="iOS.CocoaTouch" propertyAccessControl="none" useAutolayout="YES" initialViewController="MbC-cA-c9S">
-=======
-<document type="com.apple.InterfaceBuilder3.CocoaTouch.Storyboard.XIB" version="3.0" toolsVersion="6250" systemVersion="13F34" targetRuntime="iOS.CocoaTouch" propertyAccessControl="none" useAutolayout="YES" initialViewController="MbC-cA-c9S">
->>>>>>> c89d4724
     <dependencies>
         <deployment identifier="iOS"/>
         <plugIn identifier="com.apple.InterfaceBuilder.IBCocoaTouchPlugin" version="6244"/>
@@ -86,13 +82,13 @@
                                                     </constraints>
                                                 </imageView>
                                                 <label opaque="NO" userInteractionEnabled="NO" contentMode="left" horizontalHuggingPriority="251" verticalHuggingPriority="251" text="Username" lineBreakMode="tailTruncation" baselineAdjustment="alignBaselines" adjustsFontSizeToFit="NO" translatesAutoresizingMaskIntoConstraints="NO" id="QIf-EO-cFO">
-                                                    <rect key="frame" x="54" y="9" width="254" height="15"/>
+                                                    <rect key="frame" x="54" y="9" width="254" height="14.5"/>
                                                     <fontDescription key="fontDescription" type="system" pointSize="12"/>
                                                     <color key="textColor" cocoaTouchSystemColor="darkTextColor"/>
                                                     <nil key="highlightedColor"/>
                                                 </label>
-                                                <label opaque="NO" userInteractionEnabled="NO" contentMode="left" horizontalHuggingPriority="251" verticalHuggingPriority="251" misplaced="YES" text="Snippet" lineBreakMode="tailTruncation" baselineAdjustment="alignBaselines" adjustsFontSizeToFit="NO" translatesAutoresizingMaskIntoConstraints="NO" id="LeI-iE-lkn">
-                                                    <rect key="frame" x="54" y="23" width="254" height="15"/>
+                                                <label opaque="NO" userInteractionEnabled="NO" contentMode="left" horizontalHuggingPriority="251" verticalHuggingPriority="251" text="Snippet" lineBreakMode="tailTruncation" baselineAdjustment="alignBaselines" adjustsFontSizeToFit="NO" translatesAutoresizingMaskIntoConstraints="NO" id="LeI-iE-lkn">
+                                                    <rect key="frame" x="54" y="23" width="254" height="14.5"/>
                                                     <fontDescription key="fontDescription" type="system" pointSize="12"/>
                                                     <color key="textColor" cocoaTouchSystemColor="darkTextColor"/>
                                                     <nil key="highlightedColor"/>
@@ -174,7 +170,7 @@
                                                     </constraints>
                                                 </imageView>
                                                 <label opaque="NO" userInteractionEnabled="NO" contentMode="left" horizontalHuggingPriority="251" verticalHuggingPriority="251" text="Username" lineBreakMode="tailTruncation" baselineAdjustment="alignBaselines" adjustsFontSizeToFit="NO" translatesAutoresizingMaskIntoConstraints="NO" id="uYt-ov-kC3">
-                                                    <rect key="frame" x="54" y="8" width="188" height="15"/>
+                                                    <rect key="frame" x="54" y="8" width="188" height="14.5"/>
                                                     <constraints>
                                                         <constraint firstAttribute="width" constant="188" id="tqG-8i-PGz"/>
                                                     </constraints>
@@ -183,18 +179,13 @@
                                                     <nil key="highlightedColor"/>
                                                 </label>
                                                 <label opaque="NO" userInteractionEnabled="NO" contentMode="left" horizontalHuggingPriority="251" verticalHuggingPriority="251" text="Timestamp" textAlignment="right" lineBreakMode="tailTruncation" baselineAdjustment="alignBaselines" adjustsFontSizeToFit="NO" translatesAutoresizingMaskIntoConstraints="NO" id="Sed-4I-XCW">
-                                                    <rect key="frame" x="242" y="8" width="64" height="15"/>
+                                                    <rect key="frame" x="242" y="8" width="64" height="14.5"/>
                                                     <fontDescription key="fontDescription" type="system" pointSize="12"/>
                                                     <color key="textColor" cocoaTouchSystemColor="darkTextColor"/>
                                                     <nil key="highlightedColor"/>
                                                 </label>
-<<<<<<< HEAD
                                                 <view contentMode="scaleToFill" translatesAutoresizingMaskIntoConstraints="NO" id="N7y-ge-mMq" customClass="RichTextView" customModule="WordPress">
                                                     <rect key="frame" x="12" y="22.5" width="296" height="26.5"/>
-=======
-                                                <view contentMode="scaleToFill" misplaced="YES" translatesAutoresizingMaskIntoConstraints="NO" id="N7y-ge-mMq" customClass="WPDynamicHeightTextView" customModule="WordPress" customModuleProvider="target">
-                                                    <rect key="frame" x="12" y="20" width="296" height="29"/>
->>>>>>> c89d4724
                                                     <color key="backgroundColor" red="0.9215686917" green="0.93333339689999995" blue="0.94901967050000002" alpha="1" colorSpace="deviceRGB"/>
                                                     <constraints>
                                                         <constraint firstAttribute="height" relation="greaterThanOrEqual" priority="250" constant="28" id="fpi-gI-JQb"/>
@@ -207,8 +198,8 @@
                                                         <constraint firstAttribute="height" constant="1" id="BUp-fs-LKw"/>
                                                     </constraints>
                                                 </view>
-                                                <button opaque="NO" contentMode="scaleToFill" misplaced="YES" contentHorizontalAlignment="center" contentVerticalAlignment="center" lineBreakMode="middleTruncation" translatesAutoresizingMaskIntoConstraints="NO" id="Kdg-f8-pBH" userLabel="Reply" customClass="VerticallyStackedButton">
-                                                    <rect key="frame" x="120" y="70" width="20" height="30"/>
+                                                <button opaque="NO" contentMode="scaleToFill" contentHorizontalAlignment="center" contentVerticalAlignment="center" lineBreakMode="middleTruncation" translatesAutoresizingMaskIntoConstraints="NO" id="Kdg-f8-pBH" userLabel="Reply" customClass="VerticallyStackedButton">
+                                                    <rect key="frame" x="120" y="69.5" width="20" height="30"/>
                                                     <constraints>
                                                         <constraint firstAttribute="width" constant="20" id="Jbk-z2-z1U"/>
                                                     </constraints>
@@ -223,8 +214,8 @@
                                                         <action selector="replyWasPressed:" destination="FtC-SI-oJr" eventType="touchUpInside" id="HJw-Pe-Axk"/>
                                                     </connections>
                                                 </button>
-                                                <button opaque="NO" contentMode="scaleToFill" misplaced="YES" contentHorizontalAlignment="center" contentVerticalAlignment="center" lineBreakMode="middleTruncation" translatesAutoresizingMaskIntoConstraints="NO" id="e1p-ec-Dn3" customClass="VerticallyStackedButton">
-                                                    <rect key="frame" x="160" y="70" width="20" height="30"/>
+                                                <button opaque="NO" contentMode="scaleToFill" contentHorizontalAlignment="center" contentVerticalAlignment="center" lineBreakMode="middleTruncation" translatesAutoresizingMaskIntoConstraints="NO" id="e1p-ec-Dn3" customClass="VerticallyStackedButton">
+                                                    <rect key="frame" x="160" y="69.5" width="20" height="30"/>
                                                     <constraints>
                                                         <constraint firstAttribute="width" constant="20" id="jzW-8y-eL4"/>
                                                     </constraints>
@@ -239,8 +230,8 @@
                                                         <action selector="likeWasPressed:" destination="FtC-SI-oJr" eventType="touchUpInside" id="c0t-Kd-Ydq"/>
                                                     </connections>
                                                 </button>
-                                                <button opaque="NO" contentMode="scaleToFill" misplaced="YES" contentHorizontalAlignment="center" contentVerticalAlignment="center" lineBreakMode="middleTruncation" translatesAutoresizingMaskIntoConstraints="NO" id="dZU-ho-dbu" customClass="VerticallyStackedButton">
-                                                    <rect key="frame" x="200" y="70" width="20" height="30"/>
+                                                <button opaque="NO" contentMode="scaleToFill" contentHorizontalAlignment="center" contentVerticalAlignment="center" lineBreakMode="middleTruncation" translatesAutoresizingMaskIntoConstraints="NO" id="dZU-ho-dbu" customClass="VerticallyStackedButton">
+                                                    <rect key="frame" x="200" y="69.5" width="20" height="30"/>
                                                     <constraints>
                                                         <constraint firstAttribute="width" constant="20" id="oj5-pk-p8y"/>
                                                     </constraints>
@@ -255,8 +246,8 @@
                                                         <action selector="approveWasPressed:" destination="FtC-SI-oJr" eventType="touchUpInside" id="YLu-SY-nNP"/>
                                                     </connections>
                                                 </button>
-                                                <button opaque="NO" contentMode="scaleToFill" misplaced="YES" contentHorizontalAlignment="center" contentVerticalAlignment="center" lineBreakMode="middleTruncation" translatesAutoresizingMaskIntoConstraints="NO" id="q3a-Aa-VqY" customClass="VerticallyStackedButton">
-                                                    <rect key="frame" x="240" y="70" width="20" height="30"/>
+                                                <button opaque="NO" contentMode="scaleToFill" contentHorizontalAlignment="center" contentVerticalAlignment="center" lineBreakMode="middleTruncation" translatesAutoresizingMaskIntoConstraints="NO" id="q3a-Aa-VqY" customClass="VerticallyStackedButton">
+                                                    <rect key="frame" x="240" y="69.5" width="20" height="30"/>
                                                     <constraints>
                                                         <constraint firstAttribute="width" constant="20" id="aqK-WO-00U"/>
                                                     </constraints>
@@ -382,12 +373,12 @@
                                                     <nil key="highlightedColor"/>
                                                 </label>
                                                 <label opaque="NO" clipsSubviews="YES" contentMode="left" horizontalHuggingPriority="251" verticalHuggingPriority="251" text="Blog URL" lineBreakMode="tailTruncation" baselineAdjustment="alignBaselines" adjustsFontSizeToFit="NO" translatesAutoresizingMaskIntoConstraints="NO" id="8yY-Q0-7Ra" userLabel="BlogUrlLabel">
-                                                    <rect key="frame" x="70" y="19" width="238" height="15"/>
+                                                    <rect key="frame" x="70" y="19" width="238" height="14.5"/>
                                                     <fontDescription key="fontDescription" type="system" pointSize="12"/>
                                                     <nil key="highlightedColor"/>
                                                 </label>
                                                 <button opaque="NO" contentMode="scaleToFill" contentHorizontalAlignment="center" contentVerticalAlignment="center" lineBreakMode="middleTruncation" translatesAutoresizingMaskIntoConstraints="NO" id="rba-We-3uT" userLabel="FollowButton">
-                                                    <rect key="frame" x="66" y="32" width="100" height="22"/>
+                                                    <rect key="frame" x="66" y="31.5" width="100" height="22"/>
                                                     <constraints>
                                                         <constraint firstAttribute="width" constant="100" id="8Qz-7K-TV1"/>
                                                     </constraints>
