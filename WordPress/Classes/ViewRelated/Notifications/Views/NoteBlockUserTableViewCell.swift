import Foundation
import WordPressShared


class NoteBlockUserTableViewCell: NoteBlockTableViewCell
{
    typealias EventHandler = (() -> Void)

    // MARK: - Public Properties
    var onFollowClick    : EventHandler?
    var onUnfollowClick  : EventHandler?

    var isFollowEnabled: Bool {
        set {
            btnFollow.isHidden = !newValue
        }
        get {
            return !btnFollow.isHidden
        }
    }
    var isFollowOn: Bool {
        set {
            btnFollow.isSelected = newValue
        }
        get {
            return btnFollow.isSelected
        }
    }

    var name: String? {
        set {
            nameLabel.text  = newValue
        }
        get {
            return nameLabel.text
        }
    }
    var blogTitle: String? {
        set {
            blogLabel.text  = newValue
        }
        get {
            return blogLabel.text
        }
    }

    // MARK: - Public Methods
    func downloadGravatarWithURL(_ url: URL?) {
        if url == gravatarURL {
            return
        }

        let placeholderImage = WPStyleGuide.Notifications.gravatarPlaceholderImage
        let gravatar = url.flatMap { Gravatar($0) }
        gravatarImageView.downloadGravatar(gravatar, placeholder: placeholderImage, animate: true)

        gravatarURL = url
    }

    // MARK: - View Methods
    override func awakeFromNib() {
        super.awakeFromNib()

        WPStyleGuide.configureFollow(btnFollow)
        btnFollow.titleLabel?.font = WPStyleGuide.Notifications.blockRegularFont

        backgroundColor = WPStyleGuide.Notifications.blockBackgroundColor
        accessoryType = .none
        contentView.autoresizingMask = [.flexibleHeight, .flexibleWidth]

        nameLabel.font = WPStyleGuide.Notifications.blockBoldFont
        nameLabel.textColor = WPStyleGuide.Notifications.blockTextColor

        blogLabel.font = WPStyleGuide.Notifications.blockRegularFont
        blogLabel.textColor = WPStyleGuide.Notifications.blockSubtitleColor
        blogLabel.adjustsFontSizeToFitWidth = false
<<<<<<< HEAD

        // iPad: Use a bigger image size!
        if UIDevice.isPad() {
            gravatarImageView.updateConstraint(.height, constant: gravatarImageSizePad.width)
            gravatarImageView.updateConstraint(.width, constant: gravatarImageSizePad.height)
        }
=======
>>>>>>> 24a81848
    }

    // MARK: - IBActions
    @IBAction func followWasPressed(_ sender: AnyObject) {
        if let listener = isFollowOn ? onUnfollowClick : onFollowClick {
            listener()
        }
        isFollowOn = !isFollowOn
    }

    // MARK: - Private
    fileprivate let gravatarImageSizePad = CGSize(width: 54.0, height: 54.0)
    fileprivate var gravatarURL: URL?

    // MARK: - IBOutlets
    @IBOutlet fileprivate weak var nameLabel: UILabel!
    @IBOutlet fileprivate weak var blogLabel: UILabel!
    @IBOutlet fileprivate weak var btnFollow: UIButton!
    @IBOutlet fileprivate weak var gravatarImageView: CircularImageView!
}<|MERGE_RESOLUTION|>--- conflicted
+++ resolved
@@ -74,15 +74,6 @@
         blogLabel.font = WPStyleGuide.Notifications.blockRegularFont
         blogLabel.textColor = WPStyleGuide.Notifications.blockSubtitleColor
         blogLabel.adjustsFontSizeToFitWidth = false
-<<<<<<< HEAD
-
-        // iPad: Use a bigger image size!
-        if UIDevice.isPad() {
-            gravatarImageView.updateConstraint(.height, constant: gravatarImageSizePad.width)
-            gravatarImageView.updateConstraint(.width, constant: gravatarImageSizePad.height)
-        }
-=======
->>>>>>> 24a81848
     }
 
     // MARK: - IBActions
