--- conflicted
+++ resolved
@@ -115,14 +115,9 @@
 
         public static let footerHeight: CGFloat = 50
 
-<<<<<<< HEAD
-        public static let externalMargins = UIEdgeInsets(top: rowMargin, left: columnMargin, bottom: rowMargin, right: columnMargin)
-        public static let internalMargins = UIEdgeInsets(top: 0, left:columnMargin, bottom: 0, right: columnMargin)
-=======
         public static let searchMargins = UIEdgeInsets(top: rowMargin, left: columnMargin, bottom: rowMargin, right: columnMargin)
         public static let syncingMargins = UIEdgeInsets(top: 0, left:columnMargin, bottom: 0, right: columnMargin)
         public static let syncedMargins = UIEdgeInsets(top: 0, left:columnMargin, bottom: rowMargin, right: columnMargin)
->>>>>>> e66dfe13
     }
 
 }