--- conflicted
+++ resolved
@@ -222,13 +222,8 @@
     override func viewDidLoad() {
         super.viewDidLoad()
 
-<<<<<<< HEAD
-        WPFontManager.loadMerriweatherFontFamily()
-
         createRevisionOfPost()
 
-=======
->>>>>>> afbd5bd9
         configureNavigationBar()
         configureDismissButton()
         configureView()
