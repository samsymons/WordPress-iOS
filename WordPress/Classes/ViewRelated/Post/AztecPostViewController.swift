import Foundation
import UIKit
import Aztec
import Gridicons
import WordPressShared
import AFNetworking
import WPMediaPicker

// MARK: - Aztec's Native Editor!
//
class AztecPostViewController: UIViewController {

    /// Closure to be executed when the editor gets closed
    ///
    var onClose: ((_ changesSaved: Bool) -> ())?


    /// Aztec's Awesomeness
    ///
    fileprivate(set) lazy var richTextView: Aztec.TextView = {
        let tv = Aztec.TextView(defaultFont: Assets.defaultRegularFont, defaultMissingImage: Assets.defaultMissingImage)

        let toolbar = self.createToolbar(htmlMode: false)
        let accessibilityLabel = NSLocalizedString("Rich Content", comment: "Post Rich content")
        self.configureDefaultProperties(for: tv, using: toolbar, accessibilityLabel: accessibilityLabel)
        tv.delegate = self
        tv.mediaDelegate = self
        toolbar.formatter = self

        let recognizer = UITapGestureRecognizer(target: self, action: #selector(richTextViewWasPressed))
        recognizer.cancelsTouchesInView = false
        recognizer.delegate = self

        tv.addGestureRecognizer(recognizer)

        return tv
    }()


    /// Raw HTML Editor
    ///
    fileprivate(set) lazy var htmlTextView: UITextView = {
        let tv = UITextView()

        let toolbar = self.createToolbar(htmlMode: true)
        let accessibilityLabel = NSLocalizedString("HTML Content", comment: "Post HTML content")
        self.configureDefaultProperties(for: tv, using: toolbar, accessibilityLabel: accessibilityLabel)
        toolbar.formatter = self
        tv.isHidden = true

        return tv
    }()


    /// Title's TextField
    ///
    fileprivate(set) lazy var titleTextField: UITextField = {
        let placeholderText = NSLocalizedString("Enter title here", comment: "Label for the title of the post field. Should be the same as WP core.")
        let tf = UITextField()

        tf.accessibilityLabel = NSLocalizedString("Title", comment: "Post title")
        tf.attributedPlaceholder = NSAttributedString(string: placeholderText,
                                                      attributes: [NSForegroundColorAttributeName: WPStyleGuide.greyLighten30()])
        tf.delegate = self
        tf.font = WPFontManager.merriweatherBoldFont(ofSize: 24.0)
        tf.returnKeyType = .next
        tf.textColor = UIColor.darkText
        tf.translatesAutoresizingMaskIntoConstraints = false

        let toolbar = self.createToolbar(htmlMode: true)
        toolbar.formatter = self
        tf.inputAccessoryView = toolbar

        tf.addTarget(self, action: #selector(titleTextFieldDidChange), for: [.editingChanged])

        return tf
    }()


    /// Separator View
    ///
    fileprivate(set) lazy var separatorView: UIView = {
        let v = UIView(frame: CGRect(x: 0, y: 0, width: 44, height: 1))

        v.backgroundColor = WPStyleGuide.greyLighten30()
        v.translatesAutoresizingMaskIntoConstraints = false

        return v
    }()


    /// Negative Offset BarButtonItem: Used to fine tune navigationBar Items
    ///
    fileprivate lazy var separatorButtonItem: UIBarButtonItem = {
        let separator = UIBarButtonItem(barButtonSystemItem: .fixedSpace, target: nil, action: nil)
        separator.width = Constants.separatorButtonWidth
        return separator
    }()


    /// NavigationBar's Close Button
    ///
    fileprivate lazy var closeBarButtonItem: UIBarButtonItem = {
        let cancelItem = UIBarButtonItem(customView: self.closeButton)
        cancelItem.accessibilityLabel = NSLocalizedString("Close", comment: "Action button to close edior and cancel changes or insertion of post")
        return cancelItem
    }()


    /// NavigationBar's Blog Picker Button
    ///
    fileprivate lazy var blogPickerBarButtonItem: UIBarButtonItem = {
        let pickerItem = UIBarButtonItem(customView: self.blogPickerButton)
        pickerItem.accessibilityLabel = NSLocalizedString("Switch Blog", comment: "Action button to switch the blog to which you'll be posting")
        return pickerItem
    }()

    /// Publish Button
    fileprivate(set) lazy var publishButton: UIBarButtonItem = {
        let button = UIBarButtonItem(title: self.postEditorStateContext.publishButtonText, style: WPStyleGuide.barButtonStyleForDone(), target: self, action: #selector(publishButtonTapped(sender:)))
        button.isEnabled = self.postEditorStateContext.isPublishButtonEnabled

        return button
    }()

    /// NavigationBar's More Button
    ///
    fileprivate lazy var moreBarButtonItem: UIBarButtonItem = {
        let image = Gridicon.iconOfType(.ellipsis)
        let moreItem = UIBarButtonItem(image: image, style: .plain, target: self, action: #selector(moreWasPressed))
        moreItem.accessibilityLabel = NSLocalizedString("More", comment: "Action button to display more available options")
        return moreItem
    }()


    /// Dismiss Button
    ///
    fileprivate lazy var closeButton: WPButtonForNavigationBar = {
        let cancelButton = WPStyleGuide.buttonForBar(with: Assets.closeButtonModalImage, target: self, selector: #selector(closeWasPressed))
        cancelButton.leftSpacing = Constants.cancelButtonPadding.left
        cancelButton.rightSpacing = Constants.cancelButtonPadding.right

        return cancelButton
    }()


    /// Blog Picker's Button
    ///
    fileprivate lazy var blogPickerButton: WPBlogSelectorButton = {
        let button = WPBlogSelectorButton(frame: .zero, buttonStyle: .typeSingleLine)
        button.addTarget(self, action: #selector(blogPickerWasPressed), for: .touchUpInside)
        return button
    }()


    /// Active Editor's Mode
    ///
    fileprivate(set) var mode = EditionMode.richText {
        didSet {
            switch mode {
            case .html:
                switchToHTML()
            case .richText:
                switchToRichText()
            }
        }
    }

    /// Post being currently edited
    ///
    fileprivate(set) var post: AbstractPost {
        didSet {
            removeObservers(fromPost: oldValue)
            addObservers(toPost: post)

            refreshInterface()
        }
    }


    /// Active Downloads
    ///
    fileprivate var activeMediaRequests = [AFImageDownloadReceipt]()


    /// Boolean indicating whether the post should be removed whenever the changes are discarded, or not.
    ///
    fileprivate var shouldRemovePostOnDismiss = false


    /// Media Library Data Source
    ///
    fileprivate lazy var mediaLibraryDataSource: WPAndDeviceMediaLibraryDataSource = {
        return WPAndDeviceMediaLibraryDataSource(post: self.post)
    }()


    fileprivate lazy var mediaProgressCoordinator: MediaProgressCoordinator = {
        let coordinator = MediaProgressCoordinator()
        coordinator.delegate = self
        return coordinator
    }()


    fileprivate lazy var mediaProgressView: UIProgressView = {
        let progressView = UIProgressView(progressViewStyle: .bar)
        progressView.backgroundColor = WPStyleGuide.wordPressBlue()
        progressView.progressTintColor = UIColor.white
        progressView.trackTintColor = WPStyleGuide.wordPressBlue()
        progressView.translatesAutoresizingMaskIntoConstraints = false
        return progressView
    }()

<<<<<<< HEAD
=======
    fileprivate var currentSelectedAttachment: TextAttachment?
>>>>>>> a9473b15

    /// Maintainer of state for editor - like for post button
    ///
    fileprivate(set) lazy var postEditorStateContext: PostEditorStateContext = {
        var originalPostStatus: PostStatus? = nil

        if let originalPost = self.post.original,
            let postStatus = originalPost.status,
            originalPost.hasRemote() {
            originalPostStatus = PostStatus(rawValue: postStatus)
        }

        // TODO: Determine if user can actually publish to site or not
        let context = PostEditorStateContext(originalPostStatus: originalPostStatus, userCanPublish: true, delegate: self)

        return context
    }()


    // MARK: - Lifecycle Methods

    init(post: AbstractPost) {
        self.post = post

        super.init(nibName: nil, bundle: nil)

        self.restorationIdentifier = Restoration.restorationIdentifier
        self.restorationClass = type(of: self)
        self.shouldRemovePostOnDismiss = shouldRemoveOnDismiss(post: post)

        addObservers(toPost: post)
    }

    required init?(coder aDecoder: NSCoder) {
        preconditionFailure("Aztec Post View Controller must be initialized by code")
    }

    deinit {
        NotificationCenter.default.removeObserver(self)
        removeObservers(fromPost: post)

        cancelAllPendingMediaRequests()
    }


    override func viewDidLoad() {
        super.viewDidLoad()

        // TODO: Fix the warnings triggered by this one!
        WPFontManager.loadMerriweatherFontFamily()

        // New Post Revision!
        createRevisionOfPost()

        // Setup Elements
        configureNavigationBar()
        configureView()
        configureSubviews()

        // UI elements might get their properties reset when the view is effectively loaded. Refresh it all!
        refreshInterface()

        // Setup Autolayout
        view.setNeedsUpdateConstraints()
    }


    override func viewWillAppear(_ animated: Bool) {
        super.viewWillAppear(animated)

        // We can only configure the dismiss button, when we know the way this VC will be presented
        configureDismissButton()

        // Wire Notification Listeners!
        startListeningToNotifications()
    }


    override func viewWillDisappear(_ animated: Bool) {
        super.viewWillDisappear(animated)

        stopListeningToNotifications()
    }


    override func viewWillTransition(to size: CGSize, with coordinator: UIViewControllerTransitionCoordinator) {
        super.viewWillTransition(to: size, with: coordinator)

        coordinator.animate(alongsideTransition: { _ in
            self.resizeBlogPickerButton()
        })

        // TODO: Update toolbars
        //    [self.editorToolbar configureForHorizontalSizeClass:newCollection.horizontalSizeClass];
        //    [self.titleToolbar configureForHorizontalSizeClass:newCollection.horizontalSizeClass];

    }

    // MARK: - Configuration Methods

    override func updateViewConstraints() {

        super.updateViewConstraints()

        let defaultMargin = Constants.defaultMargin

        NSLayoutConstraint.activate([
            titleTextField.leftAnchor.constraint(equalTo: view.leftAnchor, constant: defaultMargin),
            titleTextField.rightAnchor.constraint(equalTo: view.rightAnchor, constant: -defaultMargin),
            titleTextField.topAnchor.constraint(equalTo: view.topAnchor, constant: defaultMargin),
            titleTextField.heightAnchor.constraint(equalToConstant: titleTextField.font!.lineHeight)
            ])

        NSLayoutConstraint.activate([
            separatorView.leftAnchor.constraint(equalTo: view.leftAnchor, constant: defaultMargin),
            separatorView.rightAnchor.constraint(equalTo: view.rightAnchor, constant: -defaultMargin),
            separatorView.topAnchor.constraint(equalTo: titleTextField.bottomAnchor, constant: defaultMargin),
            separatorView.heightAnchor.constraint(equalToConstant: separatorView.frame.height)
            ])

        NSLayoutConstraint.activate([
            richTextView.leftAnchor.constraint(equalTo: view.leftAnchor, constant: defaultMargin),
            richTextView.rightAnchor.constraint(equalTo: view.rightAnchor, constant: -defaultMargin),
            richTextView.topAnchor.constraint(equalTo: separatorView.bottomAnchor, constant: defaultMargin),
            richTextView.bottomAnchor.constraint(equalTo: view.bottomAnchor, constant: -defaultMargin)
            ])

        NSLayoutConstraint.activate([
            htmlTextView.leftAnchor.constraint(equalTo: richTextView.leftAnchor),
            htmlTextView.rightAnchor.constraint(equalTo: richTextView.rightAnchor),
            htmlTextView.topAnchor.constraint(equalTo: richTextView.topAnchor),
            htmlTextView.bottomAnchor.constraint(equalTo: richTextView.bottomAnchor),
            ])

        NSLayoutConstraint.activate([
            mediaProgressView.leadingAnchor.constraint(equalTo: view.leadingAnchor),
            mediaProgressView.widthAnchor.constraint(equalTo: view.widthAnchor),
            mediaProgressView.topAnchor.constraint(equalTo: self.topLayoutGuide.bottomAnchor)
            ])
    }

    private func configureDefaultProperties(for textView: UITextView, using formatBar: Aztec.FormatBar, accessibilityLabel: String) {
        textView.accessibilityLabel = accessibilityLabel
        textView.font = Assets.defaultRegularFont
        textView.inputAccessoryView = formatBar
        textView.keyboardDismissMode = .interactive
        textView.textColor = UIColor.darkText
        textView.translatesAutoresizingMaskIntoConstraints = false
    }

    func configureNavigationBar() {
        title = NSLocalizedString("Aztec", comment: "Aztec Editor's Title")

        navigationController?.navigationBar.isTranslucent = false

        navigationItem.leftBarButtonItems = [separatorButtonItem, closeBarButtonItem, blogPickerBarButtonItem]
        navigationItem.rightBarButtonItems = [moreBarButtonItem, publishButton]
    }

    func configureDismissButton() {
        let image = isModal() ? Assets.closeButtonModalImage : Assets.closeButtonRegularImage
        closeButton.setImage(image, for: .normal)
    }

    func configureView() {
        edgesForExtendedLayout = UIRectEdge()
        view.backgroundColor = .white
    }

    func configureSubviews() {
        view.addSubview(titleTextField)
        view.addSubview(separatorView)
        view.addSubview(richTextView)
        view.addSubview(htmlTextView)
        mediaProgressView.isHidden = true
        view.addSubview(mediaProgressView)
    }

    func startListeningToNotifications() {
        let notificationCenter = NotificationCenter.default
        notificationCenter.addObserver(self, selector: #selector(keyboardWillShow(_:)), name: .UIKeyboardWillShow, object: nil)
        notificationCenter.addObserver(self, selector: #selector(keyboardWillHide(_:)), name: .UIKeyboardWillHide, object: nil)
    }

    func stopListeningToNotifications() {
        let notificationCenter = NotificationCenter.default
        notificationCenter.removeObserver(self, name: .UIKeyboardWillShow, object: nil)
        notificationCenter.removeObserver(self, name: .UIKeyboardWillHide, object: nil)
    }

    func refreshInterface() {
        reloadBlogPickerButton()
        reloadEditorContents()
        resizeBlogPickerButton()
    }

    func reloadEditorContents() {
        let content = post.content ?? String()

        titleTextField.text = post.postTitle
        richTextView.setHTML(content)
    }

    func reloadBlogPickerButton() {
        var pickerTitle = post.blog.url ?? String()
        if let blogName = post.blog.settings?.name, blogName.isEmpty == false {
            pickerTitle = blogName
        }

        let titleText = NSAttributedString(string: pickerTitle, attributes: Constants.blogPickerAttributes)
        let shouldEnable = !isSingleSiteMode

        blogPickerButton.setAttributedTitle(titleText, for: .normal)
        blogPickerButton.buttonMode = shouldEnable ? .multipleSite : .singleSite
        blogPickerButton.isEnabled = shouldEnable
    }

    func resizeBlogPickerButton() {
        // Ensure the BlogPicker gets it's maximum possible size
        blogPickerButton.sizeToFit()

        // Cap the size, according to the current traits
        var blogPickerSize = hasHorizontallyCompactView() ? Constants.blogPickerCompactSize : Constants.blogPickerRegularSize
        blogPickerSize.width = min(blogPickerSize.width, blogPickerButton.frame.width)

        blogPickerButton.frame.size = blogPickerSize
    }


    // MARK: - Keyboard Handling

    func keyboardWillShow(_ notification: Foundation.Notification) {
        guard
            let userInfo = notification.userInfo as? [String: AnyObject],
            let keyboardFrame = (userInfo[UIKeyboardFrameEndUserInfoKey] as? NSValue)?.cgRectValue
            else {
                return
        }

        refreshInsets(forKeyboardFrame: keyboardFrame)
    }

    func keyboardWillHide(_ notification: Foundation.Notification) {
        guard
            let userInfo = notification.userInfo as? [String: AnyObject],
            let keyboardFrame = (userInfo[UIKeyboardFrameEndUserInfoKey] as? NSValue)?.cgRectValue
            else {
                return
        }

        refreshInsets(forKeyboardFrame: keyboardFrame)
    }

    fileprivate func refreshInsets(forKeyboardFrame keyboardFrame: CGRect) {
        htmlTextView.scrollIndicatorInsets = UIEdgeInsets(top: 0, left: 0, bottom: view.frame.maxY - keyboardFrame.minY, right: 0)
        htmlTextView.contentInset = UIEdgeInsets(top: 0, left: 0, bottom: view.frame.maxY - keyboardFrame.minY, right: 0)

        richTextView.scrollIndicatorInsets = UIEdgeInsets(top: 0, left: 0, bottom: view.frame.maxY - keyboardFrame.minY, right: 0)
        richTextView.contentInset = UIEdgeInsets(top: 0, left: 0, bottom: view.frame.maxY - keyboardFrame.minY, right: 0)
    }


    func updateFormatBar() {
        guard let toolbar = richTextView.inputAccessoryView as? Aztec.FormatBar else {
            return
        }

        let identifiers = richTextView.formatIdentifiersForTypingAttributes()
        toolbar.selectItemsMatchingIdentifiers(identifiers)
    }
}


// MARK: - Actions
extension AztecPostViewController {
    @IBAction func publishButtonTapped(sender: UIBarButtonItem) {
        print("If this were working, it would be \(postEditorStateContext.publishVerbText)")

        // TODO: Implement publishing ;)
        // Don't forget to set postEditorStateContext.updated(isBeingPublished: true) during publishing
    }

    @IBAction func closeWasPressed() {
        cancelEditing()
    }

    @IBAction func blogPickerWasPressed() {
        assert(isSingleSiteMode == false)
        guard post.hasSiteSpecificChanges() else {
            displayBlogSelector()
            return
        }

        displaySwitchSiteAlert()
    }

    @IBAction func moreWasPressed() {
        displayMoreSheet()
    }
}


// MARK: - Private Helpers
private extension AztecPostViewController {

    func displayBlogSelector() {
        guard let sourceView = blogPickerButton.imageView else {
            fatalError()
        }

        // Setup Handlers
        let successHandler: BlogSelectorSuccessHandler = { selectedObjectID in
            self.dismiss(animated: true, completion: nil)

            guard let blog = self.mainContext.object(with: selectedObjectID) as? Blog else {
                return
            }

            self.recreatePostRevision(in: blog)
        }

        let dismissHandler: BlogSelectorDismissHandler = {
            self.dismiss(animated: true, completion: nil)
        }

        // Setup Picker
        let selectorViewController = BlogSelectorViewController(selectedBlogObjectID: post.blog.objectID,
                                                                successHandler: successHandler,
                                                                dismissHandler: dismissHandler)
        selectorViewController.title = NSLocalizedString("Select Site", comment: "Blog Picker's Title")
        selectorViewController.displaysPrimaryBlogOnTop = true

        // Note:
        // On iPad Devices, we'll disable the Picker's SearchController's "Autohide Navbar Feature", since
        // upon dismissal, it may force the NavigationBar to show up, even when it was initially hidden.
        selectorViewController.displaysNavigationBarWhenSearching = WPDeviceIdentification.isiPad()

        // Setup Navigation
        let navigationController = AdaptiveNavigationController(rootViewController: selectorViewController)
        navigationController.configurePopoverPresentationStyle(from: sourceView)

        // Done!
        present(navigationController, animated: true, completion: nil)
    }

    func displayMoreSheet() {
        let alert = UIAlertController(title: nil, message: nil, preferredStyle: .actionSheet)

        alert.addDefaultActionWithTitle(MoreSheetAlert.previewTitle) { _ in
            self.displayPreview()
        }

        alert.addDefaultActionWithTitle(MoreSheetAlert.optionsTitle) { _ in
            self.displayPostOptions()
        }

        alert.addCancelActionWithTitle(MoreSheetAlert.cancelTitle)
        alert.popoverPresentationController?.barButtonItem = moreBarButtonItem

        view.endEditing(true)
        present(alert, animated: true, completion: nil)
    }

    func displaySwitchSiteAlert() {
        let alert = UIAlertController(title: SwitchSiteAlert.title, message: SwitchSiteAlert.message, preferredStyle: .alert)

        alert.addDefaultActionWithTitle(SwitchSiteAlert.acceptTitle) { _ in
            self.displayBlogSelector()
        }

        alert.addCancelActionWithTitle(SwitchSiteAlert.cancelTitle)

        present(alert, animated: true, completion: nil)
    }

    func displayPostOptions() {
        let settingsViewController = PostSettingsViewController(post: post)
        settingsViewController.hidesBottomBarWhenPushed = true
        self.navigationController?.pushViewController(settingsViewController, animated: true)
    }

    func displayPreview() {
        let previewController = PostPreviewViewController(post: post)
        previewController.hidesBottomBarWhenPushed = true
        navigationController?.pushViewController(previewController, animated: true)
    }
}



// MARK: - Publish Button Methods
extension AztecPostViewController: PostEditorStateContextDelegate {
    override func observeValue(forKeyPath keyPath: String?, of object: Any?, change: [NSKeyValueChangeKey : Any]?, context: UnsafeMutableRawPointer?) {
        if keyPath == #keyPath(AbstractPost.status) {
            if let status = post.status {
                postEditorStateContext.updated(postStatus: PostStatus(rawValue: status) ?? .draft)
            }
            return
        } else if keyPath == #keyPath(AbstractPost.dateCreated) {
            let dateCreated = post.dateCreated ?? Date()
            postEditorStateContext.updated(publishDate: dateCreated)
            return
        } else if keyPath == #keyPath(AbstractPost.content) {
            postEditorStateContext.updated(hasContent: editorHasContent)
            return
        }


        super.observeValue(forKeyPath: keyPath,
                           of: object,
                           change: change,
                           context: context)
    }

    internal func titleTextFieldDidChange(textField: UITextField) {
        postEditorStateContext.updated(hasContent: editorHasContent)
    }

    // TODO: We should be tracking hasContent and isDirty separately for enabling button in the state context
    private var editorHasContent: Bool {
        let contentCharacterCount = post.content?.characters.count ?? 0
        // Title isn't updated on post until editing is done - this looks at realtime changes
        let titleCharacterCount = titleTextField.text?.characters.count ?? 0

        return contentCharacterCount + titleCharacterCount > 0
    }

    internal func context(_ context: PostEditorStateContext, didChangeAction: PostEditorAction) {
        publishButton.title = context.publishButtonText
    }

    internal func context(_ context: PostEditorStateContext, didChangeActionAllowed: Bool) {
        publishButton.isEnabled = context.isPublishButtonEnabled
    }

    internal func addObservers(toPost: AbstractPost) {
        toPost.addObserver(self, forKeyPath: #keyPath(AbstractPost.status), options: [], context: nil)
        toPost.addObserver(self, forKeyPath: #keyPath(AbstractPost.dateCreated), options: [], context: nil)
        toPost.addObserver(self, forKeyPath: #keyPath(AbstractPost.content), options: [], context: nil)
    }

    internal func removeObservers(fromPost: AbstractPost) {
        fromPost.removeObserver(self, forKeyPath: #keyPath(AbstractPost.status))
        fromPost.removeObserver(self, forKeyPath: #keyPath(AbstractPost.dateCreated))
        fromPost.removeObserver(self, forKeyPath: #keyPath(AbstractPost.content))
    }
}


// MARK: - UITextViewDelegate methods
extension AztecPostViewController : UITextViewDelegate {
    func textViewDidChangeSelection(_ textView: UITextView) {
        updateFormatBar()
    }

    func textViewDidChange(_ textView: UITextView) {
        guard let richTextView = textView as? Aztec.TextView else {
            return
        }

        // TODO: This may not be super performant; Instrument and improve if needed and remove this TODO
        post.content = richTextView.getHTML()

        ContextManager.sharedInstance().save(post.managedObjectContext!)
    }
}


// MARK: - UITextFieldDelegate methods
extension AztecPostViewController : UITextFieldDelegate {
    func textFieldDidEndEditing(_ textField: UITextField) {
        post.postTitle = textField.text

        ContextManager.sharedInstance().save(post.managedObjectContext!)
    }
}


// MARK: - HTML Mode Switch methods
extension AztecPostViewController {
    enum EditionMode {
        case richText
        case html

        mutating func toggle() {
            switch self {
            case .richText:
                self = .html
            case .html:
                self = .richText
            }
        }
    }

    fileprivate func switchToHTML() {
        view.endEditing(true)

        htmlTextView.text = richTextView.getHTML()
        htmlTextView.isHidden = false
        richTextView.isHidden = true
        htmlTextView.becomeFirstResponder()
    }

    fileprivate func switchToRichText() {
        view.endEditing(true)

        richTextView.setHTML(htmlTextView.text)
        richTextView.isHidden = false
        htmlTextView.isHidden = true
        richTextView.becomeFirstResponder()
    }
}

// MARK: - FormatBarDelegate Conformance
extension AztecPostViewController : Aztec.FormatBarDelegate {

    func handleActionForIdentifier(_ identifier: FormattingIdentifier) {

        switch identifier {
            case .bold:
                toggleBold()
            case .italic:
                toggleItalic()
            case .underline:
                toggleUnderline()
            case .strikethrough:
                toggleStrikethrough()
            case .blockquote:
                toggleBlockquote()
            case .unorderedlist:
                toggleUnorderedList()
            case .orderedlist:
                toggleOrderedList()
            case .link:
                toggleLink()
            case .media:
                showImagePicker()
            case .sourcecode:
                toggleEditingMode()
        }
        updateFormatBar()
    }

    func toggleBold() {
        richTextView.toggleBold(range: richTextView.selectedRange)
    }


    func toggleItalic() {
        richTextView.toggleItalic(range: richTextView.selectedRange)
    }


    func toggleUnderline() {
        richTextView.toggleUnderline(range: richTextView.selectedRange)
    }


    func toggleStrikethrough() {
        richTextView.toggleStrikethrough(range: richTextView.selectedRange)
    }


    func toggleOrderedList() {
        richTextView.toggleOrderedList(range: richTextView.selectedRange)
    }


    func toggleUnorderedList() {
        richTextView.toggleUnorderedList(range: richTextView.selectedRange)
    }


    func toggleBlockquote() {
        richTextView.toggleBlockquote(range: richTextView.selectedRange)
    }


    func toggleLink() {
        var linkTitle = ""
        var linkURL: URL? = nil
        var linkRange = richTextView.selectedRange
        // Let's check if the current range already has a link assigned to it.
        if let expandedRange = richTextView.linkFullRange(forRange: richTextView.selectedRange) {
            linkRange = expandedRange
            linkURL = richTextView.linkURL(forRange: expandedRange)
        }

        linkTitle = richTextView.attributedText.attributedSubstring(from: linkRange).string
        showLinkDialog(forURL: linkURL, title: linkTitle, range: linkRange)
    }


    func showLinkDialog(forURL url: URL?, title: String?, range: NSRange) {

        let isInsertingNewLink = (url == nil)
        var urlToUse = url

        if isInsertingNewLink {
            let pasteboard = UIPasteboard.general
            if let pastedURL = pasteboard.value(forPasteboardType:String(kUTTypeURL)) as? URL {
                urlToUse = pastedURL
            }
        }


        let insertButtonTitle = isInsertingNewLink ? NSLocalizedString("Insert Link", comment: "Label action for inserting a link on the editor") : NSLocalizedString("Update Link", comment: "Label action for updating a link on the editor")
        let removeButtonTitle = NSLocalizedString("Remove Link", comment: "Label action for removing a link from the editor")
        let cancelButtonTitle = NSLocalizedString("Cancel", comment: "Cancel button")

        let alertController = UIAlertController(title: insertButtonTitle,
                                                message: nil,
                                                preferredStyle: UIAlertControllerStyle.alert)

        alertController.addTextField(configurationHandler: { [weak self]textField in
            textField.clearButtonMode = UITextFieldViewMode.always
            textField.placeholder = NSLocalizedString("URL", comment: "URL text field placeholder")

            textField.text = urlToUse?.absoluteString

            textField.addTarget(self,
                action: #selector(AztecPostViewController.alertTextFieldDidChange),
                for: UIControlEvents.editingChanged)
            })

        alertController.addTextField(configurationHandler: { textField in
            textField.clearButtonMode = UITextFieldViewMode.always
            textField.placeholder = NSLocalizedString("Link Name", comment: "Link name field placeholder")
            textField.isSecureTextEntry = false
            textField.autocapitalizationType = UITextAutocapitalizationType.sentences
            textField.autocorrectionType = UITextAutocorrectionType.default
            textField.spellCheckingType = UITextSpellCheckingType.default

            textField.text = title
        })

        let insertAction = UIAlertAction(title: insertButtonTitle,
                                         style: UIAlertActionStyle.default,
                                         handler: { [weak self] action in

                                            self?.richTextView.becomeFirstResponder()
                                            let linkURLString = alertController.textFields?.first?.text
                                            var linkTitle = alertController.textFields?.last?.text

                                            if  linkTitle == nil  || linkTitle!.isEmpty {
                                                linkTitle = linkURLString
                                            }

                                            guard
                                                let urlString = linkURLString,
                                                let url = URL(string: urlString),
                                                let title = linkTitle
                                                else {
                                                    return
                                            }
                                            self?.richTextView.setLink(url, title: title, inRange: range)
            })

        let removeAction = UIAlertAction(title: removeButtonTitle,
                                         style: UIAlertActionStyle.destructive,
                                         handler: { [weak self] action in
                                            self?.richTextView.becomeFirstResponder()
                                            self?.richTextView.removeLink(inRange: range)
            })

        let cancelAction = UIAlertAction(title: cancelButtonTitle,
                                         style: UIAlertActionStyle.cancel,
                                         handler: { [weak self]action in
                                            self?.richTextView.becomeFirstResponder()
            })

        alertController.addAction(insertAction)
        if !isInsertingNewLink {
            alertController.addAction(removeAction)
        }
        alertController.addAction(cancelAction)

        // Disabled until url is entered into field
        if let text = alertController.textFields?.first?.text {
            insertAction.isEnabled = !text.isEmpty
        }

        self.present(alertController, animated: true, completion: nil)
    }

    func alertTextFieldDidChange(_ textField: UITextField) {
        guard
            let alertController = presentedViewController as? UIAlertController,
            let urlFieldText = alertController.textFields?.first?.text,
            let insertAction = alertController.actions.first
            else {
                return
        }

        insertAction.isEnabled = !urlFieldText.isEmpty
    }

    func showImagePicker() {

        let picker = WPMediaPickerViewController()
        picker.dataSource = mediaLibraryDataSource
        picker.showMostRecentFirst = true
        picker.filter = WPMediaType.image
        picker.delegate = self
        picker.modalPresentationStyle = .currentContext

        present(picker, animated: true, completion: nil)
    }

    func toggleEditingMode() {
        mode.toggle()
    }


    // MARK: - Toolbar creation

    func createToolbar(htmlMode: Bool) -> Aztec.FormatBar {
        let flex = UIBarButtonItem(barButtonSystemItem: .flexibleSpace, target: nil, action: nil)
        let items = [
            flex,
            Aztec.FormatBarItem(image: Gridicon.iconOfType(.addImage).withRenderingMode(.alwaysTemplate), identifier: .media),
            flex,
            Aztec.FormatBarItem(image: Gridicon.iconOfType(.bold).withRenderingMode(.alwaysTemplate), identifier: .bold),
            flex,
            Aztec.FormatBarItem(image: Gridicon.iconOfType(.italic).withRenderingMode(.alwaysTemplate), identifier: .italic),
            flex,
            Aztec.FormatBarItem(image: Gridicon.iconOfType(.underline).withRenderingMode(.alwaysTemplate), identifier: .underline),
            flex,
            Aztec.FormatBarItem(image: Gridicon.iconOfType(.strikethrough).withRenderingMode(.alwaysTemplate), identifier: .strikethrough),
            flex,
            Aztec.FormatBarItem(image: Gridicon.iconOfType(.quote).withRenderingMode(.alwaysTemplate), identifier: .blockquote),
            flex,
            Aztec.FormatBarItem(image: Gridicon.iconOfType(.listUnordered).withRenderingMode(.alwaysTemplate), identifier: .unorderedlist),
            flex,
            Aztec.FormatBarItem(image: Gridicon.iconOfType(.listOrdered).withRenderingMode(.alwaysTemplate), identifier: .orderedlist),
            flex,
            Aztec.FormatBarItem(image: Gridicon.iconOfType(.link).withRenderingMode(.alwaysTemplate), identifier: .link),
            flex,
            Aztec.FormatBarItem(image: Gridicon.iconOfType(.code).withRenderingMode(.alwaysTemplate), identifier: .sourcecode),
            flex,
            ]

        let toolbar = Aztec.FormatBar()

        if htmlMode {
            for item in items {
                item.isEnabled = false
                if let sourceItem = item as? FormatBarItem, sourceItem.identifier == .sourcecode {
                    item.isEnabled = true
                }
            }
        }

        toolbar.items = items
        toolbar.barTintColor = UIColor(fromHex: 0xF9FBFC, alpha: 1)
        toolbar.tintColor = WPStyleGuide.greyLighten10()
        toolbar.highlightedTintColor = UIColor.blue
        toolbar.selectedTintColor = UIColor.darkGray
        toolbar.disabledTintColor = UIColor.lightGray
        toolbar.frame = CGRect(x: 0, y: 0, width: self.view.frame.width, height: 44.0)
        toolbar.formatter = self

        return toolbar
    }
}


// MARK: - UINavigationControllerDelegate Conformance
extension AztecPostViewController: UINavigationControllerDelegate {

}

// MARK: - Cancel/Dismiss/Persistence Logic
fileprivate extension AztecPostViewController {
    // TODO: Rip this out and put it into the PostService
    func createRevisionOfPost() {
        guard let context = post.managedObjectContext else {
            return
        }

        // Using performBlock: with the AbstractPost on the main context:
        // Prevents a hang on opening this view on slow and fast devices
        // by deferring the cloning and UI update.
        // Slower devices have the effect of the content appearing after
        // a short delay

        context.performAndWait {
            self.post = self.post.createRevision()
            ContextManager.sharedInstance().save(context)
        }
    }

    // TODO: Rip this and put it into PostService, as well
    func recreatePostRevision(in blog: Blog) {
        let blogService = BlogService(managedObjectContext: mainContext)
        let postService = PostService(managedObjectContext: mainContext)
        let newPost = postService.createDraftPost(for: blog)

        blogService.flagBlog(asLastUsed: blog)

        //  TODO: Strip Media!
        //  NSString *content = oldPost.content;
        //  for (Media *media in oldPost.media) {
        //      content = [self removeMedia:media fromString:content];
        //  }

        newPost.content = post.content
        newPost.postTitle = post.postTitle
        newPost.password = post.password
        newPost.status = post.status
        newPost.dateCreated = post.dateCreated
        newPost.dateModified = post.dateModified

        if let source = post as? Post {
            newPost.tags = source.tags
        }

        discardChanges()
        post = newPost
        createRevisionOfPost()

        // TODO: Add this snippet, if needed, once we've relocated this helper to PostService
        //[self syncOptionsIfNecessaryForBlog:blog afterBlogChanged:YES];
    }

    func cancelEditing() {
        stopEditing()

        if post.canSave() && post.hasUnsavedChanges() {
            showPostHasChangesAlert()
        } else {
            discardChangesAndUpdateGUI()
        }
    }

    func stopEditing() {
        if titleTextField.isFirstResponder {
            titleTextField.resignFirstResponder()
        }

        view.endEditing(true)
    }

    func showPostHasChangesAlert() {
        let alertController = UIAlertController(
            title: NSLocalizedString("You have unsaved changes.", comment: "Title of message with options that shown when there are unsaved changes and the author is trying to move away from the post."),
            message: nil,
            preferredStyle: .actionSheet)

        // Button: Keep editing
        alertController.addCancelActionWithTitle(NSLocalizedString("Keep Editing", comment: "Button shown if there are unsaved changes and the author is trying to move away from the post."))

        // Button: Discard
        alertController.addDestructiveActionWithTitle(NSLocalizedString("Discard", comment: "Button shown if there are unsaved changes and the author is trying to move away from the post.")) { _ in
            self.discardChangesAndUpdateGUI()
        }

        // Button: Save Draft/Update Draft
        if post.hasLocalChanges() {
            if post.hasRemote() {
                // The post is a local draft or an autosaved draft: Discard or Save
                alertController.addDefaultActionWithTitle(NSLocalizedString("Save Draft", comment: "Button shown if there are unsaved changes and the author is trying to move away from the post.")) { _ in
                    // Save Draft
                }
            } else if post.status == PostStatusDraft {
                // The post was already a draft
                alertController.addDefaultActionWithTitle(NSLocalizedString("Update Draft", comment: "Button shown if there are unsaved changes and the author is trying to move away from an already published/saved post.")) { _ in
                    // Save Draft
                }
            }
        }

        alertController.popoverPresentationController?.barButtonItem = self.navigationItem.leftBarButtonItem
        present(alertController, animated: true, completion: nil)
    }

    func discardChanges() {
        guard let context = post.managedObjectContext, let originalPost = post.original else {
            return
        }

        post = originalPost
        post.deleteRevision()

        if shouldRemovePostOnDismiss {
            post.remove()
        }

        ContextManager.sharedInstance().save(context)
    }

    func discardChangesAndUpdateGUI() {
        discardChanges()

        onClose?(false)

        if isModal() {
            presentingViewController?.dismiss(animated: true, completion: nil)
        } else {
            _ = navigationController?.popViewController(animated: true)
        }
    }

    func shouldRemoveOnDismiss(post: AbstractPost) -> Bool {
        return post.isRevision() && post.hasLocalChanges() || post.hasNeverAttemptedToUpload()
    }
}


// MARK: - Computed Properties
private extension AztecPostViewController {
    var mainContext: NSManagedObjectContext {
        return ContextManager.sharedInstance().mainContext
    }

    var currentBlogCount: Int {
        let service = BlogService(managedObjectContext: mainContext)
        return service.blogCountForAllAccounts()
    }

    var isSingleSiteMode: Bool {
        return currentBlogCount <= 1 || post.hasRemote()
    }
}


// MARK: - Media Support
extension AztecPostViewController: MediaProgressCoordinatorDelegate {

    func upload(media: Media, mediaID: String) {
        guard let attachment = richTextView.attachment(withId: mediaID) else {
            return
        }
        let mediaService = MediaService(managedObjectContext:ContextManager.sharedInstance().mainContext)
        var uploadProgress: Progress?
        mediaService.uploadMedia(media, progress: &uploadProgress, success: {[weak self]() in
            guard let strongSelf = self, let remoteURL = URL(string:media.remoteURL) else {
                return
            }
            DispatchQueue.main.async {
                strongSelf.richTextView.update(attachment: attachment, alignment: attachment.alignment, size: attachment.size, url: remoteURL)
            }
        }, failure: { [weak self](error) in
            guard let strongSelf = self else {
                return
            }
            DispatchQueue.main.async {
                strongSelf.handleError(error as NSError, onAttachment: attachment)
            }
        })
        if let progress = uploadProgress {
            mediaProgressCoordinator.track(progress: progress, ofObject: media, withMediaID: mediaID)
        }
    }

    func addDeviceMediaAsset(_ phAsset: PHAsset) {
        let attachment = self.richTextView.insertImage(sourceURL: URL(string:"placeholder://")! , atPosition: self.richTextView.selectedRange.location, placeHolderImage: Assets.defaultMissingImage)
        let mediaService = MediaService(managedObjectContext:ContextManager.sharedInstance().mainContext)
        mediaService.createMedia(with: phAsset, forPost: post.objectID, thumbnailCallback: { (thumbnailURL) in
            DispatchQueue.main.async {
                self.richTextView.update(attachment: attachment, alignment: attachment.alignment, size: attachment.size, url: thumbnailURL)
            }
        }, completion: { [weak self](media, error) in
            guard let strongSelf = self else {
                return
            }
            guard let media = media, error == nil else {
                DispatchQueue.main.async {
                    strongSelf.handleError(error as? NSError, onAttachment: attachment)
                }
                return
            }
            strongSelf.upload(media: media, mediaID: attachment.identifier)
        })
    }

    func addSiteMediaAsset(_ media: Media) {

        if media.mediaID.intValue != 0 {
            guard let remoteURL = URL(string: media.remoteURL) else {
                return
            }
            let _ = richTextView.insertImage(sourceURL: remoteURL, atPosition: self.richTextView.selectedRange.location, placeHolderImage: Assets.defaultMissingImage)
            self.mediaProgressCoordinator.finishOneItem()
        } else {
            var tempMediaURL = URL(string:"placeholder://")!
            if let mediaLocalPath = media.absoluteLocalURL,
                let localURL = URL(string: mediaLocalPath) {
                tempMediaURL = localURL
            }
            let attachment = self.richTextView.insertImage(sourceURL:tempMediaURL, atPosition: self.richTextView.selectedRange.location, placeHolderImage: Assets.defaultMissingImage)

            upload(media: media, mediaID: attachment.identifier)
        }
    }

    func handleError(_ error: NSError?, onAttachment attachment: Aztec.TextAttachment) {
        let message = NSLocalizedString("Failed to insert media.\n Please tap for options.", comment: "Error message to show to use when media insertion on a post fails")
        if let error = error {
            if error.domain == NSURLErrorDomain && error.code == NSURLErrorCancelled {
                return
            }
            mediaProgressCoordinator.attach(error: error, toMediaID: attachment.identifier)
        }

        let attributeMessage = NSAttributedString(string: message, attributes: mediaMessageAttributes)
        attachment.message = attributeMessage
        richTextView.refreshLayoutFor(attachment: attachment)
    }

    func refresh(mediaProgressCoordinator: MediaProgressCoordinator, progress: Float) {
        mediaProgressView.isHidden = !mediaProgressCoordinator.isRunning()
        mediaProgressView.progress = progress
        for (attachmentID, progress) in self.mediaProgressCoordinator.mediaUploading {
            guard let attachment = richTextView.attachment(withId: attachmentID) else {
                continue
            }
            if progress.fractionCompleted >= 1 {
                attachment.progress = nil
            } else {
                attachment.progress = progress.fractionCompleted
                attachment.progressColor = WPStyleGuide.wordPressBlue()
            }
            richTextView.refreshLayoutFor(attachment: attachment)
        }
    }

    func displayActions(forAttachment attachment: TextAttachment, position: CGPoint) {
        let mediaID = attachment.identifier
        let title: String = NSLocalizedString("Media Options", comment: "Title for action sheet with media options.")
        var message: String?
        let alertController = UIAlertController(title: title, message: nil, preferredStyle: .actionSheet)
        alertController.addActionWithTitle(NSLocalizedString("Dismiss", comment: "User action to dismiss media options."),
                                           style: .cancel,
                                           handler: { (action) in
                                            if attachment == self.currentSelectedAttachment {
                                                self.currentSelectedAttachment = nil
                                                attachment.message = nil
                                                self.richTextView.refreshLayoutFor(attachment: attachment)
                                            }
        })

        alertController.preferredAction = alertController.addActionWithTitle(NSLocalizedString("Details", comment: "User action to edit media details."),
                                           style: .default,
                                           handler: { (action) in
                                            self.displayDetails(forAttachment: attachment)
        })
        // Is upload still going?
        if let mediaProgress = mediaProgressCoordinator.mediaUploading[mediaID],
            mediaProgress.completedUnitCount < mediaProgress.totalUnitCount {
            alertController.addActionWithTitle(NSLocalizedString("Stop Upload", comment: "User action to stop upload."),
                                               style: .destructive,
                                               handler: { (action) in
                                                mediaProgress.cancel()
                                                self.richTextView.remove(attachmentID: mediaID)
            })
        } else {
            if let error = mediaProgressCoordinator.error(forMediaID: mediaID) {
                message = error.localizedDescription
                alertController.addActionWithTitle(NSLocalizedString("Retry Upload", comment: "User action to retry media upload."),
                                                   style: .default,
                                                   handler: { (action) in
                                                    //retry upload
                                                    if let media = self.mediaProgressCoordinator.object(forMediaID: mediaID) as? Media,
                                                        let attachment = self.richTextView.attachment(withId: mediaID) {
                                                        attachment.message = nil
                                                        attachment.progress = 0
                                                        self.richTextView.refreshLayoutFor(attachment: attachment)
                                                        self.mediaProgressCoordinator.track(numberOfItems: 1)
                                                        self.upload(media: media, mediaID: mediaID)
                                                    }
                })
            }
            alertController.addActionWithTitle(NSLocalizedString("Remove Media", comment: "User action to remove media."),
                                               style: .destructive,
                                               handler: { (action) in
                                                self.richTextView.remove(attachmentID: mediaID)
            })
        }

        alertController.title = title
        alertController.message = message
        alertController.popoverPresentationController?.sourceView = richTextView
        alertController.popoverPresentationController?.sourceRect = CGRect(origin: position, size: CGSize(width: 1, height: 1))
        alertController.popoverPresentationController?.permittedArrowDirections = .any
        present(alertController, animated:true, completion: { () in
            UIMenuController.shared.setMenuVisible(false, animated: false)
        })
    }

    func displayDetails(forAttachment attachment: TextAttachment) {

        let controller = AztecAttachmentViewController()
        controller.delegate = self
        controller.attachment = attachment
        let navController = UINavigationController(rootViewController: controller)
        navController.modalPresentationStyle = .formSheet
        present(navController, animated: true, completion: nil)
    }

    var mediaMessageAttributes: [String: Any] {
        let paragraphStyle = NSMutableParagraphStyle()
        paragraphStyle.alignment = .center
        let shadow = NSShadow()
        shadow.shadowOffset = CGSize(width: 1, height: 1)
        shadow.shadowColor = UIColor(white: 0, alpha: 0.6)
        let attributes: [String:Any] = [NSFontAttributeName: UIFont.boldSystemFont(ofSize: 20),
                                        NSParagraphStyleAttributeName: paragraphStyle,
                                        NSForegroundColorAttributeName: UIColor.white,
                                        NSShadowAttributeName: shadow]
        return attributes
    }
}

extension AztecPostViewController: AztecAttachmentViewControllerDelegate {


    func aztecAttachmentViewController(_ viewController: AztecAttachmentViewController, changedAttachment: TextAttachment) {
        richTextView.update(attachment: changedAttachment, alignment: changedAttachment.alignment, size: changedAttachment.size, url: changedAttachment.url!)
    }
}

extension AztecPostViewController: TextViewMediaDelegate {

    func textView(_ textView: TextView, imageAtUrl url: URL, onSuccess success: @escaping (UIImage) -> Void, onFailure failure: @escaping (Void) -> Void) -> UIImage {
        var requestURL = url
        let imageMaxDimension = max(UIScreen.main.bounds.size.width, UIScreen.main.bounds.size.height)
        //use height zero to maintain the aspect ratio when fetching
        var size = CGSize(width: imageMaxDimension, height: 0)
        let request: URLRequest
        if url.isFileURL {
            request = URLRequest(url: url)
        } else if self.post.blog.isPrivate() {
            // private wpcom image needs special handling.
            // the size that WPImageHelper expects is pixel size
            size.width = size.width * UIScreen.main.scale
            requestURL = WPImageURLHelper.imageURLWithSize(size, forImageURL: requestURL)
            request = PrivateSiteURLProtocol.requestForPrivateSite(from: requestURL)
        } else {
            // the size that PhotonImageURLHelper expects is points size
            requestURL = PhotonImageURLHelper.photonURL(with: size, forImageURL: requestURL)
            request = URLRequest(url: requestURL)
        }

        let imageDownloader = AFImageDownloader.defaultInstance()
        let receipt = imageDownloader.downloadImage(for: request, success: { (request, response, image) in
            DispatchQueue.main.async(execute: {
                success(image)
            })
        }) { (request, response, error) in
            DispatchQueue.main.async(execute: {
                failure()
            })
        }

        if let receipt = receipt {
            activeMediaRequests.append(receipt)
        }

        return Gridicon.iconOfType(.image)
    }

    func textView(_ textView: TextView, urlForImage image: UIImage) -> URL {
        //TODO: add support for saving images that result from a copy/paste to the editor, this should save locally to file, and import to the media library.
        return URL(string:"")!
    }

    func cancelAllPendingMediaRequests() {
        let imageDownloader = AFImageDownloader.defaultInstance()
        for receipt in activeMediaRequests {
            imageDownloader.cancelTask(for: receipt)
        }
    }

    func textView(_ textView: TextView, deletedAttachmentWithID attachmentID: String) {
        if let mediaProgress = mediaProgressCoordinator.mediaUploading[attachmentID],
            mediaProgress.completedUnitCount < mediaProgress.totalUnitCount {
            mediaProgress.cancel()
        }
    }
}

extension AztecPostViewController: WPMediaPickerViewControllerDelegate {

    func mediaPickerControllerDidCancel(_ picker: WPMediaPickerViewController) {
        dismiss(animated: true, completion: nil)
        richTextView.becomeFirstResponder()
    }

    func mediaPickerController(_ picker: WPMediaPickerViewController, didFinishPickingAssets assets: [Any]) {
        dismiss(animated: true, completion: nil)
        richTextView.becomeFirstResponder()

        if assets.isEmpty {
            return
        }

        mediaProgressCoordinator.track(numberOfItems: assets.count)
        for asset in assets {
            switch asset {
            case let phAsset as PHAsset:
                addDeviceMediaAsset(phAsset)
            case let media as Media:
                addSiteMediaAsset(media)
            default:
                continue
            }
        }

    }
}

extension AztecPostViewController: UIGestureRecognizerDelegate {

    func gestureRecognizer(_ gestureRecognizer: UIGestureRecognizer, shouldRecognizeSimultaneouslyWith otherGestureRecognizer: UIGestureRecognizer) -> Bool {
        return true
    }

    func richTextViewWasPressed(_ recognizer: UIGestureRecognizer) {
        guard recognizer.state == .recognized else {
            return
        }
        let locationInTextView = recognizer.location(in: richTextView)
        // check if we have an attachment in the position we tapped
        guard let attachment = richTextView.attachmentAtPoint(locationInTextView) else {
            // if we have a current selected attachment marked lets unmark it
            if let selectedAttachment = currentSelectedAttachment {
                selectedAttachment.message = nil
                richTextView.refreshLayoutFor(attachment: selectedAttachment)
                currentSelectedAttachment = nil
            }
            return
        }
        // move the selection to the position of the attachment
        richTextView.moveSelectionToPoint(locationInTextView)

        //check if it's the current selected attachment or an failed upload
        if attachment == currentSelectedAttachment || mediaProgressCoordinator.error(forMediaID: attachment.identifier) != nil {
            //if it's the same attachment has before let's display the options
            displayActions(forAttachment: attachment, position: locationInTextView)
        } else {
            // if it's a new attachment tapped let's unmark the previous one
            if let selectedAttachment = currentSelectedAttachment {
                selectedAttachment.message = nil
                richTextView.refreshLayoutFor(attachment: selectedAttachment)
            }
            // and mark the newly tapped attachment
            let message = NSLocalizedString("Tap for options", comment: "Message to overlay on top of a image to show when tapping on a image on the post/page editor.")
            attachment.message = NSAttributedString(string: message, attributes: mediaMessageAttributes)
            richTextView.refreshLayoutFor(attachment: attachment)
            currentSelectedAttachment = attachment
        }
    }
}


// MARK: - State Restoration
//
extension AztecPostViewController: UIViewControllerRestoration {
    class func viewController(withRestorationIdentifierPath identifierComponents: [Any], coder: NSCoder) -> UIViewController? {
        guard let lastIdentifierComponent = identifierComponents.last as? String else {
            return nil
        }

        switch lastIdentifierComponent {
        case Restoration.navigationIdentifier:
            return restoreNavigation(withCoder: coder)
        default:
            return restoreAztec(withCoder: coder)
        }
    }

    override func encodeRestorableState(with coder: NSCoder) {
        super.encodeRestorableState(with: coder)
        coder.encode(post.objectID.uriRepresentation(), forKey: Restoration.postIdentifierKey)
        coder.encode(shouldRemovePostOnDismiss, forKey: Restoration.shouldRemovePostKey)
    }

    class func restoreNavigation(withCoder coder: NSCoder) -> UINavigationController? {
        let navigationController = UINavigationController()
        navigationController.restorationIdentifier = Restoration.navigationIdentifier
        navigationController.restorationClass = self
        return navigationController
    }

    class func restoreAztec(withCoder coder: NSCoder) -> AztecPostViewController? {
        let context = ContextManager.sharedInstance().mainContext
        guard let postURI = coder.decodeObject(forKey: Restoration.postIdentifierKey) as? URL,
            let objectID = context.persistentStoreCoordinator?.managedObjectID(forURIRepresentation: postURI) else {
                return nil
        }

        let post = try? context.existingObject(with: objectID)
        guard let restoredPost = post as? AbstractPost else {
            return nil
        }

        let aztecViewController = AztecPostViewController(post: restoredPost)
        aztecViewController.shouldRemovePostOnDismiss = coder.decodeBool(forKey: Restoration.shouldRemovePostKey)

        return aztecViewController
    }
}


// MARK: - Constants
extension AztecPostViewController {

    struct Assets {
        static let closeButtonModalImage    = Gridicon.iconOfType(.cross)
        static let closeButtonRegularImage  = UIImage(named: "icon-posts-editor-chevron")
        static let defaultRegularFont       = WPFontManager.merriweatherRegularFont(ofSize: 16)
        static let defaultSemiBoldFont      = WPFontManager.systemSemiBoldFont(ofSize: 16)
        static let defaultMissingImage      = Gridicon.iconOfType(.image)
    }

    struct Constants {
        static let defaultMargin            = CGFloat(20)
        static let separatorButtonWidth     = CGFloat(-12)
        static let cancelButtonPadding      = UIEdgeInsets(top: 0, left: 0, bottom: 0, right: 5)
        static let blogPickerAttributes     = [NSFontAttributeName: Assets.defaultSemiBoldFont]
        static let blogPickerCompactSize    = CGSize(width: 125, height: 30)
        static let blogPickerRegularSize    = CGSize(width: 300, height: 30)
    }

    struct MoreSheetAlert {
        static let htmlTitle                = NSLocalizedString("Switch to HTML", comment: "Switches the Editor to HTML Mode")
        static let richTitle                = NSLocalizedString("Switch to Rich Text", comment: "Switches the Editor to Rich Text Mode")
        static let previewTitle             = NSLocalizedString("Preview", comment: "Displays the Post Preview Interface")
        static let optionsTitle             = NSLocalizedString("Options", comment: "Displays the Post's Options")
        static let cancelTitle              = NSLocalizedString("Cancel", comment: "Dismisses the Alert from Screen")
    }

    struct Restoration {
        static let restorationIdentifier    = "AztecPostViewController"
        static let navigationIdentifier     = "AztecPostNavigationViewController"
        static let postIdentifierKey        = AbstractPost.classNameWithoutNamespaces()
        static let shouldRemovePostKey      = "shouldRemovePostOnDismiss"
    }

    struct SwitchSiteAlert {
        static let title                    = NSLocalizedString("Change Site", comment: "Title of an alert prompting the user that they are about to change the blog they are posting to.")
        static let message                  = NSLocalizedString("Choosing a different site will lose edits to site specific content like media and categories. Are you sure?", comment: "And alert message warning the user they will loose blog specific edits like categories, and media if they change the blog being posted to.")

        static let acceptTitle              = NSLocalizedString("OK", comment: "Accept Action")
        static let cancelTitle              = NSLocalizedString("Cancel", comment: "Cancel Action")
    }
}

protocol MediaProgressCoordinatorDelegate: class {

    func refresh(mediaProgressCoordinator: MediaProgressCoordinator, progress: Float)
}

class MediaProgressCoordinator: NSObject {

    enum ProgressMediaKeys: String {
        case mediaID = "mediaID"
        case error = "mediaError"
        case mediaObject = "mediaObject"
    }

    weak var delegate: MediaProgressCoordinatorDelegate?

    private(set) var mediaUploadingProgress: Progress?

    private(set) lazy var mediaUploading: [String:Progress] = {
        return [String: Progress]()
    }()

    private var mediaUploadingProgressObserverContext: String = "mediaUploadingProgressObserverContext"

    deinit {
        mediaUploadingProgress?.removeObserver(self, forKeyPath: #keyPath(Progress.fractionCompleted))
    }

    func finishOneItem() {
        mediaUploadingProgress?.completedUnitCount += 1
    }

    func track(numberOfItems count: Int) {
        if let mediaUploadingProgress = self.mediaUploadingProgress, !isRunning() {
            mediaUploadingProgress.removeObserver(self, forKeyPath: #keyPath(Progress.fractionCompleted))
            self.mediaUploadingProgress = nil
        }

        if self.mediaUploadingProgress == nil {
            self.mediaUploadingProgress = Progress.discreteProgress(totalUnitCount: 0)
            self.mediaUploadingProgress?.addObserver(self, forKeyPath: #keyPath(Progress.fractionCompleted), options:[.new], context:&mediaUploadingProgressObserverContext)
        }

        self.mediaUploadingProgress?.totalUnitCount += count
    }

    func track(progress: Progress, ofObject object: Any, withMediaID mediaID: String) {
        progress.setUserInfoObject(mediaID, forKey: ProgressUserInfoKey(ProgressMediaKeys.mediaID.rawValue))
        progress.setUserInfoObject(object, forKey: ProgressUserInfoKey(ProgressMediaKeys.mediaObject.rawValue))
        mediaUploadingProgress?.addChild(progress, withPendingUnitCount: 1)
        mediaUploading[mediaID] = progress
    }

    func attach(error: NSError, toMediaID mediaID: String) {
        guard let progress = mediaUploading[mediaID] else {
            return
        }
        progress.setUserInfoObject(error, forKey: ProgressUserInfoKey(ProgressMediaKeys.error.rawValue))
    }

    func error(forMediaID mediaID: String) -> NSError? {
        guard let progress = mediaUploading[mediaID],
              let error = progress.userInfo[ProgressUserInfoKey(ProgressMediaKeys.error.rawValue)] as? NSError
        else {
            return nil
        }

        return error
    }

    func object(forMediaID mediaID: String) -> Any? {
        guard let progress = mediaUploading[mediaID],
            let object = progress.userInfo[ProgressUserInfoKey(ProgressMediaKeys.mediaObject.rawValue)]
            else {
                return nil
        }

        return object
    }

    override func observeValue(forKeyPath keyPath: String?, of object: Any?, change: [NSKeyValueChangeKey : Any]?, context: UnsafeMutableRawPointer?) {
        guard
            context == &mediaUploadingProgressObserverContext,
            keyPath == #keyPath(Progress.fractionCompleted)
            else {
                super.observeValue(forKeyPath: keyPath,
                                   of: object,
                                   change: change,
                                   context: context)
                return
        }

        DispatchQueue.main.async {
            self.refreshMediaProgress()
        }
    }

    func refreshMediaProgress() {
        var value = Float(0)
        if let progress = mediaUploadingProgress {
            // make sure the progress value reflects the number of upload finished 100%
            let fractionOfUploadsCompleted = Float(Float((progress.completedUnitCount + 1))/Float(progress.totalUnitCount))
            value = min(fractionOfUploadsCompleted, Float(progress.fractionCompleted))
        }
        delegate?.refresh(mediaProgressCoordinator:self, progress: value)
    }

    func isRunning() -> Bool {
        guard let progress = mediaUploadingProgress else {
            return false
        }

        if progress.isCancelled {
            return false
        }

        if mediaUploading.isEmpty {
            return progress.totalUnitCount != progress.completedUnitCount
        }

        for progress in mediaUploading.values {
            if !progress.isCancelled && (progress.totalUnitCount != progress.completedUnitCount) {
                return true
            }
        }
        return false
    }
}<|MERGE_RESOLUTION|>--- conflicted
+++ resolved
@@ -211,10 +211,7 @@
         return progressView
     }()
 
-<<<<<<< HEAD
-=======
     fileprivate var currentSelectedAttachment: TextAttachment?
->>>>>>> a9473b15
 
     /// Maintainer of state for editor - like for post button
     ///
