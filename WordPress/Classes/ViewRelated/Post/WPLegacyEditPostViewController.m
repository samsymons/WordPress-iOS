--- conflicted
+++ resolved
@@ -193,12 +193,6 @@
     NSManagedObjectContext *context = [[ContextManager sharedInstance] mainContext];
     BlogService *blogService = [[BlogService alloc] initWithManagedObjectContext:context];
     NSInteger blogCount = [blogService blogCountForAllAccounts];
-<<<<<<< HEAD
-
-    if (_mediaUploadQueue.operationCount > 0) {
-        self.navigationItem.titleView = self.uploadStatusButton;
-    } else if (blogCount <= 1 || self.editMode == EditPostViewControllerModeEditPost || [[WordPressAppDelegate sharedWordPressApplicationDelegate] isNavigatingMySitesTab]) {
-=======
     
     self.mediaProgressView.hidden = ![self isMediaUploading];
     if ([self isMediaUploading]) {
@@ -210,8 +204,7 @@
         if (self.navigationItem.titleView != titleButton){
             self.navigationItem.titleView = titleButton;
         }
-    } else if (blogCount <= 1 || self.editMode == EditPostViewControllerModeEditPost || [[WordPressAppDelegate sharedWordPressApplicationDelegate] isNavigatingMeTab]) {
->>>>>>> 25113b2b
+    } else if (blogCount <= 1 || self.editMode == EditPostViewControllerModeEditPost || [[WordPressAppDelegate sharedWordPressApplicationDelegate] isNavigatingMySitesTab]) {
         self.navigationItem.titleView = nil;
         self.navigationItem.title = [self editorTitle];
     } else {
