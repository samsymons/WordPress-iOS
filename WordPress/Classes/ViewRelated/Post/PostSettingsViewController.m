--- conflicted
+++ resolved
@@ -72,12 +72,8 @@
     [self removePostPropertiesObserver];
 }
 
-<<<<<<< HEAD
-- (id)initWithPost:(AbstractPost *)aPost {
-=======
 - (id)initWithPost:(AbstractPost *)aPost
 {
->>>>>>> 07f12c56
     self = [super initWithStyle:UITableViewStyleGrouped];
     if (self) {
         self.apost = aPost;
@@ -113,11 +109,7 @@
     [self.tableView registerNib:[UINib nibWithNibName:@"WPTableViewActivityCell" bundle:nil] forCellReuseIdentifier:TableViewActivityCellIdentifier];
 
     self.tableView.tableFooterView = [[UIView alloc] initWithFrame:CGRectMake(0.0, 0.0, 0.0, 44.0)]; // add some vertical padding
-<<<<<<< HEAD
-    
-=======
-
->>>>>>> 07f12c56
+
     // Compensate for the first section's height of 1.0f
     self.tableView.contentInset = UIEdgeInsetsMake(-1.0f, 0, 0, 0);
 }
@@ -346,11 +338,7 @@
     NSInteger sec = [[self.sections objectAtIndex:section] integerValue];
     if (sec == PostSettingsSectionTaxonomy) {
         return NSLocalizedString(@"Taxonomy", @"Label for the Taxonomy area (categories, keywords, ...) in post settings.");
-<<<<<<< HEAD
-        
-=======
-
->>>>>>> 07f12c56
+
     } else if (sec == PostSettingsSectionMeta) {
         return NSLocalizedString(@"Publish", @"The grandiose Publish button in the Post Editor! Should use the same translation as core WP.");
 
@@ -380,31 +368,19 @@
     if (IS_IPAD && section == 0) {
         return WPTableViewTopMargin;
     }
-<<<<<<< HEAD
-    
-=======
-
->>>>>>> 07f12c56
+
     NSString *title = [self titleForHeaderInSection:section];
     return [WPTableViewSectionHeaderView heightForTitle:title andWidth:CGRectGetWidth(self.view.bounds)];
 }
 
-<<<<<<< HEAD
-- (CGFloat)tableView:(UITableView *)tableView heightForFooterInSection:(NSInteger)section {
-=======
 - (CGFloat)tableView:(UITableView *)tableView heightForFooterInSection:(NSInteger)section
 {
->>>>>>> 07f12c56
     // Remove extra padding caused by section footers in grouped table views
     return 1.0f;
 }
 
-<<<<<<< HEAD
-- (CGFloat)tableView:(UITableView *)tableView heightForRowAtIndexPath:(NSIndexPath *)indexPath {
-=======
 - (CGFloat)tableView:(UITableView *)tableView heightForRowAtIndexPath:(NSIndexPath *)indexPath
 {
->>>>>>> 07f12c56
     CGFloat width = IS_IPAD ? WPTableViewFixedWidth : CGRectGetWidth(self.tableView.frame);
     NSInteger sectionId = [[self.sections objectAtIndex:indexPath.section] integerValue];
 
