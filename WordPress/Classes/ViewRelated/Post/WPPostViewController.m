#import "WPPostViewController.h"
#import "WPPostViewController_Internal.h"

#import <AssetsLibrary/AssetsLibrary.h>
#import <WordPress-iOS-Editor/WPEditorView.h>
#import <WordPress-iOS-Shared/NSString+Util.h>
#import <WordPress-iOS-Shared/UIImage+Util.h>
#import <WordPress-iOS-Shared/WPFontManager.h>
#import <WordPress-iOS-Shared/WPStyleGuide.h>
#import <WordPressCom-Analytics-iOS/WPAnalytics.h>
#import "ContextManager.h"
#import "Post.h"
#import "Coordinate.h"
#import "Media.h"
#import "WPTableViewCell.h"
#import "BlogSelectorViewController.h"
#import "WPBlogSelectorButton.h"
#import "LocationService.h"
#import "BlogService.h"
#import "MediaService.h"
#import "PostService.h"
#import "NSString+Helpers.h"
#import "WPMediaUploader.h"
#import "WPButtonForNavigationBar.h"
#import "WPUploadStatusButton.h"
#import "WordPressAppDelegate.h"

// State Restoration
NSString* const WPEditorNavigationRestorationID = @"WPEditorNavigationRestorationID";
static NSString* const WPPostViewControllerEditModeRestorationKey = @"WPPostViewControllerEditModeRestorationKey";
static NSString* const WPPostViewControllerPostRestorationKey = @"WPPostViewControllerPostRestorationKey";

NSString* const kUserDefaultsNewEditorAvailable = @"kUserDefaultsNewEditorAvailable";
NSString* const kUserDefaultsNewEditorEnabled = @"kUserDefaultsNewEditorEnabled";

const CGRect NavigationBarButtonRect = {
    .origin.x = 0.0f,
    .origin.y = 0.0f,
    .size.width = 30.0f,
    .size.height = 30.0f
};

// Secret URL config parameters
NSString *const kWPEditorConfigURLParamAvailable = @"available";
NSString *const kWPEditorConfigURLParamEnabled = @"enabled";

static NSInteger const MaximumNumberOfPictures = 10;
static NSInteger const MaxConcurrentOperationCountForUploads = 4;
static NSUInteger const WPPostViewControllerSaveOnExitActionSheetTag = 201;
static CGFloat const SpacingBetweeenNavbarButtons = 20.0f;
static CGFloat const RightSpacingOnExitNavbarButton = 5.0f;
static NSDictionary *DisabledButtonBarStyle;
static NSDictionary *EnabledButtonBarStyle;

@interface WPPostViewController ()<CTAssetsPickerControllerDelegate, UIPopoverControllerDelegate> {
    NSOperationQueue *_mediaUploadQueue;
}

@property (nonatomic, strong) UIButton *blogPickerButton;
@property (nonatomic, strong) UIButton *uploadStatusButton;
@property (nonatomic, strong) UIPopoverController *blogSelectorPopover;
@property (nonatomic) BOOL dismissingBlogPicker;
@property (nonatomic) CGPoint scrollOffsetRestorePoint;
@property (nonatomic) NSMutableArray *mediaInProgress;

#pragma mark - Bar Button Items
@property (nonatomic, strong) UIBarButtonItem *secondaryLeftUIBarButtonItem;
@property (nonatomic, strong) UIBarButtonItem *negativeSeparator;
@property (nonatomic, strong) UIBarButtonItem *cancelButton;
@property (nonatomic, strong) UIBarButtonItem *editBarButtonItem;
@property (nonatomic, strong) UIBarButtonItem *saveBarButtonItem;
@property (nonatomic, strong) UIBarButtonItem *previewBarButtonItem;
@property (nonatomic, strong) UIBarButtonItem *optionsBarButtonItem;
@end

@implementation WPPostViewController

#pragma mark - Initializers & dealloc

- (void)dealloc
{
    _failedMediaAlertView.delegate = nil;
    [_mediaUploadQueue removeObserver:self forKeyPath:@"operationCount"];
    [[NSNotificationCenter defaultCenter] removeObserver:self];
}

- (id)initWithDraftForLastUsedBlog
{
    NSManagedObjectContext *context = [[ContextManager sharedInstance] mainContext];
    BlogService *blogService = [[BlogService alloc] initWithManagedObjectContext:context];

    Blog *blog = [blogService lastUsedOrFirstBlog];
    [self syncOptionsIfNecessaryForBlog:blog afterBlogChanged:YES];
    Post *post = [PostService createDraftPostInMainContextForBlog:blog];
    return [self initWithPost:post
						 mode:kWPPostViewControllerModeEdit];
}

- (id)initWithPost:(AbstractPost *)post
{
    return [self initWithPost:post
                         mode:kWPPostViewControllerModePreview];
}

- (id)initWithPost:(AbstractPost *)post
			  mode:(WPPostViewControllerMode)mode
{
    self = [super initWithMode:mode];
	
    if (self) {
        self.restorationIdentifier = NSStringFromClass([self class]);
        self.restorationClass = [self class];

        _post = post;
		
        [self configureMediaUploadQueue];
		
        if (_post.remoteStatus == AbstractPostRemoteStatusLocal) {
            _editMode = EditPostViewControllerModeNewPost;
        } else {
            _editMode = EditPostViewControllerModeEditPost;
        }
    }
	
    return self;
}

- (id)initWithTitle:(NSString *)title
		 andContent:(NSString *)content
			andTags:(NSString *)tags
		   andImage:(NSString *)image
{
    self = [self initWithDraftForLastUsedBlog];
	
    if (self) {
        self.restorationIdentifier = NSStringFromClass([self class]);
        self.restorationClass = [self class];
        self.modalTransitionStyle = UIModalPresentationCustom;
        Post *post = (Post *)self.post;
        post.postTitle = title;
        post.content = content;
        post.tags = tags;
        
        if (image) {
            NSURL *imageURL = [NSURL URLWithString:image];
			
            if (imageURL) {
				static NSString* const kFormat = @"<a href=\"%@\"><img src=\"%@\"></a>";
				
                NSString *aimg = [NSString stringWithFormat:kFormat, [imageURL absoluteString], [imageURL absoluteString]];
                content = [NSString stringWithFormat:@"%@\n%@", aimg, content];
                post.content = content;
            } else {
                // Assume image as base64 encoded string.
                // TODO: Wrangle a base64 encoded image.
            }
        }
    }
	
    return self;
}

#pragma mark - UIViewControllerRestoration

+ (UIViewController *)viewControllerWithRestorationIdentifierPath:(NSArray *)identifierComponents
															coder:(NSCoder *)coder
{
    UIViewController* restoredViewController = nil;
    
    // IMPORTANT: the reason why we don't do any restoring before the post is found, is that we
    // don't want any of the VCs to be restored unless we're sure there's a post they can use.
    //
    AbstractPost* restoredPost = [self decodePostFromCoder:coder];
    
    if (restoredPost) {
        BOOL mustRestoreParentNavigationController = [[identifierComponents lastObject] isEqualToString:WPEditorNavigationRestorationID];
        
        if (mustRestoreParentNavigationController) {
            UINavigationController *navController = [[UINavigationController alloc] init];
            navController.restorationIdentifier = WPEditorNavigationRestorationID;
            navController.restorationClass = self;
            
            restoredViewController = navController;
        } else {
            BOOL mustRestoreThisViewController = [[identifierComponents lastObject] isEqualToString:NSStringFromClass([self class])];
            
            if (mustRestoreThisViewController) {
                WPPostViewControllerMode mode = [self decodeEditModeFromCoder:coder];
                
                restoredViewController = [[self alloc] initWithPost:restoredPost
                                                               mode:mode];
            }
        }
    }
    
    return restoredViewController;
}

#pragma mark - UIViewController (UIStateRestoration)

- (void)encodeRestorableStateWithCoder:(NSCoder *)coder
{
    [self encodeEditModeInCoder:coder];
    [self encodePostInCoder:coder];
    
    [super encodeRestorableStateWithCoder:coder];
}

#pragma mark - Restoration: encoding

/**
 *  @brief      Encodes the edit mode info from this VC into the specified coder.
 *
 *  @param      coder       The coder to store the information.  Cannot be nil.
 */
- (void)encodeEditModeInCoder:(NSCoder*)coder
{
    BOOL isInEditMode = self.isEditing;
    NSNumber* isInEditModeValue = [NSNumber numberWithBool:isInEditMode];
        
    [coder encodeObject:isInEditModeValue forKey:WPPostViewControllerEditModeRestorationKey];
}

/**
 *  @brief      Encodes the post ID info from this VC into the specified coder.
 *
 *  @param      coder       The coder to store the information.  Cannot be nil.
 */
- (void)encodePostInCoder:(NSCoder*)coder
{
    NSURL* postURIRepresentation = [self.post.objectID URIRepresentation];
    [coder encodeObject:postURIRepresentation forKey:WPPostViewControllerPostRestorationKey];
}

#pragma mark - Restoration: decoding

/**
 *  @brief      Obtains the edit mode for this VC from the specified coder.
 *
 *  @param      coder       The coder to retrieve the information from.  Cannot be nil.
 *
 *  @return     The edit mode stored in the coder.
 */
+ (WPPostViewControllerMode)decodeEditModeFromCoder:(NSCoder*)coder
{
    NSParameterAssert([coder isKindOfClass:[NSCoder class]]);
    
    NSNumber* isInEditModeValue = [coder decodeObjectForKey:WPPostViewControllerEditModeRestorationKey];
    BOOL isInEditMode = [isInEditModeValue boolValue];
    
    WPPostViewControllerMode mode = kWPEditorViewControllerModePreview;
    
    if (isInEditMode) {
        mode = kWPEditorViewControllerModeEdit;
    }
    
    return mode;
}

/**
 *  @brief      Obtains the post for this VC from the specified coder.
 *
 *  @param      coder       The coder to retrieve the information from.  Cannot be nil.
 *
 *  @return     The post for this VC.  Can be nil.
 */
+ (AbstractPost*)decodePostFromCoder:(NSCoder*)coder
{
    NSParameterAssert([coder isKindOfClass:[NSCoder class]]);
    
    AbstractPost* post = nil;
    NSURL* postURIRepresentation = [coder decodeObjectForKey:WPPostViewControllerPostRestorationKey];
    
    if (postURIRepresentation) {
        NSManagedObjectContext *context = [[ContextManager sharedInstance] mainContext];
        NSManagedObjectID *objectID = [context.persistentStoreCoordinator managedObjectIDForURIRepresentation:postURIRepresentation];
        
        if (objectID) {
            NSError *error = nil;
            AbstractPost *restoredPost = (AbstractPost *)[context existingObjectWithID:objectID error:&error];
            if (!error && restoredPost) {
                post = restoredPost;
            }
        }
    }
    
    return post;
}

#pragma mark - Media upload configuration

- (void)configureMediaUploadQueue
{
    _mediaUploadQueue = [NSOperationQueue new];
    _mediaUploadQueue.maxConcurrentOperationCount = MaxConcurrentOperationCountForUploads;
    [_mediaUploadQueue addObserver:self forKeyPath:@"operationCount" options:NSKeyValueObservingOptionNew context:nil];
    _mediaInProgress = [NSMutableArray array];
}

#pragma mark - View lifecycle

- (void)viewDidLoad
{
    [super viewDidLoad];
    
    DisabledButtonBarStyle = @{NSFontAttributeName: [WPStyleGuide regularTextFontSemiBold], NSForegroundColorAttributeName: [UIColor colorWithWhite:1.0 alpha:0.25]};
    EnabledButtonBarStyle = @{NSFontAttributeName: [WPStyleGuide regularTextFontSemiBold], NSForegroundColorAttributeName: [UIColor whiteColor]};
    
    // This is a trick to kick the starting UIButtonBarItem to the left
    self.negativeSeparator = [[UIBarButtonItem alloc] initWithBarButtonSystemItem:UIBarButtonSystemItemFixedSpace target:nil action:nil];
    self.negativeSeparator.width = -12;
    
    [self createRevisionOfPost];
    [self removeIncompletelyUploadedMediaFilesAsAResultOfACrash];
    
    [[NSNotificationCenter defaultCenter] removeObserver:self];
	[[NSNotificationCenter defaultCenter] addObserver:self selector:@selector(insertMediaBelow:)
                                                 name:MediaShouldInsertBelowNotification
                                               object:nil];
	[[NSNotificationCenter defaultCenter] addObserver:self
                                             selector:@selector(removeMedia:)
                                                 name:@"ShouldRemoveMedia"
                                               object:nil];
    
    [self geotagNewPost];
    self.delegate = self;
    self.failedMediaAlertView = nil;
    [self refreshNavigationBarButtons:NO];
}

- (void)viewDidAppear:(BOOL)animated
{
	[super viewDidAppear:animated];
    
	[self refreshNavigationBarButtons:NO];
    
	if (self.isEditing) {
		if ([self shouldHideStatusBarWhileTyping]) {
			[[UIApplication sharedApplication] setStatusBarHidden:YES
													withAnimation:UIStatusBarAnimationSlide];
		}
	}
}

#pragma mark - Actions

- (void)showBlogSelectorPrompt
{
    if (![self.post hasSiteSpecificChanges]) {
        [self showBlogSelector];
        return;
    }
    UIAlertView *alertView = [[UIAlertView alloc] initWithTitle:NSLocalizedString(@"Change Site", @"Title of an alert prompting the user that they are about to change the blog they are posting to.")
                                                        message:NSLocalizedString(@"Choosing a different site will lose edits to site specific content like media and categories. Are you sure?", @"And alert message warning the user they will loose blog specific edits like categories, and media if they change the blog being posted to.")
                                                       delegate:self
                                              cancelButtonTitle:NSLocalizedString(@"Cancel",@"")
                                              otherButtonTitles:NSLocalizedString(@"OK",@""), nil];
    alertView.tag = EditPostViewControllerAlertTagSwitchBlogs;
    [alertView show];
}

- (void)showBlogSelector
{
    if (IS_IPAD && self.blogSelectorPopover.isPopoverVisible) {
        [self.blogSelectorPopover dismissPopoverAnimated:YES];
        self.blogSelectorPopover = nil;
    }
    
    void (^dismissHandler)() = ^(void) {
        if (IS_IPAD) {
            [self.blogSelectorPopover dismissPopoverAnimated:YES];
        } else {
            self.dismissingBlogPicker = YES;
            [self dismissViewControllerAnimated:YES completion:nil];
            self.dismissingBlogPicker = NO;
        }
    };
    void (^selectedCompletion)(NSManagedObjectID *) = ^(NSManagedObjectID *selectedObjectID) {
        NSManagedObjectContext *context = [[ContextManager sharedInstance] mainContext];
        Blog *blog = (Blog *)[context objectWithID:selectedObjectID];
        
        if (blog) {
            BlogService *blogService = [[BlogService alloc] initWithManagedObjectContext:context];

            [blogService flagBlogAsLastUsed:blog];
            AbstractPost *newPost = [self createNewDraftForBlog:blog];
            AbstractPost *oldPost = self.post;
            
            NSString *content = oldPost.content;
            if ([oldPost.media count] > 0) {
                for (Media *media in oldPost.media) {
                    content = [self removeMedia:media fromString:content];
                }
            }
            newPost.content = content;
            newPost.postTitle = oldPost.postTitle;
            newPost.password = oldPost.password;
            newPost.status = oldPost.status;
            newPost.dateCreated = oldPost.dateCreated;
            
            if ([newPost isKindOfClass:[Post class]]) {
                ((Post *)newPost).tags = ((Post *)oldPost).tags;
            }

            self.post = newPost;
            [self createRevisionOfPost];
            
            [oldPost.original deleteRevision];
            [oldPost.original remove];

            [self syncOptionsIfNecessaryForBlog:blog afterBlogChanged:YES];
        }
        
        [self refreshUIForCurrentPost];
        [self refreshNavigationBarButtons:NO];
        dismissHandler();
    };
    
    BlogSelectorViewController *vc = [[BlogSelectorViewController alloc] initWithSelectedBlogObjectID:self.post.blog.objectID
                                                                                   selectedCompletion:selectedCompletion
                                                                                     cancelCompletion:dismissHandler];
    vc.title = NSLocalizedString(@"Select Site", @"");
    UINavigationController *navController = [[UINavigationController alloc] initWithRootViewController:vc];
    navController.navigationBar.translucent = NO;
    navController.navigationBar.barStyle = UIBarStyleBlack;
    
    if (IS_IPAD) {
        vc.preferredContentSize = CGSizeMake(320.0, 500);
        self.blogSelectorPopover = [[UIPopoverController alloc] initWithContentViewController:navController];
        self.blogSelectorPopover.backgroundColor = [WPStyleGuide newKidOnTheBlockBlue];
        self.blogSelectorPopover.delegate = self;
        [self.blogSelectorPopover presentPopoverFromBarButtonItem:self.secondaryLeftUIBarButtonItem permittedArrowDirections:UIPopoverArrowDirectionAny animated:YES];

    } else {
        navController.modalPresentationStyle = UIModalPresentationPageSheet;
        navController.modalTransitionStyle = UIModalTransitionStyleCoverVertical;
        [self presentViewController:navController animated:YES completion:nil];
    }
}

- (Class)classForSettingsViewController
{
    return [PostSettingsViewController class];
}

- (void)showCancelMediaUploadPrompt
{
    UIAlertView *alertView = [[UIAlertView alloc] initWithTitle:NSLocalizedString(@"Cancel Media Uploads", "Dialog box title for when the user is cancelling an upload.")
                                                        message:NSLocalizedString(@"You are currently uploading media. This action will cancel uploads in progress.\n\nAre you sure?", @"This prompt is displayed when the user attempts to stop media uploads in the post editor.")
                                                       delegate:self
                                              cancelButtonTitle:NSLocalizedString(@"Not Now", "Nicer dialog answer for \"No\".")
                                              otherButtonTitles:NSLocalizedString(@"Yes", "Yes"), nil];
    alertView.tag = EditPostViewControllerAlertCancelMediaUpload;
    [alertView show];
}

- (void)showFailedMediaAlert
{
    if (self.failedMediaAlertView)
        return;
    self.failedMediaAlertView = [[UIAlertView alloc] initWithTitle:NSLocalizedString(@"Pending media", @"Title for alert when trying to publish a post with failed media items")
                                                       message:NSLocalizedString(@"There are media items in this post that aren't uploaded to the server. Do you want to continue?", @"")
                                                      delegate:self
                                             cancelButtonTitle:NSLocalizedString(@"No", @"")
                                             otherButtonTitles:NSLocalizedString(@"Post anyway", @""), nil];
    self.failedMediaAlertView.tag = EditPostViewControllerAlertTagFailedMedia;
    [self.failedMediaAlertView show];
}

- (void)showMediaInUploadingAlert
{
    //the post is using the network connection and cannot be stoped, show a message to the user
    UIAlertView *blogIsCurrentlyBusy = [[UIAlertView alloc] initWithTitle:NSLocalizedString(@"Uploading media", @"Title for alert when trying to save/exit a post before media upload process is complete.")
                                                                  message:NSLocalizedString(@"You are currently uploading media. Please wait until this completes.", @"This is a notification the user receives if they are trying to save a post (or exit) before the media upload process is complete.")
                                                                 delegate:nil
                                                        cancelButtonTitle:NSLocalizedString(@"OK", @"")
                                                        otherButtonTitles:nil];
    [blogIsCurrentlyBusy show];
}

- (void)cancelMediaUploads
{
    [_mediaUploadQueue cancelAllOperations];
    [self.mediaInProgress removeAllObjects];
    [self refreshNavigationBarButtons:NO];
}

- (void)showSettings
{
    if ([self isMediaInUploading]) {
        [self showMediaInUploadingAlert];
        return;
    }
    
    Post *post = (Post *)self.post;
    PostSettingsViewController *vc = [[[self classForSettingsViewController] alloc] initWithPost:post shouldHideStatusBar:YES];
	vc.hidesBottomBarWhenPushed = YES;
    [self.navigationController pushViewController:vc animated:YES];
}

- (void)showPreview
{
    if ([self isMediaInUploading]) {
        [self showMediaInUploadingAlert];
        return;
    }
    
    PostPreviewViewController *vc = [[PostPreviewViewController alloc] initWithPost:self.post shouldHideStatusBar:self.isEditing];
	vc.hidesBottomBarWhenPushed = YES;
    [self.navigationController pushViewController:vc animated:YES];
}

- (void)showMediaOptions
{
    [self.editorView saveSelection];
    
    CTAssetsPickerController *picker = [[CTAssetsPickerController alloc] init];
	picker.delegate = self;
    
    UIBarButtonItem *barButtonItem = [UIBarButtonItem appearanceWhenContainedIn:[UIToolbar class], [CTAssetsPickerController class], nil];
    [barButtonItem setTitleTextAttributes:@{NSForegroundColorAttributeName: [UIColor whiteColor]} forState:UIControlStateNormal];
    [barButtonItem setTitleTextAttributes:@{NSForegroundColorAttributeName: [UIColor whiteColor]} forState:UIControlStateDisabled];
    
    // Only show photos for now (not videos)
    picker.assetsFilter = [ALAssetsFilter allPhotos];
    
    [self presentViewController:picker animated:YES completion:nil];
    picker.childNavigationController.navigationBar.translucent = NO;
}

#pragma mark - Editing

- (void)cancelEditing
{
    if (_currentActionSheet) return;
    
    if ([self isMediaInUploading]) {
        [self showMediaInUploadingAlert];
        return;
    }
    
	[self stopEditing];
    [self.postSettingsViewController endEditingAction:nil];
	
    if (![self hasChanges]) {
        [WPAnalytics track:WPAnalyticsStatEditorClosed];
		
		if (self.editMode == EditPostViewControllerModeNewPost) {
			[self discardChangesAndDismiss];
		} else {
            [self refreshNavigationBarButtons:YES];
            [self discardChanges];
		}
        return;
    }
	UIActionSheet *actionSheet;
	if (![self.post.original.status isEqualToString:@"draft"] && self.editMode != EditPostViewControllerModeNewPost) {
        // The post is already published in the server or it was intended to be and failed: Discard changes or keep editing
		actionSheet = [[UIActionSheet alloc] initWithTitle:NSLocalizedString(@"You have unsaved changes.", @"Title of message with options that shown when there are unsaved changes and the author is trying to move away from the post.")
												  delegate:self
                                         cancelButtonTitle:NSLocalizedString(@"Keep Editing", @"Button shown if there are unsaved changes and the author is trying to move away from the post.")
                                    destructiveButtonTitle:NSLocalizedString(@"Discard", @"Button shown if there are unsaved changes and the author is trying to move away from the post.")
										 otherButtonTitles:nil];
    } else if (self.editMode == EditPostViewControllerModeNewPost) {
        // The post is a local draft or an autosaved draft: Discard or Save
        actionSheet = [[UIActionSheet alloc] initWithTitle:NSLocalizedString(@"You have unsaved changes.", @"Title of message with options that shown when there are unsaved changes and the author is trying to move away from the post.")
                                                  delegate:self
                                         cancelButtonTitle:NSLocalizedString(@"Keep Editing", @"Button shown if there are unsaved changes and the author is trying to move away from the post.")
                                    destructiveButtonTitle:NSLocalizedString(@"Discard", @"Button shown if there are unsaved changes and the author is trying to move away from the post.")
                                         otherButtonTitles:NSLocalizedString(@"Save Draft", @"Button shown if there are unsaved changes and the author is trying to move away from the post."), nil];
    } else {
        // The post was already a draft
        actionSheet = [[UIActionSheet alloc] initWithTitle:NSLocalizedString(@"You have unsaved changes.", @"Title of message with options that shown when there are unsaved changes and the author is trying to move away from the post.")
                                                  delegate:self
                                         cancelButtonTitle:NSLocalizedString(@"Keep Editing", @"Button shown if there are unsaved changes and the author is trying to move away from the post.")
                                    destructiveButtonTitle:NSLocalizedString(@"Discard", @"Button shown if there are unsaved changes and the author is trying to move away from the post.")
                                         otherButtonTitles:NSLocalizedString(@"Update Draft", @"Button shown if there are unsaved changes and the author is trying to move away from an already published/saved post."), nil];
    }
    
    actionSheet.tag = WPPostViewControllerSaveOnExitActionSheetTag;
    actionSheet.actionSheetStyle = UIActionSheetStyleAutomatic;
    if (IS_IPAD) {
        [actionSheet showFromBarButtonItem:self.cancelButton animated:YES];
    } else {
        [actionSheet showInView:[UIApplication sharedApplication].keyWindow];
    }
}

#pragma mark - Visual editor in settings

+ (void)setNewEditorAvailable:(BOOL)isAvailable
{
	NSUserDefaults *defaults = [NSUserDefaults standardUserDefaults];
	[defaults setBool:isAvailable forKey:kUserDefaultsNewEditorAvailable];
	[defaults synchronize];
}

+ (void)setNewEditorEnabled:(BOOL)isEnabled
{
    NSUserDefaults *defaults = [NSUserDefaults standardUserDefaults];
    [defaults setBool:isEnabled forKey:kUserDefaultsNewEditorEnabled];
    [defaults synchronize];
}

+ (BOOL)isNewEditorAvailable
{
	return [[NSUserDefaults standardUserDefaults] boolForKey:kUserDefaultsNewEditorAvailable];
}

+ (BOOL)isNewEditorEnabled
{    
    return [[NSUserDefaults standardUserDefaults] boolForKey:kUserDefaultsNewEditorEnabled];
}

#pragma mark - Instance Methods

- (UIImage *)tintedImageWithColor:(UIColor *)tintColor image:(UIImage *)image
{
    UIGraphicsBeginImageContextWithOptions(image.size, NO, [[UIScreen mainScreen] scale]);
    CGContextRef context = UIGraphicsGetCurrentContext();
    
    CGContextTranslateCTM(context, 0, image.size.height);
    CGContextScaleCTM(context, 1.0, -1.0);
    
    CGRect rect = CGRectMake(0, 0, image.size.width, image.size.height);
    
    // draw alpha-mask
    CGContextSetBlendMode(context, kCGBlendModeNormal);
    CGContextDrawImage(context, rect, image.CGImage);
    
    // draw tint color, preserving alpha values of original image
    CGContextSetBlendMode(context, kCGBlendModeSourceIn);
    [tintColor setFill];
    CGContextFillRect(context, rect);
    
    UIImage *coloredImage = UIGraphicsGetImageFromCurrentImageContext();
    UIGraphicsEndImageContext();
    return coloredImage;
}

- (AbstractPost *)createNewDraftForBlog:(Blog *)blog {
    return [PostService createDraftPostInMainContextForBlog:blog];
}

- (void)geotagNewPost {
    if (EditPostViewControllerModeNewPost != self.editMode) {
        return;
    }
    
    if (self.post.blog.geolocationEnabled && ![LocationService sharedService].locationServicesDisabled) {
        [[LocationService sharedService] getCurrentLocationAndAddress:^(CLLocation *location, NSString *address, NSError *error) {
            if (location) {
                if(self.post.isDeleted) {
                    return;
                }
                Coordinate *coord = [[Coordinate alloc] initWithCoordinate:location.coordinate];
                Post *post = (Post *)self.post;
                post.geolocation = coord;
            }
        }];
    }
}

/*
 Sync the blog if desired info is missing.
 
 Always sync after a blog switch to ensure options are updated. Otherwise, 
 only sync for new posts when launched from the post tab vs the posts list.
 */
- (void)syncOptionsIfNecessaryForBlog:(Blog *)blog afterBlogChanged:(BOOL)blogChanged
{
    if (blogChanged) {
        NSManagedObjectContext *context = [[ContextManager sharedInstance] mainContext];
        __block BlogService *blogService = [[BlogService alloc] initWithManagedObjectContext:context];

        [blogService syncBlog:blog success:^{
            blogService = nil;
        } failure:^(NSError *error) {
            blogService = nil;
        }];
    }
}

- (NSString *)editorTitle
{
    NSString *title = @"";
    if (self.editMode == EditPostViewControllerModeNewPost) {
        title = NSLocalizedString(@"New Post", @"Post Editor screen title.");
    } else {
        if ([self.post.postTitle length]) {
            title = self.post.postTitle;
        } else {
            title = NSLocalizedString(@"Edit Post", @"Post Editor screen title.");
        }
    }
    return title;
}

- (BOOL)hasChanges
{
    return [self.post hasChanged];
}

#pragma mark - UI Manipulation

/**
 *  @brief      Refreshes the navigation bar buttons.
 *  
 *  @param      editingChanged      Should be YES if this call is triggered by an editing status
 *                                  change (ie: it it's triggered by the VC going into edit mode
 *                                  or vice-versa).
 */
- (void)refreshNavigationBarButtons:(BOOL)editingChanged
{
    [self refreshNavigationBarLeftButtons:editingChanged];
    [self refreshNavigationBarRightButtons:editingChanged];
}

- (void)refreshNavigationBarLeftButtons:(BOOL)editingChanged
{
    UIBarButtonItem *secondaryleftHandButton = self.secondaryLeftUIBarButtonItem;
    
    if ([self isEditing] && !self.post.hasRemote) {
        // Editing a new post
        [self.navigationItem setLeftBarButtonItems:nil];
        NSArray* leftBarButtons;
        if (secondaryleftHandButton) {
            leftBarButtons = @[self.negativeSeparator, self.cancelXButton, secondaryleftHandButton];
        } else {
            leftBarButtons = @[self.negativeSeparator, self.cancelXButton];
        }
        [self.navigationItem setLeftBarButtonItems:leftBarButtons animated:NO];
    } else if ([self isEditing] && self.post.hasRemote) {
        // Editing an existing post (draft or published)
        [self.navigationItem setLeftBarButtonItems:nil];
        NSArray* leftBarButtons;
        if (secondaryleftHandButton) {
            leftBarButtons = @[self.negativeSeparator, self.cancelChevronButton, secondaryleftHandButton];
        } else {
            leftBarButtons = @[self.negativeSeparator, self.cancelChevronButton];
        }
        [self.navigationItem setLeftBarButtonItems:leftBarButtons animated:NO];
	} else {
        [self.navigationItem setLeftBarButtonItems:nil];
        [self.navigationItem setLeftBarButtonItem:self.navigationItem.backBarButtonItem animated:NO];
	}
}

- (void)refreshNavigationBarRightButtons:(BOOL)editingChanged
{
    if ([self isEditing]) {
        if (editingChanged) {
            NSArray* rightBarButtons = @[self.saveBarButtonItem,
                                         [self optionsBarButtonItem],
                                         [self previewBarButtonItem]];
            
            [self.navigationItem setRightBarButtonItems:rightBarButtons animated:YES];
        } else {
            self.saveBarButtonItem.title = [self saveBarButtonItemTitle];
        }

		BOOL updateEnabled = self.hasChanges || self.post.remoteStatus == AbstractPostRemoteStatusFailed;
		[self.navigationItem.rightBarButtonItem setEnabled:updateEnabled];		
	} else {
		NSArray* rightBarButtons = @[self.editBarButtonItem,
									 [self previewBarButtonItem]];
		
		[self.navigationItem setRightBarButtonItems:rightBarButtons animated:YES];
	}
}

- (void)refreshUIForCurrentPost
{
    self.titleText = self.post.postTitle;
    
    if(self.post.content == nil || [self.post.content isEmpty]) {
        self.bodyText = @"";
    } else {
        if ((self.post.mt_text_more != nil) && ([self.post.mt_text_more length] > 0)) {
			self.bodyText = [NSString stringWithFormat:@"%@\n<!--more-->\n%@", self.post.content, self.post.mt_text_more];
        } else {
			self.bodyText = self.post.content;
        }
    }
}

/**
 *	@brief		Returns a BOOL specifying if the status bar should be hidden while typing.
 *	@details	The status bar should never hide on the iPad.
 *
 *	@returns	YES if the keyboard should be hidden, NO otherwise.
 */
- (BOOL)shouldHideStatusBarWhileTyping
{
    /*
     Never hide for the iPad.
     Always hide on the iPhone except for portrait + external keyboard
     */
    if (IS_IPAD) {
        return NO;
    }
    return YES;
}

#pragma mark - Custom UI elements

- (WPButtonForNavigationBar*)buttonForBarWithImageNamed:(NSString*)imageName
												  frame:(CGRect)frame
												 target:(id)target
											   selector:(SEL)selector
{
	NSAssert([imageName isKindOfClass:[NSString class]],
			 @"Expected imageName to be a non nil string.");

	UIImage* image = [UIImage imageNamed:imageName];
	
	WPButtonForNavigationBar* button = [[WPButtonForNavigationBar alloc] initWithFrame:frame];
	
	[button setImage:image forState:UIControlStateNormal];
	[button addTarget:target action:selector forControlEvents:UIControlEventTouchUpInside];
	
	return button;
}

- (UIBarButtonItem*)cancelChevronButton
{
    WPButtonForNavigationBar* cancelButton = [self buttonForBarWithImageNamed:@"icon-posts-editor-chevron"
                                                                        frame:NavigationBarButtonRect
                                                                       target:self
                                                                     selector:@selector(cancelEditing)];
    cancelButton.removeDefaultLeftSpacing = YES;
    cancelButton.removeDefaultRightSpacing = YES;
    cancelButton.rightSpacing = RightSpacingOnExitNavbarButton;
    
    UIBarButtonItem *button = [[UIBarButtonItem alloc] initWithCustomView:cancelButton];
    _cancelButton = button;
    return _cancelButton;
}

- (UIBarButtonItem*)cancelXButton
{
    WPButtonForNavigationBar* cancelButton = [self buttonForBarWithImageNamed:@"icon-posts-editor-x"
                                                                        frame:NavigationBarButtonRect
                                                                       target:self
                                                                     selector:@selector(cancelEditing)];
    cancelButton.removeDefaultLeftSpacing = YES;
    cancelButton.removeDefaultRightSpacing = YES;
    cancelButton.rightSpacing = RightSpacingOnExitNavbarButton;
    
    UIBarButtonItem *button = [[UIBarButtonItem alloc] initWithCustomView:cancelButton];
    _cancelButton = button;
	return _cancelButton;
}

- (UIBarButtonItem *)editBarButtonItem
{
    if (!_editBarButtonItem) {
        NSString* buttonTitle = NSLocalizedString(@"Edit",
                                                  @"Label for the button to edit the current post.");
        
        UIBarButtonItem *editButton = [[UIBarButtonItem alloc] initWithTitle:buttonTitle
                                                                   style:UIBarButtonItemStylePlain
                                                                  target:self
                                                                  action:@selector(startEditing)];
        
        // Seems to be an issue witht the appearance proxy not being respected, so resetting these here
        [editButton setTitleTextAttributes:EnabledButtonBarStyle forState:UIControlStateNormal];
        [editButton setTitleTextAttributes:DisabledButtonBarStyle forState:UIControlStateDisabled];
        _editBarButtonItem = editButton;
    }
    
	return _editBarButtonItem;
}

- (UIBarButtonItem *)optionsBarButtonItem
{
	if (!_optionsBarButtonItem) {
        WPButtonForNavigationBar *button = [self buttonForBarWithImageNamed:@"icon-posts-editor-options"
                                                                      frame:NavigationBarButtonRect
                                                                     target:self
                                                                   selector:@selector(showSettings)];
        
        button.removeDefaultRightSpacing = YES;
        button.rightSpacing = SpacingBetweeenNavbarButtons / 2.0f;
        button.removeDefaultLeftSpacing = YES;
        button.leftSpacing = SpacingBetweeenNavbarButtons / 2.0f;
        NSString *optionsTitle = NSLocalizedString(@"Options", @"Title of the Post Settings navigation button in the Post Editor. Tapping shows settings and options related to the post being edited.");
        button.accessibilityLabel = optionsTitle;
        button.accessibilityIdentifier = @"Options";
        _optionsBarButtonItem = [[UIBarButtonItem alloc] initWithCustomView:button];
    }
    
	return _optionsBarButtonItem;
}

- (UIBarButtonItem *)previewBarButtonItem
{
	if (!_previewBarButtonItem) {
        WPButtonForNavigationBar* button = [self buttonForBarWithImageNamed:@"icon-posts-editor-preview"
                                                                      frame:NavigationBarButtonRect
                                                                     target:self
                                                                   selector:@selector(showPreview)];
        
        button.removeDefaultRightSpacing = YES;
        button.rightSpacing = SpacingBetweeenNavbarButtons / 2.0f;
        button.removeDefaultLeftSpacing = YES;
        button.leftSpacing = SpacingBetweeenNavbarButtons / 2.0f;
        _previewBarButtonItem = [[UIBarButtonItem alloc] initWithCustomView:button];
    }
	
	return _previewBarButtonItem;
}

- (UIBarButtonItem *)saveBarButtonItem
{
    if (!_saveBarButtonItem) {
        NSString *buttonTitle = [self saveBarButtonItemTitle];

        UIBarButtonItem *saveButton = [[UIBarButtonItem alloc] initWithTitle:buttonTitle
                                                                       style:[WPStyleGuide barButtonStyleForDone]
                                                                      target:self
                                                                      action:@selector(saveAction)];
        
        // Seems to be an issue witht the appearance proxy not being respected, so resetting these here
        [saveButton setTitleTextAttributes:EnabledButtonBarStyle forState:UIControlStateNormal];
        [saveButton setTitleTextAttributes:DisabledButtonBarStyle forState:UIControlStateDisabled];
        _saveBarButtonItem = saveButton;
    }

	return _saveBarButtonItem;
}

- (NSString*)saveBarButtonItemTitle
{
    NSString *buttonTitle = nil;
    
    if(![self.post hasRemote] || ![self.post.status isEqualToString:self.post.original.status]) {
        if ([self.post.status isEqualToString:@"publish"] && ([self.post.dateCreated compare:[NSDate date]] == NSOrderedDescending)) {
            buttonTitle = NSLocalizedString(@"Schedule", @"Schedule button, this is what the Publish button changes to in the Post Editor if the post has been scheduled for posting later.");
            
        } else if ([self.post.status isEqualToString:@"publish"]){
            buttonTitle = NSLocalizedString(@"Post", @"Publish button label.");
            
        } else {
            buttonTitle = NSLocalizedString(@"Save", @"Save button label (saving content, ex: Post, Page, Comment).");
        }
    } else {
        buttonTitle = NSLocalizedString(@"Update", @"Update button label (saving content, ex: Post, Page, Comment).");
    }
    NSAssert([buttonTitle isKindOfClass:[NSString class]], @"Expected to have a title at this point.");
    
    return buttonTitle;
}

- (UIBarButtonItem *)secondaryLeftUIBarButtonItem
{
    UIBarButtonItem *aUIButtonBarItem;
    
    NSManagedObjectContext *context = [[ContextManager sharedInstance] mainContext];
    BlogService *blogService = [[BlogService alloc] initWithManagedObjectContext:context];
    NSInteger blogCount = [blogService blogCountForAllAccounts];
    
<<<<<<< HEAD
    if (_mediaUploadQueue.operationCount > 0) {
        aUIButtonBarItem = [[UIBarButtonItem alloc] initWithCustomView:self.uploadStatusView];
    } else if(blogCount <= 1 || self.editMode == EditPostViewControllerModeEditPost || [[WordPressAppDelegate sharedWordPressApplicationDelegate] isNavigatingMySitesTab]) {
=======
    if (self.mediaInProgress && self.mediaInProgress.count > 0) {
        aUIButtonBarItem = [[UIBarButtonItem alloc] initWithCustomView:self.uploadStatusButton];
    } else if(blogCount <= 1 || self.editMode == EditPostViewControllerModeEditPost || [[WordPressAppDelegate sharedWordPressApplicationDelegate] isNavigatingMeTab]) {
>>>>>>> dae19a85
        aUIButtonBarItem = nil;
    } else {
        UIButton *blogButton = self.blogPickerButton;
        NSString *blogName = [self.post.blog.blogName length] == 0 ? self.post.blog.url : self.post.blog.blogName;
        NSMutableAttributedString *titleText = [[NSMutableAttributedString alloc] initWithString:[NSString stringWithFormat:@"%@", blogName]
                                                                                      attributes:@{ NSFontAttributeName : [WPFontManager openSansBoldFontOfSize:14.0] }];
        
        [blogButton setAttributedTitle:titleText forState:UIControlStateNormal];
        if (IS_IPAD) {
            //size to fit here so the iPad popover works properly
            [blogButton sizeToFit];
        }
        aUIButtonBarItem = [[UIBarButtonItem alloc] initWithCustomView:blogButton];
    }
    
    _secondaryLeftUIBarButtonItem = aUIButtonBarItem;
    return _secondaryLeftUIBarButtonItem;
}

- (UIButton *)blogPickerButton
{
    if (!_blogPickerButton) {
        CGFloat titleButtonWidth = (IS_IPAD) ? 300.0f : 170.0f;
        UIButton *button = [WPBlogSelectorButton buttonWithFrame:CGRectMake(0.0f, 0.0f, titleButtonWidth , 30.0f) buttonStyle:WPBlogSelectorButtonTypeSingleLine];
        [button addTarget:self action:@selector(showBlogSelectorPrompt) forControlEvents:UIControlEventTouchUpInside];
        _blogPickerButton = button;
    }
    
    return _blogPickerButton;
}

- (UIButton *)uploadStatusButton
{
    if (!_uploadStatusButton) {
        UIButton *button = [WPUploadStatusButton buttonWithFrame:CGRectMake(0.0f, 0.0f, 125.0f , 30.0f)];
        [button addTarget:self action:@selector(showCancelMediaUploadPrompt) forControlEvents:UIControlEventTouchUpInside];
        _uploadStatusButton = button;
    }
    
    return _uploadStatusButton;
}

# pragma mark - Model State Methods

- (void)createRevisionOfPost
{
    // Using performBlock: with the AbstractPost on the main context:
    // Prevents a hang on opening this view on slow and fast devices
    // by deferring the cloning and UI update.
    // Slower devices have the effect of the content appearing after
    // a short delay
    [self.post.managedObjectContext performBlock:^{
        self.post = [self.post createRevision];
        [self.post save];
        [self refreshUIForCurrentPost];
    }];
}

// This will remove any media objects that are in the uploading status. The reason we do this is because if the editor crashes during an image upload the app
// will have an image stuck in the uploading state and the user will be unable to quit out of the app unless they remove the image by hand. In the absence of a media
// browser to see a users attached images we should remove this image from the post.
// NOTE: This is a temporary fix, long term we should explore other options such as automatically retrying after a crash
- (void)removeIncompletelyUploadedMediaFilesAsAResultOfACrash
{
    [self.post.managedObjectContext performBlock:^{
        NSMutableArray *mediaToRemove = [[NSMutableArray alloc] init];
        for (Media *media in self.post.media) {
            if (media.remoteStatus == MediaRemoteStatusPushing) {
                [mediaToRemove addObject:media];
            }
        }
        [mediaToRemove makeObjectsPerformSelector:@selector(remove)];
    }];
}

- (void)discardChanges
{
    [self.post.original deleteRevision];
    
    if (self.editMode == EditPostViewControllerModeNewPost) {
        [self.post.original remove];
    }
}

- (void)discardChangesAndDismiss
{
    [self discardChanges];
    [self dismissEditView];
}

- (void)dismissEditView
{
    if (self.onClose) {
        self.onClose();
        self.onClose = nil;
	} else if (self.presentingViewController) {
		[self.presentingViewController dismissViewControllerAnimated:YES completion:nil];
	} else {
		[self.navigationController popViewControllerAnimated:YES];
	}
}

- (void)saveAction
{
    if (_currentActionSheet.isVisible) {
        [_currentActionSheet dismissWithClickedButtonIndex:-1 animated:YES];
        _currentActionSheet = nil;
    }
    
	if ([self isMediaInUploading] ) {
		[self showMediaInUploadingAlert];
		return;
	}
    
    if ([self hasFailedMedia]) {
        [self showFailedMediaAlert];
        return;
    }
    
	[self savePostAndDismissVC];
}

/**
 *	@brief		Saves the post being edited and closes this VC.
 */
- (void)savePostAndDismissVC
{
	[self savePost];
    [self dismissEditView];
}

/**
 *	@brief		Saves the post being edited and uploads it.
 */
- (void)savePost
{
    DDLogMethod();
    [self logSavePostStats];

    [self.view endEditing:YES];
    
    [self.post.original applyRevision];
    [self.post.original deleteRevision];
    
	NSString *postTitle = self.post.original.postTitle;
    NSManagedObjectContext *context = [[ContextManager sharedInstance] mainContext];
    PostService *postService = [[PostService alloc] initWithManagedObjectContext:context];
    [postService uploadPost:(Post *)self.post.original
                    success:^{
                        DDLogInfo(@"post uploaded: %@", postTitle);
                    } failure:^(NSError *error) {
                        DDLogError(@"post failed: %@", [error localizedDescription]);
                    }];

    [self didSaveNewPost];
}

- (void)didSaveNewPost
{
    if (_editMode == EditPostViewControllerModeNewPost) {
        [[WordPressAppDelegate sharedWordPressApplicationDelegate] switchTabToPostsListForPost:self.post];
    }
}

- (void)logSavePostStats
{
    NSString *buttonTitle = self.navigationItem.rightBarButtonItem.title;
    
    // This word counting algorithm is from : http://stackoverflow.com/a/13367063
    __block NSInteger originalWordCount = 0;
    [self.post.original.content enumerateSubstringsInRange:NSMakeRange(0, [self.post.original.content length])
                                                   options:NSStringEnumerationByWords | NSStringEnumerationLocalized
                                                usingBlock:^(NSString *substring, NSRange substringRange, NSRange enclosingRange, BOOL *stop){
                                                    originalWordCount++;
                                                }];
    
    __block NSInteger wordCount = 0;
    [self.post.content enumerateSubstringsInRange:NSMakeRange(0, [self.post.content length])
                                          options:NSStringEnumerationByWords | NSStringEnumerationLocalized
                                       usingBlock:^(NSString *substring, NSRange substringRange, NSRange enclosingRange, BOOL *stop){
                                           wordCount++;
                                       }];
    
    NSMutableDictionary *properties = [[NSMutableDictionary alloc] initWithCapacity:2];
    properties[@"word_count"] = @(wordCount);
    if ([self.post hasRemote]) {
        properties[@"word_diff_count"] = @(wordCount - originalWordCount);
    }
    
    if ([buttonTitle isEqualToString:NSLocalizedString(@"Post", nil)]) {
        [WPAnalytics track:WPAnalyticsStatEditorPublishedPost withProperties:properties];
        
        if ([self.post hasPhoto]) {
            [WPAnalytics track:WPAnalyticsStatPublishedPostWithPhoto];
        }
        
        if ([self.post hasVideo]) {
            [WPAnalytics track:WPAnalyticsStatPublishedPostWithVideo];
        }
        
        if ([self.post hasCategories]) {
            [WPAnalytics track:WPAnalyticsStatPublishedPostWithCategories];
        }
        
        if ([self.post hasTags]) {
            [WPAnalytics track:WPAnalyticsStatPublishedPostWithTags];
        }
    } else if ([buttonTitle isEqualToString:NSLocalizedString(@"Schedule", nil)]) {
        [WPAnalytics track:WPAnalyticsStatEditorScheduledPost withProperties:properties];
    } else if ([buttonTitle isEqualToString:NSLocalizedString(@"Save", nil)]) {
        [WPAnalytics track:WPAnalyticsStatEditorSavedDraft];
    } else {
        [WPAnalytics track:WPAnalyticsStatEditorUpdatedPost withProperties:properties];
    }
}

/**
 *  @brief      Save changes to core data
 */
- (void)autosaveContent
{
    self.post.postTitle = self.titleText;
    
    self.post.content = self.bodyText;
    if ([self.post.content rangeOfString:@"<!--more-->"].location != NSNotFound)
        self.post.mt_text_more = @"";
    
    if ( self.post.original.password != nil ) { //original post was password protected
        if ( self.post.password == nil || [self.post.password isEqualToString:@""] ) { //removed the password
            self.post.password = @"";
        }
    }
    
    [self.post save];
}

#pragma mark - Media State Methods

- (BOOL)hasFailedMedia
{
	BOOL hasFailedMedia = NO;
    
	NSSet *mediaFiles = self.post.media;
	for (Media *media in mediaFiles) {
		if(media.remoteStatus == MediaRemoteStatusFailed) {
			hasFailedMedia = YES;
			break;
		}
	}
	mediaFiles = nil;
    
	return hasFailedMedia;
}

//check if there are media in uploading status
- (BOOL)isMediaInUploading
{
	BOOL isMediaInUploading = NO;
	
	NSSet *mediaFiles = self.post.media;
	for (Media *media in mediaFiles) {
		if(media.remoteStatus == MediaRemoteStatusPushing) {
			isMediaInUploading = YES;
			break;
		}
	}
	mediaFiles = nil;
	return isMediaInUploading;
}

- (void)removeFromMediaInProgress:(NSString *)uniqueMediaId
{
    NSAssert(uniqueMediaId != nil, @"uniqueMediaId should not be nil here.");
    if(uniqueMediaId && self.mediaInProgress.count > 0)
    {
        [self.mediaInProgress removeObject:uniqueMediaId];
    }
}

- (void)addToMediaInProgress:(NSString *)uniqueMediaId
{
    NSAssert(uniqueMediaId != nil, @"uniqueMediaId should not be nil here.");
    if(uniqueMediaId)
    {
        [self.mediaInProgress addObject:uniqueMediaId];
    }
}

#pragma mark - Media Formatting

- (void)insertImage:(NSString *)url alt:(NSString *)alt
{
    [self.editorView insertImage:url alt:alt];
}

- (void)insertMediaBelow:(NSNotification *)notification
{
	Media *media = (Media *)[notification object];
    [self insertMedia:media];
}

- (void)insertMedia:(Media *)media
{
    NSAssert(_post != nil, @"The post should not be nil here.");
    NSAssert(!_post.isFault, @"The post should not be a fault here here.");
    NSAssert(_post.managedObjectContext != nil,
             @"The post's MOC should not be nil here.");
    
	NSString *prefix = @"<br /><br />";
    
	if(self.post.content == nil || [self.post.content isEqualToString:@""]) {
		self.post.content = @"";
		prefix = @"";
	}
	
	NSMutableString *content = [[NSMutableString alloc] initWithString:self.post.content];
	NSRange imgHTML = [content rangeOfString: media.html];
	NSRange imgHTMLPre = [content rangeOfString:[NSString stringWithFormat:@"%@%@", @"<br /><br />", media.html]];
 	NSRange imgHTMLPost = [content rangeOfString:[NSString stringWithFormat:@"%@%@", media.html, @"<br /><br />"]];
	
	if (imgHTMLPre.location == NSNotFound && imgHTMLPost.location == NSNotFound && imgHTML.location == NSNotFound) {
		[content appendString:[NSString stringWithFormat:@"%@%@", prefix, media.html]];
        self.post.content = content;
	}
	else {
		if (imgHTMLPre.location != NSNotFound)
			[content replaceCharactersInRange:imgHTMLPre withString:@""];
		else if (imgHTMLPost.location != NSNotFound)
			[content replaceCharactersInRange:imgHTMLPost withString:@""];
		else
			[content replaceCharactersInRange:imgHTML withString:@""];
		[content appendString:[NSString stringWithFormat:@"<br /><br />%@", media.html]];
		self.post.content = content;
	}
    
    dispatch_async(dispatch_get_main_queue(), ^{
        [self refreshUIForCurrentPost];
    });
    [self.post save];
}

- (void)removeMedia:(NSNotification *)notification
{
	//remove the html string for the media object
	Media *media = (Media *)[notification object];
    self.titleText = [self removeMedia:media fromString:self.titleText];
    [self autosaveContent];
    [self refreshUIForCurrentPost];
}

- (NSString *)removeMedia:(Media *)media fromString:(NSString *)string
{
	string = [string stringByReplacingOccurrencesOfString:[NSString stringWithFormat:@"<br /><br />%@", media.html] withString:@""];
	string = [string stringByReplacingOccurrencesOfString:[NSString stringWithFormat:@"%@<br /><br />", media.html] withString:@""];
	string = [string stringByReplacingOccurrencesOfString:media.html withString:@""];
    
    return string;
}

#pragma mark - UIPopoverControllerDelegate methods

- (void)popoverController:(UIPopoverController *)popoverController willRepositionPopoverToRect:(inout CGRect *)rect inView:(inout UIView **)view {
    if (popoverController == self.blogSelectorPopover) {
        CGRect titleRect = self.navigationItem.titleView.frame;
        titleRect = [self.navigationController.view convertRect:titleRect fromView:self.navigationItem.titleView.superview];
        
        *view = self.navigationController.view;
        *rect = titleRect;
    }
}

#pragma mark - AlertView Delegate Methods

- (void)alertView:(UIAlertView *)alertView clickedButtonAtIndex:(NSInteger)buttonIndex {
    if (alertView.tag == EditPostViewControllerAlertTagFailedMedia) {
        if (buttonIndex == 1) {
            DDLogInfo(@"Saving post even after some media failed to upload");
			[self savePostAndDismissVC];
        }
        self.failedMediaAlertView = nil;
    } else if (alertView.tag == EditPostViewControllerAlertTagSwitchBlogs) {
        if (buttonIndex == 1) {
            [self showBlogSelector];
        }
    } else if (alertView.tag == EditPostViewControllerAlertCancelMediaUpload) {
        if (buttonIndex == 1) {
            [self cancelMediaUploads];
        }
    }
    return;
}

#pragma mark - ActionSheet Delegate Methods

- (void)willPresentActionSheet:(UIActionSheet *)actionSheet {
    _currentActionSheet = actionSheet;
}

- (void)actionSheet:(UIActionSheet *)actionSheet didDismissWithButtonIndex:(NSInteger)buttonIndex {
    if ([actionSheet tag] == WPPostViewControllerSaveOnExitActionSheetTag) {
        if (buttonIndex == actionSheet.destructiveButtonIndex) {
            [self actionSheetDiscardButtonPressed];
        } else if (buttonIndex == actionSheet.cancelButtonIndex) {
            [self actionSheetKeepEditingButtonPressed];
        } else if (buttonIndex == actionSheet.firstOtherButtonIndex) {
            [self actionSheetSaveDraftButtonPressed];
        }
    }
    
    _currentActionSheet = nil;
}

#pragma mark - UIActionSheet helper methods

- (void)actionSheetDiscardButtonPressed
{
    [self discardChangesAndDismiss];
    [WPAnalytics track:WPAnalyticsStatEditorDiscardedChanges];
}

- (void)actionSheetKeepEditingButtonPressed
{
    [self startEditing];
}

- (void)actionSheetSaveDraftButtonPressed
{
    if (![self.post hasRemote] && [self.post.status isEqualToString:@"publish"]) {
        self.post.status = @"draft";
    }
    DDLogInfo(@"Saving post as a draft after user initially attempted to cancel");
    [self savePostAndDismissVC];
}

#pragma mark - WPEditorViewControllerDelegate delegate

- (void)editorDidBeginEditing:(WPEditorViewController *)editorController
{
	if ([self shouldHideStatusBarWhileTyping])
	{
		[[UIApplication sharedApplication] setStatusBarHidden:YES
												withAnimation:UIStatusBarAnimationSlide];
	}
    
    [self refreshNavigationBarButtons:YES];
}

- (void)editorDidEndEditing:(WPEditorViewController *)editorController
{
	[[UIApplication sharedApplication] setStatusBarHidden:NO
											withAnimation:UIStatusBarAnimationSlide];
}

- (void)editorTitleDidChange:(WPEditorViewController *)editorController
{
    [self autosaveContent];
    [self refreshNavigationBarButtons:NO];
}

- (void)editorTextDidChange:(WPEditorViewController *)editorController
{
    [self autosaveContent];
    [self refreshNavigationBarButtons:NO];
}

- (void)editorDidPressSettings:(WPEditorViewController *)editorController
{
    [self showSettings];
}

- (void)editorDidPressMedia:(WPEditorViewController *)editorController
{
    [self showMediaOptions];
}

- (void)editorDidPressPreview:(WPEditorViewController *)editorController
{
    [self showPreview];
}

- (void)editorDidFinishLoadingDOM:(WPEditorViewController *)editorController
{
    [self refreshUIForCurrentPost];
}

#pragma mark - Generating unique IDs

- (NSString*)uniqueId
{
    CFUUIDRef uuidRef = CFUUIDCreate(NULL);
    CFStringRef uuidStringRef = CFUUIDCreateString(NULL, uuidRef);
    CFRelease(uuidRef);
    
    return (__bridge_transfer NSString *)uuidStringRef;
}

#pragma mark - CTAssetsPickerControllerDelegate

- (void)assetsPickerController:(CTAssetsPickerController *)picker didFinishPickingAssets:(NSArray *)assets
{
    [self dismissViewControllerAnimated:YES completion:^{
        for (ALAsset *asset in assets) {
            if ([[asset valueForProperty:ALAssetPropertyType] isEqualToString:ALAssetTypeVideo]) {
                // Could handle videos here
            } else if ([[asset valueForProperty:ALAssetPropertyType] isEqualToString:ALAssetTypePhoto]) {
                MediaService *mediaService = [[MediaService alloc] initWithManagedObjectContext:[[ContextManager sharedInstance] mainContext]];
                [mediaService createMediaWithAsset:asset forPostObjectID:self.post.objectID completion:^(Media *media, NSError * error) {
                    if (error){
                        [WPError showAlertWithTitle:NSLocalizedString(@"Failed to export media", @"The title for an alert that says to the user the media (image or video) he selected couldn't be used on the post.") message:error.localizedDescription];
                        return;
                    }
                    NSString* imageUniqueId = [self uniqueId];
                    [self addToMediaInProgress:imageUniqueId];
                    
                    NSURL* url = [[NSURL alloc] initFileURLWithPath:media.localURL];
                    
                    [self.editorView insertLocalImage:[url absoluteString] uniqueId:imageUniqueId];
                    
                    AFHTTPRequestOperation *operation = [mediaService operationToUploadMedia:media withSuccess:^{
                        [self.editorView replaceLocalImageWithRemoteImage:media.remoteURL uniqueId:imageUniqueId];
                        [self removeFromMediaInProgress:imageUniqueId];
                        [self refreshNavigationBarButtons:NO];
                    } failure:^(NSError *error) {
                        [self removeFromMediaInProgress:imageUniqueId];
                        if (error.domain == NSURLErrorDomain && error.code == NSURLErrorCancelled) {
                            DDLogWarn(@"Media uploader failed with cancelled upload: %@", error.localizedDescription);
                            return;
                        }
                        
                        [WPError showAlertWithTitle:NSLocalizedString(@"Media upload failed", @"The title for an alert that says to the user the media (image or video) failed to be uploaded to the server.") message:error.localizedDescription];
                        [self refreshNavigationBarButtons:NO];
                    }];
                    [_mediaUploadQueue addOperation:operation];
                }];
            }
        }
        
        // Need to refresh the post object. If we didn't, self.post.media would appear
        // to be unchanged causing the Media State Methods to fail.
        [self.post.managedObjectContext refreshObject:self.post mergeChanges:YES];
    }];
}

- (BOOL)assetsPickerController:(CTAssetsPickerController *)picker shouldSelectAsset:(ALAsset *)asset
{
    if ([asset valueForProperty:ALAssetPropertyType] == ALAssetTypePhoto) {
        return picker.selectedAssets.count < MaximumNumberOfPictures;
    } else {
        return YES;
    }
}

#pragma mark - KVO

- (void)observeValueForKeyPath:(NSString *)keyPath ofObject:(id)object change:(NSDictionary *)change context:(void *)context {
    if ([object isEqual:_mediaUploadQueue]) {
        dispatch_async(dispatch_get_main_queue(), ^{
            [self refreshNavigationBarButtons:NO];
        });
    }
}

@end<|MERGE_RESOLUTION|>--- conflicted
+++ resolved
@@ -959,16 +959,10 @@
     NSManagedObjectContext *context = [[ContextManager sharedInstance] mainContext];
     BlogService *blogService = [[BlogService alloc] initWithManagedObjectContext:context];
     NSInteger blogCount = [blogService blogCountForAllAccounts];
-    
-<<<<<<< HEAD
-    if (_mediaUploadQueue.operationCount > 0) {
-        aUIButtonBarItem = [[UIBarButtonItem alloc] initWithCustomView:self.uploadStatusView];
-    } else if(blogCount <= 1 || self.editMode == EditPostViewControllerModeEditPost || [[WordPressAppDelegate sharedWordPressApplicationDelegate] isNavigatingMySitesTab]) {
-=======
+
     if (self.mediaInProgress && self.mediaInProgress.count > 0) {
         aUIButtonBarItem = [[UIBarButtonItem alloc] initWithCustomView:self.uploadStatusButton];
-    } else if(blogCount <= 1 || self.editMode == EditPostViewControllerModeEditPost || [[WordPressAppDelegate sharedWordPressApplicationDelegate] isNavigatingMeTab]) {
->>>>>>> dae19a85
+    } else if(blogCount <= 1 || self.editMode == EditPostViewControllerModeEditPost || [[WordPressAppDelegate sharedWordPressApplicationDelegate] isNavigatingMySitesTab]) {
         aUIButtonBarItem = nil;
     } else {
         UIButton *blogButton = self.blogPickerButton;
