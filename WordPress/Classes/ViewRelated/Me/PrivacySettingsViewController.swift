import Gridicons
import UIKit

class PrivacySettingsViewController: UITableViewController {
    fileprivate var handler: ImmuTableViewHandler!

    override init(style: UITableView.Style) {
        super.init(style: style)
        navigationItem.title = NSLocalizedString("Privacy Settings", comment: "Privacy Settings Title")
    }

    required init?(coder aDecoder: NSCoder) {
        fatalError("init(coder:) has not been implemented")
    }

    required convenience init() {
        self.init(style: .grouped)
    }

    override func viewDidLoad() {
        super.viewDidLoad()

        ImmuTable.registerRows([
            InfoRow.self,
            SwitchRow.self,
            PaddedLinkRow.self
            ], tableView: self.tableView)

        handler = ImmuTableViewHandler(takeOver: self)
        reloadViewModel()

        WPStyleGuide.configureColors(for: view, andTableView: tableView)
        WPStyleGuide.configureAutomaticHeightRows(for: tableView)

        addAccountSettingsChangedObserver()
    }

    private func addAccountSettingsChangedObserver() {
        NotificationCenter.default.addObserver(self, selector: #selector(accountSettingsDidChange(_:)), name: NSNotification.Name.AccountSettingsChanged, object: nil)
    }

    @objc
    private func accountSettingsDidChange(_ notification: Notification) {
        reloadViewModel()
    }

    // MARK: - Model mapping

    fileprivate func reloadViewModel() {
        handler.viewModel = tableViewModel()
    }

    func tableViewModel() -> ImmuTable {
        let collectInformation = SwitchRow(
            title: NSLocalizedString("Collect information", comment: "Label for switch to turn on/off sending app usage data"),
            value: !WPAppAnalytics.userHasOptedOut(),
            icon: Gridicon.iconOfType(.stats),
            onChange: usageTrackingChanged()
        )

        let shareInfoText = InfoRow(
            title: NSLocalizedString("Share information with our analytics tool about your use of services while logged in to your WordPress.com account.", comment: "Informational text for Collect Information setting"),
            icon: Gridicon.iconOfType(.info)
        )

        let shareInfoLink = PaddedLinkRow(
            title: NSLocalizedString("Learn more", comment: "Link to cookie policy"),
            action: openCookiePolicy()
        )

        let privacyText = InfoRow(
            title: NSLocalizedString("This information helps us improve our products, make marketing to you more relevant, personalize your WordPress.com experience, and more as detailed in our privacy policy.", comment: "Informational text for the privacy policy link"),
            icon: Gridicon.iconOfType(.userCircle)
        )

        let privacyLink = PaddedLinkRow(
            title: NSLocalizedString("Read privacy policy", comment: "Link to privacy policy"),
            action: openPrivacyPolicy()
        )

        let otherTracking = InfoRow(
            title: NSLocalizedString("We use other tracking tools, including some from third parties. Read about these and how to control them.", comment: "Informational text about link to other tracking tools"),
            icon: Gridicon.iconOfType(.briefcase)
        )

        let otherTrackingLink = PaddedLinkRow(
            title: NSLocalizedString("Learn more", comment: "Link to cookie policy"),
            action: openCookiePolicy()
        )

        return ImmuTable(sections: [
            ImmuTableSection(rows: [
                collectInformation,
                shareInfoText,
                shareInfoLink
                ]),
            ImmuTableSection(rows: [
                privacyText,
                privacyLink
                ]),
            ImmuTableSection(rows: [
                otherTracking,
                otherTrackingLink
                ])
            ])
    }

    func usageTrackingChanged() -> (Bool) -> Void {
        return { enabled in
            let appAnalytics = WordPressAppDelegate.shared?.analytics
            appAnalytics?.setUserHasOptedOut(!enabled)

            let accountService = AccountService(managedObjectContext: ContextManager.sharedInstance().mainContext)
            AccountSettingsHelper(accountService: accountService).updateTracksOptOutSetting(!enabled)

<<<<<<< HEAD
            let crashlytics = WordPressAppDelegate.shared?.crashlytics
            crashlytics?.setUserHasOptedOut(!enabled)
=======
            WPCrashLogging.userHasOptedOut = !enabled
>>>>>>> 6f29c650
        }
    }

    func openCookiePolicy() -> ImmuTableAction {
        return { [weak self] _ in
            self?.displayWebView(WPAutomatticCookiesURL)
        }
    }

    func openPrivacyPolicy() -> ImmuTableAction {
        return { [weak self] _ in
            self?.displayWebView(WPAutomatticPrivacyURL)
        }
    }

    func displayWebView(_ urlString: String) {
        guard let url = URL(string: urlString) else {
            return
        }
        let webViewController = WebViewControllerFactory.controller(url: url)
        let navigation = UINavigationController(rootViewController: webViewController)
        present(navigation, animated: true)
    }

}

private class InfoCell: WPTableViewCellDefault {
    override func layoutSubviews() {
        super.layoutSubviews()
        guard var imageFrame = imageView?.frame,
            let textLabel = textLabel,
            let text = textLabel.text else {
                return
        }

        // Determine the smallest size of text constrained to the width of the label
        let size = CGSize(width: textLabel.bounds.width, height: .greatestFiniteMagnitude)

        // First a single line of text, so we can center against the first line of text
        let singleLineRect = "Text".boundingRect(with: size,
                                                 options: [ .usesLineFragmentOrigin, .usesFontLeading],
                                                 attributes: [NSAttributedString.Key.font: textLabel.font],
                                                 context: nil)

        // And then the whole text, so we can calculate padding in the label above and below the text
        let textRect = text.boundingRect(with: size,
                                         options: [ .usesLineFragmentOrigin, .usesFontLeading],
                                         attributes: [NSAttributedString.Key.font: textLabel.font],
                                         context: nil)

        // Calculate the vertical padding in the label.
        // At very large accessibility sizing, the total rect size is coming out larger
        // than the label size. I'm unsure why, so we'll work around it by not allowing
        // values lower than zero.
        let padding = max(textLabel.bounds.height - textRect.height, 0)
        let topPadding = padding / 2.0

        // Calculate the center point of the first line of text, and center the image against it
        let imageCenterX = imageFrame.size.height / 2.0
        imageFrame.origin.y = floor(topPadding + singleLineRect.midY - imageCenterX)
        imageView?.frame = imageFrame
    }
}

private struct InfoRow: ImmuTableRow {
    static let cell = ImmuTableCell.class(InfoCell.self)

    let title: String
    let icon: UIImage
    let action: ImmuTableAction? = nil

    func configureCell(_ cell: UITableViewCell) {
        cell.textLabel?.text = title
        cell.textLabel?.numberOfLines = 10
        cell.imageView?.image = icon
        cell.selectionStyle = .none

        WPStyleGuide.configureTableViewCell(cell)
    }
}

private struct PaddedLinkRow: ImmuTableRow {
    static let cell = ImmuTableCell.class(WPTableViewCellDefault.self)

    let title: String
    let action: ImmuTableAction?

    func configureCell(_ cell: UITableViewCell) {
        cell.textLabel?.text = title
        cell.imageView?.image = UIImage(color: .clear, havingSize: Gridicon.defaultSize)

        WPStyleGuide.configureTableViewActionCell(cell)
    }
}<|MERGE_RESOLUTION|>--- conflicted
+++ resolved
@@ -113,12 +113,7 @@
             let accountService = AccountService(managedObjectContext: ContextManager.sharedInstance().mainContext)
             AccountSettingsHelper(accountService: accountService).updateTracksOptOutSetting(!enabled)
 
-<<<<<<< HEAD
-            let crashlytics = WordPressAppDelegate.shared?.crashlytics
-            crashlytics?.setUserHasOptedOut(!enabled)
-=======
             WPCrashLogging.userHasOptedOut = !enabled
->>>>>>> 6f29c650
         }
     }
 
