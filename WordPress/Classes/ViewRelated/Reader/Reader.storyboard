<?xml version="1.0" encoding="UTF-8"?>
<document type="com.apple.InterfaceBuilder3.CocoaTouch.Storyboard.XIB" version="3.0" toolsVersion="15705" targetRuntime="iOS.CocoaTouch" propertyAccessControl="none" useAutolayout="YES" useTraitCollections="YES" colorMatched="YES">
    <device id="retina4_7" orientation="portrait" appearance="light"/>
    <dependencies>
        <deployment identifier="iOS"/>
        <plugIn identifier="com.apple.InterfaceBuilder.IBCocoaTouchPlugin" version="15706"/>
        <capability name="documents saved in the Xcode 8 format" minToolsVersion="8.0"/>
    </dependencies>
    <scenes>
        <!--Reader-->
        <scene sceneID="Pcf-kc-h08">
            <objects>
                <viewController storyboardIdentifier="ReaderStreamViewController" useStoryboardIdentifierAsRestorationIdentifier="YES" id="His-O5-Cy6" customClass="ReaderStreamViewController" customModule="WordPress" sceneMemberID="viewController">
                    <layoutGuides>
                        <viewControllerLayoutGuide type="top" id="Pyc-Kx-lnt"/>
                        <viewControllerLayoutGuide type="bottom" id="icf-FG-h6u"/>
                    </layoutGuides>
                    <view key="view" contentMode="scaleToFill" id="nFH-eq-cvg">
                        <rect key="frame" x="0.0" y="0.0" width="375" height="477"/>
                        <autoresizingMask key="autoresizingMask" widthSizable="YES" heightSizable="YES"/>
                        <color key="backgroundColor" red="1" green="1" blue="1" alpha="1" colorSpace="custom" customColorSpace="sRGB"/>
                    </view>
                    <extendedEdge key="edgesForExtendedLayout"/>
                    <navigationItem key="navigationItem" title="Reader" id="3YL-eA-YLl">
                        <barButtonItem key="backBarButtonItem" title=" " id="ZAb-i3-3cA"/>
                    </navigationItem>
                    <simulatedNavigationBarMetrics key="simulatedTopBarMetrics" translucent="NO" prompted="NO"/>
                </viewController>
                <placeholder placeholderIdentifier="IBFirstResponder" id="PGB-4k-ukk" userLabel="First Responder" sceneMemberID="firstResponder"/>
            </objects>
            <point key="canvasLocation" x="687" y="470"/>
        </scene>
        <!--Reader Detail View Controller-->
        <scene sceneID="5Xb-3a-G6F">
            <objects>
                <viewController storyboardIdentifier="ReaderDetailViewController" useStoryboardIdentifierAsRestorationIdentifier="YES" id="p0j-e1-c0h" customClass="ReaderDetailViewController" customModule="WordPress" sceneMemberID="viewController">
                    <layoutGuides>
                        <viewControllerLayoutGuide type="top" id="hvd-Zh-euc"/>
                        <viewControllerLayoutGuide type="bottom" id="zkd-Io-waS"/>
                    </layoutGuides>
                    <view key="view" contentMode="scaleToFill" layoutMarginsFollowReadableWidth="YES" id="dbo-c9-92a">
                        <rect key="frame" x="0.0" y="0.0" width="375" height="623"/>
                        <autoresizingMask key="autoresizingMask" widthSizable="YES" heightSizable="YES"/>
                        <subviews>
                            <stackView opaque="NO" contentMode="scaleToFill" horizontalHuggingPriority="750" verticalHuggingPriority="750" verticalCompressionResistancePriority="250" axis="vertical" alignment="center" translatesAutoresizingMaskIntoConstraints="NO" id="LMp-cd-vT3">
                                <rect key="frame" x="-4" y="0.0" width="383" height="200"/>
                                <subviews>
                                    <view contentMode="scaleToFill" translatesAutoresizingMaskIntoConstraints="NO" id="A1K-ZI-1wr">
                                        <rect key="frame" x="0.0" y="0.0" width="383" height="66"/>
                                        <subviews>
                                            <imageView contentMode="scaleToFill" horizontalHuggingPriority="251" verticalHuggingPriority="251" image="post-blavatar-placeholder" translatesAutoresizingMaskIntoConstraints="NO" id="y56-tB-S9Z">
                                                <rect key="frame" x="16" y="17" width="32" height="32"/>
                                                <gestureRecognizers/>
                                                <constraints>
                                                    <constraint firstAttribute="height" constant="32" id="1Ll-oC-THz"/>
                                                    <constraint firstAttribute="width" constant="32" id="TfJ-Mb-Qip"/>
                                                </constraints>
                                            </imageView>
                                            <label opaque="NO" userInteractionEnabled="NO" contentMode="left" horizontalHuggingPriority="251" verticalHuggingPriority="251" text="www.blogname.com" textAlignment="natural" lineBreakMode="tailTruncation" baselineAdjustment="alignBaselines" adjustsFontSizeToFit="NO" translatesAutoresizingMaskIntoConstraints="NO" id="RfN-yk-yXb">
                                                <rect key="frame" x="58" y="32" width="281" height="14.5"/>
                                                <color key="backgroundColor" white="0.0" alpha="0.0" colorSpace="custom" customColorSpace="genericGamma22GrayColorSpace"/>
                                                <accessibility key="accessibilityConfiguration">
                                                    <bool key="isElement" value="NO"/>
                                                </accessibility>
                                                <fontDescription key="fontDescription" type="system" pointSize="12"/>
                                                <color key="textColor" red="0.0" green="0.0" blue="0.0" alpha="1" colorSpace="custom" customColorSpace="sRGB"/>
                                                <nil key="highlightedColor"/>
                                            </label>
                                            <button opaque="NO" contentMode="scaleToFill" contentHorizontalAlignment="left" contentVerticalAlignment="center" lineBreakMode="tailTruncation" translatesAutoresizingMaskIntoConstraints="NO" id="MZS-4C-m9c">
                                                <rect key="frame" x="58" y="16" width="281" height="32"/>
                                                <constraints>
                                                    <constraint firstAttribute="height" constant="32" id="7SW-gy-kU0"/>
                                                </constraints>
                                                <fontDescription key="fontDescription" type="system" pointSize="14"/>
                                                <inset key="titleEdgeInsets" minX="0.0" minY="0.0" maxX="0.0" maxY="15"/>
                                                <state key="normal" title="Blog name">
                                                    <color key="titleColor" red="0.0" green="0.47843137250000001" blue="1" alpha="1" colorSpace="custom" customColorSpace="sRGB"/>
                                                    <color key="titleShadowColor" red="0.5" green="0.5" blue="0.5" alpha="1" colorSpace="custom" customColorSpace="sRGB"/>
                                                </state>
                                                <connections>
                                                    <action selector="didTapBlogNameButton:" destination="p0j-e1-c0h" eventType="touchUpInside" id="rUK-Al-gnk"/>
                                                </connections>
                                            </button>
                                            <button opaque="NO" contentMode="scaleToFill" contentHorizontalAlignment="center" contentVerticalAlignment="center" lineBreakMode="middleTruncation" translatesAutoresizingMaskIntoConstraints="NO" id="Sz9-nP-NnE">
                                                <rect key="frame" x="343" y="17" width="24" height="32"/>
                                                <constraints>
                                                    <constraint firstAttribute="width" constant="24" id="7aY-P5-Zcd"/>
                                                    <constraint firstAttribute="height" constant="32" id="Vzh-4Q-jFh"/>
                                                </constraints>
                                                <state key="normal" image="icon-menu-ellipsis">
                                                    <color key="titleShadowColor" red="0.5" green="0.5" blue="0.5" alpha="1" colorSpace="custom" customColorSpace="sRGB"/>
                                                </state>
                                                <connections>
                                                    <action selector="didTapMenuButton:" destination="p0j-e1-c0h" eventType="touchUpInside" id="hAt-zK-ne8"/>
                                                </connections>
                                            </button>
                                        </subviews>
                                        <color key="backgroundColor" white="0.0" alpha="0.0" colorSpace="custom" customColorSpace="genericGamma22GrayColorSpace"/>
                                        <gestureRecognizers/>
                                        <constraints>
                                            <constraint firstAttribute="height" constant="66" id="8xE-9V-O9N"/>
                                            <constraint firstItem="RfN-yk-yXb" firstAttribute="top" secondItem="A1K-ZI-1wr" secondAttribute="top" constant="32" id="95K-jY-Xhs"/>
                                            <constraint firstItem="Sz9-nP-NnE" firstAttribute="centerY" secondItem="A1K-ZI-1wr" secondAttribute="centerY" id="A0A-Om-gtn"/>
                                            <constraint firstAttribute="trailing" secondItem="RfN-yk-yXb" secondAttribute="trailing" constant="44" id="Fx1-VY-om5"/>
                                            <constraint firstItem="MZS-4C-m9c" firstAttribute="top" secondItem="A1K-ZI-1wr" secondAttribute="top" constant="16" id="IQV-lT-0m2"/>
                                            <constraint firstItem="y56-tB-S9Z" firstAttribute="leading" secondItem="A1K-ZI-1wr" secondAttribute="leading" constant="16" id="MuH-cG-IaS"/>
                                            <constraint firstItem="MZS-4C-m9c" firstAttribute="leading" secondItem="y56-tB-S9Z" secondAttribute="trailing" constant="10" id="XtM-gO-ice"/>
                                            <constraint firstAttribute="trailing" secondItem="Sz9-nP-NnE" secondAttribute="trailing" constant="16" id="azB-JE-eqr"/>
                                            <constraint firstAttribute="centerY" secondItem="y56-tB-S9Z" secondAttribute="centerY" id="g7y-N1-5Ex"/>
                                            <constraint firstAttribute="trailing" secondItem="MZS-4C-m9c" secondAttribute="trailing" constant="44" id="kQb-hh-Goy"/>
                                            <constraint firstItem="RfN-yk-yXb" firstAttribute="leading" secondItem="y56-tB-S9Z" secondAttribute="trailing" constant="10" id="wg9-9P-WGd"/>
                                        </constraints>
                                    </view>
                                    <imageView clipsSubviews="YES" contentMode="scaleAspectFill" horizontalHuggingPriority="750" verticalHuggingPriority="750" horizontalCompressionResistancePriority="250" verticalCompressionResistancePriority="250" translatesAutoresizingMaskIntoConstraints="NO" id="cAC-kN-MLi" customClass="CachedAnimatedImageView" customModule="WordPress" customModuleProvider="target">
                                        <rect key="frame" x="16" y="66" width="351" height="50"/>
                                        <constraints>
                                            <constraint firstAttribute="height" constant="50" placeholder="YES" id="X1F-jr-yxm"/>
                                        </constraints>
                                    </imageView>
                                    <view contentMode="scaleToFill" translatesAutoresizingMaskIntoConstraints="NO" id="H39-2a-c92" customClass="ReaderSpacerView" customModule="WordPress">
                                        <rect key="frame" x="0.0" y="116" width="383" height="8"/>
                                        <color key="backgroundColor" white="0.0" alpha="0.0" colorSpace="custom" customColorSpace="genericGamma22GrayColorSpace"/>
                                        <constraints>
                                            <constraint firstAttribute="height" constant="8" placeholder="YES" id="bGU-WI-BPq"/>
                                        </constraints>
                                    </view>
                                    <label opaque="NO" userInteractionEnabled="NO" contentMode="left" horizontalHuggingPriority="251" verticalHuggingPriority="251" verticalCompressionResistancePriority="1000" text="Title Jj" lineBreakMode="tailTruncation" numberOfLines="0" baselineAdjustment="alignBaselines" adjustsFontSizeToFit="NO" preferredMaxLayoutWidth="0.0" translatesAutoresizingMaskIntoConstraints="NO" id="ut9-jn-WNM">
                                        <rect key="frame" x="16" y="124" width="351" height="24"/>
                                        <color key="backgroundColor" white="0.0" alpha="0.0" colorSpace="custom" customColorSpace="genericGamma22GrayColorSpace"/>
                                        <fontDescription key="fontDescription" type="system" pointSize="20"/>
                                        <color key="textColor" red="0.0" green="0.0" blue="0.0" alpha="1" colorSpace="custom" customColorSpace="sRGB"/>
                                        <nil key="highlightedColor"/>
                                    </label>
                                    <view contentMode="scaleToFill" translatesAutoresizingMaskIntoConstraints="NO" id="MYy-Lu-AaC">
                                        <rect key="frame" x="0.0" y="148" width="383" height="4"/>
                                        <color key="backgroundColor" white="0.0" alpha="0.0" colorSpace="custom" customColorSpace="genericGamma22GrayColorSpace"/>
                                        <constraints>
                                            <constraint firstAttribute="height" constant="4" id="Iqd-8s-Xhu"/>
                                        </constraints>
                                    </view>
                                    <view contentMode="scaleToFill" translatesAutoresizingMaskIntoConstraints="NO" id="JFE-Nr-imf">
                                        <rect key="frame" x="16" y="152" width="351" height="44"/>
                                        <subviews>
                                            <imageView userInteractionEnabled="NO" contentMode="scaleToFill" horizontalHuggingPriority="251" verticalHuggingPriority="251" image="gravatar" translatesAutoresizingMaskIntoConstraints="NO" id="LYY-JU-FkT" customClass="CircularImageView" customModule="WordPress" customModuleProvider="target">
                                                <rect key="frame" x="0.0" y="12" width="20" height="20"/>
                                                <constraints>
                                                    <constraint firstAttribute="height" constant="20" id="nxJ-6V-rPo"/>
                                                    <constraint firstAttribute="width" constant="20" id="ysv-U7-ucz"/>
                                                </constraints>
                                            </imageView>
                                            <scrollView clipsSubviews="YES" multipleTouchEnabled="YES" contentMode="scaleToFill" showsHorizontalScrollIndicator="NO" showsVerticalScrollIndicator="NO" translatesAutoresizingMaskIntoConstraints="NO" id="BGT-ob-j9p">
                                                <rect key="frame" x="20" y="0.0" width="331" height="44"/>
                                                <subviews>
                                                    <stackView opaque="NO" contentMode="scaleToFill" spacing="6" translatesAutoresizingMaskIntoConstraints="NO" id="p1o-yH-3SL">
                                                        <rect key="frame" x="0.0" y="0.0" width="79" height="44"/>
                                                        <subviews>
                                                            <view contentMode="scaleToFill" translatesAutoresizingMaskIntoConstraints="NO" id="UR6-eY-gQg" userLabel="Padding View">
                                                                <rect key="frame" x="0.0" y="0.0" width="0.0" height="44"/>
                                                                <color key="backgroundColor" white="0.0" alpha="0.0" colorSpace="custom" customColorSpace="genericGamma22GrayColorSpace"/>
                                                                <constraints>
                                                                    <constraint firstAttribute="width" id="NeN-dw-2V8"/>
                                                                </constraints>
                                                            </view>
                                                            <label opaque="NO" userInteractionEnabled="NO" contentMode="left" horizontalHuggingPriority="251" verticalHuggingPriority="251" text="Label" textAlignment="natural" lineBreakMode="tailTruncation" baselineAdjustment="alignBaselines" adjustsFontSizeToFit="NO" translatesAutoresizingMaskIntoConstraints="NO" id="QjI-iE-tIM">
                                                                <rect key="frame" x="6" y="0.0" width="31" height="44"/>
                                                                <fontDescription key="fontDescription" type="system" pointSize="12"/>
                                                                <color key="textColor" red="0.0" green="0.0" blue="0.0" alpha="1" colorSpace="custom" customColorSpace="sRGB"/>
                                                                <nil key="highlightedColor"/>
                                                            </label>
                                                            <button opaque="NO" clipsSubviews="YES" contentMode="scaleToFill" horizontalHuggingPriority="249" horizontalCompressionResistancePriority="249" contentHorizontalAlignment="left" contentVerticalAlignment="center" lineBreakMode="middleTruncation" translatesAutoresizingMaskIntoConstraints="NO" id="mBC-NT-IsJ">
                                                                <rect key="frame" x="43" y="0.0" width="30" height="44"/>
                                                                <fontDescription key="fontDescription" type="system" pointSize="12"/>
                                                                <state key="normal" title="#tag">
                                                                    <color key="titleColor" red="0.0" green="0.47843137250000001" blue="1" alpha="1" colorSpace="custom" customColorSpace="sRGB"/>
                                                                    <color key="titleShadowColor" red="0.5" green="0.5" blue="0.5" alpha="1" colorSpace="custom" customColorSpace="sRGB"/>
                                                                </state>
                                                                <connections>
                                                                    <action selector="didTapTagButton:" destination="p0j-e1-c0h" eventType="touchUpInside" id="fLH-5J-6K2"/>
                                                                </connections>
                                                            </button>
                                                            <view contentMode="scaleToFill" translatesAutoresizingMaskIntoConstraints="NO" id="AEL-5F-FbO" userLabel="Padding View">
                                                                <rect key="frame" x="79" y="0.0" width="0.0" height="44"/>
                                                                <color key="backgroundColor" white="0.0" alpha="0.0" colorSpace="custom" customColorSpace="genericGamma22GrayColorSpace"/>
                                                                <constraints>
                                                                    <constraint firstAttribute="width" id="5rq-de-u3C"/>
                                                                </constraints>
                                                            </view>
                                                        </subviews>
                                                        <constraints>
                                                            <constraint firstItem="mBC-NT-IsJ" firstAttribute="baseline" secondItem="QjI-iE-tIM" secondAttribute="baseline" id="ZWZ-nP-Uox"/>
                                                        </constraints>
                                                    </stackView>
                                                </subviews>
                                                <constraints>
                                                    <constraint firstAttribute="bottom" secondItem="p1o-yH-3SL" secondAttribute="bottom" id="3hO-wz-MYi"/>
                                                    <constraint firstItem="p1o-yH-3SL" firstAttribute="leading" secondItem="BGT-ob-j9p" secondAttribute="leading" id="5wW-so-gXQ"/>
                                                    <constraint firstAttribute="trailing" secondItem="p1o-yH-3SL" secondAttribute="trailing" id="GMF-gR-rAn"/>
                                                    <constraint firstItem="p1o-yH-3SL" firstAttribute="top" secondItem="BGT-ob-j9p" secondAttribute="top" id="bpu-zu-mRV"/>
                                                </constraints>
                                            </scrollView>
                                            <view contentMode="scaleToFill" translatesAutoresizingMaskIntoConstraints="NO" id="OvZ-NX-X1v" userLabel="Leading Gradient View" customClass="GradientView" customModule="WordPressUI">
                                                <rect key="frame" x="20" y="0.0" width="6" height="44"/>
                                                <color key="backgroundColor" white="0.0" alpha="0.0" colorSpace="custom" customColorSpace="genericGamma22GrayColorSpace"/>
                                                <constraints>
                                                    <constraint firstAttribute="width" constant="6" id="f3N-m9-zjb"/>
                                                </constraints>
                                                <userDefinedRuntimeAttributes>
                                                    <userDefinedRuntimeAttribute type="point" keyPath="startPoint">
                                                        <point key="value" x="0.0" y="0.5"/>
                                                    </userDefinedRuntimeAttribute>
                                                    <userDefinedRuntimeAttribute type="point" keyPath="endPoint">
                                                        <point key="value" x="1" y="0.5"/>
                                                    </userDefinedRuntimeAttribute>
                                                </userDefinedRuntimeAttributes>
                                            </view>
                                            <view contentMode="scaleToFill" translatesAutoresizingMaskIntoConstraints="NO" id="zWO-Ks-c1z" userLabel="Trailing Gradient View" customClass="GradientView" customModule="WordPressUI">
                                                <rect key="frame" x="345" y="0.0" width="6" height="44"/>
                                                <color key="backgroundColor" white="0.0" alpha="0.0" colorSpace="custom" customColorSpace="genericGamma22GrayColorSpace"/>
                                                <constraints>
                                                    <constraint firstAttribute="width" constant="6" id="W8g-3n-c7J"/>
                                                </constraints>
                                                <userDefinedRuntimeAttributes>
                                                    <userDefinedRuntimeAttribute type="point" keyPath="startPoint">
                                                        <point key="value" x="1" y="0.5"/>
                                                    </userDefinedRuntimeAttribute>
                                                    <userDefinedRuntimeAttribute type="point" keyPath="endPoint">
                                                        <point key="value" x="0.0" y="0.5"/>
                                                    </userDefinedRuntimeAttribute>
                                                </userDefinedRuntimeAttributes>
                                            </view>
                                        </subviews>
                                        <color key="backgroundColor" white="0.0" alpha="0.0" colorSpace="custom" customColorSpace="genericGamma22GrayColorSpace"/>
                                        <constraints>
                                            <constraint firstAttribute="bottom" secondItem="BGT-ob-j9p" secondAttribute="bottom" id="1YW-Ox-VHk"/>
                                            <constraint firstItem="BGT-ob-j9p" firstAttribute="top" secondItem="JFE-Nr-imf" secondAttribute="top" id="MQn-FA-Rps"/>
                                            <constraint firstItem="OvZ-NX-X1v" firstAttribute="leading" secondItem="LYY-JU-FkT" secondAttribute="trailing" id="QoI-32-wcb"/>
                                            <constraint firstAttribute="trailing" secondItem="BGT-ob-j9p" secondAttribute="trailing" id="Snu-Iw-tCC"/>
                                            <constraint firstItem="zWO-Ks-c1z" firstAttribute="trailing" secondItem="BGT-ob-j9p" secondAttribute="trailing" id="Z53-Ag-fOb"/>
                                            <constraint firstAttribute="height" secondItem="QjI-iE-tIM" secondAttribute="height" id="a1e-vE-fxq"/>
                                            <constraint firstItem="LYY-JU-FkT" firstAttribute="leading" secondItem="JFE-Nr-imf" secondAttribute="leading" id="aCh-pm-pua"/>
                                            <constraint firstItem="OvZ-NX-X1v" firstAttribute="top" secondItem="JFE-Nr-imf" secondAttribute="top" id="bzU-SX-MgV"/>
                                            <constraint firstItem="LYY-JU-FkT" firstAttribute="centerY" secondItem="QjI-iE-tIM" secondAttribute="centerY" id="fIi-iF-emu"/>
                                            <constraint firstItem="zWO-Ks-c1z" firstAttribute="top" secondItem="BGT-ob-j9p" secondAttribute="top" id="rdz-Sc-f4U"/>
                                            <constraint firstItem="BGT-ob-j9p" firstAttribute="leading" secondItem="LYY-JU-FkT" secondAttribute="trailing" id="uO6-KA-LPv"/>
                                            <constraint firstItem="zWO-Ks-c1z" firstAttribute="bottom" secondItem="BGT-ob-j9p" secondAttribute="bottom" id="uoi-SH-aae"/>
                                            <constraint firstAttribute="bottom" secondItem="OvZ-NX-X1v" secondAttribute="bottom" id="ypx-lk-GgL"/>
                                        </constraints>
                                    </view>
                                    <view contentMode="scaleToFill" translatesAutoresizingMaskIntoConstraints="NO" id="aER-Yk-oAm">
                                        <rect key="frame" x="0.0" y="196" width="383" height="4"/>
                                        <color key="backgroundColor" white="0.0" alpha="0.0" colorSpace="custom" customColorSpace="genericGamma22GrayColorSpace"/>
                                        <constraints>
                                            <constraint firstAttribute="height" constant="4" id="hgy-5R-zg1"/>
                                        </constraints>
                                    </view>
                                </subviews>
                                <constraints>
                                    <constraint firstAttribute="trailing" secondItem="cAC-kN-MLi" secondAttribute="trailing" constant="16" id="0dB-dc-DT7"/>
                                    <constraint firstAttribute="trailing" secondItem="MYy-Lu-AaC" secondAttribute="trailing" id="4jl-lW-qsV"/>
                                    <constraint firstItem="ut9-jn-WNM" firstAttribute="leading" secondItem="LMp-cd-vT3" secondAttribute="leading" constant="16" id="9Js-yq-sV8"/>
                                    <constraint firstItem="aER-Yk-oAm" firstAttribute="leading" secondItem="LMp-cd-vT3" secondAttribute="leading" id="C2I-uZ-MLt"/>
                                    <constraint firstAttribute="trailing" secondItem="A1K-ZI-1wr" secondAttribute="trailing" id="EPl-KS-zsH"/>
                                    <constraint firstItem="ut9-jn-WNM" firstAttribute="top" secondItem="cAC-kN-MLi" secondAttribute="bottom" constant="8" symbolic="YES" placeholder="YES" id="GhE-cM-HVk"/>
                                    <constraint firstItem="H39-2a-c92" firstAttribute="leading" secondItem="LMp-cd-vT3" secondAttribute="leading" id="HLP-yt-vf7"/>
                                    <constraint firstItem="cAC-kN-MLi" firstAttribute="leading" secondItem="LMp-cd-vT3" secondAttribute="leading" constant="16" id="IV6-UD-hcO"/>
                                    <constraint firstItem="MYy-Lu-AaC" firstAttribute="leading" secondItem="LMp-cd-vT3" secondAttribute="leading" id="Ldt-Gy-WYM"/>
                                    <constraint firstAttribute="trailing" secondItem="H39-2a-c92" secondAttribute="trailing" id="XA3-O3-wde"/>
                                    <constraint firstAttribute="trailing" secondItem="ut9-jn-WNM" secondAttribute="trailing" constant="16" id="a6o-tx-Fi4"/>
                                    <constraint firstAttribute="trailing" secondItem="aER-Yk-oAm" secondAttribute="trailing" id="czW-jL-Saf"/>
                                    <constraint firstItem="A1K-ZI-1wr" firstAttribute="leading" secondItem="LMp-cd-vT3" secondAttribute="leading" id="lSK-51-3v0"/>
                                    <constraint firstAttribute="height" constant="200" placeholder="YES" id="n2I-ce-v5d"/>
                                    <constraint firstAttribute="trailing" secondItem="JFE-Nr-imf" secondAttribute="trailing" constant="16" id="qHH-Zz-SO5"/>
                                    <constraint firstItem="JFE-Nr-imf" firstAttribute="leading" secondItem="LMp-cd-vT3" secondAttribute="leading" constant="16" id="urg-5M-bIj"/>
                                </constraints>
                            </stackView>
                            <stackView opaque="NO" contentMode="scaleToFill" verticalHuggingPriority="750" axis="vertical" translatesAutoresizingMaskIntoConstraints="NO" id="fO8-Q5-Boc">
                                <rect key="frame" x="14" y="0.0" width="345" height="50"/>
                                <subviews>
                                    <view clipsSubviews="YES" contentMode="scaleToFill" translatesAutoresizingMaskIntoConstraints="NO" id="UJH-3y-QkU" customClass="ReaderCardDiscoverAttributionView" customModule="WordPress">
                                        <rect key="frame" x="0.0" y="0.0" width="345" height="50"/>
                                        <subviews>
                                            <stackView opaque="NO" contentMode="scaleToFill" alignment="top" spacing="8" translatesAutoresizingMaskIntoConstraints="NO" id="lUA-Mu-a4u">
                                                <rect key="frame" x="0.0" y="0.0" width="345" height="34"/>
                                                <subviews>
                                                    <imageView userInteractionEnabled="NO" contentMode="scaleToFill" translatesAutoresizingMaskIntoConstraints="NO" id="TAQ-jD-BAz" customClass="CircularImageView" customModule="WordPress">
                                                        <rect key="frame" x="0.0" y="0.0" width="20" height="20"/>
                                                        <constraints>
                                                            <constraint firstAttribute="width" constant="20" id="2i8-DL-fkV"/>
                                                            <constraint firstAttribute="height" priority="999" constant="20" id="IzH-3N-1dv"/>
                                                        </constraints>
                                                    </imageView>
                                                    <label opaque="NO" userInteractionEnabled="NO" contentMode="left" horizontalHuggingPriority="1000" horizontalCompressionResistancePriority="1000" text="Attribution" lineBreakMode="tailTruncation" numberOfLines="0" baselineAdjustment="alignBaselines" adjustsFontSizeToFit="NO" translatesAutoresizingMaskIntoConstraints="NO" id="I5s-ci-UB0">
                                                        <rect key="frame" x="28" y="0.0" width="80.5" height="20.5"/>
                                                        <color key="backgroundColor" white="0.0" alpha="0.0" colorSpace="custom" customColorSpace="genericGamma22GrayColorSpace"/>
                                                        <fontDescription key="fontDescription" type="system" pointSize="17"/>
                                                        <color key="textColor" red="0.66666666666666663" green="0.66666666666666663" blue="0.66666666666666663" alpha="1" colorSpace="custom" customColorSpace="sRGB"/>
                                                        <nil key="highlightedColor"/>
                                                    </label>
                                                    <view alpha="0.0" contentMode="scaleToFill" horizontalHuggingPriority="1" verticalHuggingPriority="1" horizontalCompressionResistancePriority="1" verticalCompressionResistancePriority="1" translatesAutoresizingMaskIntoConstraints="NO" id="YBQ-xA-5CN" userLabel="View (spacer)">
                                                        <rect key="frame" x="116.5" y="0.0" width="228.5" height="0.0"/>
                                                        <color key="backgroundColor" white="0.0" alpha="0.0" colorSpace="custom" customColorSpace="genericGamma22GrayColorSpace"/>
                                                    </view>
                                                </subviews>
                                            </stackView>
                                        </subviews>
                                        <color key="backgroundColor" white="0.0" alpha="0.0" colorSpace="custom" customColorSpace="genericGamma22GrayColorSpace"/>
                                        <constraints>
                                            <constraint firstAttribute="trailing" secondItem="lUA-Mu-a4u" secondAttribute="trailing" id="29T-ZN-CUn"/>
                                            <constraint firstItem="lUA-Mu-a4u" firstAttribute="top" secondItem="UJH-3y-QkU" secondAttribute="top" id="Jbh-tW-3mu"/>
                                            <constraint firstAttribute="bottom" secondItem="lUA-Mu-a4u" secondAttribute="bottom" priority="999" constant="16" id="Wvl-3O-WyW"/>
                                            <constraint firstItem="lUA-Mu-a4u" firstAttribute="leading" secondItem="UJH-3y-QkU" secondAttribute="leading" id="f82-aL-C6b"/>
                                        </constraints>
                                        <connections>
                                            <outlet property="imageView" destination="TAQ-jD-BAz" id="VaQ-fj-5Zv"/>
                                            <outlet property="textLabel" destination="I5s-ci-UB0" id="ekY-ts-7Ib"/>
                                        </connections>
                                    </view>
                                </subviews>
                            </stackView>
                            <view clipsSubviews="YES" contentMode="scaleToFill" layoutMarginsFollowReadableWidth="YES" translatesAutoresizingMaskIntoConstraints="NO" id="vSH-j9-J3c">
                                <rect key="frame" x="0.0" y="573" width="375" height="50"/>
                                <subviews>
                                    <view contentMode="scaleToFill" translatesAutoresizingMaskIntoConstraints="NO" id="utM-eb-n7b">
                                        <rect key="frame" x="0.0" y="0.0" width="375" height="1"/>
                                        <color key="backgroundColor" red="0.78431372549019607" green="0.84313725490196079" blue="0.88235294117647056" alpha="1" colorSpace="custom" customColorSpace="sRGB"/>
                                        <constraints>
                                            <constraint firstAttribute="height" constant="1" id="F3N-gl-Nkn"/>
                                        </constraints>
                                    </view>
                                    <stackView opaque="NO" contentMode="scaleToFill" horizontalCompressionResistancePriority="1000" alignment="center" spacing="16" translatesAutoresizingMaskIntoConstraints="NO" id="PVU-1Y-fyZ">
                                        <rect key="frame" x="16" y="0.0" width="343" height="50"/>
                                        <subviews>
                                            <button opaque="NO" contentMode="scaleToFill" horizontalHuggingPriority="750" horizontalCompressionResistancePriority="1000" contentHorizontalAlignment="right" contentVerticalAlignment="center" lineBreakMode="middleTruncation" translatesAutoresizingMaskIntoConstraints="NO" id="168-Gh-oaD">
                                                <rect key="frame" x="0.0" y="13" width="32" height="24"/>
                                                <constraints>
                                                    <constraint firstAttribute="height" constant="24" id="WZJ-HW-ceD"/>
                                                    <constraint firstAttribute="width" relation="greaterThanOrEqual" priority="750" constant="30" id="hcl-0D-0Ha"/>
                                                </constraints>
                                                <fontDescription key="fontDescription" type="system" pointSize="12"/>
                                                <inset key="titleEdgeInsets" minX="4" minY="0.0" maxX="-4" maxY="0.0"/>
                                                <state key="normal" title="0" image="Update">
                                                    <color key="titleShadowColor" red="0.5" green="0.5" blue="0.5" alpha="1" colorSpace="custom" customColorSpace="sRGB"/>
                                                </state>
                                                <connections>
                                                    <action selector="didTapSaveForLaterButton:" destination="p0j-e1-c0h" eventType="touchUpInside" id="Y38-px-Mw0"/>
                                                </connections>
                                            </button>
                                            <button opaque="NO" contentMode="scaleToFill" contentHorizontalAlignment="center" contentVerticalAlignment="center" lineBreakMode="middleTruncation" translatesAutoresizingMaskIntoConstraints="NO" id="Hby-Nx-trK">
                                                <rect key="frame" x="48" y="10" width="30" height="30"/>
                                                <constraints>
                                                    <constraint firstAttribute="height" constant="30" id="DBg-U8-wUi"/>
                                                    <constraint firstAttribute="width" constant="30" id="Vm2-Vp-Hfl"/>
                                                </constraints>
                                                <connections>
                                                    <action selector="didTapReadItForMeButton:" destination="p0j-e1-c0h" eventType="touchUpInside" id="tIy-Ic-f0I"/>
                                                </connections>
                                            </button>
                                            <view contentMode="scaleToFill" translatesAutoresizingMaskIntoConstraints="NO" id="yq2-Pz-GyO">
<<<<<<< HEAD
                                                <rect key="frame" x="94" y="0.0" width="90" height="50"/>
=======
                                                <rect key="frame" x="48" y="0.0" width="128" height="50"/>
>>>>>>> 6599f3ec
                                            </view>
                                            <button opaque="NO" contentMode="scaleToFill" horizontalHuggingPriority="750" horizontalCompressionResistancePriority="1000" contentHorizontalAlignment="right" contentVerticalAlignment="center" lineBreakMode="middleTruncation" translatesAutoresizingMaskIntoConstraints="NO" id="piB-Zd-RVQ" customClass="PostMetaButton">
                                                <rect key="frame" x="192" y="13" width="40" height="24"/>
                                                <constraints>
                                                    <constraint firstAttribute="width" relation="greaterThanOrEqual" priority="750" constant="30" id="Mum-BO-4Xd"/>
                                                    <constraint firstAttribute="height" constant="24" id="QBk-ZS-SRK"/>
                                                </constraints>
                                                <fontDescription key="fontDescription" type="system" pointSize="12"/>
                                                <state key="normal" title="Reblog">
                                                    <color key="titleShadowColor" red="0.50196078431372548" green="0.5" blue="0.5" alpha="1" colorSpace="custom" customColorSpace="sRGB"/>
                                                </state>
                                                <connections>
                                                    <action selector="didTapReblogButton:" destination="p0j-e1-c0h" eventType="touchUpInside" id="ulr-3q-g0U"/>
                                                </connections>
                                            </button>
                                            <button opaque="NO" contentMode="scaleToFill" horizontalHuggingPriority="750" horizontalCompressionResistancePriority="1000" contentHorizontalAlignment="right" contentVerticalAlignment="center" lineBreakMode="middleTruncation" translatesAutoresizingMaskIntoConstraints="NO" id="XmB-eN-d59" customClass="PostMetaButton">
                                                <rect key="frame" x="248" y="13" width="32" height="24"/>
                                                <constraints>
                                                    <constraint firstAttribute="height" constant="24" id="T1s-fS-Zer"/>
                                                    <constraint firstAttribute="width" relation="greaterThanOrEqual" priority="750" constant="30" id="nt6-Mr-9t8"/>
                                                </constraints>
                                                <fontDescription key="fontDescription" type="system" pointSize="12"/>
                                                <inset key="imageEdgeInsets" minX="0.0" minY="0.0" maxX="4" maxY="0.0"/>
                                                <state key="normal" title="0" image="icon-reader-comment">
                                                    <color key="titleShadowColor" red="0.5" green="0.5" blue="0.5" alpha="1" colorSpace="custom" customColorSpace="sRGB"/>
                                                </state>
                                                <connections>
                                                    <action selector="didTapCommentButton:" destination="p0j-e1-c0h" eventType="touchUpInside" id="QWc-ZU-ahT"/>
                                                </connections>
                                            </button>
                                            <button opaque="NO" contentMode="scaleToFill" horizontalHuggingPriority="750" horizontalCompressionResistancePriority="1000" contentHorizontalAlignment="right" contentVerticalAlignment="center" lineBreakMode="middleTruncation" translatesAutoresizingMaskIntoConstraints="NO" id="2yJ-O3-UEu" customClass="PostMetaButton">
                                                <rect key="frame" x="296" y="13" width="47" height="24"/>
                                                <constraints>
                                                    <constraint firstAttribute="height" constant="24" id="7k7-Il-kBP"/>
                                                    <constraint firstAttribute="width" relation="greaterThanOrEqual" priority="750" constant="30" id="HTK-fj-KBV"/>
                                                </constraints>
                                                <fontDescription key="fontDescription" type="system" pointSize="12"/>
                                                <inset key="imageEdgeInsets" minX="0.0" minY="0.0" maxX="4" maxY="0.0"/>
                                                <state key="normal" title="Like" image="icon-reader-like">
                                                    <color key="titleShadowColor" red="0.5" green="0.5" blue="0.5" alpha="1" colorSpace="custom" customColorSpace="sRGB"/>
                                                </state>
                                                <connections>
                                                    <action selector="didTapLikeButton:" destination="p0j-e1-c0h" eventType="touchUpInside" id="hhU-Es-Syh"/>
                                                </connections>
                                            </button>
                                        </subviews>
                                    </stackView>
                                </subviews>
                                <color key="backgroundColor" white="0.0" alpha="0.0" colorSpace="custom" customColorSpace="genericGamma22GrayColorSpace"/>
                                <constraints>
                                    <constraint firstItem="utM-eb-n7b" firstAttribute="leading" secondItem="vSH-j9-J3c" secondAttribute="leading" id="AGa-qi-Ch2"/>
                                    <constraint firstAttribute="height" constant="50" id="DZ4-kQ-gyy"/>
                                    <constraint firstItem="PVU-1Y-fyZ" firstAttribute="leading" secondItem="vSH-j9-J3c" secondAttribute="leadingMargin" constant="8" id="E4Z-mS-bPj"/>
                                    <constraint firstAttribute="trailing" secondItem="utM-eb-n7b" secondAttribute="trailing" id="GbC-hh-C2d"/>
                                    <constraint firstAttribute="trailingMargin" secondItem="PVU-1Y-fyZ" secondAttribute="trailing" constant="8" id="JCk-Bd-RtT"/>
                                    <constraint firstItem="PVU-1Y-fyZ" firstAttribute="centerY" secondItem="vSH-j9-J3c" secondAttribute="centerY" id="JGW-8Z-tGc"/>
                                    <constraint firstItem="utM-eb-n7b" firstAttribute="top" secondItem="vSH-j9-J3c" secondAttribute="top" id="V7Y-Nt-gKt"/>
                                </constraints>
                            </view>
                        </subviews>
                        <color key="backgroundColor" red="1" green="1" blue="1" alpha="1" colorSpace="custom" customColorSpace="sRGB"/>
                        <constraints>
                            <constraint firstAttribute="trailingMargin" secondItem="LMp-cd-vT3" secondAttribute="trailing" constant="-20" id="AwW-TO-zxs"/>
                            <constraint firstItem="LMp-cd-vT3" firstAttribute="leading" secondItem="dbo-c9-92a" secondAttribute="leadingMargin" constant="-20" id="It3-hw-kn5"/>
                            <constraint firstItem="LMp-cd-vT3" firstAttribute="top" secondItem="hvd-Zh-euc" secondAttribute="bottom" placeholder="YES" id="JNq-wG-ZoU"/>
                            <constraint firstItem="fO8-Q5-Boc" firstAttribute="top" secondItem="hvd-Zh-euc" secondAttribute="bottom" placeholder="YES" id="PBv-oK-tOT"/>
                            <constraint firstAttribute="trailingMargin" secondItem="fO8-Q5-Boc" secondAttribute="trailing" id="UYP-vl-LPm"/>
                            <constraint firstItem="zkd-Io-waS" firstAttribute="top" secondItem="vSH-j9-J3c" secondAttribute="bottom" id="Vka-Mb-bVI"/>
                            <constraint firstItem="fO8-Q5-Boc" firstAttribute="leading" secondItem="dbo-c9-92a" secondAttribute="leadingMargin" constant="-2" id="ZZ3-Gn-695"/>
                            <constraint firstAttribute="trailing" secondItem="vSH-j9-J3c" secondAttribute="trailing" id="b2V-TS-HZt"/>
                            <constraint firstItem="vSH-j9-J3c" firstAttribute="leading" secondItem="dbo-c9-92a" secondAttribute="leading" id="nJ2-D6-1HV"/>
                        </constraints>
                    </view>
                    <simulatedNavigationBarMetrics key="simulatedTopBarMetrics" translucent="NO" prompted="NO"/>
                    <connections>
                        <outlet property="attributionView" destination="UJH-3y-QkU" id="dId-rK-9ZJ"/>
                        <outlet property="avatarImageView" destination="LYY-JU-FkT" id="he1-0e-r5o"/>
                        <outlet property="blavatarImageView" destination="y56-tB-S9Z" id="mUs-XL-BC9"/>
                        <outlet property="blogNameButton" destination="MZS-4C-m9c" id="xEo-vw-rkz"/>
                        <outlet property="blogURLLabel" destination="RfN-yk-yXb" id="Ser-b8-2Jz"/>
                        <outlet property="bylineBottomPaddingView" destination="aER-Yk-oAm" id="LDA-Je-t0o"/>
                        <outlet property="bylineLabel" destination="QjI-iE-tIM" id="OGE-13-jl5"/>
                        <outlet property="bylineScrollView" destination="BGT-ob-j9p" id="Uc4-OD-fBI"/>
                        <outlet property="bylineView" destination="JFE-Nr-imf" id="7jN-00-W1S"/>
                        <outlet property="commentButton" destination="XmB-eN-d59" id="nAO-lB-cA3"/>
                        <outlet property="featuredImageBottomPaddingView" destination="H39-2a-c92" id="T3d-Hz-kcK"/>
                        <outlet property="featuredImageView" destination="cAC-kN-MLi" id="cgd-fT-E3R"/>
                        <outlet property="footerDivider" destination="utM-eb-n7b" id="Fjv-Nt-526"/>
                        <outlet property="footerView" destination="vSH-j9-J3c" id="tRl-Z2-Oo1"/>
                        <outlet property="footerViewHeightConstraint" destination="DZ4-kQ-gyy" id="w37-fs-Xni"/>
                        <outlet property="headerView" destination="A1K-ZI-1wr" id="yu0-A1-s21"/>
                        <outlet property="likeButton" destination="2yJ-O3-UEu" id="bB9-Wv-BHT"/>
                        <outlet property="menuButton" destination="Sz9-nP-NnE" id="xCl-dG-HXD"/>
                        <outlet property="readItForMeButton" destination="Hby-Nx-trK" id="VJ9-La-FwI"/>
                        <outlet property="reblogButton" destination="piB-Zd-RVQ" id="FrA-wI-NBq"/>
                        <outlet property="saveForLaterButton" destination="168-Gh-oaD" id="on8-nx-5m3"/>
                        <outlet property="tagButton" destination="mBC-NT-IsJ" id="fV5-hf-glc"/>
                        <outlet property="textFooterStackView" destination="fO8-Q5-Boc" id="wu2-Zu-2kO"/>
                        <outlet property="textHeaderStackView" destination="LMp-cd-vT3" id="yIB-Sr-eeU"/>
                        <outlet property="titleBottomPaddingView" destination="MYy-Lu-AaC" id="Law-vf-rPU"/>
                        <outlet property="titleLabel" destination="ut9-jn-WNM" id="4Rg-AX-Wgl"/>
                        <outletCollection property="bylineGradientViews" destination="OvZ-NX-X1v" collectionClass="NSMutableArray" id="yKE-rH-Nnk"/>
                        <outletCollection property="bylineGradientViews" destination="zWO-Ks-c1z" collectionClass="NSMutableArray" id="YTC-WO-6ZX"/>
                    </connections>
                </viewController>
                <placeholder placeholderIdentifier="IBFirstResponder" id="pqZ-Qi-sAl" userLabel="First Responder" sceneMemberID="firstResponder"/>
            </objects>
            <point key="canvasLocation" x="685.60000000000002" y="1129.385307346327"/>
        </scene>
        <!--Reader Followed Sites View Controller-->
        <scene sceneID="17b-6F-HOS">
            <objects>
                <viewController storyboardIdentifier="ReaderFollowedSitesViewController" useStoryboardIdentifierAsRestorationIdentifier="YES" id="e0f-8T-Sz8" customClass="ReaderFollowedSitesViewController" customModule="WordPress" sceneMemberID="viewController">
                    <layoutGuides>
                        <viewControllerLayoutGuide type="top" id="POD-Dc-YbQ"/>
                        <viewControllerLayoutGuide type="bottom" id="POi-4x-5Dc"/>
                    </layoutGuides>
                    <view key="view" contentMode="scaleToFill" id="zNg-ay-PFI">
                        <rect key="frame" x="0.0" y="0.0" width="375" height="667"/>
                        <autoresizingMask key="autoresizingMask" widthSizable="YES" heightSizable="YES"/>
                        <subviews>
                            <searchBar contentMode="redraw" translatesAutoresizingMaskIntoConstraints="NO" id="B6J-Lg-PdX">
                                <rect key="frame" x="0.0" y="0.0" width="375" height="56"/>
                                <textInputTraits key="textInputTraits" autocorrectionType="no" returnKeyType="done" enablesReturnKeyAutomatically="YES"/>
                                <connections>
                                    <outlet property="delegate" destination="e0f-8T-Sz8" id="8aD-d4-C9q"/>
                                </connections>
                            </searchBar>
                            <containerView opaque="NO" contentMode="scaleToFill" translatesAutoresizingMaskIntoConstraints="NO" id="49S-3J-OMN">
                                <rect key="frame" x="0.0" y="56" width="375" height="611"/>
                                <connections>
                                    <segue destination="FBk-BW-Oyk" kind="embed" id="BIm-m7-JCp"/>
                                </connections>
                            </containerView>
                        </subviews>
                        <color key="backgroundColor" red="1" green="1" blue="1" alpha="1" colorSpace="custom" customColorSpace="sRGB"/>
                        <constraints>
                            <constraint firstItem="POi-4x-5Dc" firstAttribute="top" secondItem="49S-3J-OMN" secondAttribute="bottom" id="0rH-fk-AGg"/>
                            <constraint firstAttribute="trailing" secondItem="B6J-Lg-PdX" secondAttribute="trailing" id="8Ig-Pa-nrt"/>
                            <constraint firstItem="49S-3J-OMN" firstAttribute="top" secondItem="B6J-Lg-PdX" secondAttribute="bottom" id="FPy-1r-Z0H"/>
                            <constraint firstItem="B6J-Lg-PdX" firstAttribute="leading" secondItem="zNg-ay-PFI" secondAttribute="leading" id="KUL-kZ-3vg"/>
                            <constraint firstAttribute="trailing" secondItem="49S-3J-OMN" secondAttribute="trailing" id="M8m-fa-9Kl"/>
                            <constraint firstItem="49S-3J-OMN" firstAttribute="leading" secondItem="zNg-ay-PFI" secondAttribute="leading" id="Tjg-wk-KPx"/>
                            <constraint firstItem="B6J-Lg-PdX" firstAttribute="top" secondItem="POD-Dc-YbQ" secondAttribute="bottom" id="Wy7-AW-DmL"/>
                        </constraints>
                        <variation key="heightClass=regular-widthClass=regular" layoutMarginsFollowReadableWidth="YES"/>
                    </view>
                    <connections>
                        <outlet property="searchBar" destination="B6J-Lg-PdX" id="nsa-JY-QYl"/>
                    </connections>
                </viewController>
                <placeholder placeholderIdentifier="IBFirstResponder" id="cfm-tk-192" userLabel="First Responder" sceneMemberID="firstResponder"/>
            </objects>
            <point key="canvasLocation" x="687" y="1811"/>
        </scene>
        <!--Reader Search View Controller-->
        <scene sceneID="Y2l-5f-pGm">
            <objects>
                <viewController storyboardIdentifier="ReaderSearchViewController" useStoryboardIdentifierAsRestorationIdentifier="YES" id="sKI-JH-RAG" customClass="ReaderSearchViewController" customModule="WordPress" sceneMemberID="viewController">
                    <layoutGuides>
                        <viewControllerLayoutGuide type="top" id="KDf-ab-yd0"/>
                        <viewControllerLayoutGuide type="bottom" id="4Hq-9j-ssQ"/>
                    </layoutGuides>
                    <view key="view" contentMode="scaleToFill" id="3Jv-hf-pib">
                        <rect key="frame" x="0.0" y="0.0" width="375" height="623"/>
                        <autoresizingMask key="autoresizingMask" widthSizable="YES" heightSizable="YES"/>
                        <subviews>
                            <searchBar contentMode="redraw" translatesAutoresizingMaskIntoConstraints="NO" id="UQY-Uf-csX">
                                <rect key="frame" x="0.0" y="0.0" width="375" height="56"/>
                                <textInputTraits key="textInputTraits" returnKeyType="search" enablesReturnKeyAutomatically="YES"/>
                                <connections>
                                    <outlet property="delegate" destination="sKI-JH-RAG" id="fsR-5r-2Md"/>
                                </connections>
                            </searchBar>
                            <view contentMode="scaleToFill" translatesAutoresizingMaskIntoConstraints="NO" id="KJP-Gn-VWy" customClass="FilterTabBar" customModule="WordPress" customModuleProvider="target">
                                <rect key="frame" x="0.0" y="56" width="375" height="46"/>
                                <color key="backgroundColor" white="1" alpha="1" colorSpace="custom" customColorSpace="genericGamma22GrayColorSpace"/>
                                <constraints>
                                    <constraint firstAttribute="height" constant="46" id="8Zx-Ii-BAp"/>
                                </constraints>
                            </view>
                            <containerView opaque="NO" contentMode="scaleToFill" translatesAutoresizingMaskIntoConstraints="NO" id="PuG-YC-OIC">
                                <rect key="frame" x="0.0" y="102" width="375" height="521"/>
                                <connections>
                                    <segue destination="His-O5-Cy6" kind="embed" id="xfh-l2-pdU"/>
                                </connections>
                            </containerView>
                            <label opaque="NO" userInteractionEnabled="NO" contentMode="left" horizontalHuggingPriority="251" verticalHuggingPriority="251" text="What would you like to find?" textAlignment="center" lineBreakMode="tailTruncation" baselineAdjustment="alignBaselines" adjustsFontSizeToFit="NO" translatesAutoresizingMaskIntoConstraints="NO" id="afc-5c-5tF">
                                <rect key="frame" x="16" y="349" width="343" height="27"/>
                                <fontDescription key="fontDescription" type="system" pointSize="22"/>
                                <color key="textColor" red="0.0" green="0.0" blue="0.0" alpha="1" colorSpace="custom" customColorSpace="sRGB"/>
                                <nil key="highlightedColor"/>
                            </label>
                        </subviews>
                        <color key="backgroundColor" red="1" green="1" blue="1" alpha="1" colorSpace="custom" customColorSpace="sRGB"/>
                        <constraints>
                            <constraint firstItem="4Hq-9j-ssQ" firstAttribute="top" secondItem="PuG-YC-OIC" secondAttribute="bottom" id="00R-Fx-nqw"/>
                            <constraint firstItem="KJP-Gn-VWy" firstAttribute="leading" secondItem="3Jv-hf-pib" secondAttribute="leading" id="3hK-Yk-mzY"/>
                            <constraint firstItem="afc-5c-5tF" firstAttribute="width" secondItem="UQY-Uf-csX" secondAttribute="width" constant="-32" id="7H0-0r-9sW"/>
                            <constraint firstItem="KJP-Gn-VWy" firstAttribute="top" secondItem="UQY-Uf-csX" secondAttribute="bottom" id="HHm-eE-R1Z"/>
                            <constraint firstItem="UQY-Uf-csX" firstAttribute="leading" secondItem="3Jv-hf-pib" secondAttribute="leading" id="OVh-zU-bdz"/>
                            <constraint firstItem="PuG-YC-OIC" firstAttribute="top" secondItem="KJP-Gn-VWy" secondAttribute="bottom" id="SLO-Jy-5QA"/>
                            <constraint firstItem="UQY-Uf-csX" firstAttribute="top" secondItem="KDf-ab-yd0" secondAttribute="bottom" id="Vjr-r9-9fI"/>
                            <constraint firstItem="afc-5c-5tF" firstAttribute="centerY" secondItem="PuG-YC-OIC" secondAttribute="centerY" id="WFt-Iz-74I"/>
                            <constraint firstAttribute="trailing" secondItem="PuG-YC-OIC" secondAttribute="trailing" id="Xy7-kf-4Zi"/>
                            <constraint firstAttribute="trailing" secondItem="UQY-Uf-csX" secondAttribute="trailing" id="ack-5h-tUx"/>
                            <constraint firstItem="afc-5c-5tF" firstAttribute="centerX" secondItem="PuG-YC-OIC" secondAttribute="centerX" id="e4c-Hf-6s0"/>
                            <constraint firstAttribute="trailing" secondItem="KJP-Gn-VWy" secondAttribute="trailing" id="oCm-Ws-bQM"/>
                            <constraint firstItem="PuG-YC-OIC" firstAttribute="leading" secondItem="3Jv-hf-pib" secondAttribute="leading" id="u5y-Zc-kp9"/>
                        </constraints>
                        <variation key="widthClass=regular" layoutMarginsFollowReadableWidth="YES"/>
                    </view>
                    <simulatedNavigationBarMetrics key="simulatedTopBarMetrics" translucent="NO" prompted="NO"/>
                    <connections>
                        <outlet property="filterBar" destination="KJP-Gn-VWy" id="P35-se-cGl"/>
                        <outlet property="label" destination="afc-5c-5tF" id="Ytv-PP-Zf4"/>
                        <outlet property="searchBar" destination="UQY-Uf-csX" id="df9-mO-cAe"/>
                    </connections>
                </viewController>
                <placeholder placeholderIdentifier="IBFirstResponder" id="8vS-wl-yoY" userLabel="First Responder" sceneMemberID="firstResponder"/>
            </objects>
            <point key="canvasLocation" x="679" y="-228"/>
        </scene>
        <!--Reader Search Suggestions View Controller-->
        <scene sceneID="cbf-in-zcc">
            <objects>
                <viewController storyboardIdentifier="ReaderSearchSuggestionsViewController" useStoryboardIdentifierAsRestorationIdentifier="YES" id="ZNR-Yp-I4L" customClass="ReaderSearchSuggestionsViewController" customModule="WordPress" customModuleProvider="target" sceneMemberID="viewController">
                    <layoutGuides>
                        <viewControllerLayoutGuide type="top" id="2GT-7k-n3P"/>
                        <viewControllerLayoutGuide type="bottom" id="AqZ-8p-qiO"/>
                    </layoutGuides>
                    <view key="view" clipsSubviews="YES" contentMode="scaleToFill" id="qsG-4P-6th">
                        <rect key="frame" x="0.0" y="0.0" width="600" height="300"/>
                        <autoresizingMask key="autoresizingMask" widthSizable="YES" heightSizable="YES"/>
                        <subviews>
                            <stackView opaque="NO" contentMode="scaleToFill" axis="vertical" translatesAutoresizingMaskIntoConstraints="NO" id="8qs-pi-Iqk">
                                <rect key="frame" x="0.0" y="0.0" width="600" height="300"/>
                                <subviews>
                                    <tableView clipsSubviews="YES" contentMode="scaleToFill" alwaysBounceVertical="YES" dataMode="prototypes" style="plain" separatorStyle="default" rowHeight="44" sectionHeaderHeight="28" sectionFooterHeight="28" translatesAutoresizingMaskIntoConstraints="NO" id="KYy-mm-uEx">
                                        <rect key="frame" x="0.0" y="0.0" width="600" height="269"/>
                                        <color key="backgroundColor" red="1" green="1" blue="1" alpha="1" colorSpace="custom" customColorSpace="sRGB"/>
                                        <connections>
                                            <outlet property="dataSource" destination="ZNR-Yp-I4L" id="q3l-TF-Fx0"/>
                                            <outlet property="delegate" destination="ZNR-Yp-I4L" id="VQ7-Kg-Swl"/>
                                        </connections>
                                    </tableView>
                                    <button opaque="NO" contentMode="scaleToFill" contentHorizontalAlignment="center" contentVerticalAlignment="center" buttonType="roundedRect" lineBreakMode="middleTruncation" translatesAutoresizingMaskIntoConstraints="NO" id="oQ8-sg-BBr">
                                        <rect key="frame" x="0.0" y="269" width="600" height="30"/>
                                        <constraints>
                                            <constraint firstAttribute="height" priority="750" constant="44" id="QH2-kg-tnA"/>
                                        </constraints>
                                        <state key="normal" title="Clear"/>
                                        <connections>
                                            <action selector="handleClearButtonTapped:" destination="ZNR-Yp-I4L" eventType="touchUpInside" id="fxa-2F-rsa"/>
                                        </connections>
                                    </button>
                                    <imageView userInteractionEnabled="NO" contentMode="scaleToFill" horizontalHuggingPriority="251" verticalHuggingPriority="251" translatesAutoresizingMaskIntoConstraints="NO" id="BRl-AK-mht">
                                        <rect key="frame" x="0.0" y="299" width="600" height="1"/>
                                        <constraints>
                                            <constraint firstAttribute="height" priority="750" constant="1" id="3FK-3W-zXI"/>
                                        </constraints>
                                    </imageView>
                                </subviews>
                                <constraints>
                                    <constraint firstAttribute="height" constant="300" id="68b-aj-vUX"/>
                                </constraints>
                            </stackView>
                        </subviews>
                        <color key="backgroundColor" red="1" green="1" blue="1" alpha="1" colorSpace="custom" customColorSpace="sRGB"/>
                        <constraints>
                            <constraint firstAttribute="trailing" secondItem="8qs-pi-Iqk" secondAttribute="trailing" id="C9U-OJ-pgh"/>
                            <constraint firstItem="AqZ-8p-qiO" firstAttribute="top" secondItem="8qs-pi-Iqk" secondAttribute="bottom" id="Ewx-V4-ubq"/>
                            <constraint firstItem="8qs-pi-Iqk" firstAttribute="leading" secondItem="qsG-4P-6th" secondAttribute="leading" id="bp5-f2-zYC"/>
                            <constraint firstItem="8qs-pi-Iqk" firstAttribute="top" secondItem="2GT-7k-n3P" secondAttribute="bottom" id="fyM-IJ-5UZ"/>
                        </constraints>
                    </view>
                    <nil key="simulatedStatusBarMetrics"/>
                    <nil key="simulatedTopBarMetrics"/>
                    <nil key="simulatedBottomBarMetrics"/>
                    <freeformSimulatedSizeMetrics key="simulatedDestinationMetrics"/>
                    <size key="freeformSize" width="600" height="300"/>
                    <connections>
                        <outlet property="borderImageView" destination="BRl-AK-mht" id="q9h-81-Xkm"/>
                        <outlet property="clearButton" destination="oQ8-sg-BBr" id="dmf-HN-h6n"/>
                        <outlet property="stackView" destination="8qs-pi-Iqk" id="CwT-RB-kp5"/>
                        <outlet property="stackViewHeightConstraint" destination="68b-aj-vUX" id="clA-Ha-90U"/>
                        <outlet property="tableView" destination="KYy-mm-uEx" id="832-VZ-H3s"/>
                    </connections>
                </viewController>
                <placeholder placeholderIdentifier="IBFirstResponder" id="ZnW-aR-PRt" userLabel="First Responder" sceneMemberID="firstResponder"/>
            </objects>
            <point key="canvasLocation" x="1512" y="-245"/>
        </scene>
        <!--Table View Controller-->
        <scene sceneID="I2o-bP-1jd">
            <objects>
                <tableViewController id="FBk-BW-Oyk" sceneMemberID="viewController">
                    <tableView key="view" clipsSubviews="YES" contentMode="scaleToFill" layoutMarginsFollowReadableWidth="YES" alwaysBounceVertical="YES" dataMode="prototypes" style="grouped" separatorStyle="default" rowHeight="54" sectionHeaderHeight="18" sectionFooterHeight="18" id="q5P-P8-r6d">
                        <rect key="frame" x="0.0" y="0.0" width="375" height="611"/>
                        <autoresizingMask key="autoresizingMask" widthSizable="YES" heightSizable="YES"/>
                        <color key="backgroundColor" red="0.93725490199999995" green="0.93725490199999995" blue="0.95686274510000002" alpha="1" colorSpace="custom" customColorSpace="sRGB"/>
                        <connections>
                            <outlet property="dataSource" destination="FBk-BW-Oyk" id="yba-yB-ea9"/>
                            <outlet property="delegate" destination="FBk-BW-Oyk" id="Lvf-We-O91"/>
                        </connections>
                    </tableView>
                    <refreshControl key="refreshControl" opaque="NO" multipleTouchEnabled="YES" contentMode="center" enabled="NO" contentHorizontalAlignment="center" contentVerticalAlignment="center" id="Th3-pc-oEa">
                        <rect key="frame" x="0.0" y="0.0" width="1000" height="1000"/>
                        <autoresizingMask key="autoresizingMask"/>
                    </refreshControl>
                </tableViewController>
                <placeholder placeholderIdentifier="IBFirstResponder" id="ETa-G8-d6t" userLabel="First Responder" sceneMemberID="firstResponder"/>
            </objects>
            <point key="canvasLocation" x="1373" y="1811"/>
        </scene>
    </scenes>
    <resources>
        <image name="Update" width="16" height="16"/>
        <image name="gravatar" width="85" height="85"/>
        <image name="icon-menu-ellipsis" width="24" height="24"/>
        <image name="icon-reader-comment" width="24" height="24"/>
        <image name="icon-reader-like" width="24" height="24"/>
        <image name="post-blavatar-placeholder" width="32" height="32"/>
    </resources>
</document><|MERGE_RESOLUTION|>--- conflicted
+++ resolved
@@ -356,11 +356,7 @@
                                                 </connections>
                                             </button>
                                             <view contentMode="scaleToFill" translatesAutoresizingMaskIntoConstraints="NO" id="yq2-Pz-GyO">
-<<<<<<< HEAD
                                                 <rect key="frame" x="94" y="0.0" width="90" height="50"/>
-=======
-                                                <rect key="frame" x="48" y="0.0" width="128" height="50"/>
->>>>>>> 6599f3ec
                                             </view>
                                             <button opaque="NO" contentMode="scaleToFill" horizontalHuggingPriority="750" horizontalCompressionResistancePriority="1000" contentHorizontalAlignment="right" contentVerticalAlignment="center" lineBreakMode="middleTruncation" translatesAutoresizingMaskIntoConstraints="NO" id="piB-Zd-RVQ" customClass="PostMetaButton">
                                                 <rect key="frame" x="192" y="13" width="40" height="24"/>
