--- conflicted
+++ resolved
@@ -434,7 +434,6 @@
     NSMutableDictionary *properties = [NSMutableDictionary dictionary];
     properties[ReaderDetailTypeKey] = detailType;
     properties[ReaderDetailOfflineKey] = isOfflineView;
-<<<<<<< HEAD
     properties[WPAppAnalyticsKeyPostID] = self.post.postID;
     properties[WPAppAnalyticsKeyBlogID] = self.post.siteID;
     properties[WPAppAnalyticsKeyIsJetpack] = @(self.post.isJetpack);
@@ -443,10 +442,6 @@
         properties[WPAppAnalyticsKeyFeedItemID] = self.post.feedItemID;
     }
     [WPAnalytics track:WPAnalyticsStatReaderArticleOpened withProperties:properties];
-=======
-    
-    [WPAppAnalytics track:WPAnalyticsStatReaderArticleOpened withProperties:properties withBlogID:self.post.siteID];
->>>>>>> 4c171d59
 }
 
 - (void)bumpPageViewsForPost:(NSNumber *)postID site:(NSNumber *)siteID siteURL:(NSString *)siteURL
