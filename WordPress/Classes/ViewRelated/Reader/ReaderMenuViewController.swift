--- conflicted
+++ resolved
@@ -42,13 +42,10 @@
 
 
     func configureTableView() {
-<<<<<<< HEAD
+        WPStyleGuide.resetReadableMarginsForTableView(tableView)
+
         tableView.registerClass(WPTableViewCell.self, forCellReuseIdentifier: defaultCellIdentifier)
         tableView.registerClass(WPTableViewCell.self, forCellReuseIdentifier: actionCellIdentifier)
-=======
-        WPStyleGuide.resetReadableMarginsForTableView(tableView)
-        tableView.registerClass(WPTableViewCell.self, forCellReuseIdentifier: cellIdentifier)
->>>>>>> c455d903
 
         WPStyleGuide.configureColorsForView(view, andTableView: tableView)
     }
