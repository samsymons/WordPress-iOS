--- conflicted
+++ resolved
@@ -94,14 +94,11 @@
 
 - (void)viewWillDisappear:(BOOL)animated
 {
-<<<<<<< HEAD
     if (self.onValueChanged && ![self.textField.text isEqualToString:self.text]) {
-=======
-    [super viewWillDisappear:animated];
-    if (self.onValueChanged) {
->>>>>>> 64e40f67
         self.onValueChanged(self.textField.text);
     }
+        
+    [super viewWillDisappear:animated];
 }
 
 - (NSInteger)numberOfSectionsInTableView:(UITableView *)tableView
