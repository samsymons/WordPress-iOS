//
// Previously, we were using FLAnimatedImage to show gifs. (https://github.com/Flipboard/FLAnimatedImage)
// It's a good, battle-tested component written in Obj-c with a good solution for memory usage on big files.
// We decided to look for other alternatives and we got to Gifu. (https://github.com/kaishin/Gifu)
// - It has a similar approach to be memory efficient. Tests showed that is more memory efficient than FLAnimatedImage.
// - It's written in Swift, in a protocol oriented approach. That make it easier to implement it in a Swift code base.
// - It has extra features, like stopping and plying gifs, and a special `prepareForReuse` for table/collection views.
// - It seems to be more active, being updated few months ago, in contrast to a couple of years ago of FLAnimatedImage

import Foundation
import Gifu

public class CachedAnimatedImageView: UIImageView, GIFAnimatable {

    @objc var currentTask: URLSessionTask?
    var gifPlaybackStrategy: GIFPlaybackStrategy = MediumGIFPlaybackStrategy()

    lazy var loadingIndicator: UIActivityIndicatorView = {
        let loadingIndicator = UIActivityIndicatorView(activityIndicatorStyle: .gray)
        loadingIndicator.translatesAutoresizingMaskIntoConstraints = false
        loadingIndicator.hidesWhenStopped = true
        layoutLoadingIndicator(loadingIndicator)
        return loadingIndicator
    }()

    public lazy var animator: Gifu.Animator? = {
        return Gifu.Animator(withDelegate: self)
    }()

    override public func display(_ layer: CALayer) {
        updateImageIfNeeded()
    }

    @objc func setAnimatedImage(_ urlRequest: URLRequest,
                       placeholderImage: UIImage?,
                       success: (() -> Void)?,
                       failure: ((NSError?) -> Void)?) {

        currentTask?.cancel()
        image = placeholderImage

        if checkCache(urlRequest, success) {
            return
        }

        let successBlock: (Data, UIImage?) -> Void = { [weak self] animatedImageData, staticImage in
            let didVerifyDataSize = self?.gifPlaybackStrategy.verifyDataSize(animatedImageData) ?? true
            if didVerifyDataSize {
                self?.animate(data: animatedImageData, success: success)
            } else {
                DispatchQueue.main.async() {
                    self?.image = staticImage
                }
            }
        }

        currentTask = AnimatedImageCache.shared.animatedImage(urlRequest,
                                                              placeholderImage: placeholderImage,
                                                              success: successBlock,
                                                              failure: failure)
    }

    /// Clean the image view from previous images and ongoing data tasks.
    ///
    @objc func clean() {
        currentTask?.cancel()
        image = nil
    }

    @objc func prepForReuse() {
        self.prepareForReuse()
    }

    func startLoadingAnimation() {
        DispatchQueue.main.async() {
            self.loadingIndicator.startAnimating()
        }
    }

    func stopLoadingAnimation() {
        DispatchQueue.main.async() {
            self.loadingIndicator.stopAnimating()
        }
    }

    // MARK: - Helpers

    private func animate(data: Data, success: (() -> Void)?) {
        DispatchQueue.main.async() {
            self.setFrameBufferCount(self.gifPlaybackStrategy.frameBufferCount)
            self.animate(withGIFData: data) {
                success?()
            }
        }
    }

<<<<<<< HEAD
    private func layoutLoadingIndicator(_ loadingIndicator: UIView) {
        addSubview(loadingIndicator)
        NSLayoutConstraint.activate([
            loadingIndicator.centerXAnchor.constraint(equalTo: self.centerXAnchor),
            loadingIndicator.centerYAnchor.constraint(equalTo: self.centerYAnchor)
        ])
    }
=======
    private func checkCache(_ urlRequest: URLRequest, _ success: (() -> Void)?) -> Bool {
        if let cachedData = AnimatedImageCache.shared.cachedData(url: urlRequest.url) {
            // Always attempt to load momentary image to show while gif is loading to avoid flashing.
            if let cachedStaticImage = AnimatedImageCache.shared.cachedStaticImage(url: urlRequest.url) {
                image = cachedStaticImage
            } else {
                let staticImage = UIImage(data: cachedData)
                image = staticImage
                AnimatedImageCache.shared.cacheStaticImage(url: urlRequest.url, image: staticImage)
            }

            if gifPlaybackStrategy.verifyDataSize(cachedData) {
                animate(data: cachedData, success: success)
            }

            return true
        }

        return false
    }

>>>>>>> b0132db0
}

// MARK: - AnimatedImageCache

class AnimatedImageCache {

    static let shared: AnimatedImageCache = AnimatedImageCache()

    fileprivate lazy var session: URLSession = {
        let sessionConfiguration = URLSessionConfiguration.default
        let session = URLSession(configuration: sessionConfiguration)
        return session
    }()

    fileprivate lazy var cache: NSCache<AnyObject, AnyObject> = {
        return NSCache<AnyObject, AnyObject>()
    }()

    func cachedData(url: URL?) -> Data? {
        guard let key = url else {
            return nil
        }
        return cache.object(forKey: key as AnyObject) as? Data
    }

    func cacheStaticImage(url: URL?, image: UIImage?) {
        guard let url = url,
            let image = image else {
                return
        }
        let key = url.absoluteString + Constants.keyStaticImageSuffix
        cache.setObject(image as AnyObject, forKey: key as AnyObject)
    }

    func cachedStaticImage(url: URL?) -> UIImage? {
        guard let url = url else {
            return nil
        }
        let key = url.absoluteString + Constants.keyStaticImageSuffix
        return cache.object(forKey: key as AnyObject) as? UIImage
    }

    func animatedImage(_ urlRequest: URLRequest,
                       placeholderImage: UIImage?,
                       success: ((Data, UIImage?) -> Void)? ,
                       failure: ((NSError?) -> Void)? ) -> URLSessionTask? {

        if let cachedImageData = cachedData(url: urlRequest.url) {
            success?(cachedImageData, cachedStaticImage(url: urlRequest.url))
            return nil
        }

        let task = session.dataTask(with: urlRequest, completionHandler: { [weak self] (data, response, error) in
            //check if view is still here
            guard let strongSelf = self else {
                return
            }
            // check if there is an error
            if let error = error {
                let nsError = error as NSError
                // task.cancel() triggers an error that we don't want to send to the error handler.
                if nsError.code != NSURLErrorCancelled {
                    failure?(nsError)
                }
                return
            }
            // check if data is here and is animated gif
            guard let data = data else {
                failure?(nil)
                return
            }

            let staticImage = UIImage(data: data)
            if let key = urlRequest.url {
                strongSelf.cache.setObject(data as NSData, forKey: key as NSURL)

                // Creating a static image from GIF data is an expensive op, so let's try to do it once...
                let imageKey = key.absoluteString + Constants.keyStaticImageSuffix
                strongSelf.cache.setObject(staticImage as AnyObject, forKey: imageKey as AnyObject)
            }
            success?(data, staticImage)
        })

        task.resume()
        return task
    }
}

// MARK: - Constants

extension AnimatedImageCache {
    struct Constants {
        static let keyStaticImageSuffix = "_static_image"
    }
}<|MERGE_RESOLUTION|>--- conflicted
+++ resolved
@@ -94,7 +94,6 @@
         }
     }
 
-<<<<<<< HEAD
     private func layoutLoadingIndicator(_ loadingIndicator: UIView) {
         addSubview(loadingIndicator)
         NSLayoutConstraint.activate([
@@ -102,7 +101,7 @@
             loadingIndicator.centerYAnchor.constraint(equalTo: self.centerYAnchor)
         ])
     }
-=======
+
     private func checkCache(_ urlRequest: URLRequest, _ success: (() -> Void)?) -> Bool {
         if let cachedData = AnimatedImageCache.shared.cachedData(url: urlRequest.url) {
             // Always attempt to load momentary image to show while gif is loading to avoid flashing.
@@ -124,7 +123,6 @@
         return false
     }
 
->>>>>>> b0132db0
 }
 
 // MARK: - AnimatedImageCache
