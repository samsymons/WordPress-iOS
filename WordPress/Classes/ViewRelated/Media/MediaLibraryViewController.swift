--- conflicted
+++ resolved
@@ -407,68 +407,6 @@
             MediaCoordinator.shared.removeObserver(withUUID: uuid)
         }
     }
-<<<<<<< HEAD
-
-    // MARK: - Document Picker
-
-    private func showDocumentPicker() {
-        let docTypes = blog.allowedTypeIdentifiers
-        let docPicker = UIDocumentPickerViewController(documentTypes: docTypes, in: .import)
-        docPicker.delegate = self
-        if #available(iOS 11.0, *) {
-            docPicker.allowsMultipleSelection = true
-        }
-        WPStyleGuide.configureDocumentPickerNavBarAppearance()
-        present(docPicker, animated: true, completion: nil)
-    }
-
-    // MARK: - Upload Media from Camera
-
-    private func presentMediaCapture() {
-        capturePresenter = WPMediaCapturePresenter(presenting: self)
-        capturePresenter!.completionBlock = { [weak self] mediaInfo in
-            if let mediaInfo = mediaInfo as NSDictionary? {
-                self?.processMediaCaptured(mediaInfo)
-            }
-            self?.capturePresenter = nil
-        }
-
-        capturePresenter!.presentCapture()
-    }
-
-    private func processMediaCaptured(_ mediaInfo: NSDictionary) {
-        let completionBlock: WPMediaAddedBlock = { [weak self] media, error in
-            if error != nil || media == nil {
-                print("Adding media failed: ", error?.localizedDescription ?? "no media")
-                return
-            }
-            guard let blog = self?.blog,
-                let media = media as? PHAsset else {
-                return
-            }
-
-            let info = MediaAnalyticsInfo(origin: .mediaLibrary(.wpMediaLibrary), selectionMethod: .fullScreenPicker)
-            MediaCoordinator.shared.addMedia(from: media, to: blog, analyticsInfo: info)
-        }
-
-        guard let mediaType = mediaInfo[UIImagePickerControllerMediaType] as? String else { return }
-
-        switch mediaType {
-        case String(kUTTypeImage):
-            if let image = mediaInfo[UIImagePickerControllerOriginalImage] as? UIImage,
-                let metadata = mediaInfo[UIImagePickerControllerMediaMetadata] as? [AnyHashable: Any] {
-                WPPHAssetDataSource().add(image, metadata: metadata, completionBlock: completionBlock)
-            }
-        case String(kUTTypeMovie):
-            if let mediaURL = mediaInfo[UIImagePickerControllerMediaURL] as? URL {
-                WPPHAssetDataSource().addVideo(from: mediaURL, completionBlock: completionBlock)
-            }
-        default:
-            break
-        }
-    }
-=======
->>>>>>> 1d78ead4
 }
 
 // MARK: - UIDocumentPickerDelegate
