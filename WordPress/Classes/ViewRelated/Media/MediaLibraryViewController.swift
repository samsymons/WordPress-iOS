import UIKit
import Gridicons
import SVProgressHUD
import WordPressShared
import WPMediaPicker
import MobileCoreServices


/// Displays the user's media library in a grid
///
class MediaLibraryViewController: WPMediaPickerViewController {
    fileprivate static let restorationIdentifier = "MediaLibraryViewController"

    @objc let blog: Blog

    fileprivate let pickerDataSource: MediaLibraryPickerDataSource

    fileprivate var isLoading: Bool = false
    fileprivate let noResultsView = MediaNoResultsView()

    fileprivate var selectedAsset: Media? = nil

    fileprivate var capturePresenter: WPMediaCapturePresenter?

    // After 99% progress, we'll count a media item as being uploaded, and we'll
    // show an indeterminate spinner as the server processes it.
    fileprivate static let uploadCompleteProgress: Double = 0.99

    fileprivate var uploadObserverUUID: UUID?

    // MARK: - Initializers

    @objc init(blog: Blog) {
        WPMediaCollectionViewCell.appearance().placeholderTintColor = WPStyleGuide.greyLighten30()
        WPMediaCollectionViewCell.appearance().placeholderBackgroundColor = WPStyleGuide.darkGrey()
        WPMediaCollectionViewCell.appearance().loadingBackgroundColor = WPStyleGuide.lightGrey()

        self.blog = blog
        self.pickerDataSource = MediaLibraryPickerDataSource(blog: blog)
        self.pickerDataSource.includeUnsyncedMedia = true

        super.init(options: MediaLibraryViewController.pickerOptions())

        registerClass(forReusableCellOverlayViews: MediaCellProgressView.self)

        super.restorationIdentifier = MediaLibraryViewController.restorationIdentifier
        restorationClass = MediaLibraryViewController.self

        self.dataSource = pickerDataSource
        self.mediaPickerDelegate = self
    }

    required init?(coder aDecoder: NSCoder) {
        fatalError("init(coder:) has not been implemented")
    }

    deinit {
        unregisterChangeObserver()
        unregisterUploadCoordinatorObserver()
    }

    private class func pickerOptions() -> WPMediaPickerOptions {
        let options = WPMediaPickerOptions()
        options.showMostRecentFirst = true
        options.filter = [.all]
        options.allowMultipleSelection = false
        options.allowCaptureOfMedia = false
        options.showSearchBar = true

        return options
    }

    // MARK: - View Loading

    override func viewDidLoad() {
        super.viewDidLoad()

        title = NSLocalizedString("Media", comment: "Title for Media Library section of the app.")

        automaticallyAdjustsScrollViewInsets = false

        registerChangeObserver()
        registerUploadCoordinatorObserver()
        noResultsView.delegate = self

        updateViewState(for: pickerDataSource.totalAssetCount)
    }

    override func viewWillAppear(_ animated: Bool) {
        super.viewWillAppear(animated)

        resetNavigationColors()
    }

    /*
     This is to restore the navigation bar colors after the UIDocumentPickerViewController has been dismissed,
     either by uploading media or cancelling. Doing this in the UIDocumentPickerDelegate methods either did nothing
     or the resetting wasn't permanent.
     */
    fileprivate func resetNavigationColors() {
        WPStyleGuide.configureNavigationBarAppearance()
    }

    override func viewDidAppear(_ animated: Bool) {
        super.viewDidAppear(animated)

        selectedAsset = nil
    }

    override func viewDidDisappear(_ animated: Bool) {
        super.viewDidDisappear(animated)

        if searchBar?.isFirstResponder == true {
            searchBar?.resignFirstResponder()
        }
    }

    // MARK: - Update view state

    fileprivate func updateViewState(for assetCount: Int) {
        updateNavigationItemButtons(for: assetCount)
        updateNoResultsView(for: assetCount)
        updateSearchBar(for: assetCount)
    }

    private func updateNavigationItemButtons(for assetCount: Int) {
        if isEditing {
            navigationItem.setLeftBarButton(UIBarButtonItem(barButtonSystemItem: .cancel, target: self, action: #selector(editTapped)), animated: false)

            let trashButton = UIBarButtonItem(image: Gridicon.iconOfType(.trash), style: .plain, target: self, action: #selector(trashTapped))
            navigationItem.setRightBarButtonItems([trashButton], animated: true)
            navigationItem.rightBarButtonItem?.isEnabled = false
        } else {
            navigationItem.setLeftBarButton(nil, animated: false)

            var barButtonItems = [UIBarButtonItem]()

            if blog.userCanUploadMedia {
                let addButton = UIBarButtonItem(barButtonSystemItem: .add, target: self, action: #selector(addTapped))
                barButtonItems.append(addButton)
            }

            if blog.supports(.mediaDeletion) && assetCount > 0 {
                let editButton = UIBarButtonItem(barButtonSystemItem: .edit, target: self, action: #selector(editTapped))
                barButtonItems.append(editButton)

                navigationItem.setRightBarButtonItems(barButtonItems, animated: false)
            } else {
                navigationItem.setRightBarButtonItems(barButtonItems, animated: false)
            }
        }
    }

    fileprivate func updateNoResultsView(for assetCount: Int) {
        guard assetCount == 0 else { return }

        if isLoading {
            noResultsView.updateForFetching()
        } else if hasSearchQuery {
            noResultsView.updateForNoSearchResult(with: pickerDataSource.searchQuery)
        } else {
            noResultsView.updateForNoAssets(userCanUploadMedia: blog.userCanUploadMedia)
        }
    }

    private func updateSearchBar(for assetCount: Int) {
        let shouldShowBar = hasSearchQuery || assetCount > 0

        if shouldShowBar {
            showSearchBar()
            if let searchBar = self.searchBar {
                WPStyleGuide.configureSearchBar(searchBar)
            }
        } else {
            hideSearchBar()
        }
    }

    private func reloadCell(for media: Media) {
        visibleCells(for: media).forEach { cell in
            cell.overlayView = nil
            cell.asset = media
        }
    }

    private func updateCellProgress(_ progress: Double, for media: Media) {
        visibleCells(for: media).forEach { cell in
            if let overlayView = cell.overlayView as? MediaCellProgressView {
                if progress < MediaLibraryViewController.uploadCompleteProgress {
                    overlayView.state = .progress(progress)
                } else {
                    overlayView.state = .indeterminate
                }

                configureAppearance(for: overlayView, with: media)
            }
        }
    }

    private func configureAppearance(for overlayView: MediaCellProgressView, with media: Media) {
        if media.localThumbnailURL != nil {
            overlayView.backgroundColor = overlayView.backgroundColor?.withAlphaComponent(0.5)
        } else {
            overlayView.backgroundColor = overlayView.backgroundColor?.withAlphaComponent(1)
        }
    }

    private func showUploadingStateForCell(for media: Media) {
        visibleCells(for: media).forEach { cell in
            if let overlayView = cell.overlayView as? MediaCellProgressView {
                overlayView.state = .indeterminate
            }
        }
    }

    private func showFailedStateForCell(for media: Media) {
        visibleCells(for: media).forEach { cell in
            if let overlayView = cell.overlayView as? MediaCellProgressView {
                overlayView.state = .retry
            }
        }
    }

    private func visibleCells(for media: Media) -> [WPMediaCollectionViewCell] {
        guard let cells = collectionView?.visibleCells as? [WPMediaCollectionViewCell] else {
            return []
        }

        return cells.filter({ ($0.asset as? Media) == media })
    }

    private var hasSearchQuery: Bool {
        return (pickerDataSource.searchQuery ?? "").count > 0
    }

    // MARK: - Actions

    @objc fileprivate func addTapped() {
        if #available(iOS 11, *), FeatureFlag.iCloudFilesSupport.enabled {
            showOptionsMenu()
        }
        else {
            showMediaPicker()
        }
    }

    private func showMediaPicker() {
        let options = WPMediaPickerOptions()
        options.showMostRecentFirst = true
        options.filter = [.all]

        // If iOS11, media capture is available via showOptionsMenu()
        if #available(iOS 11, *) {
            // NOTE: once iCloudFilesSupport is permanently enabled, this needs to be false.
            options.allowCaptureOfMedia = !(FeatureFlag.iCloudFilesSupport.enabled)
        }

        let picker = WPNavigationMediaPickerViewController(options: options)
        picker.dataSource = WPPHAssetDataSource()
        picker.delegate = self

        present(picker, animated: true, completion: nil)
    }

    private func showOptionsMenu() {
        let menuAlert = UIAlertController(title: nil, message: nil, preferredStyle: UIAlertControllerStyle.actionSheet)

        if WPMediaCapturePresenter.isCaptureAvailable() {
            menuAlert.addDefaultActionWithTitle(NSLocalizedString("Take Photo or Video", comment: "Menu option for taking an image or video with the device's camera.")) { _ in
                self.presentMediaCapture()
            }
        }

        menuAlert.addDefaultActionWithTitle(NSLocalizedString("Photo Library", comment: "Menu option for selecting media from the device's photo library.")) { _ in
            self.showMediaPicker()
        }

        menuAlert.addDefaultActionWithTitle(NSLocalizedString("Other Apps", comment: "Menu option used for adding media from other applications.")) { _ in
            self.showDocumentPicker()
        }

        menuAlert.addCancelActionWithTitle(NSLocalizedString("Cancel", comment: "Cancel button"))

        // iPad support
        menuAlert.popoverPresentationController?.sourceView = view
        menuAlert.popoverPresentationController?.barButtonItem = navigationItem.rightBarButtonItem

        present(menuAlert, animated: true, completion: nil)
    }

    @objc private func editTapped() {
        isEditing = !isEditing
    }

    @objc private func trashTapped() {
        let message: String
        if selectedAssets.count == 1 {
            message = NSLocalizedString("Are you sure you want to permanently delete this item?", comment: "Message prompting the user to confirm that they want to permanently delete a media item. Should match Calypso.")
        } else {
            message = NSLocalizedString("Are you sure you want to permanently delete these items?", comment: "Message prompting the user to confirm that they want to permanently delete a group of media items.")
        }

        let alertController = UIAlertController(title: nil,
                                                message: message,
                                                preferredStyle: .alert)
        alertController.addCancelActionWithTitle(NSLocalizedString("Cancel", comment: ""))
        alertController.addDestructiveActionWithTitle(NSLocalizedString("Delete", comment: "Title for button that permanently deletes one or more media items (photos / videos)"), handler: { action in
            self.deleteSelectedItems()
        })

        present(alertController, animated: true, completion: nil)
    }

    private func deleteSelectedItems() {
        guard selectedAssets.count > 0 else { return }
        guard let assets = selectedAssets as? [Media] else { return }

        let deletedItemsCount = assets.count

        let updateProgress = { (progress: Progress?) in
            let fractionCompleted = progress?.fractionCompleted ?? 0
            SVProgressHUD.showProgress(Float(fractionCompleted), status: NSLocalizedString("Deleting...", comment: "Text displayed in HUD while a media item is being deleted."))
        }

        SVProgressHUD.setDefaultMaskType(.clear)
        SVProgressHUD.setMinimumDismissTimeInterval(1.0)

        // Initialize the progress HUD before we start
        updateProgress(nil)
        isEditing = false
        let service = MediaService(managedObjectContext: ContextManager.sharedInstance().mainContext)
        service.deleteMedia(assets, progress: updateProgress, success: { [weak self] () in
            WPAppAnalytics.track(.mediaLibraryDeletedItems, withProperties: ["number_of_items_deleted": deletedItemsCount], with: self?.blog)
            SVProgressHUD.showSuccess(withStatus: NSLocalizedString("Deleted!", comment: "Text displayed in HUD after successfully deleting a media item"))
        }, failure: { () in
            SVProgressHUD.showError(withStatus: NSLocalizedString("Unable to delete all media items.", comment: "Text displayed in HUD if there was an error attempting to delete a group of media items."))
        })
    }

    fileprivate func presentRetryOptions(for media: Media) {
        let alertController = UIAlertController(title: nil, message: nil, preferredStyle: .actionSheet)
        alertController.addDestructiveActionWithTitle(NSLocalizedString("Cancel Upload", comment: "Media Library option to cancel an in-progress or failed upload.")) { _ in
            MediaCoordinator.shared.cancelUploadAndDeleteMedia(media)
        }

        if media.remoteStatus == .failed {
            alertController.addDefaultActionWithTitle(NSLocalizedString("Retry Upload", comment: "User action to retry media upload.")) { _ in
                MediaCoordinator.shared.retryMedia(media)
            }
        }

        alertController.addCancelActionWithTitle(NSLocalizedString("Cancel", comment: ""))

        present(alertController, animated: true, completion: nil)
    }

    override var isEditing: Bool {
        didSet {
            updateNavigationItemButtons(for: pickerDataSource.totalAssetCount)
            let options = self.options.copy() as! WPMediaPickerOptions
            options.allowMultipleSelection = isEditing
            self.options = options
            clearSelectedAssets(false)
        }
    }

    // MARK: - Media Library Change Observer

    private var mediaLibraryChangeObserverKey: NSObjectProtocol? = nil

    private func registerChangeObserver() {
        assert(mediaLibraryChangeObserverKey == nil)
        mediaLibraryChangeObserverKey = pickerDataSource.registerChangeObserverBlock({ [weak self] _, _, _, _, _ in
            guard let strongSelf = self else { return }

            strongSelf.updateViewState(for: strongSelf.pickerDataSource.numberOfAssets())

            if strongSelf.pickerDataSource.totalAssetCount > 0 {
                strongSelf.updateNavigationItemButtonsForCurrentAssetSelection()
            } else {
                strongSelf.isEditing = false
            }

            // If we're presenting an item and it's been deleted, pop the
            // detail view off the stack
            if let navigationController = strongSelf.navigationController,
                navigationController.topViewController != strongSelf,
                let asset = strongSelf.selectedAsset,
                asset.isDeleted {
                _ = strongSelf.navigationController?.popToViewController(strongSelf, animated: true)
            }
        })
    }

    private func unregisterChangeObserver() {
        if let mediaLibraryChangeObserverKey = mediaLibraryChangeObserverKey {
            pickerDataSource.unregisterChangeObserver(mediaLibraryChangeObserverKey)
        }
    }

    // MARK: - Upload Coordinator Observer

    private func registerUploadCoordinatorObserver() {
        uploadObserverUUID = MediaCoordinator.shared.addObserver({ [weak self] (media, state) in
            switch state {
            case .progress(let progress) :
                self?.updateCellProgress(progress, for: media)
                break
            case .uploading:
                self?.showUploadingStateForCell(for: media)
            case .ended:
                self?.reloadCell(for: media)
            case .failed:
                self?.showFailedStateForCell(for: media)
            }
            }, for: nil)
    }

    private func unregisterUploadCoordinatorObserver() {
        if let uuid = uploadObserverUUID {
            MediaCoordinator.shared.removeObserver(withUUID: uuid)
        }
    }

    // MARK: - Document Picker

    private func showDocumentPicker() {
        let docTypes = [String(kUTTypeImage), String(kUTTypeMovie)]
        let docPicker = UIDocumentPickerViewController(documentTypes: docTypes, in: .import)
        docPicker.delegate = self
        WPStyleGuide.configureDocumentPickerNavBarAppearance()
        present(docPicker, animated: true, completion: nil)
    }

    // MARK: - Upload Media from Camera

    private func presentMediaCapture() {
        capturePresenter = WPMediaCapturePresenter(presenting: self)
        capturePresenter!.completionBlock = { [weak self] mediaInfo in
            if let mediaInfo = mediaInfo as NSDictionary? {
                self?.processMediaCaptured(mediaInfo)
            }
            self?.capturePresenter = nil
        }

        capturePresenter!.presentCapture()
    }

    private func processMediaCaptured(_ mediaInfo: NSDictionary) {
        let completionBlock: WPMediaAddedBlock = { [weak self] media, error in
            if error != nil || media == nil {
                print("Adding media failed: ", error?.localizedDescription ?? "no media")
                return
            }
            guard let blog = self?.blog,
                let media = media as? PHAsset else {
                return
            }

            MediaCoordinator.shared.addMedia(from: media, to: blog)
        }

        guard let mediaType = mediaInfo[UIImagePickerControllerMediaType] as? String else { return }

        switch mediaType {
        case String(kUTTypeImage):
            if let image = mediaInfo[UIImagePickerControllerOriginalImage] as? UIImage,
                let metadata = mediaInfo[UIImagePickerControllerMediaMetadata] as? [AnyHashable: Any] {
                WPPHAssetDataSource().add(image, metadata: metadata, completionBlock: completionBlock)
            }
        case String(kUTTypeMovie):
            if let mediaURL = mediaInfo[UIImagePickerControllerMediaURL] as? URL {
                WPPHAssetDataSource().addVideo(from: mediaURL, completionBlock: completionBlock)
            }
        default:
            break
        }
    }
}

// MARK: - UIDocumentPickerDelegate

extension MediaLibraryViewController: UIDocumentPickerDelegate {
    func documentPicker(_ controller: UIDocumentPickerViewController, didPickDocumentsAt urls: [URL]) {
        for documentURL in urls as [NSURL] {
            MediaCoordinator.shared.addMedia(from: documentURL, to: blog)
        }
    }

<<<<<<< HEAD
    private func makeAndUploadMediaWithURL(_ url: URL) {
        let service = MediaService(managedObjectContext: MediaCoordinator.shared.backgroundContext)
        service.createMedia(with: url as NSURL,
                            objectID: blog.objectID,
                            progress: nil,
                            thumbnailCallback: nil,
                            completion: { [weak self] media, error in
                                self?.uploadMedia(media, error: error, mediaID: url.lastPathComponent)
        })
    }

=======
>>>>>>> b45a7019
    func documentPickerWasCancelled(_ controller: UIDocumentPickerViewController) {
        dismiss(animated: true, completion: nil)
    }
}

// MARK: - WPNoResultsViewDelegate

extension MediaLibraryViewController: WPNoResultsViewDelegate {
    func didTap(_ noResultsView: WPNoResultsView!) {
        addTapped()
    }
}

// MARK: - WPMediaPickerViewControllerDelegate

extension MediaLibraryViewController: WPMediaPickerViewControllerDelegate {

    func emptyView(forMediaPickerController picker: WPMediaPickerViewController) -> UIView? {
        return noResultsView
    }

    func mediaPickerController(_ picker: WPMediaPickerViewController, didUpdateSearchWithAssetCount assetCount: Int) {
        updateNoResultsView(for: assetCount)
    }

    func mediaPickerController(_ picker: WPMediaPickerViewController, didFinishPicking assets: [WPMediaAsset]) {
        // We're only interested in the upload picker
        guard picker != self else { return }
        pickerDataSource.searchCancelled()

        dismiss(animated: true, completion: nil)

        guard ReachabilityUtils.isInternetReachable() else {
            ReachabilityUtils.showAlertNoInternetConnection()
            return
        }

        guard let assets = assets as? [PHAsset],
            assets.count > 0 else { return }

        for asset in assets {
            MediaCoordinator.shared.addMedia(from: asset, to: blog)
        }
    }

    func mediaPickerControllerDidCancel(_ picker: WPMediaPickerViewController) {
        pickerDataSource.searchCancelled()

        dismiss(animated: true, completion: nil)
    }

    func mediaPickerController(_ picker: WPMediaPickerViewController, willShowOverlayView overlayView: UIView, forCellFor asset: WPMediaAsset) {
        guard let overlayView = overlayView as? MediaCellProgressView,
            let media = asset as? Media else {
            return
        }
        switch media.remoteStatus {
        case .processing:
            if let progress = MediaCoordinator.shared.progress(for: media) {
                overlayView.state = .progress(progress.fractionCompleted)
            } else {
                overlayView.state = .indeterminate
            }
        case .pushing:
            if let progress = MediaCoordinator.shared.progress(for: media) {
                overlayView.state = .progress(progress.fractionCompleted)
            }
        case .failed:
            overlayView.state = .retry
        default: break
        }
        configureAppearance(for: overlayView, with: media)
    }

    func mediaPickerController(_ picker: WPMediaPickerViewController, shouldShowOverlayViewForCellFor asset: WPMediaAsset) -> Bool {
        if let media = asset as? Media {
            return media.remoteStatus != .sync
        }

        return false
    }

    func mediaPickerController(_ picker: WPMediaPickerViewController, previewViewControllerFor asset: WPMediaAsset) -> UIViewController? {
        guard picker == self else { return WPAssetViewController(asset: asset) }

        guard let media = asset as? Media,
            media.remoteStatus == .sync else {
                return nil
        }

        WPAppAnalytics.track(.mediaLibraryPreviewedItem, with: blog)
        return mediaItemViewController(for: asset)
    }

    func mediaPickerController(_ picker: WPMediaPickerViewController, shouldSelect asset: WPMediaAsset) -> Bool {
        guard picker == self else {
            return true
        }

        guard let media = asset as? Media else {
            return false
        }

        guard !isEditing else {
            return media.remoteStatus == .sync
        }

        switch media.remoteStatus {
        case .failed, .pushing, .processing:
            presentRetryOptions(for: media)
        case .sync:
            if let viewController = mediaItemViewController(for: asset) {
                WPAppAnalytics.track(.mediaLibraryPreviewedItem, with: blog)
                navigationController?.pushViewController(viewController, animated: true)
            }
        default: break
        }

        return false
    }

    func mediaPickerController(_ picker: WPMediaPickerViewController, didSelect asset: WPMediaAsset) {
        guard picker == self else { return }

        updateNavigationItemButtonsForCurrentAssetSelection()
    }

    func mediaPickerController(_ picker: WPMediaPickerViewController, didDeselect asset: WPMediaAsset) {
        guard picker == self else { return }

        updateNavigationItemButtonsForCurrentAssetSelection()
    }

    @objc func updateNavigationItemButtonsForCurrentAssetSelection() {
        if isEditing {
            // Check that our selected items haven't been deleted – we're notified
            // of changes to the data source before the collection view has
            // updated its selected assets.
            guard let assets = (selectedAssets as? [Media]) else { return }
            let existingAssets = assets.filter({ !$0.isDeleted })

            navigationItem.rightBarButtonItem?.isEnabled = (existingAssets.count > 0)
        }
    }

    private func mediaItemViewController(for asset: WPMediaAsset) -> UIViewController? {
        if isEditing { return nil }

        guard let asset = asset as? Media else {
            return nil
        }

        selectedAsset = asset

        return MediaItemViewController(media: asset)
    }

<<<<<<< HEAD
    @objc func makeAndUploadMediaWith(_ asset: PHAsset) {
        let service = MediaService(managedObjectContext: MediaCoordinator.shared.backgroundContext)
        service.createMedia(with: asset,
                            objectID: blog.objectID,
                            progress: nil,
                            thumbnailCallback: nil,
                            completion: { [weak self] media, error in
                                self?.uploadMedia(media, error: error, mediaID: asset.identifier())
        })
    }

=======
>>>>>>> b45a7019
    fileprivate func trackUploadFor(_ media: Media) {
        let properties = WPAppAnalytics.properties(for: media)

        switch media.mediaType {
        case .image:
            WPAppAnalytics.track(.mediaLibraryAddedPhoto,
                                 withProperties: properties,
                                 with: blog)
        case .video:
            WPAppAnalytics.track(.mediaLibraryAddedVideo,
                                 withProperties: properties,
                                 with: blog)
        default: break
        }
    }

    func mediaPickerControllerWillBeginLoadingData(_ picker: WPMediaPickerViewController) {
        guard picker == self else { return }

        isLoading = true

        updateNoResultsView(for: pickerDataSource.numberOfAssets())
    }

    func mediaPickerControllerDidEndLoadingData(_ picker: WPMediaPickerViewController) {
        guard picker == self else { return }

        isLoading = false

        updateViewState(for: pickerDataSource.numberOfAssets())
    }
}

// MARK: - State restoration

extension MediaLibraryViewController: UIViewControllerRestoration {
    enum EncodingKey {
        static let blogURL = "blogURL"
    }

    static func viewController(withRestorationIdentifierPath identifierComponents: [Any], coder: NSCoder) -> UIViewController? {
        guard let identifier = identifierComponents.last as? String,
            identifier == MediaLibraryViewController.restorationIdentifier else {
                return nil
        }

        guard let blogURL = coder.decodeObject(forKey: EncodingKey.blogURL) as? URL else {
            return nil
        }

        let context = ContextManager.sharedInstance().mainContext
        guard let objectID = context.persistentStoreCoordinator?.managedObjectID(forURIRepresentation: blogURL),
            let object = try? context.existingObject(with: objectID),
            let blog = object as? Blog else {
                return nil
        }
        return MediaLibraryViewController(blog: blog)
    }

    override func encodeRestorableState(with coder: NSCoder) {
        super.encodeRestorableState(with: coder)

        coder.encode(blog.objectID.uriRepresentation(), forKey: EncodingKey.blogURL)
    }
}

fileprivate extension Blog {
    var userCanUploadMedia: Bool {
        // Self-hosted non-Jetpack blogs have no capabilities, so we'll just assume that users can post media
        return capabilities != nil ? isUploadingFilesAllowed() : true
    }
}<|MERGE_RESOLUTION|>--- conflicted
+++ resolved
@@ -487,20 +487,6 @@
         }
     }
 
-<<<<<<< HEAD
-    private func makeAndUploadMediaWithURL(_ url: URL) {
-        let service = MediaService(managedObjectContext: MediaCoordinator.shared.backgroundContext)
-        service.createMedia(with: url as NSURL,
-                            objectID: blog.objectID,
-                            progress: nil,
-                            thumbnailCallback: nil,
-                            completion: { [weak self] media, error in
-                                self?.uploadMedia(media, error: error, mediaID: url.lastPathComponent)
-        })
-    }
-
-=======
->>>>>>> b45a7019
     func documentPickerWasCancelled(_ controller: UIDocumentPickerViewController) {
         dismiss(animated: true, completion: nil)
     }
@@ -658,20 +644,6 @@
         return MediaItemViewController(media: asset)
     }
 
-<<<<<<< HEAD
-    @objc func makeAndUploadMediaWith(_ asset: PHAsset) {
-        let service = MediaService(managedObjectContext: MediaCoordinator.shared.backgroundContext)
-        service.createMedia(with: asset,
-                            objectID: blog.objectID,
-                            progress: nil,
-                            thumbnailCallback: nil,
-                            completion: { [weak self] media, error in
-                                self?.uploadMedia(media, error: error, mediaID: asset.identifier())
-        })
-    }
-
-=======
->>>>>>> b45a7019
     fileprivate func trackUploadFor(_ media: Media) {
         let properties = WPAppAnalytics.properties(for: media)
 
