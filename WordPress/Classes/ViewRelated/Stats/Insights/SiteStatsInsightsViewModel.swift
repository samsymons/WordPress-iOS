import Foundation
import WordPressComStatsiOS
import WordPressFlux

/// The view model used by Stats Insights.
///
class SiteStatsInsightsViewModel: Observable {

    // MARK: - Properties

    let changeDispatcher = Dispatcher<Void>()

    private let siteStatsInsightsDelegate: SiteStatsInsightsDelegate
    private let store: StatsInsightsStore
    private let insightsReceipt: Receipt
    private var changeReceipt: Receipt?
    private var insightsToShow = [InsightType]()
    private typealias Style = WPStyleGuide.Stats

    // MARK: - Constructor

    init(insightsToShow: [InsightType],
         insightsDelegate: SiteStatsInsightsDelegate,
         store: StatsInsightsStore = StoreContainer.shared.statsInsights) {
        self.siteStatsInsightsDelegate = insightsDelegate
        self.insightsToShow = insightsToShow
        self.store = store
        insightsReceipt = store.query(.insights)

        changeReceipt = store.onChange { [weak self] in
            self?.emitChange()
        }
    }

    // MARK: - Table Model

    func tableViewModel() -> ImmuTable {

        var tableRows = [ImmuTableRow]()

        insightsToShow.forEach { insightType in
            switch insightType {
            case .latestPostSummary:
                tableRows.append(CellHeaderRow(title: InsightsHeaders.latestPostSummary))
                tableRows.append(LatestPostSummaryRow(summaryData: store.getLastPostInsight(),
                                                      siteStatsInsightsDelegate: siteStatsInsightsDelegate))
            case .allTimeStats:
                tableRows.append(CellHeaderRow(title: InsightsHeaders.allTimeStats))
                tableRows.append(SimpleTotalsStatsRow(dataRows: createAllTimeStatsRows()))
            case .followersTotals:
                tableRows.append(CellHeaderRow(title: InsightsHeaders.followerTotals))
                tableRows.append(SimpleTotalsStatsRow(dataRows: createTotalFollowersRows()))
            case .mostPopularDayAndHour:
                tableRows.append(CellHeaderRow(title: InsightsHeaders.mostPopularStats))
                tableRows.append(SimpleTotalsStatsRow(dataRows: createMostPopularStatsRows()))
            case .tagsAndCategories:
                tableRows.append(CellHeaderRow(title: InsightsHeaders.tagsAndCategories))
                tableRows.append(TopTotalsInsightStatsRow(itemSubtitle: TagsAndCategories.itemSubtitle,
                                                   dataSubtitle: TagsAndCategories.dataSubtitle,
                                                   dataRows: createTagsAndCategoriesRows(),
                                                   siteStatsInsightsDelegate: siteStatsInsightsDelegate))
            case .annualSiteStats:
                tableRows.append(CellHeaderRow(title: InsightsHeaders.annualSiteStats))
                tableRows.append(createAnnualSiteStatsRow())
            case .comments:
                tableRows.append(CellHeaderRow(title: InsightsHeaders.comments))
                tableRows.append(createCommentsRow())
            case .followers:
                tableRows.append(CellHeaderRow(title: InsightsHeaders.followers))
                tableRows.append(createFollowersRow())
            case .todaysStats:
                tableRows.append(CellHeaderRow(title: InsightsHeaders.todaysStats))
                tableRows.append(SimpleTotalsStatsRow(dataRows: createTodaysStatsRows()))
            case .postingActivity:
                tableRows.append(CellHeaderRow(title: InsightsHeaders.postingActivity))
                tableRows.append(createPostingActivityRow())
            case .publicize:
                tableRows.append(CellHeaderRow(title: InsightsHeaders.publicize))
                tableRows.append(SimpleTotalsStatsSubtitlesRow(itemSubtitle: Publicize.itemSubtitle,
                                                               dataSubtitle: Publicize.dataSubtitle,
                                                               dataRows: createPublicizeRows()))
            }
        }


        tableRows.append(TableFooterRow())

        return ImmuTable(sections: [
            ImmuTableSection(
                rows: tableRows)
            ])
    }

    // MARK: - Refresh Data

    func refreshInsights() {
        ActionDispatcher.dispatch(InsightAction.refreshInsights())
    }

}

// MARK: - Private Extension

private extension SiteStatsInsightsViewModel {

    struct InsightsHeaders {
        static let latestPostSummary = NSLocalizedString("Latest Post Summary", comment: "Insights latest post summary header")
        static let allTimeStats = NSLocalizedString("All Time Stats", comment: "Insights 'All Time Stats' header")
        static let mostPopularStats = NSLocalizedString("Most Popular Time", comment: "Insights 'Most Popular Time' header")
        static let followerTotals = NSLocalizedString("Follower Totals", comment: "Insights 'Follower Totals' header")
        static let publicize = NSLocalizedString("Publicize", comment: "Insights 'Publicize' header")
        static let todaysStats = NSLocalizedString("Today's Stats", comment: "Insights 'Today's Stats' header")
        static let postingActivity = NSLocalizedString("Posting Activity", comment: "Insights 'Posting Activity' header")
        static let comments = NSLocalizedString("Comments", comment: "Insights 'Comments' header")
        static let followers = NSLocalizedString("Followers", comment: "Insights 'Followers' header")
        static let tagsAndCategories = NSLocalizedString("Tags and Categories", comment: "Insights 'Tags and Categories' header")
        static let annualSiteStats = NSLocalizedString("Annual Site Stats", comment: "Insights 'Annual Site Stats' header")
    }

    struct AllTimeStats {
        static let postsTitle = NSLocalizedString("Posts", comment: "All Time Stats 'Posts' label")
        static let postsIcon = Style.imageForGridiconType(.posts)
        static let viewsTitle = NSLocalizedString("Views", comment: "All Time Stats 'Views' label")
        static let viewsIcon = Style.imageForGridiconType(.visible)
        static let visitorsTitle = NSLocalizedString("Visitors", comment: "All Time Stats 'Visitors' label")
        static let visitorsIcon = Style.imageForGridiconType(.user)
        static let bestViewsEverTitle = NSLocalizedString("Best Views Ever", comment: "All Time Stats 'Best Views Ever' label")
        static let bestViewsIcon = Style.imageForGridiconType(.trophy)
    }

    struct MostPopularStats {
        static let percentOfViews = NSLocalizedString("%@ of views", comment: "'Most Popular Time' label displaying percent of views. %@ is the percent value.")
    }

    struct FollowerTotals {
        static let wordPressIcon = Style.imageForGridiconType(.mySites)
        static let emailIcon = Style.imageForGridiconType(.mail)
        static let socialTitle = NSLocalizedString("Social", comment: "Follower Totals label for social media followers")
        static let socialIcon = Style.imageForGridiconType(.share)
    }

    struct Followers {
        static let totalFollowers = NSLocalizedString("Total %@ Followers: %@", comment: "Label displaying total number of followers for a type. The first %@ is the type (WordPress.com or Email), the second %@ is the total.")
        static let itemSubtitle = NSLocalizedString("Follower", comment: "Followers label for list of followers.")
        static let dataSubtitle = NSLocalizedString("Since", comment: "Followers label for time period in list of follower.")
    }

    enum FollowerType {
        case wordPressDotCom
        case email

        var title: String {
            switch self {
            case .wordPressDotCom:
                return NSLocalizedString("WordPress.com", comment: "Label for WordPress.com followers")
            case .email:
                return NSLocalizedString("Email", comment: "Label for email followers")
            }
        }
    }

    struct Comments {
        static let dataSubtitle = NSLocalizedString("Comments", comment: "Label for comment count, either by author or post.")
    }

    enum CommentType {
        case author
        case post

        var title: String {
            switch self {
            case .author:
                return NSLocalizedString("Authors", comment: "Label for comments by author")
            case .post:
                return NSLocalizedString("Posts and Pages", comment: "Label for comments by posts and pages")
            }
        }

        var itemSubtitle: String {
            switch self {
            case .author:
                return NSLocalizedString("Author", comment: "Author label for list of commenters.")
            case .post:
                return NSLocalizedString("Title", comment: "Title label for list of posts.")
            }
        }
    }

    struct Publicize {
        static let itemSubtitle = NSLocalizedString("Service", comment: "Publicize label for connected service")
        static let dataSubtitle = NSLocalizedString("Followers", comment: "Publicize label for number of followers")
    }

    struct TodaysStats {
        static let viewsTitle = NSLocalizedString("Views", comment: "Today's Stats 'Views' label")
        static let viewsIcon = Style.imageForGridiconType(.visible)
        static let visitorsTitle = NSLocalizedString("Visitors", comment: "Today's Stats 'Visitors' label")
        static let visitorsIcon = Style.imageForGridiconType(.user)
        static let likesTitle = NSLocalizedString("Likes", comment: "Today's Stats 'Likes' label")
        static let likesIcon = Style.imageForGridiconType(.star)
        static let commentsTitle = NSLocalizedString("Comments", comment: "Today's Stats 'Comments' label")
        static let commentsIcon = Style.imageForGridiconType(.comment)
    }

    struct TagsAndCategories {
        static let itemSubtitle = NSLocalizedString("Title", comment: "'Tags and Categories' label for the tag/category name.")
        static let dataSubtitle = NSLocalizedString("Views", comment: "'Tags and Categories' label for tag/category number of views.")
    }

    struct AnnualSiteStats {
        static let totalPosts = NSLocalizedString("Total Posts", comment: "'Annual Site Stats' label for the total number of posts.")
        static let comments = NSLocalizedString("Comments", comment: "'Annual Site Stats' label for total number of comments.")
        static let likes = NSLocalizedString("Likes", comment: "'Annual Site Stats' label for total number of likes.")
        static let words = NSLocalizedString("Words", comment: "'Annual Site Stats' label for total number of words.")
        static let commentsPerPost = NSLocalizedString("Comments Per Post", comment: "'Annual Site Stats' label for average comments per post.")
        static let likesPerPost = NSLocalizedString("Likes Per Post", comment: "'Annual Site Stats' label for average likes per post.")
        static let wordsPerPost = NSLocalizedString("Words Per Post", comment: "'Annual Site Stats' label for average words per post.")
    }

    func createAllTimeStatsRows() -> [StatsTotalRowData] {
        guard let allTimeInsight = store.getAllTimeStats() else {
            return []
        }

        var dataRows = [StatsTotalRowData]()

        if allTimeInsight.postsCount > 0 {
            dataRows.append(StatsTotalRowData.init(name: AllTimeStats.postsTitle,
                                                   data: allTimeInsight.postsCount.abbreviatedString(),
                                                   icon: AllTimeStats.postsIcon))
        }

        if allTimeInsight.viewsCount > 0 {
            dataRows.append(StatsTotalRowData.init(name: AllTimeStats.viewsTitle,
                                                   data: allTimeInsight.viewsCount.abbreviatedString(),
                                                   icon: AllTimeStats.viewsIcon))
        }

        if allTimeInsight.visitorsCount > 0 {
            dataRows.append(StatsTotalRowData.init(name: AllTimeStats.visitorsTitle,
                                                   data: allTimeInsight.visitorsCount.abbreviatedString(),
                                                   icon: AllTimeStats.visitorsIcon))
        }

        if allTimeInsight.bestViewsPerDayCount > 0 {
            let formattedDate = { () -> String in
                let df = DateFormatter()
                df.dateStyle = .medium
                df.timeStyle = .none
                return df.string(from: allTimeInsight.bestViewsDay)
            }()

            dataRows.append(StatsTotalRowData.init(name: AllTimeStats.bestViewsEverTitle,
                                                   data: allTimeInsight.bestViewsPerDayCount.abbreviatedString(),
                                                   icon: AllTimeStats.bestViewsIcon,
                                                   nameDetail: formattedDate))
        }

        return dataRows
    }

    func createMostPopularStatsRows() -> [StatsTotalRowData] {
        guard let mostPopularStats = store.getAnnualAndMostPopularTime(),
                let mostPopularWeekday = mostPopularStats.mostPopularDayOfWeek.weekday,
                let mostPopularHour = mostPopularStats.mostPopularHour.hour,
                mostPopularStats.mostPopularDayOfWeekPercentage > 0
         else {
                return []
        }

        var calendar = Calendar.init(identifier: .gregorian)
        calendar.locale = Locale.autoupdatingCurrent

        let dayString = calendar.standaloneWeekdaySymbols[mostPopularWeekday - 1]

<<<<<<< HEAD
            // Day
            dataRows.append(StatsTotalRowData.init(name: highestDayOfWeek,
                                                   data: String(format: MostPopularStats.percentOfViews, highestDayPercent),
                                                   icon: Style.imageForGridiconType(.calendar, withTint: .darkGrey)))

            // Hour
            let trimmedHighestHour = highestHour.replacingOccurrences(of: ":00", with: "")
            dataRows.append(StatsTotalRowData.init(name: trimmedHighestHour,
                                                   data: String(format: MostPopularStats.percentOfViews, highestHourPercent),
                                                   icon: Style.imageForGridiconType(.time, withTint: .darkGrey)))
=======
        let nowWithChangedHour = calendar.date(bySettingHour: mostPopularHour, minute: 0, second: 0, of: Date())

        let timeFormatter = DateFormatter()
        timeFormatter.dateStyle = .none
        timeFormatter.timeStyle = .short

        guard let timeModifiedDate = nowWithChangedHour else {

            return []
>>>>>>> 08ab782c
        }

        let timeString = timeFormatter.string(from: timeModifiedDate)

        return [StatsTotalRowData(name: dayString,
                                  data: "\(mostPopularStats.mostPopularDayOfWeekPercentage)%"),
                StatsTotalRowData(name: timeString.replacingOccurrences(of: ":00", with: ""),
                                  data: "\(mostPopularStats.mostPopularHourPercentage)%")]
        }

    func createTotalFollowersRows() -> [StatsTotalRowData] {
        var dataRows = [StatsTotalRowData]()

        if let totalDotComFollowers = store.getDotComFollowers()?.dotComFollowersCount,
            totalDotComFollowers > 0 {
            dataRows.append(StatsTotalRowData.init(name: FollowerType.wordPressDotCom.title,
                                                   data: totalDotComFollowers.abbreviatedString(),
                                                   icon: FollowerTotals.wordPressIcon))
        }

        if let totalEmailFollowers = store.getEmailFollowers()?.emailFollowersCount,
            totalEmailFollowers > 0 {
            dataRows.append(StatsTotalRowData.init(name: FollowerType.email.title,
                                                   data: totalEmailFollowers.abbreviatedString(),
                                                   icon: FollowerTotals.emailIcon))
        }

        if let publicize = store.getPublicize(), !publicize.publicizeServices.isEmpty {
            let publicizeSum = publicize.publicizeServices.reduce(0) { $0 + $1.followers }

            dataRows.append(StatsTotalRowData.init(name: FollowerTotals.socialTitle,
                                                   data: publicizeSum.abbreviatedString(),
                                                   icon: FollowerTotals.socialIcon))
        }

        return dataRows
    }

    func createPublicizeRows() -> [StatsTotalRowData] {
<<<<<<< HEAD
        return store.getPublicize()?.map { StatsTotalRowData.init(name: $0.label,
                                                                  data: $0.value.displayString(),
                                                                  socialIconURL: $0.iconURL) }
            ?? [StatsTotalRowData]()
=======
        guard let services = store.getPublicize()?.publicizeServices else {
            return []
        }

        return services.map {
            return StatsTotalRowData(name: $0.name,
                                     data: $0.followers.abbreviatedString(),
                                     dataBarPercent: Float($0.followers) / Float(services.first!.followers),
                                     socialIconURL: $0.iconURL)
        }
>>>>>>> 08ab782c
    }

    func createTodaysStatsRows() -> [StatsTotalRowData] {
        guard let todaysStats = store.getTodaysStats() else {
            return []
        }
        var dataRows = [StatsTotalRowData]()

        if todaysStats.viewsCount > 0 {
            dataRows.append(StatsTotalRowData.init(name: TodaysStats.viewsTitle,
                                                   data: todaysStats.viewsCount.abbreviatedString(),
                                                   icon: TodaysStats.viewsIcon))
        }

        if todaysStats.visitorsCount > 0 {
            dataRows.append(StatsTotalRowData.init(name: TodaysStats.visitorsTitle,
                                                   data: todaysStats.visitorsCount.abbreviatedString(),
                                                   icon: TodaysStats.visitorsIcon))
        }

        if todaysStats.likesCount > 0 {
            dataRows.append(StatsTotalRowData.init(name: TodaysStats.likesTitle,
                                                   data: todaysStats.likesCount.abbreviatedString(),
                                                   icon: TodaysStats.likesIcon))
        }

        if todaysStats.commentsCount > 0 {
            dataRows.append(StatsTotalRowData.init(name: TodaysStats.commentsTitle,
                                                   data: todaysStats.commentsCount.abbreviatedString(),
                                                   icon: TodaysStats.commentsIcon))
        }

        return dataRows
    }

    func createPostingActivityRow() -> PostingActivityRow {
        var monthsData = [[PostingActivityDayData]]()

        if let twoMonthsAgo = Calendar.current.date(byAdding: .month, value: -2, to: Date()) {
            monthsData.append(store.getMonthlyPostingActivityFor(date: twoMonthsAgo))
        }

        if let oneMonthAgo = Calendar.current.date(byAdding: .month, value: -1, to: Date()) {
            monthsData.append(store.getMonthlyPostingActivityFor(date: oneMonthAgo))
        }

        monthsData.append(store.getMonthlyPostingActivityFor(date: Date()))

        return PostingActivityRow(monthsData: monthsData, siteStatsInsightsDelegate: siteStatsInsightsDelegate)
    }

    func createTagsAndCategoriesRows() -> [StatsTotalRowData] {
        guard let tagsAndCategories = store.getTopTagsAndCategories()?.topTagsAndCategories else {
            return []
        }


        return tagsAndCategories.map {
            let viewsCount = $0.viewsCount ?? 0

            return StatsTotalRowData(name: $0.name,
                                     data: viewsCount.abbreviatedString(),
                                     dataBarPercent: Float(viewsCount) / Float(tagsAndCategories.first?.viewsCount ?? 1),
                                     icon: tagsAndCategoriesIconForKind($0.kind),
                                     showDisclosure: true,
                                     disclosureURL: $0.url,
                                     childRows: childRowsForItems($0.children))

        }
    }

    func tagsAndCategoriesIconForKind(_ kind: StatsTagAndCategory.Kind) -> UIImage? {
        switch kind {
        case .folder:
            return Style.imageForGridiconType(.folderMultiple)
        case .category:
            return Style.imageForGridiconType(.folder)
        case .tag:
            return Style.imageForGridiconType(.tag)
        }
    }

    func childRowsForItems(_ children: [StatsTagAndCategory]) -> [StatsTotalRowData] {
        return children.map {
            StatsTotalRowData.init(name: $0.name,
                                   data: "",
                                   icon: tagsAndCategoriesIconForKind($0.kind),
                                   showDisclosure: true,
                                   disclosureURL: $0.url)
        }
    }

    func createAnnualSiteStatsRow() -> AnnualSiteStatsRow {
        guard let annualInsights = store.getAnnualAndMostPopularTime(),
            annualInsights.annualInsightsTotalPostsCount > 0 else {
                return AnnualSiteStatsRow(totalPostsRowData: nil, totalsDataRows: nil, averagesDataRows: nil)
        }

        // Total Posts row
        let totalPostsRowData = StatsTotalRowData(name: AnnualSiteStats.totalPosts,
                                                  data: annualInsights.annualInsightsTotalPostsCount.abbreviatedString())

        // Totals rows
        let totalCommentsRow = StatsTotalRowData(name: AnnualSiteStats.comments,
                                                 data: annualInsights.annualInsightsTotalCommentsCount.abbreviatedString())
        let totalLikesRow = StatsTotalRowData(name: AnnualSiteStats.likes,
                                              data: annualInsights.annualInsightsTotalLikesCount.abbreviatedString())
        let totalWordsRow = StatsTotalRowData(name: AnnualSiteStats.words,
                                              data: annualInsights.annualInsightsTotalWordsCount.abbreviatedString())
        let totalsDataRows = [totalCommentsRow, totalLikesRow, totalWordsRow]

        // Averages rows
<<<<<<< HEAD
        let averageCommentsRow = StatsTotalRowData(name: AnnualSiteStats.commentsPerPost, data: fakeValue)
        let averageLikesRow = StatsTotalRowData(name: AnnualSiteStats.likesPerPost, data: fakeValue)
        let averageWordsRow = StatsTotalRowData(name: AnnualSiteStats.wordsPerPost, data: fakeValue)
=======
        let averageCommentsRow = StatsTotalRowData(name: String(format: AnnualSiteStats.perPost, AnnualSiteStats.comments),
                                                   data: annualInsights.annualInsightsAverageCommentsCount.abbreviatedString())
        let averageLikesRow = StatsTotalRowData(name: String(format: AnnualSiteStats.perPost, AnnualSiteStats.likes),
                                                data: annualInsights.annualInsightsAverageLikesCount.abbreviatedString())
        let averageWordsRow = StatsTotalRowData(name: String(format: AnnualSiteStats.perPost, AnnualSiteStats.words),
                                                data: annualInsights.annualInsightsAverageWordsCount.abbreviatedString())
>>>>>>> 08ab782c
        let averageDataRows = [averageCommentsRow, averageLikesRow, averageWordsRow]

        return AnnualSiteStatsRow(totalPostsRowData: totalPostsRowData,
                                  totalsDataRows: totalsDataRows,
                                  averagesDataRows: averageDataRows)

    }

    func createCommentsRow() -> TabbedTotalsStatsRow {
        return TabbedTotalsStatsRow(tabsData: [tabDataForCommentType(.author),
                                               tabDataForCommentType(.post)],
                                    siteStatsInsightsDelegate: siteStatsInsightsDelegate,
                                    showTotalCount: false)
    }

    func tabDataForCommentType(_ commentType: CommentType) -> TabData {
        let commentsInsight = store.getTopCommentsInsight()

        var tabTitle: String
        var itemSubtitle: String
        var rowItems: [StatsTotalRowData] = []

        switch commentType {
        case .author:
            let authors = commentsInsight?.topAuthors ?? []

            tabTitle = CommentType.author.title
            itemSubtitle = CommentType.author.itemSubtitle

            rowItems = authors.map {
                StatsTotalRowData(name: $0.name,
                                  data: $0.commentCount.abbreviatedString(),
                                  dataBarPercent: Float($0.commentCount) / Float(authors.first!.commentCount),
                                  userIconURL: $0.iconURL,
                                  showDisclosure: false)
            }
        case .post:
            let posts = commentsInsight?.topPosts ?? []

            tabTitle = CommentType.post.title
            itemSubtitle = CommentType.post.itemSubtitle

            rowItems = posts.map {
                StatsTotalRowData(name: $0.name,
                                  data: $0.commentCount.abbreviatedString(),
                                  dataBarPercent: Float($0.commentCount) / Float(posts.first!.commentCount),
                                  showDisclosure: true,
                                  disclosureURL: $0.postURL)

            }
        }

<<<<<<< HEAD
        return tabDataFor(rowData: topComments,
                          tabTitle: tabTitle,
                          itemSubtitle: itemSubtitle,
                          dataSubtitle: Comments.dataSubtitle,
                          showDisclosure: showDisclosure)
=======
        return TabData(tabTitle: tabTitle,
                       itemSubtitle: itemSubtitle,
                       dataSubtitle: Comments.dataSubtitle,
                       dataRows: rowItems)
>>>>>>> 08ab782c
    }

    func createFollowersRow() -> TabbedTotalsStatsRow {
        return TabbedTotalsStatsRow(tabsData: [tabDataForFollowerType(.wordPressDotCom),
                                               tabDataForFollowerType(.email)],
                                    siteStatsInsightsDelegate: siteStatsInsightsDelegate,
                                    showTotalCount: true)
    }

    func tabDataForFollowerType(_ followerType: FollowerType) -> TabData {

        var tabTitle: String
        var followers: [StatsFollower]?
        var totalFollowers: Int?

        switch followerType {
        case .wordPressDotCom:

            tabTitle = FollowerType.wordPressDotCom.title
            followers = store.getDotComFollowers()?.topDotComFollowers
            totalFollowers = store.getDotComFollowers()?.dotComFollowersCount
        case .email:

            tabTitle = FollowerType.email.title
            followers = store.getEmailFollowers()?.topEmailFollowers
            totalFollowers = store.getEmailFollowers()?.emailFollowersCount
        }

        let totalCount = String(format: Followers.totalFollowers,
                                tabTitle,
                                (totalFollowers ?? 0).abbreviatedString())

        let followersData = followers?.compactMap {
            return StatsTotalRowData(name: $0.name,
                                     data: $0.subscribedDate.relativeStringInPast(),
                                     userIconURL: $0.avatarURL)
        }

<<<<<<< HEAD
    func tabDataFor(rowData: [StatsItem]?,
                    tabTitle: String,
                    itemSubtitle: String,
                    dataSubtitle: String,
                    totalCount: String? = nil,
                    showDisclosure: Bool = false) -> TabData {

        var rows = [StatsTotalRowData]()

        rowData?.forEach { row in
            rows.append(StatsTotalRowData.init(name: row.label,
                                               data: row.value.displayString(),
                                               userIconURL: row.iconURL,
                                               showDisclosure: showDisclosure,
                                               disclosureURL: showDisclosure ? StatsDataHelper.disclosureUrlForItem(row) : nil))
        }

        return TabData.init(tabTitle: tabTitle,
                            itemSubtitle: itemSubtitle,
                            dataSubtitle: dataSubtitle,
                            totalCount: totalCount,
                            dataRows: rows)
=======
        return TabData(tabTitle: tabTitle,
                       itemSubtitle: Followers.itemSubtitle,
                       dataSubtitle: Followers.dataSubtitle,
                       totalCount: totalCount,
                       dataRows: followersData ?? [])
>>>>>>> 08ab782c
    }

}<|MERGE_RESOLUTION|>--- conflicted
+++ resolved
@@ -82,7 +82,6 @@
             }
         }
 
-
         tableRows.append(TableFooterRow())
 
         return ImmuTable(sections: [
@@ -129,7 +128,7 @@
     }
 
     struct MostPopularStats {
-        static let percentOfViews = NSLocalizedString("%@ of views", comment: "'Most Popular Time' label displaying percent of views. %@ is the percent value.")
+        static let percentOfViews = NSLocalizedString("%i%% of views", comment: "'Most Popular Time' label displaying percent of views. %i is the percent value.")
     }
 
     struct FollowerTotals {
@@ -273,18 +272,6 @@
 
         let dayString = calendar.standaloneWeekdaySymbols[mostPopularWeekday - 1]
 
-<<<<<<< HEAD
-            // Day
-            dataRows.append(StatsTotalRowData.init(name: highestDayOfWeek,
-                                                   data: String(format: MostPopularStats.percentOfViews, highestDayPercent),
-                                                   icon: Style.imageForGridiconType(.calendar, withTint: .darkGrey)))
-
-            // Hour
-            let trimmedHighestHour = highestHour.replacingOccurrences(of: ":00", with: "")
-            dataRows.append(StatsTotalRowData.init(name: trimmedHighestHour,
-                                                   data: String(format: MostPopularStats.percentOfViews, highestHourPercent),
-                                                   icon: Style.imageForGridiconType(.time, withTint: .darkGrey)))
-=======
         let nowWithChangedHour = calendar.date(bySettingHour: mostPopularHour, minute: 0, second: 0, of: Date())
 
         let timeFormatter = DateFormatter()
@@ -294,15 +281,18 @@
         guard let timeModifiedDate = nowWithChangedHour else {
 
             return []
->>>>>>> 08ab782c
         }
 
         let timeString = timeFormatter.string(from: timeModifiedDate)
 
         return [StatsTotalRowData(name: dayString,
-                                  data: "\(mostPopularStats.mostPopularDayOfWeekPercentage)%"),
+                                  data: String(format: MostPopularStats.percentOfViews,
+                                               mostPopularStats.mostPopularDayOfWeekPercentage),
+                                  icon: Style.imageForGridiconType(.calendar, withTint: .darkGrey)),
                 StatsTotalRowData(name: timeString.replacingOccurrences(of: ":00", with: ""),
-                                  data: "\(mostPopularStats.mostPopularHourPercentage)%")]
+                                  data: String(format: MostPopularStats.percentOfViews,
+                                               mostPopularStats.mostPopularHourPercentage),
+                                  icon: Style.imageForGridiconType(.time, withTint: .darkGrey))]
         }
 
     func createTotalFollowersRows() -> [StatsTotalRowData] {
@@ -334,12 +324,6 @@
     }
 
     func createPublicizeRows() -> [StatsTotalRowData] {
-<<<<<<< HEAD
-        return store.getPublicize()?.map { StatsTotalRowData.init(name: $0.label,
-                                                                  data: $0.value.displayString(),
-                                                                  socialIconURL: $0.iconURL) }
-            ?? [StatsTotalRowData]()
-=======
         guard let services = store.getPublicize()?.publicizeServices else {
             return []
         }
@@ -347,10 +331,8 @@
         return services.map {
             return StatsTotalRowData(name: $0.name,
                                      data: $0.followers.abbreviatedString(),
-                                     dataBarPercent: Float($0.followers) / Float(services.first!.followers),
                                      socialIconURL: $0.iconURL)
         }
->>>>>>> 08ab782c
     }
 
     func createTodaysStatsRows() -> [StatsTotalRowData] {
@@ -406,7 +388,6 @@
         guard let tagsAndCategories = store.getTopTagsAndCategories()?.topTagsAndCategories else {
             return []
         }
-
 
         return tagsAndCategories.map {
             let viewsCount = $0.viewsCount ?? 0
@@ -463,18 +444,12 @@
         let totalsDataRows = [totalCommentsRow, totalLikesRow, totalWordsRow]
 
         // Averages rows
-<<<<<<< HEAD
-        let averageCommentsRow = StatsTotalRowData(name: AnnualSiteStats.commentsPerPost, data: fakeValue)
-        let averageLikesRow = StatsTotalRowData(name: AnnualSiteStats.likesPerPost, data: fakeValue)
-        let averageWordsRow = StatsTotalRowData(name: AnnualSiteStats.wordsPerPost, data: fakeValue)
-=======
-        let averageCommentsRow = StatsTotalRowData(name: String(format: AnnualSiteStats.perPost, AnnualSiteStats.comments),
+        let averageCommentsRow = StatsTotalRowData(name: AnnualSiteStats.commentsPerPost,
                                                    data: annualInsights.annualInsightsAverageCommentsCount.abbreviatedString())
-        let averageLikesRow = StatsTotalRowData(name: String(format: AnnualSiteStats.perPost, AnnualSiteStats.likes),
+        let averageLikesRow = StatsTotalRowData(name: AnnualSiteStats.likesPerPost,
                                                 data: annualInsights.annualInsightsAverageLikesCount.abbreviatedString())
-        let averageWordsRow = StatsTotalRowData(name: String(format: AnnualSiteStats.perPost, AnnualSiteStats.words),
+        let averageWordsRow = StatsTotalRowData(name: AnnualSiteStats.wordsPerPost,
                                                 data: annualInsights.annualInsightsAverageWordsCount.abbreviatedString())
->>>>>>> 08ab782c
         let averageDataRows = [averageCommentsRow, averageLikesRow, averageWordsRow]
 
         return AnnualSiteStatsRow(totalPostsRowData: totalPostsRowData,
@@ -507,7 +482,6 @@
             rowItems = authors.map {
                 StatsTotalRowData(name: $0.name,
                                   data: $0.commentCount.abbreviatedString(),
-                                  dataBarPercent: Float($0.commentCount) / Float(authors.first!.commentCount),
                                   userIconURL: $0.iconURL,
                                   showDisclosure: false)
             }
@@ -520,25 +494,16 @@
             rowItems = posts.map {
                 StatsTotalRowData(name: $0.name,
                                   data: $0.commentCount.abbreviatedString(),
-                                  dataBarPercent: Float($0.commentCount) / Float(posts.first!.commentCount),
                                   showDisclosure: true,
                                   disclosureURL: $0.postURL)
 
             }
         }
 
-<<<<<<< HEAD
-        return tabDataFor(rowData: topComments,
-                          tabTitle: tabTitle,
-                          itemSubtitle: itemSubtitle,
-                          dataSubtitle: Comments.dataSubtitle,
-                          showDisclosure: showDisclosure)
-=======
         return TabData(tabTitle: tabTitle,
                        itemSubtitle: itemSubtitle,
                        dataSubtitle: Comments.dataSubtitle,
                        dataRows: rowItems)
->>>>>>> 08ab782c
     }
 
     func createFollowersRow() -> TabbedTotalsStatsRow {
@@ -577,36 +542,11 @@
                                      userIconURL: $0.avatarURL)
         }
 
-<<<<<<< HEAD
-    func tabDataFor(rowData: [StatsItem]?,
-                    tabTitle: String,
-                    itemSubtitle: String,
-                    dataSubtitle: String,
-                    totalCount: String? = nil,
-                    showDisclosure: Bool = false) -> TabData {
-
-        var rows = [StatsTotalRowData]()
-
-        rowData?.forEach { row in
-            rows.append(StatsTotalRowData.init(name: row.label,
-                                               data: row.value.displayString(),
-                                               userIconURL: row.iconURL,
-                                               showDisclosure: showDisclosure,
-                                               disclosureURL: showDisclosure ? StatsDataHelper.disclosureUrlForItem(row) : nil))
-        }
-
-        return TabData.init(tabTitle: tabTitle,
-                            itemSubtitle: itemSubtitle,
-                            dataSubtitle: dataSubtitle,
-                            totalCount: totalCount,
-                            dataRows: rows)
-=======
         return TabData(tabTitle: tabTitle,
                        itemSubtitle: Followers.itemSubtitle,
                        dataSubtitle: Followers.dataSubtitle,
                        totalCount: totalCount,
                        dataRows: followersData ?? [])
->>>>>>> 08ab782c
     }
 
 }