--- conflicted
+++ resolved
@@ -134,25 +134,14 @@
                                            tabData: viewsData.count,
                                            difference: viewsData.difference,
                                            differencePercent: viewsData.percentage,
-<<<<<<< HEAD
-                                           date: periodDate,
-                                           period: period)
-=======
                                            analyticsStat: .statsOverviewTypeTappedViews)
->>>>>>> f3c85373
 
         let visitorsData = intervalData(summaryData: summaryData, summaryType: .visitors)
         let visitorsTabData = OverviewTabData(tabTitle: StatSection.periodOverviewVisitors.tabTitle,
                                               tabData: visitorsData.count,
                                               difference: visitorsData.difference,
                                               differencePercent: visitorsData.percentage,
-<<<<<<< HEAD
-                                              date: periodDate,
-                                              period: period)
-=======
                                               analyticsStat: .statsOverviewTypeTappedVisitors)
-
->>>>>>> f3c85373
 
         // If Summary Likes is still loading, show dashes (instead of 0)
         // to indicate it's still loading.
@@ -164,24 +153,14 @@
                                            tabDataStub: likesLoadingStub,
                                            difference: likesData.difference,
                                            differencePercent: likesData.percentage,
-<<<<<<< HEAD
-                                           date: periodDate,
-                                           period: period)
-=======
                                            analyticsStat: .statsOverviewTypeTappedLikes)
->>>>>>> f3c85373
 
         let commentsData = intervalData(summaryData: summaryData, summaryType: .comments)
         let commentsTabData = OverviewTabData(tabTitle: StatSection.periodOverviewComments.tabTitle,
                                               tabData: commentsData.count,
                                               difference: commentsData.difference,
                                               differencePercent: commentsData.percentage,
-<<<<<<< HEAD
-                                              date: periodDate,
-                                              period: period)
-=======
                                               analyticsStat: .statsOverviewTypeTappedComments)
->>>>>>> f3c85373
 
         var barChartData = [BarChartDataConvertible]()
         var barChartStyling = [BarChartStyling]()
