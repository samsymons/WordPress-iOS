import Foundation
import WordPressFlux

/// The view model used by Period Stats.
///

class SiteStatsPeriodViewModel: Observable {

    // MARK: - Properties

    let changeDispatcher = Dispatcher<Void>()

    private weak var periodDelegate: SiteStatsPeriodDelegate?
    private let store: StatsPeriodStore
    private var lastRequestedPeriod: StatsPeriodUnit
    private let periodReceipt: Receipt
    private var changeReceipt: Receipt?
    private typealias Style = WPStyleGuide.Stats

    // MARK: - Constructor

    init(store: StatsPeriodStore = StoreContainer.shared.statsPeriod,
         selectedDate: Date,
         selectedPeriod: StatsPeriodUnit,
         periodDelegate: SiteStatsPeriodDelegate) {
        self.periodDelegate = periodDelegate
        self.store = store
        self.lastRequestedPeriod = selectedPeriod
        periodReceipt = store.query(.periods(date: selectedDate, period: selectedPeriod))

        changeReceipt = store.onChange { [weak self] in
            self?.emitChange()
        }
    }

    // MARK: - Table Model

    func tableViewModel() -> ImmuTable {

        var tableRows = [ImmuTableRow]()

        tableRows.append(contentsOf: overviewTableRows())
        tableRows.append(contentsOf: postsAndPagesTableRows())
        tableRows.append(contentsOf: referrersTableRows())
        tableRows.append(contentsOf: clicksTableRows())
        tableRows.append(contentsOf: authorsTableRows())
        tableRows.append(contentsOf: countriesTableRows())
        tableRows.append(contentsOf: searchTermsTableRows())
        tableRows.append(contentsOf: publishedTableRows())
        tableRows.append(contentsOf: videosTableRows())
        tableRows.append(TableFooterRow())

        return ImmuTable(sections: [
            ImmuTableSection(
                rows: tableRows)
            ])
    }

    // MARK: - Refresh Data

    func refreshPeriodOverviewData(withDate date: Date, forPeriod period: StatsPeriodUnit) {
        ActionDispatcher.dispatch(PeriodAction.refreshPeriodOverviewData(date: date, period: period))
        self.lastRequestedPeriod = period
    }
}

// MARK: - Private Extension

private extension SiteStatsPeriodViewModel {

    // MARK: - Create Table Rows

    func overviewTableRows() -> [ImmuTableRow] {
        var tableRows = [ImmuTableRow]()
        tableRows.append(CellHeaderRow(title: ""))

        // TODO: replace with real data
        let one = OverviewTabData(tabTitle: StatSection.periodOverviewViews.tabTitle, tabData: 987654321, difference: -987, differencePercent: 5)
        let two = OverviewTabData(tabTitle: StatSection.periodOverviewVisitors.tabTitle, tabData: 987654321, difference: 22222, differencePercent: 50)
        let three = OverviewTabData(tabTitle: StatSection.periodOverviewLikes.tabTitle, tabData: 987654321, difference: 75324, differencePercent: 27)
        let four = OverviewTabData(tabTitle: StatSection.periodOverviewComments.tabTitle, tabData: 987654321, difference: -258547987, differencePercent: -125999)

        // Introduced via #11063, to be replaced with real data via #11069
        let viewsPeriodStub = ViewsPeriodDataStub()
        let viewsPeriodStubDateInterval = viewsPeriodStub.periodData.first?.date.timeIntervalSince1970 ?? 0
        let viewsStyling = ViewsPeriodPerformanceStyling(initialDateInterval: viewsPeriodStubDateInterval)

        let visitorsPeriodStub = VisitorsPeriodDataStub()
        let visitorsPeriodStubDateInterval = viewsPeriodStub.periodData.first?.date.timeIntervalSince1970 ?? 0
        let visitorsStyling = DefaultPeriodPerformanceStyling(initialDateInterval: visitorsPeriodStubDateInterval)

        let likesPeriodStub = LikesPeriodDataStub()
        let likesPeriodStubDateInterval = likesPeriodStub.periodData.first?.date.timeIntervalSince1970 ?? 0
        let likesStyling = DefaultPeriodPerformanceStyling(initialDateInterval: likesPeriodStubDateInterval)

        let commentsPeriodStub = CommentsPeriodDataStub()
        let commentsPeriodStubDateInterval = commentsPeriodStub.periodData.first?.date.timeIntervalSince1970 ?? 0
        let commentsStyling = DefaultPeriodPerformanceStyling(initialDateInterval: commentsPeriodStubDateInterval)

        let chartData: [BarChartDataConvertible] = [
            viewsPeriodStub,
            visitorsPeriodStub,
            likesPeriodStub,
            commentsPeriodStub
        ]

        let chartStyling: [BarChartStyling] = [
            viewsStyling,
            visitorsStyling,
            likesStyling,
            commentsStyling
        ]

<<<<<<< HEAD
        let row = OverviewRow(tabsData: [one, two, three, four], chartData: chartData, chartStyling: chartStyling)
=======
        let row = OverviewRow(tabsData: [one, two, three, four], chartData: chartData, chartStyling: chartStyling, period: lastRequestedPeriod)
>>>>>>> 52f47f96
        tableRows.append(row)

        return tableRows
    }

    func postsAndPagesTableRows() -> [ImmuTableRow] {
        var tableRows = [ImmuTableRow]()
        tableRows.append(CellHeaderRow(title: StatSection.periodPostsAndPages.title))
        tableRows.append(TopTotalsPeriodStatsRow(itemSubtitle: StatSection.periodPostsAndPages.itemSubtitle,
                                           dataSubtitle: StatSection.periodPostsAndPages.dataSubtitle,
                                           dataRows: postsAndPagesDataRows(),
                                           siteStatsPeriodDelegate: periodDelegate))

        return tableRows
    }

    func postsAndPagesDataRows() -> [StatsTotalRowData] {
        let postsAndPages = store.getTopPostsAndPages()?.topPosts.prefix(10) ?? []

        return postsAndPages.map {
            let icon: UIImage?

            switch $0.kind {
            case .homepage:
                icon = Style.imageForGridiconType(.house)
            case .page:
                icon = Style.imageForGridiconType(.pages)
            case .post:
                icon = Style.imageForGridiconType(.posts)
            case .unknown:
                icon = Style.imageForGridiconType(.posts)
            }

            return StatsTotalRowData(name: $0.title,
                                     data: $0.viewsCount.abbreviatedString(),
                                     dataBarPercent: Float($0.viewsCount) / Float(postsAndPages.first!.viewsCount),
                                     icon: icon,
                                     showDisclosure: true,
                                     disclosureURL: $0.postURL,
                                     statSection: .periodPostsAndPages)
        }
    }

    func referrersTableRows() -> [ImmuTableRow] {
        var tableRows = [ImmuTableRow]()
        tableRows.append(CellHeaderRow(title: StatSection.periodReferrers.title))
        tableRows.append(TopTotalsPeriodStatsRow(itemSubtitle: StatSection.periodReferrers.itemSubtitle,
                                                 dataSubtitle: StatSection.periodReferrers.dataSubtitle,
                                                 dataRows: referrersDataRows(),
                                                 siteStatsPeriodDelegate: periodDelegate))

        return tableRows
    }

    func referrersDataRows() -> [StatsTotalRowData] {
        let referrers = store.getTopReferrers()?.referrers.prefix(10) ?? []

        func rowDataFromReferrer(referrer: StatsReferrer) -> StatsTotalRowData {
            return StatsTotalRowData(name: referrer.title,
                                     data: referrer.viewsCount.abbreviatedString(),
                                     socialIconURL: referrer.iconURL,
                                     showDisclosure: true,
                                     disclosureURL: referrer.url,
                                     childRows: referrer.children.map { rowDataFromReferrer(referrer: $0) },
                                     statSection: .periodReferrers)
        }

        return referrers.map { rowDataFromReferrer(referrer: $0) }
    }

    func clicksTableRows() -> [ImmuTableRow] {
        var tableRows = [ImmuTableRow]()
        tableRows.append(CellHeaderRow(title: StatSection.periodClicks.title))
        tableRows.append(TopTotalsPeriodStatsRow(itemSubtitle: StatSection.periodClicks.itemSubtitle,
                                                 dataSubtitle: StatSection.periodClicks.dataSubtitle,
                                                 dataRows: clicksDataRows(),
                                                 siteStatsPeriodDelegate: periodDelegate))

        return tableRows
    }

    func clicksDataRows() -> [StatsTotalRowData] {
        return store.getTopClicks()?.clicks.prefix(10).map { StatsTotalRowData(name: $0.title,
                                                                               data: $0.clicksCount.abbreviatedString(),
                                                                               showDisclosure: true,
                                                                               disclosureURL: $0.clickedURL,
                                                                               childRows: $0.children.map { StatsTotalRowData(name: $0.title,
                                                                                                                              data: $0.clicksCount.abbreviatedString(),
                                                                                                                              showDisclosure: true,
                                                                                                                              disclosureURL: $0.clickedURL)
            },
                                                                               statSection: .periodClicks) }
            ?? []
    }

    func authorsTableRows() -> [ImmuTableRow] {
        var tableRows = [ImmuTableRow]()
        tableRows.append(CellHeaderRow(title: StatSection.periodAuthors.title))
        tableRows.append(TopTotalsPeriodStatsRow(itemSubtitle: StatSection.periodAuthors.itemSubtitle,
                                                 dataSubtitle: StatSection.periodAuthors.dataSubtitle,
                                                 dataRows: authorsDataRows(),
                                                 siteStatsPeriodDelegate: periodDelegate))

        return tableRows
    }

    func authorsDataRows() -> [StatsTotalRowData] {
        let authors = store.getTopAuthors()?.topAuthors.prefix(10) ?? []


        return authors.map { StatsTotalRowData(name: $0.name,
                                               data: $0.viewsCount.abbreviatedString(),
                                               dataBarPercent: Float($0.viewsCount) / Float(authors.first!.viewsCount),
                                               userIconURL: $0.iconURL,
                                               showDisclosure: true,
                                               childRows: $0.posts.map { StatsTotalRowData(name: $0.title, data: $0.viewsCount.abbreviatedString()) },
                                               statSection: .periodAuthors)
        }
    }

    func countriesTableRows() -> [ImmuTableRow] {
        var tableRows = [ImmuTableRow]()
        tableRows.append(CellHeaderRow(title: StatSection.periodCountries.title))
        tableRows.append(CountriesStatsRow(itemSubtitle: StatSection.periodCountries.itemSubtitle,
                                           dataSubtitle: StatSection.periodCountries.dataSubtitle,
                                           dataRows: countriesDataRows(),
                                           siteStatsPeriodDelegate: periodDelegate))

        return tableRows
    }

    func countriesDataRows() -> [StatsTotalRowData] {
        return store.getTopCountries()?.countries.prefix(10).map { StatsTotalRowData(name: $0.name,
                                                                                     data: $0.viewsCount.abbreviatedString(),
                                                                                     countryIconURL: nil, // TODO Move this from WPStatsiOS.
                                                                                     statSection: .periodCountries) }
            ?? []
    }

    func searchTermsTableRows() -> [ImmuTableRow] {
        var tableRows = [ImmuTableRow]()
        tableRows.append(CellHeaderRow(title: StatSection.periodSearchTerms.title))
        tableRows.append(TopTotalsPeriodStatsRow(itemSubtitle: StatSection.periodSearchTerms.itemSubtitle,
                                                 dataSubtitle: StatSection.periodSearchTerms.dataSubtitle,
                                                 dataRows: searchTermsDataRows(),
                                                 siteStatsPeriodDelegate: periodDelegate))

        return tableRows
    }

    func searchTermsDataRows() -> [StatsTotalRowData] {
        guard let searchTerms = store.getTopSearchTerms() else {
            return []
        }

        var mappedSearchTerms = searchTerms.searchTerms.prefix(10).map { StatsTotalRowData(name: $0.term,
                                                                                           data: $0.viewsCount.abbreviatedString(),
                                                                                           statSection: .periodSearchTerms) }

        if !mappedSearchTerms.isEmpty && searchTerms.hiddenSearchTermsCount > 0 {
            // We want to insert the "Unknown search terms" item only if there's anything to show in the first place — if the
            // section is empty, it doesn't make sense to insert it here.

            let unknownSearchTerm = StatsTotalRowData(name: NSLocalizedString("Unknown search terms",
                                                                              comment: "Search Terms label for 'unknown search terms'."),
                                                      data: searchTerms.hiddenSearchTermsCount.abbreviatedString(),
                                                      statSection: .periodSearchTerms)

            mappedSearchTerms.insert(unknownSearchTerm, at: 0)
        }

        return mappedSearchTerms
    }

    func publishedTableRows() -> [ImmuTableRow] {
        var tableRows = [ImmuTableRow]()
        tableRows.append(CellHeaderRow(title: StatSection.periodPublished.title))
        tableRows.append(TopTotalsNoSubtitlesPeriodStatsRow(dataRows: publishedDataRows(),
                                                            siteStatsPeriodDelegate: periodDelegate))

        return tableRows
    }

    func publishedDataRows() -> [StatsTotalRowData] {
        return store.getTopPublished()?.publishedPosts.prefix(10).map { StatsTotalRowData.init(name: $0.title,
                                                                                    data: "",
                                                                                    showDisclosure: true,
                                                                                    disclosureURL: $0.postURL,
                                                                                    statSection: .periodPublished) }
            ?? []
    }

    func videosTableRows() -> [ImmuTableRow] {
        var tableRows = [ImmuTableRow]()
        tableRows.append(CellHeaderRow(title: StatSection.periodVideos.title))
        tableRows.append(TopTotalsPeriodStatsRow(itemSubtitle: StatSection.periodVideos.itemSubtitle,
                                                 dataSubtitle: StatSection.periodVideos.dataSubtitle,
                                                 dataRows: videosDataRows(),
                                                 siteStatsPeriodDelegate: periodDelegate))

        return tableRows
    }

    func videosDataRows() -> [StatsTotalRowData] {
        return store.getTopVideos()?.videos.prefix(10).map { StatsTotalRowData(name: $0.title,
                                                                               data: $0.playsCount.abbreviatedString(),
                                                                               mediaID: $0.postID as NSNumber,
                                                                               icon: Style.imageForGridiconType(.video),
                                                                               showDisclosure: true,
                                                                               statSection: .periodVideos) }
            ?? []
    }

}<|MERGE_RESOLUTION|>--- conflicted
+++ resolved
@@ -111,11 +111,7 @@
             commentsStyling
         ]
 
-<<<<<<< HEAD
-        let row = OverviewRow(tabsData: [one, two, three, four], chartData: chartData, chartStyling: chartStyling)
-=======
         let row = OverviewRow(tabsData: [one, two, three, four], chartData: chartData, chartStyling: chartStyling, period: lastRequestedPeriod)
->>>>>>> 52f47f96
         tableRows.append(row)
 
         return tableRows
