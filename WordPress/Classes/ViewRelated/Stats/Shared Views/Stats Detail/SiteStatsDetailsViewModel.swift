--- conflicted
+++ resolved
@@ -976,11 +976,7 @@
     }
 
     func insightsImmuTable(for row: (type: InsightType, status: StoreFetchingStatus), rowsBlock: () -> [ImmuTableRow]) -> ImmuTable {
-<<<<<<< HEAD
-        if insightsStore.containsCachedData(for: row.type) || !Feature.enabled(.statsAsyncLoading) {
-=======
         if insightsStore.containsCachedData(for: row.type) {
->>>>>>> cf7f7b0c
             return ImmuTable(sections: [
                 ImmuTableSection(
                     rows: rowsBlock())
@@ -991,14 +987,7 @@
 
         switch row.status {
         case .loading, .idle:
-<<<<<<< HEAD
-            rows.append(StatsGhostTopImmutableRow(hideBottomBorder: true))
-            rows.append(contentsOf: (0...5).map { index in
-                StatsGhostDetailRow(hideTopBorder: true, hideBottomBorder: index != 5)
-            })
-=======
             rows.append(contentsOf: getGhostSequence())
->>>>>>> cf7f7b0c
         case .success:
             rows.append(contentsOf: rowsBlock())
         case .error:
@@ -1023,10 +1012,6 @@
 
         switch status {
         case .loading, .idle:
-<<<<<<< HEAD
-            rows.append(contentsOf: rowsBlock(status))
-            rows.append(StatsGhostDetailRow(hideTopBorder: true, enableTopPadding: true))
-=======
             let content = rowsBlock(status)
 
             // Check if the content has more than 1 row
@@ -1037,7 +1022,6 @@
                 rows.append(StatsGhostDetailRow(hideTopBorder: true,
                                                 enableTopPadding: true))
             }
->>>>>>> cf7f7b0c
         case .success:
             rows.append(contentsOf: rowsBlock(status))
         case .error:
@@ -1049,8 +1033,6 @@
                 rows: rows)
         ])
     }
-<<<<<<< HEAD
-=======
 
     func getGhostSequence() -> [ImmuTableRow] {
         var rows = [ImmuTableRow]()
@@ -1071,5 +1053,4 @@
             static let rows = 0...maxRowCount
         }
     }
->>>>>>> cf7f7b0c
 }