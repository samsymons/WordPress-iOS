import Foundation
import WordPressFlux

/// The view model used by SiteStatsDetailTableViewController to show
/// all data for a selected stat.
///
class SiteStatsDetailsViewModel: Observable {

    // MARK: - Properties

    let changeDispatcher = Dispatcher<Void>()

    private typealias Style = WPStyleGuide.Stats

    private var statSection: StatSection?
    private weak var detailsDelegate: SiteStatsDetailsDelegate?

    private let insightsStore = StoreContainer.shared.statsInsights
    private var insightsReceipt: Receipt?
    private var insightsChangeReceipt: Receipt?

    private let periodStore = StoreContainer.shared.statsPeriod
    private var periodReceipt: Receipt?
    private var periodChangeReceipt: Receipt?

    private var selectedDate: Date?
    private var selectedPeriod: StatsPeriodUnit?
    private var postID: Int?

    private var allAnnualInsights = [StatsAnnualInsight]()

    // MARK: - Init

    init(detailsDelegate: SiteStatsDetailsDelegate) {
        self.detailsDelegate = detailsDelegate
    }

    // MARK: - Data Fetching

    func fetchDataFor(statSection: StatSection,
                      selectedDate: Date? = nil,
                      selectedPeriod: StatsPeriodUnit? = nil,
                      postID: Int? = nil) {
        self.statSection = statSection
        self.selectedDate = selectedDate
        self.selectedPeriod = selectedPeriod
        self.postID = postID

        switch statSection {
        case let statSection where StatSection.allInsights.contains(statSection):
            guard let storeQuery = queryForInsightStatSection(statSection) else {
                return
            }

            insightsChangeReceipt = insightsStore.onChange { [weak self] in
                self?.emitChange()
            }
            insightsReceipt = insightsStore.query(storeQuery)
        case let statSection where StatSection.allPeriods.contains(statSection):
            guard let storeQuery = queryForPeriodStatSection(statSection) else {
                return
            }

            periodChangeReceipt = periodStore.onChange { [weak self] in
                self?.emitChange()
            }
            periodReceipt = periodStore.query(storeQuery)
        case let statSection where StatSection.allPostStats.contains(statSection):
            guard let postID = postID else {
                return
            }

            periodChangeReceipt = periodStore.onChange { [weak self] in
                self?.emitChange()
            }
            periodReceipt = periodStore.query(.postStats(postID: postID))
        default:
            break
        }
    }

    func fetchDataHasFailed() -> Bool {
        guard let statSection = statSection else {
            return true
        }

        switch statSection {
        case let statSection where StatSection.allInsights.contains(statSection):
            guard let storeQuery = queryForInsightStatSection(statSection) else {
                return true
            }
            return insightsStore.fetchingFailed(for: storeQuery)
        case let statSection where StatSection.allPeriods.contains(statSection):
            guard let storeQuery = queryForPeriodStatSection(statSection) else {
                return true
            }
            return periodStore.fetchingFailed(for: storeQuery)
        default:
            guard let postID = postID else {
                return true
            }
            return periodStore.fetchingFailed(for: .postStats(postID: postID))
        }
    }

    func storeIsFetching(statSection: StatSection) -> Bool {
        switch statSection {
        case .insightsFollowersWordPress, .insightsFollowersEmail:
            return insightsStore.isFetchingAllFollowers
        case .insightsCommentsAuthors, .insightsCommentsPosts:
            return insightsStore.isFetchingComments
        case .insightsTagsAndCategories:
            return insightsStore.isFetchingTagsAndCategories
        case .insightsAnnualSiteStats:
            return insightsStore.isFetchingAnnual
        case .periodPostsAndPages:
            return periodStore.isFetchingPostsAndPages
        case .periodSearchTerms:
            return periodStore.isFetchingSearchTerms
        case .periodVideos:
            return periodStore.isFetchingVideos
        case .periodClicks:
            return periodStore.isFetchingClicks
        case .periodAuthors:
            return periodStore.isFetchingAuthors
        case .periodReferrers:
            return periodStore.isFetchingReferrers
        case .periodCountries:
            return periodStore.isFetchingCountries
        case .periodPublished:
            return periodStore.isFetchingPublished
        case .periodFileDownloads:
            return periodStore.isFetchingFileDownloads
        case .postStatsMonthsYears, .postStatsAverageViews:
            return periodStore.isFetchingPostStats(for: postID)
        default:
            return false
        }
    }

    func updateSelectedDate(_ selectedDate: Date) {
        self.selectedDate = selectedDate
    }

    // MARK: - Table Model

    func tableViewModel() -> ImmuTable {
        guard let statSection = statSection,
            let detailsDelegate = detailsDelegate else {
                return ImmuTable.Empty
        }

        if fetchDataHasFailed() {
            return ImmuTable.Empty
        }

        var tableRows = [ImmuTableRow]()

        switch statSection {
        case .insightsFollowersWordPress, .insightsFollowersEmail:
            let status = statSection == .insightsFollowersWordPress ? insightsStore.allDotComFollowersStatus : insightsStore.allEmailFollowersStatus
            let type: InsightType = statSection == .insightsFollowersWordPress ? .allDotComFollowers : .allEmailFollowers
            return insightsImmuTable(for: (type, status)) {
                var rows = [ImmuTableRow]()
                let selectedIndex = statSection == .insightsFollowersWordPress ? 0 : 1
                let wpTabData = tabDataForFollowerType(.insightsFollowersWordPress)
                let emailTabData = tabDataForFollowerType(.insightsFollowersEmail)
                rows.append(DetailSubtitlesTabbedHeaderRow(tabsData: [wpTabData, emailTabData],
                                                           siteStatsDetailsDelegate: detailsDelegate,
                                                           showTotalCount: true,
                                                           selectedIndex: selectedIndex))
                let dataRows = statSection == .insightsFollowersWordPress ? wpTabData.dataRows : emailTabData.dataRows
                if dataRows.isEmpty {
                    rows.append(StatsErrorRow(rowStatus: .success, statType: .insights))
                } else {
                    rows.append(contentsOf: tabbedRowsFrom(dataRows))
                }
                return rows
            }
        case .insightsCommentsAuthors, .insightsCommentsPosts:
           return insightsImmuTable(for: (.allComments, insightsStore.allCommentsInsightStatus)) {
                var rows = [ImmuTableRow]()
                let selectedIndex = statSection == .insightsCommentsAuthors ? 0 : 1
                let authorsTabData = tabDataForCommentType(.insightsCommentsAuthors)
                let postsTabData = tabDataForCommentType(.insightsCommentsPosts)
                rows.append(DetailSubtitlesTabbedHeaderRow(tabsData: [authorsTabData, postsTabData],
                                                           siteStatsDetailsDelegate: detailsDelegate,
                                                           showTotalCount: false,
                                                           selectedIndex: selectedIndex))
                let dataRows = statSection == .insightsCommentsAuthors ? authorsTabData.dataRows : postsTabData.dataRows
                if dataRows.isEmpty {
                    rows.append(StatsErrorRow(rowStatus: .success, statType: .insights))
                } else {
                    rows.append(contentsOf: tabbedRowsFrom(dataRows))
                }
                return rows
            }
        case .insightsTagsAndCategories:
            return insightsImmuTable(for: (.allTagsAndCategories, insightsStore.allTagsAndCategoriesStatus)) {
                var rows = [ImmuTableRow]()
                rows.append(DetailSubtitlesHeaderRow(itemSubtitle: StatSection.insightsTagsAndCategories.itemSubtitle,
                                                     dataSubtitle: StatSection.insightsTagsAndCategories.dataSubtitle))
                rows.append(contentsOf: tagsAndCategoriesRows())
                return rows
            }
        case .insightsAnnualSiteStats:
            return insightsImmuTable(for: (.allAnnual, insightsStore.allAnnualStatus)) {
                return Array(annualRows())
            }
        case .periodPostsAndPages:
            return periodImmuTable(for: periodStore.topPostsAndPagesStatus) { status in
                var rows = [ImmuTableRow]()
                rows.append(DetailSubtitlesHeaderRow(itemSubtitle: StatSection.periodPostsAndPages.itemSubtitle,
                                                          dataSubtitle: StatSection.periodPostsAndPages.dataSubtitle))
                rows.append(contentsOf: postsAndPagesRows(for: status))
                return rows
            }
        case .periodSearchTerms:
            return periodImmuTable(for: periodStore.topSearchTermsStatus) { status in
                var rows = [ImmuTableRow]()
                rows.append(DetailSubtitlesHeaderRow(itemSubtitle: StatSection.periodSearchTerms.itemSubtitle,
                                                     dataSubtitle: StatSection.periodSearchTerms.dataSubtitle))
                rows.append(contentsOf: searchTermsRows(for: status))
                return rows
            }
        case .periodVideos:
            return periodImmuTable(for: periodStore.topVideosStatus) { status in
                var rows = [ImmuTableRow]()
                rows.append(DetailSubtitlesHeaderRow(itemSubtitle: StatSection.periodVideos.itemSubtitle,
                                                     dataSubtitle: StatSection.periodVideos.dataSubtitle))
                rows.append(contentsOf: videosRows(for: status))
                return rows
            }
        case .periodClicks:
            return periodImmuTable(for: periodStore.topClicksStatus) { status in
                var rows = [ImmuTableRow]()
                rows.append(DetailSubtitlesHeaderRow(itemSubtitle: StatSection.periodClicks.itemSubtitle,
                                                     dataSubtitle: StatSection.periodClicks.dataSubtitle))
                rows.append(contentsOf: clicksRows(for: status))
                return rows
            }
        case .periodAuthors:
            return periodImmuTable(for: periodStore.topAuthorsStatus) { status in
                var rows = [ImmuTableRow]()
                rows.append(DetailSubtitlesHeaderRow(itemSubtitle: StatSection.periodAuthors.itemSubtitle,
                                                     dataSubtitle: StatSection.periodAuthors.dataSubtitle))
                rows.append(contentsOf: authorsRows(for: status))
                return rows
            }
        case .periodReferrers:
            return periodImmuTable(for: periodStore.topReferrersStatus) { status in
                var rows = [ImmuTableRow]()
                rows.append(DetailSubtitlesHeaderRow(itemSubtitle: StatSection.periodReferrers.itemSubtitle,
                                                     dataSubtitle: StatSection.periodReferrers.dataSubtitle))
                rows.append(contentsOf: referrersRows(for: status))
                return rows
            }
        case .periodCountries:
            return periodImmuTable(for: periodStore.topCountriesStatus) { status in
                var rows = [ImmuTableRow]()
                let map = countriesMap()
                if !map.data.isEmpty {
                    rows.append(CountriesMapRow(countriesMap: map))
                }
                rows.append(DetailSubtitlesCountriesHeaderRow(itemSubtitle: StatSection.periodCountries.itemSubtitle,
                                                              dataSubtitle: StatSection.periodCountries.dataSubtitle))
                rows.append(contentsOf: countriesRows(for: status))
                return rows
            }
        case .periodPublished:
            return periodImmuTable(for: periodStore.topPublishedStatus) { status in
                var rows = [ImmuTableRow]()
                rows.append(DetailSubtitlesHeaderRow(itemSubtitle: "", dataSubtitle: ""))
                rows.append(contentsOf: publishedRows(for: status))
                return rows
            }
        case .periodFileDownloads:
            return periodImmuTable(for: periodStore.topFileDownloadsStatus) { status in
                var rows = [ImmuTableRow]()
                rows.append(DetailSubtitlesHeaderRow(itemSubtitle: StatSection.periodFileDownloads.itemSubtitle,
                                                     dataSubtitle: StatSection.periodFileDownloads.dataSubtitle))
                rows.append(contentsOf: fileDownloadsRows(for: status))
                return rows
            }
        case .postStatsMonthsYears:
            tableRows.append(DetailSubtitlesCountriesHeaderRow(itemSubtitle: StatSection.postStatsMonthsYears.itemSubtitle,
                                                               dataSubtitle: StatSection.postStatsMonthsYears.dataSubtitle))
            tableRows.append(contentsOf: postStatsRows())
        case .postStatsAverageViews:
            tableRows.append(DetailSubtitlesCountriesHeaderRow(itemSubtitle: StatSection.postStatsAverageViews.itemSubtitle,
                                                               dataSubtitle: StatSection.postStatsAverageViews.dataSubtitle))
            tableRows.append(contentsOf: postStatsRows(forAverages: true))
        default:
            break
        }

        return ImmuTable(sections: [
            ImmuTableSection(
                rows: tableRows)
            ])
    }

    // MARK: - Refresh Data

    func refreshFollowers() {
        ActionDispatcher.dispatch(InsightAction.refreshFollowers)
    }

    func refreshComments() {
        ActionDispatcher.dispatch(InsightAction.refreshComments)
    }

    func refreshTagsAndCategories() {
        ActionDispatcher.dispatch(InsightAction.refreshTagsAndCategories)
    }

    func refreshAnnual(selectedDate: Date) {
        self.selectedDate = selectedDate
        ActionDispatcher.dispatch(InsightAction.refreshAnnual)
    }

    func refreshPostsAndPages() {
        guard let selectedDate = selectedDate,
            let selectedPeriod = selectedPeriod else {
                return
        }
        ActionDispatcher.dispatch(PeriodAction.refreshPostsAndPages(date: selectedDate, period: selectedPeriod))
    }

    func refreshSearchTerms() {
        guard let selectedDate = selectedDate,
            let selectedPeriod = selectedPeriod else {
                return
        }
        ActionDispatcher.dispatch(PeriodAction.refreshSearchTerms(date: selectedDate, period: selectedPeriod))
    }

    func refreshVideos() {
        guard let selectedDate = selectedDate,
            let selectedPeriod = selectedPeriod else {
                return
        }
        ActionDispatcher.dispatch(PeriodAction.refreshVideos(date: selectedDate, period: selectedPeriod))
    }

    func refreshClicks() {
        guard let selectedDate = selectedDate,
            let selectedPeriod = selectedPeriod else {
                return
        }
        ActionDispatcher.dispatch(PeriodAction.refreshClicks(date: selectedDate, period: selectedPeriod))
    }

    func refreshAuthors() {
        guard let selectedDate = selectedDate,
            let selectedPeriod = selectedPeriod else {
                return
        }
        ActionDispatcher.dispatch(PeriodAction.refreshAuthors(date: selectedDate, period: selectedPeriod))
    }

    func refreshReferrers() {
        guard let selectedDate = selectedDate,
            let selectedPeriod = selectedPeriod else {
                return
        }
        ActionDispatcher.dispatch(PeriodAction.refreshReferrers(date: selectedDate, period: selectedPeriod))
    }

    func refreshCountries() {
        guard let selectedDate = selectedDate,
            let selectedPeriod = selectedPeriod else {
                return
        }
        ActionDispatcher.dispatch(PeriodAction.refreshCountries(date: selectedDate, period: selectedPeriod))
    }

    func refreshPublished() {
        guard let selectedDate = selectedDate,
            let selectedPeriod = selectedPeriod else {
                return
        }
        ActionDispatcher.dispatch(PeriodAction.refreshPublished(date: selectedDate, period: selectedPeriod))
    }

    func refreshFileDownloads() {
        guard let selectedDate = selectedDate,
            let selectedPeriod = selectedPeriod else {
                return
        }
        ActionDispatcher.dispatch(PeriodAction.refreshFileDownloads(date: selectedDate, period: selectedPeriod))
    }

    func refreshPostStats() {
        guard let postID = postID else {
            return
        }

        ActionDispatcher.dispatch(PeriodAction.refreshPostStats(postID: postID))
    }

}

// MARK: - Private Extension

private extension SiteStatsDetailsViewModel {

    // MARK: - Store Queries

    func queryForInsightStatSection(_ statSection: StatSection) -> InsightQuery? {
        switch statSection {
        case .insightsFollowersWordPress, .insightsFollowersEmail:
            return .allFollowers
        case .insightsCommentsAuthors, .insightsCommentsPosts:
            return .allComments
        case .insightsTagsAndCategories:
            return .allTagsAndCategories
        case .insightsAnnualSiteStats:
            return .allAnnual
        default:
            return nil
        }
    }

    func queryForPeriodStatSection(_ statSection: StatSection) -> PeriodQuery? {

        guard let selectedDate = selectedDate,
            let selectedPeriod = selectedPeriod else {
                return nil
        }

        switch statSection {
        case .periodPostsAndPages:
            return .allPostsAndPages(date: selectedDate, period: selectedPeriod)
        case .periodSearchTerms:
            return .allSearchTerms(date: selectedDate, period: selectedPeriod)
        case .periodVideos:
            return .allVideos(date: selectedDate, period: selectedPeriod)
        case .periodClicks:
            return .allClicks(date: selectedDate, period: selectedPeriod)
        case .periodAuthors:
            return .allAuthors(date: selectedDate, period: selectedPeriod)
        case .periodReferrers:
            return .allReferrers(date: selectedDate, period: selectedPeriod)
        case .periodCountries:
            return .allCountries(date: selectedDate, period: selectedPeriod)
        case .periodPublished:
            return .allPublished(date: selectedDate, period: selectedPeriod)
        case .periodFileDownloads:
            return .allFileDownloads(date: selectedDate, period: selectedPeriod)
        default:
            return nil
        }
    }

    // MARK: - Tabbed Cards

    func tabbedRowsFrom(_ commentsRowData: [StatsTotalRowData]) -> [DetailDataRow] {
        return dataRowsFor(commentsRowData)
    }

    func tabDataForFollowerType(_ followerType: StatSection) -> TabData {
        let tabTitle = followerType.tabTitle
        var followers: [StatsFollower] = []
        var totalFollowers: Int?

        switch followerType {
        case .insightsFollowersWordPress:
            followers = insightsStore.getAllDotComFollowers()?.topDotComFollowers ?? []
            totalFollowers = insightsStore.getAllDotComFollowers()?.dotComFollowersCount
        case .insightsFollowersEmail:
            followers = insightsStore.getAllEmailFollowers()?.topEmailFollowers ?? []
            totalFollowers = insightsStore.getAllEmailFollowers()?.emailFollowersCount
        default:
            break
        }

        let totalCount = String(format: followerType.totalFollowers, (totalFollowers ?? 0).abbreviatedString())

        let followersData = followers.compactMap {
            return StatsTotalRowData(name: $0.name,
                                     data: $0.subscribedDate.relativeStringInPast(),
                                     userIconURL: $0.avatarURL,
                                     statSection: followerType)
        }

        return TabData(tabTitle: tabTitle,
                       itemSubtitle: followerType.itemSubtitle,
                       dataSubtitle: followerType.dataSubtitle,
                       totalCount: totalCount,
                       dataRows: followersData)
    }

    func tabDataForCommentType(_ commentType: StatSection) -> TabData {
        let commentsInsight = insightsStore.getAllCommentsInsight()

        var rowItems: [StatsTotalRowData] = []

        switch commentType {
        case .insightsCommentsAuthors:
            let authors = commentsInsight?.topAuthors ?? []
            rowItems = authors.map {
                StatsTotalRowData(name: $0.name,
                                  data: $0.commentCount.abbreviatedString(),
                                  userIconURL: $0.iconURL,
                                  showDisclosure: false,
                                  statSection: .insightsCommentsAuthors)
            }
        case .insightsCommentsPosts:
            let posts = commentsInsight?.topPosts ?? []
            rowItems = posts.map {
                StatsTotalRowData(name: $0.name,
                                  data: $0.commentCount.abbreviatedString(),
                                  showDisclosure: true,
                                  disclosureURL: $0.postURL,
                                  statSection: .insightsCommentsPosts)
            }
        default:
            break
        }

        return TabData(tabTitle: commentType.tabTitle,
                       itemSubtitle: commentType.itemSubtitle,
                       dataSubtitle: commentType.dataSubtitle,
                       dataRows: rowItems)
    }

    // MARK: - Tags and Categories

    func tagsAndCategoriesRows() -> [ImmuTableRow] {
        return expandableDataRowsFor(tagsAndCategoriesRowData())
    }

    func tagsAndCategoriesRowData() -> [StatsTotalRowData] {
        guard let tagsAndCategories = insightsStore.getAllTagsAndCategories()?.topTagsAndCategories else {
            return []
        }

        return tagsAndCategories.map {
            let viewsCount = $0.viewsCount ?? 0

            return StatsTotalRowData(name: $0.name,
                                     data: viewsCount.abbreviatedString(),
                                     dataBarPercent: Float(viewsCount) / Float(tagsAndCategories.first?.viewsCount ?? 1),
                                     icon: StatsDataHelper.tagsAndCategoriesIconForKind($0.kind),
                                     showDisclosure: true,
                                     disclosureURL: $0.url,
                                     childRows: StatsDataHelper.childRowsForItems($0.children),
                                     statSection: .insightsTagsAndCategories)
        }
    }

    // MARK: - Annual Site Stats

    func annualRows() -> [DetailDataRow] {
        return dataRowsFor(annualRowData())
    }

    func annualRowData() -> [StatsTotalRowData] {

        guard let selectedDate = selectedDate else {
            return []
        }

        allAnnualInsights = insightsStore.getAllAnnual()?.allAnnualInsights ?? []
        let selectedYear = Calendar.current.component(.year, from: selectedDate)
        let selectedYearInsights = allAnnualInsights.first { $0.year == selectedYear }

        guard let annualInsights = selectedYearInsights else {
            return []
        }

        return [StatsTotalRowData(name: AnnualSiteStats.totalPosts,
                                  data: annualInsights.totalPostsCount.abbreviatedString()),
                StatsTotalRowData(name: AnnualSiteStats.totalComments,
                                  data: annualInsights.totalCommentsCount.abbreviatedString()),
                StatsTotalRowData(name: AnnualSiteStats.commentsPerPost,
                                  data: Int(round(annualInsights.averageCommentsCount)).abbreviatedString()),
                StatsTotalRowData(name: AnnualSiteStats.totalLikes,
                                  data: annualInsights.totalLikesCount.abbreviatedString()),
                StatsTotalRowData(name: AnnualSiteStats.likesPerPost,
                                  data: Int(round(annualInsights.averageLikesCount)).abbreviatedString()),
                StatsTotalRowData(name: AnnualSiteStats.totalWords,
                                  data: annualInsights.totalWordsCount.abbreviatedString()),
                StatsTotalRowData(name: AnnualSiteStats.wordsPerPost,
                                  data: Int(round(annualInsights.averageWordsCount)).abbreviatedString())]
    }

    // MARK: - Posts and Pages

    func postsAndPagesRows(for status: StoreFetchingStatus) -> [DetailDataRow] {
        return dataRowsFor(postsAndPagesRowData(), status: status)
    }

    func postsAndPagesRowData() -> [StatsTotalRowData] {
        let postsAndPages = periodStore.getTopPostsAndPages()?.topPosts ?? []

        return postsAndPages.map {
            let icon: UIImage?

            switch $0.kind {
            case .homepage:
                icon = Style.imageForGridiconType(.house, withTint: .icon)
            case .page:
                icon = Style.imageForGridiconType(.pages, withTint: .icon)
            case .post:
                icon = Style.imageForGridiconType(.posts, withTint: .icon)
            case .unknown:
                icon = Style.imageForGridiconType(.posts, withTint: .icon)
            }

            return StatsTotalRowData(name: $0.title,
                                     data: $0.viewsCount.abbreviatedString(),
                                     postID: $0.postID,
                                     dataBarPercent: Float($0.viewsCount) / Float(postsAndPages.first!.viewsCount),
                                     icon: icon,
                                     showDisclosure: true,
                                     disclosureURL: $0.postURL,
                                     statSection: .periodPostsAndPages)
        }
    }

    // MARK: - Search Terms

    func searchTermsRows(for status: StoreFetchingStatus) -> [DetailDataRow] {
        return dataRowsFor(searchTermsRowData(), status: status)
    }

    func searchTermsRowData() -> [StatsTotalRowData] {
        guard let searchTerms = periodStore.getTopSearchTerms() else {
            return []
        }


        var mappedSearchTerms = searchTerms.searchTerms.map { StatsTotalRowData(name: $0.term,
                                                                                data: $0.viewsCount.abbreviatedString(),
                                                                                statSection: .periodSearchTerms) }

        if !mappedSearchTerms.isEmpty && searchTerms.hiddenSearchTermsCount > 0 {
            // We want to insert the "Unknown search terms" item only if there's anything to show in the first place — if the
            // section is empty, it doesn't make sense to insert it here.

            let unknownSearchTerm = StatsTotalRowData(name: NSLocalizedString("Unknown search terms",
                                                                              comment: "Search Terms label for 'unknown search terms'."),
                                                      data: searchTerms.hiddenSearchTermsCount.abbreviatedString(),
                                                      statSection: .periodSearchTerms)

            mappedSearchTerms.insert(unknownSearchTerm, at: 0)
        }

        return mappedSearchTerms
    }

    // MARK: - Videos

    func videosRows(for status: StoreFetchingStatus) -> [DetailDataRow] {
        return dataRowsFor(videosRowData(), status: status)
    }

    func videosRowData() -> [StatsTotalRowData] {
        return periodStore.getTopVideos()?.videos.map { StatsTotalRowData(name: $0.title,
                                                                          data: $0.playsCount.abbreviatedString(),
                                                                          mediaID: $0.postID as NSNumber,
                                                                          icon: Style.imageForGridiconType(.video),
                                                                          showDisclosure: true,
                                                                          statSection: .periodVideos) }
            ?? []
    }

    // MARK: - Clicks

    func clicksRows(for status: StoreFetchingStatus) -> [ImmuTableRow] {
        return expandableDataRowsFor(clicksRowData(), status: status)
    }

    func clicksRowData() -> [StatsTotalRowData] {
        return periodStore.getTopClicks()?.clicks.map {
            StatsTotalRowData(name: $0.title,
                              data: $0.clicksCount.abbreviatedString(),
                              showDisclosure: true,
                              disclosureURL: $0.iconURL,
                              childRows: $0.children.map { StatsTotalRowData(name: $0.title,
                                                                             data: $0.clicksCount.abbreviatedString(),
                                                                             showDisclosure: true,
                                                                             disclosureURL: $0.clickedURL) },
                              statSection: .periodClicks)
            } ?? []
    }

    // MARK: - Authors

    func authorsRows(for status: StoreFetchingStatus) -> [ImmuTableRow] {
        return expandableDataRowsFor(authorsRowData(), status: status)
    }

    func authorsRowData() -> [StatsTotalRowData] {
        let authors = periodStore.getTopAuthors()?.topAuthors ?? []

        return authors.map {
            StatsTotalRowData(name: $0.name,
                              data: $0.viewsCount.abbreviatedString(),
                              dataBarPercent: Float($0.viewsCount) / Float(authors.first!.viewsCount),
                              userIconURL: $0.iconURL,
                              showDisclosure: true,
                              childRows: $0.posts.map { StatsTotalRowData(name: $0.title,
                                                                          data: $0.viewsCount.abbreviatedString(),
                                                                          statSection: .periodAuthors) },
                              statSection: .periodAuthors)
        }
    }

    // MARK: - Referrers

    func referrersRows(for status: StoreFetchingStatus) -> [ImmuTableRow] {
        return expandableDataRowsFor(referrersRowData(), status: status)
    }

    func referrersRowData() -> [StatsTotalRowData] {
        let referrers = periodStore.getTopReferrers()?.referrers ?? []

        func rowDataFromReferrer(referrer: StatsReferrer) -> StatsTotalRowData {
            var icon: UIImage? = nil
            var iconURL: URL? = nil

            switch referrer.iconURL?.lastPathComponent {
            case "search-engine.png":
                icon = Style.imageForGridiconType(.search)
            case nil:
                icon = Style.imageForGridiconType(.globe)
            default:
                iconURL = referrer.iconURL
            }

            return StatsTotalRowData(name: referrer.title,
                                     data: referrer.viewsCount.abbreviatedString(),
                                     icon: icon,
                                     socialIconURL: iconURL,
                                     showDisclosure: true,
                                     disclosureURL: referrer.url,
                                     childRows: referrer.children.map { rowDataFromReferrer(referrer: $0) },
                                     statSection: .periodReferrers)
        }

        return referrers.map { rowDataFromReferrer(referrer: $0) }
    }

    // MARK: - Countries

    func countriesRows(for status: StoreFetchingStatus) -> [DetailDataRow] {
        return dataRowsFor(countriesRowData(), status: status)
    }

    func countriesRowData() -> [StatsTotalRowData] {
        return periodStore.getTopCountries()?.countries.map { StatsTotalRowData(name: $0.name,
                                                                                data: $0.viewsCount.abbreviatedString(),
                                                                                icon: UIImage(named: $0.code),
                                                                                statSection: .periodCountries) }
            ?? []
    }

    func countriesMap() -> CountriesMap {
        let countries = periodStore.getTopCountries()?.countries ?? []
        return CountriesMap(minViewsCount: countries.last?.viewsCount ?? 0,
                            maxViewsCount: countries.first?.viewsCount ?? 0,
                            data: countries.reduce([String: NSNumber]()) { (dict, country) in
                                var nextDict = dict
                                nextDict.updateValue(NSNumber(value: country.viewsCount), forKey: country.code)
                                return nextDict
        })
    }

    // MARK: - Published

    func publishedRows(for status: StoreFetchingStatus) -> [DetailDataRow] {
        return dataRowsFor(publishedRowData(), status: status)
    }

    func publishedRowData() -> [StatsTotalRowData] {
        return periodStore.getTopPublished()?.publishedPosts.map { StatsTotalRowData(name: $0.title,
                                                                                     data: "",
                                                                                     showDisclosure: true,
                                                                                     disclosureURL: $0.postURL,
                                                                                     statSection: .periodPublished) }
            ?? []
    }

    // MARK: - File Downloads

    func fileDownloadsRows(for status: StoreFetchingStatus) -> [DetailDataRow] {
        return dataRowsFor(fileDownloadsRowData(), status: status)
    }

    func fileDownloadsRowData() -> [StatsTotalRowData] {
        return periodStore.getTopFileDownloads()?.fileDownloads.map { StatsTotalRowData(name: $0.file,
                                                                                        data: $0.downloadCount.abbreviatedString(),
                                                                                        statSection: .periodFileDownloads) }
            ?? []
    }

    // MARK: - Post Stats

    func postStatsRows(forAverages: Bool = false) -> [ImmuTableRow] {
        return expandableDataRowsFor(postStatsRowData(forAverages: forAverages))
    }

    func postStatsRowData(forAverages: Bool) -> [StatsTotalRowData] {
        let postStats = periodStore.getPostStats(for: postID)

        guard let yearsData = (forAverages ? postStats?.dailyAveragesPerMonth : postStats?.monthlyBreakdown),
            let minYear = StatsDataHelper.minYearFrom(yearsData: yearsData),
            let maxYear = StatsDataHelper.maxYearFrom(yearsData: yearsData) else {
                return []
        }

        var yearRows = [StatsTotalRowData]()

        // Create Year rows in descending order
        for year in (minYear...maxYear).reversed() {
            let months = StatsDataHelper.monthsFrom(yearsData: yearsData, forYear: year)
            let yearTotalViews = StatsDataHelper.totalViewsFrom(monthsData: months)

            let rowValue: Int = {
                if forAverages {
                    return months.count > 0 ? (yearTotalViews / months.count) : 0
                }
                return yearTotalViews
            }()

            if rowValue > 0 {
                yearRows.append(StatsTotalRowData(name: String(year),
                                                  data: rowValue.abbreviatedString(),
                                                  showDisclosure: true,
                                                  childRows: StatsDataHelper.childRowsForYear(months),
                                                  statSection: forAverages ? .postStatsAverageViews : .postStatsMonthsYears))
            }
        }

        return yearRows
    }

    // MARK: - Helpers

    func dataRowsFor(_ rowsData: [StatsTotalRowData], status: StoreFetchingStatus = .idle) -> [DetailDataRow] {
        var detailDataRows = [DetailDataRow]()

        for (idx, rowData) in rowsData.enumerated() {
            let isLastRow = idx == rowsData.endIndex-1 && status != .loading
            detailDataRows.append(DetailDataRow(rowData: rowData,
                                                detailsDelegate: detailsDelegate,
                                                hideIndentedSeparator: isLastRow,
                                                hideFullSeparator: !isLastRow))
        }

        return detailDataRows
    }

    func expandableDataRowsFor(_ rowsData: [StatsTotalRowData], status: StoreFetchingStatus = .idle) -> [ImmuTableRow] {
        var detailDataRows = [ImmuTableRow]()

        for (idx, rowData) in rowsData.enumerated() {

            // Expanded state of current row
            let expanded = rowExpanded(rowData)

            // Expanded state of next row
            let nextExpanded: Bool = {
                let nextIndex = idx + 1
                if nextIndex < rowsData.count {
                    return rowExpanded(rowsData[nextIndex])
                }
                return false
            }()

            let isLastRow = idx == rowsData.endIndex-1 && status != .loading

            // Toggle the indented separator line based on expanded states.
            // If the current row is expanded, hide the separator.
            // If the current row is not expanded, hide the separator if the next row is.
            let hideIndentedSeparator = expanded ? (expanded || isLastRow) : (nextExpanded || isLastRow)

            // Add top level parent row
            detailDataRows.append(parentRow(rowData: rowData,
                                            hideIndentedSeparator: hideIndentedSeparator,
                                            hideFullSeparator: !isLastRow,
                                            expanded: expanded))

            // Continue to next parent if not expanded.
            guard expanded, let childRowsData = rowData.childRows else {
                continue
            }

            // Add child rows
            for (idx, childRowData) in childRowsData.enumerated() {
                let isLastRow = idx == childRowsData.endIndex-1

                // If this is the last child row, toggle the full separator based on
                // next parent's expanded state to prevent duplicate lines.
                let hideFullSeparator = isLastRow ? nextExpanded : true

                // If the parent row has an icon, show the image view for the child
                // to make the child row appear "indented".
                let showImage = rowData.hasIcon

                let grandChildRowsData = childRowData.childRows ?? []

                // If this child has no children, add it as a child row.
                guard !grandChildRowsData.isEmpty else {
                    detailDataRows.append(childRow(rowData: childRowData,
                                                   hideFullSeparator: hideFullSeparator,
                                                   showImage: showImage))
                    continue
                }

                let childExpanded = rowExpanded(childRowData)

                // If this child has children, add it as a parent row.
                detailDataRows.append(parentRow(rowData: childRowData,
                                                hideIndentedSeparator: true,
                                                hideFullSeparator: !isLastRow,
                                                expanded: childExpanded))

                // If this child is not expanded, continue to next.
                guard childExpanded else {
                    continue
                }

                // Expanded state of next child row
                let nextChildExpanded: Bool = {
                    let nextIndex = idx + 1
                    if nextIndex < childRowsData.count {
                        return rowExpanded(childRowsData[nextIndex])
                    }
                    return false
                }()

                // Add grandchild rows
                for (idx, grandChildRowData) in grandChildRowsData.enumerated() {

                    // If this is the last grandchild row, toggle the full separator based on
                    // next child's expanded state to prevent duplicate lines.
                    let hideFullSeparator = (idx == grandChildRowsData.endIndex-1) ? nextChildExpanded : true

                    detailDataRows.append(childRow(rowData: grandChildRowData,
                                                   hideFullSeparator: hideFullSeparator,
                                                   showImage: showImage))
                }
            }
        }

        return detailDataRows
    }

    func childRow(rowData: StatsTotalRowData, hideFullSeparator: Bool, showImage: Bool) -> DetailExpandableChildRow {
        return DetailExpandableChildRow(rowData: rowData,
                                        detailsDelegate: detailsDelegate,
                                        hideIndentedSeparator: true,
                                        hideFullSeparator: hideFullSeparator,
                                        showImage: showImage)

    }

    func parentRow(rowData: StatsTotalRowData, hideIndentedSeparator: Bool, hideFullSeparator: Bool, expanded: Bool) -> DetailExpandableRow {
        return DetailExpandableRow(rowData: rowData,
                                   detailsDelegate: detailsDelegate,
                                   hideIndentedSeparator: hideIndentedSeparator,
                                   hideFullSeparator: hideFullSeparator,
                                   expanded: expanded)
    }

    func rowExpanded(_ rowData: StatsTotalRowData) -> Bool {
        guard let statSection = rowData.statSection else {
            return false
        }
        return StatsDataHelper.expandedRowLabelsDetails[statSection]?.contains(rowData.name) ?? false
    }

<<<<<<< HEAD
    func insightsImmuTable(for row: (type: InsightType, status: StoreFetchingStatus), rowsBlock: () -> [ImmuTableRow]) -> ImmuTable {
        if insightsStore.containsCachedData(for: row.type) || !Feature.enabled(.statsAsyncLoading) {
=======
    func immuTable(for row: (type: InsightType, status: StoreFetchingStatus), rowsBlock: () -> [ImmuTableRow]) -> ImmuTable {
        if insightsStore.containsCachedData(for: row.type) {
>>>>>>> c91b0369
            return ImmuTable(sections: [
                ImmuTableSection(
                    rows: rowsBlock())
            ])
        }

        var rows = [ImmuTableRow]()

        switch row.status {
        case .loading, .idle:
            rows.append(contentsOf: getGhostSequence())
        case .success:
            rows.append(contentsOf: rowsBlock())
        case .error:
            break
        }

        return ImmuTable(sections: [
            ImmuTableSection(
                rows: rows)
        ])
    }

    func periodImmuTable(for status: StoreFetchingStatus, rowsBlock: (StoreFetchingStatus) -> [ImmuTableRow]) -> ImmuTable {
        if !Feature.enabled(.statsAsyncLoadingDWMY) {
            return ImmuTable(sections: [
                ImmuTableSection(
                    rows: rowsBlock(.idle))
            ])
        }

        var rows = [ImmuTableRow]()

        switch status {
        case .loading, .idle:
            let content = rowsBlock(status)

            // Check if the content has more than 1 row
            if content.count <= Constants.Sequence.minRowCount {
                rows.append(contentsOf: getGhostSequence())
            } else {
                rows.append(contentsOf: content)
                rows.append(StatsGhostDetailRow(hideTopBorder: true,
                                                enableTopPadding: true))
            }
        case .success:
            rows.append(contentsOf: rowsBlock(status))
        case .error:
            break
        }

        return ImmuTable(sections: [
            ImmuTableSection(
                rows: rows)
        ])
    }

    func getGhostSequence() -> [ImmuTableRow] {
        var rows = [ImmuTableRow]()
        rows.append(StatsGhostTopHeaderImmutableRow())
        rows.append(contentsOf: (Constants.Sequence.rows).map { index in
            let isLastRow = index == Constants.Sequence.maxRowCount
            return StatsGhostDetailRow(hideTopBorder: true,
                                       isLastRow: isLastRow,
                                       enableTopPadding: true)
        })
        return rows
    }

    enum Constants {
        enum Sequence {
            static let minRowCount = 1
            static let maxRowCount = 5
            static let rows = 0...maxRowCount
        }
    }
}<|MERGE_RESOLUTION|>--- conflicted
+++ resolved
@@ -974,13 +974,8 @@
         return StatsDataHelper.expandedRowLabelsDetails[statSection]?.contains(rowData.name) ?? false
     }
 
-<<<<<<< HEAD
     func insightsImmuTable(for row: (type: InsightType, status: StoreFetchingStatus), rowsBlock: () -> [ImmuTableRow]) -> ImmuTable {
-        if insightsStore.containsCachedData(for: row.type) || !Feature.enabled(.statsAsyncLoading) {
-=======
-    func immuTable(for row: (type: InsightType, status: StoreFetchingStatus), rowsBlock: () -> [ImmuTableRow]) -> ImmuTable {
         if insightsStore.containsCachedData(for: row.type) {
->>>>>>> c91b0369
             return ImmuTable(sections: [
                 ImmuTableSection(
                     rows: rowsBlock())
