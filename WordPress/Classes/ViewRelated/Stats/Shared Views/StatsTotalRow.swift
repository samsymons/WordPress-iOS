--- conflicted
+++ resolved
@@ -59,13 +59,8 @@
     @IBOutlet weak var disclosureStackView: UIStackView!
     @IBOutlet weak var disclosureButton: UIButton!
 
-<<<<<<< HEAD
     private var rowData: StatsTotalRowData?
-    private var dataBarMaxWidth: Float = 0.0
-=======
-    private var dataBarPercent: Float?
     private var dataBarMaxTrailing: Float = 0.0
->>>>>>> 62eccee4
     private typealias Style = WPStyleGuide.Stats
 
     private weak var delegate: StatsTotalRowDelegate?
@@ -87,13 +82,7 @@
         self.rowData = rowData
         self.delegate = delegate
 
-<<<<<<< HEAD
         configureIcon()
-        configureDataBarWithPercent()
-=======
-        configureIcon(rowData)
-        dataBarPercent = rowData.dataBarPercent
->>>>>>> 62eccee4
 
         // Set values
         itemLabel.text = rowData.name
@@ -158,11 +147,7 @@
         }
     }
 
-<<<<<<< HEAD
-    func configureDataBarWithPercent() {
-=======
     func configureDataBar() {
->>>>>>> 62eccee4
 
         guard let dataBarPercent = rowData?.dataBarPercent else {
             dataBarView.isHidden = true
