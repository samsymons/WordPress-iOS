--- conflicted
+++ resolved
@@ -228,13 +228,8 @@
         static let gridiconSize = CGSize(width: 24, height: 24)
 
         struct PostingActivityColors {
-<<<<<<< HEAD
-            static let range1 = UIColor.neutral(shade: .shade5)
-            static let range2 = UIColor.primary(shade: .shade5)
-=======
-            static let range1 = UIColor.neutral(.shade10)
+            static let range1 = UIColor.neutral(.shade5)
             static let range2 = UIColor.primary(.shade5)
->>>>>>> bb8c73ce
             static let range3 = UIColor.primaryLight
             static let range4 = UIColor.primary
             static let range5 = UIColor.primaryDark
