--- conflicted
+++ resolved
@@ -53,23 +53,10 @@
     self.toolbar.tintColor = [UIColor whiteColor];
     self.leftSpacer.width = 1.0;
     self.rightSpacer.width = -8.0;
-    
-<<<<<<< HEAD
+
     _deleteButton.tintColor = [UIColor whiteColor];
     _cancelButton.tintColor = _deleteButton.tintColor;
     _insertButton.tintColor = _deleteButton.tintColor;
-=======
-    
-    self.toolbar.translucent = NO;
-    self.toolbar.barTintColor = [WPStyleGuide littleEddieGrey];
-    self.toolbar.tintColor = [UIColor whiteColor];
-    self.leftSpacer.width = 1.0;
-    self.rightSpacer.width = -8.0;
-    
-    deleteButton.tintColor = [UIColor whiteColor];
-    cancelButton.tintColor = deleteButton.tintColor;
-    insertButton.tintColor = deleteButton.tintColor;
->>>>>>> 5a361202
 }
 
 - (void)viewWillDisappear:(BOOL)animated {
