//
//  ReaderPostsViewController.m
//  WordPress
//
//  Created by Eric J on 3/21/13.
//  Copyright (c) 2013 WordPress. All rights reserved.
//

#import <DTCoreText/DTCoreText.h>
#import "DTCoreTextFontDescriptor.h"
#import "WPTableViewControllerSubclass.h"
#import "ReaderPostsViewController.h"
#import "ReaderPostTableViewCell.h"
#import "ReaderTopicsViewController.h"
#import "ReaderPostDetailViewController.h"
#import "ReaderPost.h"
#import "WordPressComApi.h"
#import "WordPressAppDelegate.h"
#import "NSString+XMLExtensions.h"
#import "ReaderReblogFormView.h"
#import "WPFriendFinderViewController.h"
#import "WPAccount.h"
#import "WPTableImageSource.h"
#import "WPNoResultsView.h"
#import "WPCookie.h"
#import "NSString+Helpers.h"
#import "IOS7CorrectedTextView.h"
#import "WPAnimatedBox.h"
#import "InlineComposeView.h"
#import "ReaderCommentPublisher.h"
#import "ContextManager.h"

static CGFloat const RPVCScrollingFastVelocityThreshold = 30.f;
static CGFloat const RPVCHeaderHeightPhone = 10.f;
static CGFloat const RPVCMaxImageHeightPercentage = 0.58f;
static CGFloat const RPVCExtraTableViewHeightPercentage = 2.0f;

NSString * const ReaderTopicDidChangeNotification = @"ReaderTopicDidChangeNotification";
NSString * const RPVCDisplayedNativeFriendFinder = @"DisplayedNativeFriendFinder";

@interface ReaderPostsViewController ()<ReaderTextFormDelegate, WPTableImageSourceDelegate, ReaderCommentPublisherDelegate> {
	BOOL _hasMoreContent;
	BOOL _loadingMore;
    WPTableImageSource *_featuredImageSource;
	CGFloat keyboardOffset;
    CGFloat _lastOffset;
    UIPopoverController *_popover;
    WPAnimatedBox *_animatedBox;
}

@property (nonatomic, strong) ReaderReblogFormView *readerReblogFormView;
@property (nonatomic, strong) ReaderPostDetailViewController *detailController;
@property (nonatomic, strong) UINavigationBar *navBar;
@property (nonatomic) BOOL isShowingReblogForm;
@property (nonatomic, strong) InlineComposeView *inlineComposeView;
@property (nonatomic, strong) ReaderCommentPublisher *commentPublisher;

@end

@implementation ReaderPostsViewController

+ (void)initialize {
	// DTCoreText will cache font descriptors on a background thread. However, because the font cache
	// updated synchronously, the detail view controller ends up waiting for the fonts to load anyway
	// (at least for the first time). We'll have DTCoreText prime its font cache here so things are ready
	// for the detail view, and avoid a perceived lag. 
	[DTCoreTextFontDescriptor fontDescriptorWithFontAttributes:nil];
    
    [AFImageRequestOperation addAcceptableContentTypes:[NSSet setWithObject:@"image/jpg"]];
}


#pragma mark - Life Cycle methods

- (void)dealloc {
    _featuredImageSource.delegate = nil;
	self.readerReblogFormView = nil;
    self.inlineComposeView.delegate = nil;
    self.inlineComposeView = nil;
    self.commentPublisher = nil;
    [[NSNotificationCenter defaultCenter] removeObserver:self];
}

- (id)init {
	self = [super init];
	if (self) {
		// This is a convenient place to check for the user's blogs and primary blog for reblogging.
		_hasMoreContent = YES;
		self.infiniteScrollEnabled = YES;
        self.incrementalLoadingSupported = YES;
        
        [[NSNotificationCenter defaultCenter] addObserver:self selector:@selector(readerTopicDidChange:) name:ReaderTopicDidChangeNotification object:nil];
	}
	return self;
}

- (void)viewDidLoad {
	[super viewDidLoad];

    self.tableView.keyboardDismissMode = UIScrollViewKeyboardDismissModeInteractive;

    [self fetchBlogsAndPrimaryBlog];

    CGFloat maxWidth = self.tableView.bounds.size.width;
    if (IS_IPHONE) {
        maxWidth = MAX(self.tableView.bounds.size.width, self.tableView.bounds.size.height);
    } else {
        maxWidth = WPTableViewFixedWidth;
    }

    CGFloat maxHeight = maxWidth * RPVCMaxImageHeightPercentage;
    _featuredImageSource = [[WPTableImageSource alloc] initWithMaxSize:CGSizeMake(maxWidth, maxHeight)];
    _featuredImageSource.delegate = self;
	self.tableView.separatorStyle = UITableViewCellSeparatorStyleNone;
    
	// Topics button
	UIBarButtonItem *button = nil;
    UIButton *topicsButton = [UIButton buttonWithType:UIButtonTypeCustom];
    [topicsButton setImage:[UIImage imageNamed:@"icon-reader-topics"] forState:UIControlStateNormal];
    [topicsButton setImage:[UIImage imageNamed:@"icon-reader-topics-active"] forState:UIControlStateHighlighted];

    CGSize imageSize = [UIImage imageNamed:@"icon-reader-topics"].size;
    topicsButton.frame = CGRectMake(0.0, 0.0, imageSize.width, imageSize.height);
    topicsButton.contentEdgeInsets = UIEdgeInsetsMake(0, 16, 0, -16);
    
    [topicsButton addTarget:self action:@selector(topicsAction:) forControlEvents:UIControlEventTouchUpInside];
    button = [[UIBarButtonItem alloc] initWithCustomView:topicsButton];
    [button setAccessibilityLabel:NSLocalizedString(@"Browse", @"")];
    self.navigationItem.rightBarButtonItem = button;
    
	CGRect frame = CGRectMake(0.0f, self.view.bounds.size.height, self.view.bounds.size.width, [ReaderReblogFormView desiredHeight]);
	self.readerReblogFormView = [[ReaderReblogFormView alloc] initWithFrame:frame];
	_readerReblogFormView.autoresizingMask = UIViewAutoresizingFlexibleWidth | UIViewAutoresizingFlexibleTopMargin;
	_readerReblogFormView.navigationItem = self.navigationItem;
	_readerReblogFormView.delegate = self;
	
	if (_isShowingReblogForm) {
		[self showReblogForm];
	}

    [WPMobileStats trackEventForWPCom:StatsEventReaderOpened properties:[self categoryPropertyForStats]];
    [WPMobileStats pingWPComStatsEndpoint:@"home_page"];
    [WPMobileStats logQuantcastEvent:@"newdash.home_page"];
    [WPMobileStats logQuantcastEvent:@"mobile.home_page"];
    if ([self isCurrentCategoryFreshlyPressed]) {
        [WPMobileStats logQuantcastEvent:@"newdash.freshly"];
        [WPMobileStats logQuantcastEvent:@"mobile.freshly"];
    }
    
    // Sync content as soon as login or creation occurs
<<<<<<< HEAD
    [[NSNotificationCenter defaultCenter] addObserverForName:WPAccountDefaultWordPressComAccountChangedNotification
                                                      object:nil
                                                       queue:nil
                                                  usingBlock:^(NSNotification *notification) {
                                                      if ([WPAccount defaultWordPressComAccount]) {
                                                          [self syncItems];
                                                      }
                                                  }];
=======
    [[NSNotificationCenter defaultCenter] addObserver:self selector:@selector(didLogin:) name:WordPressComApiDidLoginNotification object:nil];
    [[NSNotificationCenter defaultCenter] addObserver:self selector:@selector(didLogout:) name:WordPressComApiDidLogoutNotification object:nil];

    self.inlineComposeView = [[InlineComposeView alloc] initWithFrame:CGRectZero];

    self.commentPublisher = [[ReaderCommentPublisher alloc]
                             initWithComposer:self.inlineComposeView
                             andPost:nil];

    self.commentPublisher.delegate = self;

    self.tableView.tableFooterView = self.inlineComposeView;
>>>>>>> c1de4ba4
}

- (void)viewWillAppear:(BOOL)animated {
	[super viewWillAppear:animated];
	   
	self.title = [[[ReaderPost currentTopic] objectForKey:@"title"] capitalizedString];
	
	[[NSNotificationCenter defaultCenter] addObserver:self selector:@selector(handleKeyboardDidShow:) name:UIKeyboardWillShowNotification object:nil];
	[[NSNotificationCenter defaultCenter] addObserver:self selector:@selector(handleKeyboardWillHide:) name:UIKeyboardWillHideNotification object:nil];
    
    if (self.noResultsView && _animatedBox) {
        [_animatedBox prepareAnimation:NO];
    }
}

- (void)viewDidAppear:(BOOL)animated {
    [super viewDidAppear:animated];

    NSIndexPath *selectedIndexPath = [self.tableView indexPathForSelectedRow];
    if (selectedIndexPath) {
        [self.tableView deselectRowAtIndexPath:selectedIndexPath animated:YES];
    }
    
    [self resizeTableViewForImagePreloading];

    // Delay box animation after the view appears
    double delayInSeconds = 0.3;
    dispatch_time_t popTime = dispatch_time(DISPATCH_TIME_NOW, (int64_t)(delayInSeconds * NSEC_PER_SEC));
    dispatch_after(popTime, dispatch_get_main_queue(), ^(void){
        if (self.noResultsView && _animatedBox) {
            [_animatedBox animate];
        }
    });
}

- (void)viewWillDisappear:(BOOL)animated {
    [self.inlineComposeView endEditing:YES];
    [super viewWillDisappear:animated];

	[[NSNotificationCenter defaultCenter] removeObserver:self name:UIKeyboardWillShowNotification object:nil];
	[[NSNotificationCenter defaultCenter] removeObserver:self name:UIKeyboardWillHideNotification object:nil];
}

- (void)willAnimateRotationToInterfaceOrientation:(UIInterfaceOrientation)toInterfaceOrientation duration:(NSTimeInterval)duration {
    // Remove the no results view or else the position will abruptly adjust after rotation
    // due to the table view sizing for image preloading
    [self.noResultsView removeFromSuperview];
    
    [super willAnimateRotationToInterfaceOrientation:toInterfaceOrientation duration:duration];
}

- (void)didRotateFromInterfaceOrientation:(UIInterfaceOrientation)fromInterfaceOrientation {
    [super didRotateFromInterfaceOrientation:fromInterfaceOrientation];
    [self resizeTableViewForImagePreloading];
    [self configureNoResultsView];
}


#pragma mark - Instance Methods

- (void)resizeTableViewForImagePreloading {
    
    // Use a little trick to preload more images by making the table view longer
    CGRect rect = self.tableView.frame;
    CGFloat navigationHeight = self.navigationController.view.frame.size.height - self.navigationController.navigationBar.frame.size.height - self.navigationController.navigationBar.frame.origin.y;
    CGFloat extraHeight = navigationHeight * RPVCExtraTableViewHeightPercentage;
    rect.size.height = navigationHeight + extraHeight;
    self.tableView.frame = rect;
    
    // Move insets up to compensate
    UIEdgeInsets insets = self.tableView.contentInset;
    insets.bottom = extraHeight + [self tabBarSize].height;
    self.tableView.contentInset = insets;
    
    // Adjust the scroll insets as well
    UIEdgeInsets scrollInsets = self.tableView.scrollIndicatorInsets;
    scrollInsets.bottom = insets.bottom;
    self.tableView.scrollIndicatorInsets = scrollInsets;
    [self.tableView layoutIfNeeded];
}

- (void)setTitle:(NSString *)title {
    [super setTitle:title];
    
    // Reset the tab bar title; this isn't a great solution, but works
    NSInteger tabIndex = [self.tabBarController.viewControllers indexOfObject:self.navigationController];
    UITabBarItem *tabItem = [[[self.tabBarController tabBar] items] objectAtIndex:tabIndex];
    tabItem.title = NSLocalizedString(@"Reader", @"Description of the Reader tab");
}

- (void)dismissPopover {
    if (_popover) {
        [_popover dismissPopoverAnimated:YES];
        _popover = nil;
    }
}

- (void)handleKeyboardDidShow:(NSNotification *)notification {
    if (self.inlineComposeView.isDisplayed) {
        return;
    }
    UIView *view = self.view.superview;
	CGRect frame = view.frame;
	CGRect startFrame = [[[notification userInfo] objectForKey:UIKeyboardFrameBeginUserInfoKey] CGRectValue];
	CGRect endFrame = [[[notification userInfo] objectForKey:UIKeyboardFrameEndUserInfoKey] CGRectValue];
	
	// Figure out the difference between the bottom of this view, and the top of the keyboard.
	// This should account for any toolbars.
	CGPoint point = [view.window convertPoint:startFrame.origin toView:view];
	keyboardOffset = point.y - (frame.origin.y + frame.size.height);
	
	// if we're upside down, we need to adjust the origin.
	if (endFrame.origin.x == 0 && endFrame.origin.y == 0) {
		endFrame.origin.y = endFrame.origin.x += MIN(endFrame.size.height, endFrame.size.width);
	}
	
	point = [view.window convertPoint:endFrame.origin toView:view];
    CGSize tabBarSize = [self tabBarSize];
	frame.size.height = point.y + tabBarSize.height;
	
	[UIView animateWithDuration:0.3f delay:0.0f options:UIViewAnimationOptionBeginFromCurrentState animations:^{
		view.frame = frame;
	} completion:^(BOOL finished) {
		// BUG: When dismissing a modal view, and the keyboard is showing again, the animation can get clobbered in some cases.
		// When this happens the view is set to the dimensions of its wrapper view, hiding content that should be visible
		// above the keyboard.
		// For now use a fallback animation.
		if (!CGRectEqualToRect(view.frame, frame)) {
			[UIView animateWithDuration:0.3 animations:^{
				view.frame = frame;
			}];
		}
	}];
}

- (void)handleKeyboardWillHide:(NSNotification *)notification {

    if (self.inlineComposeView.isDisplayed) {
        return;
    }

    UIView *view = self.view.superview;
	CGRect frame = view.frame;
	CGRect keyFrame = [[[notification userInfo] objectForKey:UIKeyboardFrameEndUserInfoKey] CGRectValue];
	
	CGPoint point = [view.window convertPoint:keyFrame.origin toView:view];
	frame.size.height = point.y - (frame.origin.y + keyboardOffset);
	view.frame = frame;
}

- (void)showReblogForm {
	if (_readerReblogFormView.superview != nil)
		return;
	
	NSIndexPath *path = [self.tableView indexPathForSelectedRow];
	_readerReblogFormView.post = (ReaderPost *)[self.resultsController objectAtIndexPath:path];
	
	CGFloat reblogHeight = [ReaderReblogFormView desiredHeight];
	CGRect tableFrame = self.tableView.frame;
    CGRect superviewFrame = self.view.superview.frame;
    
    // The table's frame is artifically tall due to resizeTableViewForImagePreloading, so effectively undo that
	tableFrame.size.height = superviewFrame.size.height - tableFrame.origin.y - reblogHeight - [self tabBarSize].height;
	self.tableView.frame = tableFrame;
	
	CGFloat y = tableFrame.origin.y + tableFrame.size.height;
	_readerReblogFormView.frame = CGRectMake(0.0f, y, self.view.bounds.size.width, reblogHeight);
	[self.view.superview addSubview:_readerReblogFormView];
	self.isShowingReblogForm = YES;
	[_readerReblogFormView.textView becomeFirstResponder];
}

- (void)hideReblogForm {
	if (_readerReblogFormView.superview == nil)
		return;
	
	[self.tableView deselectRowAtIndexPath:[self.tableView indexPathForSelectedRow] animated:NO];
	
	CGRect tableFrame = self.tableView.frame;
	tableFrame.size.height = self.tableView.frame.size.height + _readerReblogFormView.frame.size.height;
	
	self.tableView.frame = tableFrame;
    [self resizeTableViewForImagePreloading];
	[_readerReblogFormView removeFromSuperview];
	self.isShowingReblogForm = NO;
	[self.view endEditing:YES];
}


#pragma mark - ReaderPostView delegate methods

- (void)postView:(ReaderPostView *)postView didReceiveReblogAction:(id)sender {
    NSIndexPath *selectedPath = [self.tableView indexPathForSelectedRow];
	UITableViewCell *cell = [ReaderPostTableViewCell cellForSubview:sender];
	NSIndexPath *path = [self.tableView indexPathForCell:cell];
	
	// if not showing form, show the form.
	if (!selectedPath) {
		[self.tableView selectRowAtIndexPath:path animated:NO scrollPosition:UITableViewScrollPositionNone];
		[self showReblogForm];
		return;
	}
	
	// if showing form && same cell as before, dismiss the form.
	if ([selectedPath compare:path] == NSOrderedSame) {
		[self hideReblogForm];
	} else {
		[self.tableView selectRowAtIndexPath:path animated:NO scrollPosition:UITableViewScrollPositionNone];
	}
}

- (void)postView:(ReaderPostView *)postView didReceiveLikeAction:(id)sender {
    ReaderPost *post = postView.post;
	[post toggleLikedWithSuccess:^{
        if ([post.isLiked boolValue]) {
            [WPMobileStats trackEventForWPCom:StatsEventReaderLikedPost];
        } else {
            [WPMobileStats trackEventForWPCom:StatsEventReaderUnlikedPost];
        }
	} failure:^(NSError *error) {
		DDLogError(@"Error Liking Post : %@", [error localizedDescription]);
		[postView updateActionButtons];
	}];
	
	[postView updateActionButtons];
}

- (void)postView:(ReaderPostView *)postView didReceiveFollowAction:(id)sender {
    UIButton *followButton = (UIButton *)sender;
    ReaderPostTableViewCell *cell = [ReaderPostTableViewCell cellForSubview:sender];
    ReaderPost *post = postView.post;
    
    if (![post isFollowable])
        return;

    followButton.selected = ![post.isFollowing boolValue]; // Set it optimistically
	[cell setNeedsLayout];
	[post toggleFollowingWithSuccess:^{
	} failure:^(NSError *error) {
		DDLogError(@"Error Following Blog : %@", [error localizedDescription]);
		[followButton setSelected:[post.isFollowing boolValue]];
		[cell setNeedsLayout];
	}];
}

- (void)postView:(ReaderPostView *)postView didReceiveCommentAction:(id)sender {
    if (self.commentPublisher.post == postView.post) {
        [self.inlineComposeView toggleComposer];
        return;
    }

    self.commentPublisher.post = postView.post;
    [self.inlineComposeView displayComposer];

    // scroll the item into view if possible
    NSIndexPath *indexPath = [self.resultsController indexPathForObject:postView.post];

    [self.tableView scrollToRowAtIndexPath:indexPath
                          atScrollPosition:UITableViewScrollPositionTop
                                  animated:YES];

}

- (void)postView:(ReaderPostView *)postView didReceiveTagAction:(id)sender {
    ReaderPost *post = postView.post;

    NSString *endpoint = [NSString stringWithFormat:@"read/tags/%@/posts", post.primaryTagSlug];
    NSDictionary *dict = @{@"endpoint" : endpoint,
                           @"title" : post.primaryTagName};
    
	[[NSUserDefaults standardUserDefaults] setObject:dict forKey:ReaderCurrentTopicKey];
	[[NSUserDefaults standardUserDefaults] synchronize];
    [self readerTopicDidChange:nil];
}


#pragma mark - Actions

- (void)topicsAction:(id)sender {
	ReaderTopicsViewController *controller = [[ReaderTopicsViewController alloc] initWithStyle:UITableViewStyleGrouped];
    if (IS_IPAD) {
        if (_popover) {
            [self dismissPopover];
            return;
        }
        
        _popover = [[UIPopoverController alloc] initWithContentViewController:controller];
        
        UIBarButtonItem *shareButton = self.navigationItem.rightBarButtonItem;
        [_popover presentPopoverFromBarButtonItem:shareButton permittedArrowDirections:UIPopoverArrowDirectionAny animated:YES];
    } else {
        UINavigationController *navController = [[UINavigationController alloc] initWithRootViewController:controller];
        navController.navigationBar.translucent = NO;
        [self presentViewController:navController animated:YES completion:nil];
    }
}

#pragma mark - ReaderCommentPublisherDelegate Methods

- (void)commentPublisherDidPublishComment:(ReaderCommentPublisher *)publisher {
    publisher.post.dateCommentsSynced = nil;
    [self.inlineComposeView dismissComposer];
}

- (void)openPost:(NSUInteger *)postId onBlog:(NSUInteger)blogId {
    NSString *endpoint = [NSString stringWithFormat:@"sites/%i/posts/%i/?meta=site", blogId, postId];
    
    [ReaderPost getPostsFromEndpoint:endpoint
                      withParameters:nil
                         loadingMore:NO
                             success:^(AFHTTPRequestOperation *operation, id responseObject) {
                                 [ReaderPost createOrUpdateWithDictionary:responseObject
                                                              forEndpoint:endpoint
                                                              withContext:[[ContextManager sharedInstance] mainContext]];
                                 NSArray *posts = [ReaderPost fetchPostsForEndpoint:endpoint
                                                                        withContext:[[ContextManager sharedInstance] mainContext]];
                                 
                                 ReaderPostDetailViewController *controller = [[ReaderPostDetailViewController alloc] initWithPost:[posts objectAtIndex:0]
                                                                                                                     featuredImage:nil
                                                                                                                       avatarImage:nil];
                                 
                                 [self.navigationController pushViewController:controller animated:YES];
                             }
                             failure:nil];

}

#pragma mark - ReaderTextForm Delegate Methods

- (void)readerTextFormDidSend:(ReaderTextFormView *)readerTextForm {
	[self hideReblogForm];
}


- (void)readerTextFormDidCancel:(ReaderTextFormView *)readerTextForm {
	[self hideReblogForm];
}


#pragma mark - UIScrollView Delegate Methods

- (void)scrollViewDidEndDecelerating:(UIScrollView *)scrollView {
    [super scrollViewDidEndDecelerating:scrollView];

	NSIndexPath *selectedIndexPath = [self.tableView indexPathForSelectedRow];
	if (!selectedIndexPath)
		return;

	__block BOOL found = NO;
	[[self.tableView indexPathsForVisibleRows] enumerateObjectsUsingBlock:^(id obj, NSUInteger idx, BOOL *stop) {
		NSIndexPath *objPath = (NSIndexPath *)obj;
		if ([objPath compare:selectedIndexPath] == NSOrderedSame) {
			found = YES;
		}
		*stop = YES;
	}];
	
	if (found)
        return;
	
	[self hideReblogForm];
}


#pragma mark - WPTableViewSublass methods

- (NSString *)noResultsTitleText {
	NSString *prompt;
	NSString *endpoint = [ReaderPost currentEndpoint];
	NSArray *endpoints = [ReaderPost readerEndpoints];
	NSInteger idx = [endpoints indexOfObjectPassingTest:^BOOL(id obj, NSUInteger idx, BOOL *stop) {
		BOOL match = NO;
		
		if ([endpoint isEqualToString:[obj objectForKey:@"endpoint"]]) {
			match = YES;
			*stop = YES;
		}
				
		return match;
	}];
	
	switch (idx) {
		case 0:
			// Blogs I follow
			prompt = NSLocalizedString(@"You're not following any blogs yet.", @"");
			break;
			
		case 2:
			// Posts I like
			prompt = NSLocalizedString(@"You have not liked any posts.", @"");
			break;
			
		default:
			// Topics // freshly pressed.
			prompt = NSLocalizedString(@"Sorry. No posts yet.", @"");
			break;
			

	}
	return prompt;
}


- (NSString *)noResultsMessageText {
	return NSLocalizedString(@"Tap the tag icon to browse posts from popular blogs.", nil);
}

- (UIView *)noResultsAccessoryView {
    if (!_animatedBox) {
        _animatedBox = [WPAnimatedBox new];
    }
    return _animatedBox;
}

- (NSString *)entityName {
	return @"ReaderPost";
}

- (NSDate *)lastSyncDate {
	return (NSDate *)[[NSUserDefaults standardUserDefaults] objectForKey:ReaderLastSyncDateKey];
}

- (NSFetchRequest *)fetchRequest {
	NSString *endpoint = [ReaderPost currentEndpoint];
    NSFetchRequest *fetchRequest = [NSFetchRequest fetchRequestWithEntityName:[self entityName]];
    fetchRequest.predicate = [NSPredicate predicateWithFormat:@"(endpoint == %@)", endpoint];
    NSSortDescriptor *sortDescriptorDate = [NSSortDescriptor sortDescriptorWithKey:@"sortDate" ascending:NO];
    fetchRequest.sortDescriptors = @[sortDescriptorDate];
	fetchRequest.fetchBatchSize = 10;
	return fetchRequest;
}

- (NSString *)sectionNameKeyPath {
	return nil;
}

- (Class)cellClass {
    return [ReaderPostTableViewCell class];
}

- (void)configureCell:(UITableViewCell *)aCell atIndexPath:(NSIndexPath *)indexPath {
	if (!aCell)
        return;

	ReaderPostTableViewCell *cell = (ReaderPostTableViewCell *)aCell;
	cell.selectionStyle = UITableViewCellSelectionStyleNone;
	cell.accessoryType = UITableViewCellAccessoryNone;
	
	ReaderPost *post = (ReaderPost *)[self.resultsController objectAtIndexPath:indexPath];

	[cell configureCell:post];
    [self setImageForPost:post forCell:cell indexPath:indexPath];
    [self setAvatarForPost:post forCell:cell indexPath:indexPath];
    
    cell.postView.delegate = self;

}

- (UIImage *)imageForURL:(NSURL *)imageURL size:(CGSize)imageSize {
    if (!imageURL)
        return nil;
    
    if (CGSizeEqualToSize(imageSize, CGSizeZero)) {
        imageSize.width = self.tableView.bounds.size.width;
        imageSize.height = round(imageSize.width * RPVCMaxImageHeightPercentage);
    }
    return [_featuredImageSource imageForURL:imageURL withSize:imageSize];
}

- (void)setAvatarForPost:(ReaderPost *)post forCell:(ReaderPostTableViewCell *)cell indexPath:(NSIndexPath *)indexPath {
    CGSize imageSize = cell.postView.avatarImageView.bounds.size;
    UIImage *image = [post cachedAvatarWithSize:imageSize];
    if (image) {
        [cell.postView setAvatar:image];
    } else if (!self.tableView.isDragging && !self.tableView.isDecelerating) {
        [post fetchAvatarWithSize:imageSize success:^(UIImage *image) {
            if (cell == [self.tableView cellForRowAtIndexPath:indexPath]) {
                [cell.postView setAvatar:image];
            }
        }];
    }
}

- (void)setImageForPost:(ReaderPost *)post forCell:(ReaderPostTableViewCell *)cell indexPath:(NSIndexPath *)indexPath {
    NSURL *imageURL = post.featuredImageURL;
    
    if (!imageURL)
        return;
    
    // We know the width, but not the height; let the image loader figure that out
    CGFloat imageWidth = self.tableView.frame.size.width;
    if (IS_IPAD) {
        imageWidth = WPTableViewFixedWidth;
    }
    CGSize imageSize = CGSizeMake(imageWidth, 0);
    UIImage *image = [self imageForURL:imageURL size:imageSize];
    
    if (image) {
        [cell.postView setFeaturedImage:image];
    } else {
        [_featuredImageSource fetchImageForURL:imageURL withSize:imageSize indexPath:indexPath isPrivate:post.isPrivate];
    }
}

- (BOOL)hasMoreContent {
	return _hasMoreContent;
}

- (void)syncItemsViaUserInteraction:(BOOL)userInteraction success:(void (^)())success failure:(void (^)(NSError *))failure {
    DDLogMethod();
    // if needs auth.
    if ([WPCookie hasCookieForURL:[NSURL URLWithString:@"https://wordpress.com"] andUsername:[[WPAccount defaultWordPressComAccount] username]]) {
       [self syncReaderItemsWithSuccess:success failure:failure];
        return;
    }

    [[WordPressAppDelegate sharedWordPressApplicationDelegate] useDefaultUserAgent];
    NSString *username = [[WPAccount defaultWordPressComAccount] username];
    NSString *password = [[WPAccount defaultWordPressComAccount] password];
    NSMutableURLRequest *mRequest = [[NSMutableURLRequest alloc] init];
    NSString *requestBody = [NSString stringWithFormat:@"log=%@&pwd=%@&redirect_to=http://wordpress.com",
                             [username stringByUrlEncoding],
                             [password stringByUrlEncoding]];
    
    [mRequest setURL:[NSURL URLWithString:@"https://wordpress.com/wp-login.php"]];
    [mRequest setHTTPBody:[requestBody dataUsingEncoding:NSUTF8StringEncoding]];
    [mRequest setValue:[NSString stringWithFormat:@"%d", [requestBody length]] forHTTPHeaderField:@"Content-Length"];
    [mRequest addValue:@"*/*" forHTTPHeaderField:@"Accept"];
    [mRequest setHTTPMethod:@"POST"];
    
    
    AFHTTPRequestOperation *authRequest = [[AFHTTPRequestOperation alloc] initWithRequest:mRequest];
    [authRequest setCompletionBlockWithSuccess:^(AFHTTPRequestOperation *operation, id responseObject) {
        [[WordPressAppDelegate sharedWordPressApplicationDelegate] useAppUserAgent];
        [self syncReaderItemsWithSuccess:success failure:failure];
    } failure:^(AFHTTPRequestOperation *operation, NSError *error) {
        [[WordPressAppDelegate sharedWordPressApplicationDelegate] useAppUserAgent];
        [self syncReaderItemsWithSuccess:success failure:failure];
    }];
    
    [authRequest start];    
}

- (void)syncReaderItemsWithSuccess:(void (^)())success failure:(void (^)(NSError *))failure {
    DDLogMethod();
	NSString *endpoint = [ReaderPost currentEndpoint];
	NSNumber *numberToSync = [NSNumber numberWithInteger:ReaderPostsToSync];
	NSDictionary *params = @{@"number":numberToSync, @"per_page":numberToSync};
	[ReaderPost getPostsFromEndpoint:endpoint
					  withParameters:params
						 loadingMore:_loadingMore
							 success:^(AFHTTPRequestOperation *operation, id responseObject) {
								 if (success) {
									success();
								 }
								 [self onSyncSuccess:operation response:responseObject];
							 }
							 failure:^(AFHTTPRequestOperation *operation, NSError *error) {
								 if (failure) {
									 failure(error);
								 }
							 }];
    [WPMobileStats trackEventForWPCom:StatsEventReaderHomePageRefresh];
    [WPMobileStats pingWPComStatsEndpoint:@"home_page_refresh"];
}

- (void)loadMoreWithSuccess:(void (^)())success failure:(void (^)(NSError *error))failure {
    DDLogMethod();
	if ([self.resultsController.fetchedObjects count] == 0)
		return;
	
	if (_loadingMore)
        return;
    
	_loadingMore = YES;
	
	ReaderPost *post = self.resultsController.fetchedObjects.lastObject;
	NSNumber *numberToSync = [NSNumber numberWithInteger:ReaderPostsToSync];
	NSString *endpoint = [ReaderPost currentEndpoint];
	id before;
	if ([endpoint isEqualToString:@"freshly-pressed"]) {
		// freshly-pressed wants an ISO string but the rest want a timestamp.
		before = [DateUtils isoStringFromDate:post.date_created_gmt];
	} else {
		before = [NSNumber numberWithInteger:[post.date_created_gmt timeIntervalSince1970]];
	}

	NSDictionary *params = @{@"before":before, @"number":numberToSync, @"per_page":numberToSync};

	[ReaderPost getPostsFromEndpoint:endpoint
					  withParameters:params
						 loadingMore:_loadingMore
							 success:^(AFHTTPRequestOperation *operation, id responseObject) {
								 if (success) {
									 success();
								 }
								 [self onSyncSuccess:operation response:responseObject];
							 }
							 failure:^(AFHTTPRequestOperation *operation, NSError *error) {
								 if (failure) {
									 failure(error);
								 }
							 }];
    
    [WPMobileStats trackEventForWPCom:StatsEventReaderInfiniteScroll properties:[self categoryPropertyForStats]];
    [WPMobileStats logQuantcastEvent:@"newdash.infinite_scroll"];
    [WPMobileStats logQuantcastEvent:@"mobile.infinite_scroll"];
}

- (UITableViewRowAnimation)tableViewRowAnimation {
	return UITableViewRowAnimationNone;
}

- (void)onSyncSuccess:(AFHTTPRequestOperation *)operation response:(id)responseObject {
    DDLogMethod();
	BOOL wasLoadingMore = _loadingMore;
	_loadingMore = NO;
	
	NSDictionary *resp = (NSDictionary *)responseObject;
	NSArray *postsArr = [resp arrayForKey:@"posts"];
	
	if (!postsArr) {
		if (wasLoadingMore) {
			_hasMoreContent = NO;
		}
		return;
	}
	
	// if # of results is less than # requested then no more content.
	if ([postsArr count] < ReaderPostsToSync && wasLoadingMore) {
		_hasMoreContent = NO;
	}
}


#pragma mark -
#pragma mark TableView Methods

- (CGFloat)tableView:(UITableView *)tableView estimatedHeightForRowAtIndexPath:(NSIndexPath *)indexPath {
     return [ReaderPostTableViewCell cellHeightForPost:[self.resultsController objectAtIndexPath:indexPath] withWidth:self.tableView.bounds.size.width];
}

- (CGFloat)tableView:(UITableView *)tableView heightForRowAtIndexPath:(NSIndexPath *)indexPath {
    return [ReaderPostTableViewCell cellHeightForPost:[self.resultsController objectAtIndexPath:indexPath] withWidth:self.tableView.bounds.size.width];
}

- (UIView *)tableView:(UITableView *)tableView viewForHeaderInSection:(NSInteger)section {
    return [[UIView alloc] initWithFrame:CGRectZero];
}

- (CGFloat)tableView:(UITableView *)tableView heightForHeaderInSection:(NSInteger)section {
    if (IS_IPHONE)
        return RPVCHeaderHeightPhone;
    
    return [super tableView:tableView heightForHeaderInSection:section];
}

- (NSIndexPath *)tableView:(UITableView *)tableView willSelectRowAtIndexPath:(NSIndexPath *)indexPath {
	if (_readerReblogFormView.superview != nil) {
		[self hideReblogForm];
		return nil;
	}
	
	UITableViewCell *cell = [tableView cellForRowAtIndexPath:indexPath];
	if ([cell isSelected]) {
		_readerReblogFormView.post = nil;
		[tableView deselectRowAtIndexPath:indexPath animated:NO];
		[self hideReblogForm];
		return nil;
	}
	
	return indexPath;
}

- (void)tableView:(UITableView *)tableView didSelectRowAtIndexPath:(NSIndexPath *)indexPath {
    if (IS_IPAD) {
        [tableView deselectRowAtIndexPath:indexPath animated:YES];
    }

    // Pass the image forward
	ReaderPost *post = [self.resultsController.fetchedObjects objectAtIndex:indexPath.row];
    ReaderPostTableViewCell *cell = (ReaderPostTableViewCell *)[self.tableView cellForRowAtIndexPath:indexPath];
    CGSize imageSize = cell.postView.cellImageView.image.size;
    UIImage *image = [_featuredImageSource imageForURL:post.featuredImageURL withSize:imageSize];
    UIImage *avatarImage = cell.postView.avatarImageView.image;

	self.detailController = [[ReaderPostDetailViewController alloc] initWithPost:post featuredImage:image avatarImage:avatarImage];
    
    [self.navigationController pushViewController:self.detailController animated:YES];
    
    [WPMobileStats trackEventForWPCom:StatsEventReaderOpenedArticleDetails];
    [WPMobileStats pingWPComStatsEndpoint:@"details_page"];
}


#pragma mark - NSFetchedResultsController overrides

- (void)controllerWillChangeContent:(NSFetchedResultsController *)controller {
    // Do nothing (prevent superclass from adjusting table view)
}

- (void)controllerDidChangeContent:(NSFetchedResultsController *)controller {
    [self.tableView reloadData];
    [self.noResultsView removeFromSuperview];
}

- (void)controller:(NSFetchedResultsController *)controller
   didChangeObject:(id)anObject
       atIndexPath:(NSIndexPath *)indexPath
     forChangeType:(NSFetchedResultsChangeType)type
      newIndexPath:(NSIndexPath *)newIndexPath {
    // Do nothing (prevent superclass from adjusting table view)
}


#pragma mark - Notifications

- (void)readerTopicDidChange:(NSNotification *)notification {
	if (IS_IPAD){
        [self dismissPopover];
	}
	
	_loadingMore = NO;
	_hasMoreContent = YES;
	[(WPNoResultsView *)self.noResultsView setTitleText:[self noResultsTitleText]];

	[self.tableView setContentOffset:CGPointMake(0, 0) animated:NO];
	[self resetResultsController];
	[self.tableView reloadData];
    [self syncItems];
	[self configureNoResultsView];
    
	self.title = [[ReaderPost currentTopic] stringForKey:@"title"];

    if ([WordPressAppDelegate sharedWordPressApplicationDelegate].connectionAvailable == YES && ![self isSyncing] ) {
		[[NSUserDefaults standardUserDefaults] removeObjectForKey:ReaderLastSyncDateKey];
		[NSUserDefaults resetStandardUserDefaults];
    }

    if ([self isCurrentCategoryFreshlyPressed]) {
        [WPMobileStats trackEventForWPCom:StatsEventReaderSelectedFreshlyPressedTopic];
        [WPMobileStats pingWPComStatsEndpoint:@"freshly"];
        [WPMobileStats logQuantcastEvent:@"newdash.fresh"];
        [WPMobileStats logQuantcastEvent:@"mobile.fresh"];
    } else {
        [WPMobileStats trackEventForWPCom:StatsEventReaderSelectedCategory properties:[self categoryPropertyForStats]];
    }
}

- (void)didLogin:(NSNotification *)notification {
    [self syncItems];
}

- (void)didLogout:(NSNotification *)notification {
    [[NSUserDefaults standardUserDefaults] removeObjectForKey:ReaderLastSyncDateKey];
    [NSUserDefaults resetStandardUserDefaults];
}


#pragma mark - Utility

- (BOOL)isCurrentCategoryFreshlyPressed {
    return [[self currentCategory] isEqualToString:@"freshly-pressed"];
}

- (NSString *)currentCategory {
    NSDictionary *categoryDetails = [[NSUserDefaults standardUserDefaults] objectForKey:ReaderCurrentTopicKey];
    NSString *category = [categoryDetails stringForKey:@"endpoint"];
    if (category == nil)
        return @"reader/following";
    
    return category;
}

- (NSDictionary *)categoryPropertyForStats {
    return @{@"category": [self currentCategory]};
}

- (void)fetchBlogsAndPrimaryBlog {
	NSURL *xmlrpc;
    NSString *username, *password;
    WPAccount *account = [WPAccount defaultWordPressComAccount];
	xmlrpc = [NSURL URLWithString:@"https://wordpress.com/xmlrpc.php"];
	username = account.username;
	password = account.password;
	
    WPXMLRPCClient *api = [WPXMLRPCClient clientWithXMLRPCEndpoint:xmlrpc];
    [api callMethod:@"wp.getUsersBlogs"
         parameters:[NSArray arrayWithObjects:username, password, nil]
            success:^(AFHTTPRequestOperation *operation, id responseObject) {
                NSArray *usersBlogs = responseObject;
				
                if ([usersBlogs count] > 0) {
                    [usersBlogs enumerateObjectsUsingBlock:^(id obj, NSUInteger idx, BOOL *stop) {
                        NSString *title = [obj valueForKey:@"blogName"];
                        title = [title stringByDecodingXMLCharacters];
                        [obj setValue:title forKey:@"blogName"];
                    }];
                }
				
				[[NSUserDefaults standardUserDefaults] setObject:usersBlogs forKey:@"wpcom_users_blogs"];
				
                [[[WPAccount defaultWordPressComAccount] restApi] getPath:@"me"
                                          parameters:nil
                                             success:^(AFHTTPRequestOperation *operation, id responseObject) {
                                                 if ([usersBlogs count] < 1)
                                                     return;
                                                 
                                                 NSDictionary *dict = (NSDictionary *)responseObject;
                                                 NSString *userID = [dict stringForKey:@"ID"];
                                                 if (userID != nil) {
                                                     [WPMobileStats updateUserIDForStats:userID];
                                                     [[NSUserDefaults standardUserDefaults] setObject:userID forKey:@"wpcom_user_id"];
                                                     [NSUserDefaults resetStandardUserDefaults];
                                                 }
                                                 
                                                 __block NSNumber *preferredBlogId;
                                                 NSNumber *primaryBlog = [dict objectForKey:@"primary_blog"];
                                                 [usersBlogs enumerateObjectsUsingBlock:^(id obj, NSUInteger idx, BOOL *stop) {
                                                     if ([primaryBlog isEqualToNumber:[obj numberForKey:@"blogid"]]) {
                                                         preferredBlogId = [obj numberForKey:@"blogid"];
                                                         *stop = YES;
                                                     }
                                                 }];
                                                 
                                                 if (!preferredBlogId) {
                                                     NSDictionary *dict = [usersBlogs objectAtIndex:0];
                                                     preferredBlogId = [dict numberForKey:@"blogid"];
                                                 }
                                                 
                                                 [[NSUserDefaults standardUserDefaults] setObject:preferredBlogId forKey:@"wpcom_users_prefered_blog_id"];
                                                 [NSUserDefaults resetStandardUserDefaults];
                                                 
                                             } failure:^(AFHTTPRequestOperation *operation, NSError *error) {
                                                 // TODO: Handle Failure. Retry maybe?
                                             }];
                
                if ([usersBlogs count] == 0) {
                    return;
                }

			} failure:^(AFHTTPRequestOperation *operation, NSError *error) {
				// Fail silently.
            }];
}

- (CGSize)tabBarSize {
    CGSize tabBarSize = CGSizeZero;
    if ([self tabBarController]) {
        tabBarSize = [[[self tabBarController] tabBar] bounds].size;
    }

    return tabBarSize;
}

#pragma mark - WPTableImageSourceDelegate

- (void)tableImageSource:(WPTableImageSource *)tableImageSource imageReady:(UIImage *)image forIndexPath:(NSIndexPath *)indexPath {
    ReaderPostTableViewCell *cell = (ReaderPostTableViewCell *)[self.tableView cellForRowAtIndexPath:indexPath];
    
    // Don't do anything if the cell is out of view or out of range
    // (this is a safety check in case the Reader doesn't properly kill image requests when changing topics)
    if (cell == nil)
        return;

    [cell.postView setFeaturedImage:image];
    
    // Update the detail view if it's open and applicable
    ReaderPost *post = [self.resultsController objectAtIndexPath:indexPath];
    
    if (post == self.detailController.post) {
        [self.detailController updateFeaturedImage:image];
    }
}

@end<|MERGE_RESOLUTION|>--- conflicted
+++ resolved
@@ -148,18 +148,7 @@
     }
     
     // Sync content as soon as login or creation occurs
-<<<<<<< HEAD
-    [[NSNotificationCenter defaultCenter] addObserverForName:WPAccountDefaultWordPressComAccountChangedNotification
-                                                      object:nil
-                                                       queue:nil
-                                                  usingBlock:^(NSNotification *notification) {
-                                                      if ([WPAccount defaultWordPressComAccount]) {
-                                                          [self syncItems];
-                                                      }
-                                                  }];
-=======
-    [[NSNotificationCenter defaultCenter] addObserver:self selector:@selector(didLogin:) name:WordPressComApiDidLoginNotification object:nil];
-    [[NSNotificationCenter defaultCenter] addObserver:self selector:@selector(didLogout:) name:WordPressComApiDidLogoutNotification object:nil];
+    [[NSNotificationCenter defaultCenter] addObserver:self selector:@selector(didChangeAccount:) name:WPAccountDefaultWordPressComAccountChangedNotification object:nil];
 
     self.inlineComposeView = [[InlineComposeView alloc] initWithFrame:CGRectZero];
 
@@ -170,7 +159,6 @@
     self.commentPublisher.delegate = self;
 
     self.tableView.tableFooterView = self.inlineComposeView;
->>>>>>> c1de4ba4
 }
 
 - (void)viewWillAppear:(BOOL)animated {
@@ -920,13 +908,13 @@
     }
 }
 
-- (void)didLogin:(NSNotification *)notification {
-    [self syncItems];
-}
-
-- (void)didLogout:(NSNotification *)notification {
-    [[NSUserDefaults standardUserDefaults] removeObjectForKey:ReaderLastSyncDateKey];
-    [NSUserDefaults resetStandardUserDefaults];
+- (void)didChangeAccount:(NSNotification *)notification {
+    if ([WPAccount defaultWordPressComAccount]) {
+        [self syncItems];
+    } else {
+        [[NSUserDefaults standardUserDefaults] removeObjectForKey:ReaderLastSyncDateKey];
+        [NSUserDefaults resetStandardUserDefaults];
+    }
 }
 
 
