--- conflicted
+++ resolved
@@ -53,94 +53,14 @@
 - (id)initWithFrame:(CGRect)frame {
     self = [super initWithFrame:frame];
     if (self) {
-        if (IS_IOS7) {
-            self.backgroundColor = [WPStyleGuide littleEddieGrey];
-        }
+        self.backgroundColor = [WPStyleGuide littleEddieGrey];
 		self.requireText = NO;
 		self.promptLabel.text = NSLocalizedString(@"Add your thoughts here... (optional)", @"Placeholder text prompting the user to add a note to the post they are reblogging.");
 		
-<<<<<<< HEAD
-		frame = CGRectMake(10.0f, 10.0, frame.size.width - 20.0f, 20.0f);
-		
-		NSArray *blogs = [[NSUserDefaults standardUserDefaults] arrayForKey:@"wpcom_users_blogs"];
-		if ([blogs count] > 1) {
-		
-			self.blogButton = [UIButton buttonWithType:UIButtonTypeCustom];
-			_blogButton.frame = frame;
-			_blogButton.autoresizingMask = UIViewAutoresizingFlexibleWidth;
-			[_blogButton addTarget:self action:@selector(handleBlogButtonTapped:) forControlEvents:UIControlEventTouchUpInside];
-
-			UIView *buttonView = [[UIView alloc] initWithFrame:CGRectMake(0.0f, 0.0f, frame.size.width, frame.size.height)];
-			buttonView.backgroundColor = [UIColor clearColor];
-			buttonView.autoresizingMask = UIViewAutoresizingFlexibleWidth | UIViewAutoresizingFlexibleHeight;
-			buttonView.userInteractionEnabled = NO;
-			
-			NSString *str = NSLocalizedString(@"Post to", @"Lable for the blog selector. Says 'Post to' followed by the blog's icon and its name.");
-			UIFont *font = [UIFont fontWithName:@"OpenSans" size:15.0f];
-			CGSize size = [str sizeWithFont:font];
-			UILabel *postToLabel = [[UILabel alloc] initWithFrame:CGRectMake(0.0f, 0.0, size.width, frame.size.height)];
-			postToLabel.text = str;
-			postToLabel.font = font;
-			postToLabel.textColor = [UIColor whiteColor];
-			postToLabel.backgroundColor = [UIColor clearColor];
-			[buttonView addSubview:postToLabel];
-
-			self.blavatarImageView = [[UIImageView alloc] initWithFrame:CGRectMake(size.width + 5.0f, 0.0f, 20.0f, 20.0f)];
-			_blavatarImageView.contentMode = UIViewContentModeScaleAspectFit;
-			[buttonView addSubview:_blavatarImageView];
-			
-			CGFloat x = _blavatarImageView.frame.origin.x + 25.0f;
-			self.blogNameLabel = [[UILabel alloc] initWithFrame:CGRectMake(x, 0.0f, frame.size.width - x, frame.size.height)];
-			_blogNameLabel.backgroundColor = [UIColor clearColor];
-			_blogNameLabel.font = font;
-			_blogNameLabel.textColor = [UIColor whiteColor];
-			_blogNameLabel.autoresizingMask = UIViewAutoresizingFlexibleWidth;
-			[buttonView addSubview:_blogNameLabel];
-
-			[_blogButton addSubview:buttonView];
-			[self addSubview:_blogButton];
-			
-			CGFloat offset = _blogButton.frame.origin.y + _blogButton.frame.size.height;
-			
-			frame = self.borderImageView.frame;
-			frame.origin.y += offset;
-			frame.size.height -= offset;
-			self.borderImageView.frame = frame;
-
-			frame = self.textView.frame;
-			frame.origin.y += offset;
-			frame.size.height -= offset;
-			self.textView.frame = frame;
-			
-			frame = self.promptLabel.frame;
-			frame.origin.y += offset;
-			self.promptLabel.frame = frame;
-			
-			frame = self.activityView.frame;
-			frame.origin.y = ((self.textView.frame.origin.y + (self.textView.frame.size.height / 2.0f)) - frame.size.height / 2.0f) ;
-			self.activityView.frame = frame;
-
-			NSNumber *primaryBlogId = [[NSUserDefaults standardUserDefaults] objectForKey:@"wpcom_users_prefered_blog_id"];
-            
-            if (primaryBlogId) {
-                [blogs enumerateObjectsUsingBlock:^(id obj, NSUInteger idx, BOOL *stop) {
-                    if ([[obj numberForKey:@"blogid"] isEqualToNumber:primaryBlogId]) {
-                        [self setDestinationBlog:obj];
-                        *stop = YES;
-                    }
-                }];
-            } else {
-                [self setDestinationBlog:[blogs objectAtIndex:0]];
-            }
-		} else if ([blogs count]) {
-			[self setDestinationBlog:[blogs objectAtIndex:0]];
-		}
-=======
         NSArray *blogs = [[NSUserDefaults standardUserDefaults] arrayForKey:@"wpcom_users_blogs"];
         _blogsAvailable = blogs && blogs.count > 0;
         [self setupReblogDestinations:blogs];
         [[NSNotificationCenter defaultCenter] addObserver:self selector:@selector(userDefaultsChanged) name:NSUserDefaultsDidChangeNotification object:[NSUserDefaults standardUserDefaults]];
->>>>>>> 9b465380
     }
 	
     return self;
