#import "BlogServiceRemoteREST.h"
#import <WordPressComApi.h>
#import "RemoteBlogSettings.h"


static NSString const *BlogRemoteNameKey                = @"name";
static NSString const *BlogRemoteDescriptionKey         = @"description";
static NSString const *BlogRemoteSettingsKey            = @"settings";
static NSString const *BlogRemoteDefaultCategoryKey     = @"default_category";
static NSString const *BlogRemoteDefaultPostFormatKey   = @"default_post_format";
static NSString * const BlogRemoteDefaultPostFormat = @"standard";
static NSInteger const BlogRemoteUncategorizedCategory = 1;

@implementation BlogServiceRemoteREST

- (void)checkMultiAuthorForBlogID:(NSNumber *)blogID
                          success:(void(^)(BOOL isMultiAuthor))success
                          failure:(void (^)(NSError *error))failure
{
    NSParameterAssert([blogID isKindOfClass:[NSNumber class]]);
    
    NSDictionary *parameters = @{@"authors_only":@(YES)};
    
    NSString *path = [NSString stringWithFormat:@"sites/%@/users", blogID];
    NSString *requestUrl = [self pathForEndpoint:path
                                     withVersion:ServiceRemoteRESTApiVersion_1_1];
    
    [self.api GET:requestUrl
       parameters:parameters
          success:^(AFHTTPRequestOperation *operation, id responseObject) {
              if (success) {
                  NSDictionary *response = (NSDictionary *)responseObject;
                  BOOL isMultiAuthor = [[response arrayForKey:@"users"] count] > 1;
                  success(isMultiAuthor);
              }
          } failure:^(AFHTTPRequestOperation *operation, NSError *error) {
              if (failure) {
                  failure(error);
              }
          }];
}

- (void)syncOptionsForBlogID:(NSNumber *)blogID
                     success:(OptionsHandler)success
                     failure:(void (^)(NSError *))failure
{
    NSParameterAssert([blogID isKindOfClass:[NSNumber class]]);
    
    NSString *path = [self pathForOptionsWithBlogID:blogID];
    NSString *requestUrl = [self pathForEndpoint:path
                                     withVersion:ServiceRemoteRESTApiVersion_1_1];
    
    [self.api GET:requestUrl
       parameters:nil
          success:^(AFHTTPRequestOperation *operation, id responseObject) {
              NSDictionary *response = (NSDictionary *)responseObject;
              NSDictionary *options = [self mapOptionsFromResponse:response];
              if (success) {
                  success(options);
              }
          } failure:^(AFHTTPRequestOperation *operation, NSError *error) {
              if (failure) {
                  failure(error);
              }
          }];
}

- (void)syncPostFormatsForBlogID:(NSNumber *)blogID
                         success:(PostFormatsHandler)success
                         failure:(void (^)(NSError *))failure
{
    NSParameterAssert([blogID isKindOfClass:[NSNumber class]]);
    
    NSString *path = [self pathForPostFormatsWithBlogID:blogID];
    NSString *requestUrl = [self pathForEndpoint:path
                                     withVersion:ServiceRemoteRESTApiVersion_1_1];
    
    [self.api GET:requestUrl
       parameters:nil
          success:^(AFHTTPRequestOperation *operation, id responseObject) {
              NSDictionary *formats = [self mapPostFormatsFromResponse:responseObject[@"formats"]];
              if (success) {
                  success(formats);
              }
          } failure:^(AFHTTPRequestOperation *operation, NSError *error) {
              if (failure) {
                  failure(error);
              }
          }];
}

- (void)syncSettingsForBlogID:(NSNumber *)blogID
                    success:(SettingsHandler)success
                    failure:(void (^)(NSError *error))failure
{
    NSParameterAssert([blogID isKindOfClass:[NSNumber class]]);
    
    NSString *path = [self pathForSettingsWithBlogID:blogID];
    NSString *requestUrl = [self pathForEndpoint:path
                                     withVersion:ServiceRemoteRESTApiVersion_1_1];
    
    [self.api GET:requestUrl
       parameters:nil
          success:^(AFHTTPRequestOperation *operation, id responseObject) {
              if (![responseObject isKindOfClass:[NSDictionary class]]){
                  if (failure) {
                      failure(nil);
                  }
              }
              NSDictionary *jsonDictionary = (NSDictionary *)responseObject;
              RemoteBlogSettings *remoteSettings = [self remoteBlogSettingFromJSONDictionary:jsonDictionary];
              if (success) {
                  success(remoteSettings);
              }
          } failure:^(AFHTTPRequestOperation *operation, NSError *error) {
              if (failure) {
                  failure(error);
              }
          }];
}

- (void)updateBlogSettings:(RemoteBlogSettings *)remoteBlogSettings
                 forBlogID:(NSNumber *)blogID
                   success:(SuccessHandler)success
                   failure:(void (^)(NSError *error))failure;
{
<<<<<<< HEAD
    NSParameterAssert([blog isKindOfClass:[Blog class]]);
    NSDictionary *parameters = @{ @"blogname" : blog.blogName,
                                  @"blogdescription" : blog.blogTagline,
                                  @"default_category" : blog.defaultCategoryID,
                                  @"default_post_format" : blog.defaultPostFormat,
                                  @"blog_public" : @(blog.siteVisibility),
                                  @"jetpack_relatedposts_enabled" : blog.relatedPostsEnabled,
                                  @"jetpack_relatedposts_show_headline" : blog.relatedPostsShowHeadline,
                                  @"jetpack_relatedposts_show_thumbnails" : blog.relatedPostsShowThumbnails                                  
=======
    NSParameterAssert([blogID isKindOfClass:[NSNumber class]]);

    NSDictionary *parameters = @{ @"blogname" : remoteBlogSettings.name,
                                  @"blogdescription" : remoteBlogSettings.desc,
                                  @"default_category" : remoteBlogSettings.defaultCategory,
                                  @"default_post_format" : remoteBlogSettings.defaultPostFormat,
                                  @"blog_public" : remoteBlogSettings.privacy
>>>>>>> 36edd13c
                                  };
    NSString *path = [NSString stringWithFormat:@"sites/%@/settings?context=edit", blogID];
    NSString *requestUrl = [self pathForEndpoint:path
                                     withVersion:ServiceRemoteRESTApiVersion_1_1];
    
    [self.api POST:requestUrl
        parameters:parameters
           success:^(AFHTTPRequestOperation *operation, id responseObject) {
               if (![responseObject isKindOfClass:[NSDictionary class]]) {
                   if (failure) {
                       failure(nil);
                   }
               }
               NSDictionary *jsonDictionary = (NSDictionary *)responseObject;
               if (!jsonDictionary[@"updated"]) {
                   if (failure) {
                       failure(nil);
                   }
               }
               if (success) {
                   success();
               }
           }
           failure:^(AFHTTPRequestOperation *operation, NSError *error) {
               if (failure) {
                   failure(error);
               }
           }];
}

#pragma mark - API paths

- (NSString *)pathForOptionsWithBlogID:(NSNumber *)blogID
{
    return [NSString stringWithFormat:@"sites/%@", blogID];
}

- (NSString *)pathForPostFormatsWithBlogID:(NSNumber *)blogID
{
    return [NSString stringWithFormat:@"sites/%@/post-formats", blogID];
}

- (NSString *)pathForSettingsWithBlogID:(NSNumber *)blogID
{
    return [NSString stringWithFormat:@"sites/%@/settings", blogID];
}


#pragma mark - Mapping methods

- (NSDictionary *)mapOptionsFromResponse:(NSDictionary *)response
{
    NSMutableDictionary *options = [NSMutableDictionary dictionary];
    options[@"home_url"] = response[@"URL"];
    // We'd be better off saving this as a BOOL property on Blog, but let's do what XML-RPC does for now
    options[@"blog_public"] = [[response numberForKey:@"is_private"] boolValue] ? @"-1" : @"0";
    if ([[response numberForKey:@"jetpack"] boolValue]) {
        options[@"jetpack_client_id"] = [response numberForKey:@"ID"];
    }
    if ( response[@"options"] ) {
        options[@"post_thumbnail"] = [response valueForKeyPath:@"options.featured_images_enabled"];
        NSArray *optionsDirectMapKeys = @[
                                    @"admin_url",
                                    @"login_url",
                                    @"image_default_link_type",
                                    @"software_version",
                                    @"videopress_enabled",
                                    @"timezone",
                                    @"gmt_offset",
                                    @"allowed_file_types",
                                    ];

        for (NSString *key in optionsDirectMapKeys) {
            NSString *sourceKeyPath = [NSString stringWithFormat:@"options.%@", key];
            if ([response valueForKeyPath:sourceKeyPath] != nil) {
                options[key] = [response valueForKeyPath:sourceKeyPath];
            }
        }
    } else {
        //valid default values
        options[@"software_version"] = @"3.6";
    }
    NSMutableDictionary *valueOptions = [NSMutableDictionary dictionaryWithCapacity:options.count];
    [options enumerateKeysAndObjectsUsingBlock:^(id key, id obj, BOOL *stop) {
        valueOptions[key] = @{@"value": obj};
    }];

    return [NSDictionary dictionaryWithDictionary:valueOptions ];
}

- (NSDictionary *)mapPostFormatsFromResponse:(id)response
{
    if ([response isKindOfClass:[NSDictionary class]]) {
        return response;
    } else {
        return @{};
    }
}

- (RemoteBlogSettings *)remoteBlogSettingFromJSONDictionary:(NSDictionary *)json
{
    NSDictionary *rawSettings = [json dictionaryForKey:BlogRemoteSettingsKey];
    
    RemoteBlogSettings *remoteSettings = [RemoteBlogSettings new];
    
    remoteSettings.name = [json stringForKey:BlogRemoteNameKey];
    remoteSettings.desc = [json stringForKey:BlogRemoteDescriptionKey];
    remoteSettings.defaultCategory = [rawSettings numberForKey:BlogRemoteDefaultCategoryKey] ?: @(BlogRemoteUncategorizedCategory);

    // Note:
    // YES, the backend might send '0' as a number, OR a string value.
    // Reference: https://github.com/wordpress-mobile/WordPress-iOS/issues/4187
    //
    if ([[rawSettings numberForKey:BlogRemoteDefaultPostFormatKey] isEqualToNumber:@(0)] ||
        [[rawSettings stringForKey:BlogRemoteDefaultPostFormatKey] isEqualToString:@"0"]) {
        remoteSettings.defaultPostFormat = BlogRemoteDefaultPostFormat;
    } else {
        remoteSettings.defaultPostFormat = [rawSettings stringForKey:BlogRemoteDefaultPostFormatKey];
    }
    
    remoteSettings.privacy = [json numberForKeyPath:@"settings.blog_public"];
    remoteSettings.relatedPostsAllowed = [json numberForKeyPath:@"settings.jetpack_relatedposts_allowed"];
    remoteSettings.relatedPostsEnabled = [json numberForKeyPath:@"settings.jetpack_relatedposts_enabled"];
    remoteSettings.relatedPostsShowHeadline = [json numberForKeyPath:@"settings.jetpack_relatedposts_show_headline"];
    remoteSettings.relatedPostsShowThumbnails = [json numberForKeyPath:@"settings.jetpack_relatedposts_show_thumbnails"];
    
    return remoteSettings;
}

@end<|MERGE_RESOLUTION|>--- conflicted
+++ resolved
@@ -124,25 +124,15 @@
                    success:(SuccessHandler)success
                    failure:(void (^)(NSError *error))failure;
 {
-<<<<<<< HEAD
-    NSParameterAssert([blog isKindOfClass:[Blog class]]);
-    NSDictionary *parameters = @{ @"blogname" : blog.blogName,
-                                  @"blogdescription" : blog.blogTagline,
-                                  @"default_category" : blog.defaultCategoryID,
-                                  @"default_post_format" : blog.defaultPostFormat,
-                                  @"blog_public" : @(blog.siteVisibility),
-                                  @"jetpack_relatedposts_enabled" : blog.relatedPostsEnabled,
-                                  @"jetpack_relatedposts_show_headline" : blog.relatedPostsShowHeadline,
-                                  @"jetpack_relatedposts_show_thumbnails" : blog.relatedPostsShowThumbnails                                  
-=======
-    NSParameterAssert([blogID isKindOfClass:[NSNumber class]]);
-
+    NSParameterAssert([blogID isKindOfClass:[NSNumber class]]);
     NSDictionary *parameters = @{ @"blogname" : remoteBlogSettings.name,
                                   @"blogdescription" : remoteBlogSettings.desc,
                                   @"default_category" : remoteBlogSettings.defaultCategory,
                                   @"default_post_format" : remoteBlogSettings.defaultPostFormat,
-                                  @"blog_public" : remoteBlogSettings.privacy
->>>>>>> 36edd13c
+                                  @"blog_public" : remoteBlogSettings.privacy,
+                                  @"jetpack_relatedposts_enabled" : remoteBlogSettings.relatedPostsEnabled,
+                                  @"jetpack_relatedposts_show_headline" : remoteBlogSettings.relatedPostsShowHeadline,
+                                  @"jetpack_relatedposts_show_thumbnails" : remoteBlogSettings.relatedPostsShowThumbnails
                                   };
     NSString *path = [NSString stringWithFormat:@"sites/%@/settings?context=edit", blogID];
     NSString *requestUrl = [self pathForEndpoint:path
