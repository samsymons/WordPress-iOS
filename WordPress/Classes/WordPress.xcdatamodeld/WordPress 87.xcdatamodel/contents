--- conflicted
+++ resolved
@@ -774,7 +774,6 @@
     <entity name="StatsRecordValue" representedClassName="WordPress.StatsRecordValue" isAbstract="YES" syncable="YES">
         <relationship name="statsRecord" optional="YES" maxCount="1" deletionRule="Nullify" destinationEntity="StatsRecord" inverseName="values" inverseEntity="StatsRecord" syncable="YES"/>
     </entity>
-<<<<<<< HEAD
     <entity name="StreakInsightStatsRecordValue" representedClassName=".StreakInsightStatsRecordValue" parentEntity="StatsRecordValue" syncable="YES">
         <attribute name="currentStreakEnd" optional="YES" attributeType="Date" usesScalarValueType="NO" syncable="YES"/>
         <attribute name="currentStreakLength" optional="YES" attributeType="Integer 64" defaultValueString="0" usesScalarValueType="YES" syncable="YES"/>
@@ -785,7 +784,7 @@
     </entity>
     <entity name="StreakStatsRecordValue" representedClassName=".StreakStatsRecordValue" parentEntity="StatsRecordValue" syncable="YES">
         <attribute name="postCount" optional="YES" attributeType="Integer 64" defaultValueString="0" usesScalarValueType="YES" syncable="YES"/>
-=======
+    </entity>
     <entity name="TagsCategoriesStatsRecordValue" representedClassName=".TagsCategoriesStatsRecordValue" parentEntity="StatsRecordValue" syncable="YES">
         <attribute name="name" attributeType="String" syncable="YES"/>
         <attribute name="type" attributeType="Integer 16" usesScalarValueType="YES" syncable="YES"/>
@@ -793,7 +792,6 @@
         <attribute name="viewsCount" optional="YES" attributeType="Integer 64" defaultValueString="0" usesScalarValueType="YES" syncable="YES"/>
         <relationship name="children" optional="YES" toMany="YES" deletionRule="Cascade" ordered="YES" destinationEntity="TagsCategoriesStatsRecordValue" inverseName="parent" inverseEntity="TagsCategoriesStatsRecordValue" syncable="YES"/>
         <relationship name="parent" optional="YES" maxCount="1" deletionRule="Nullify" destinationEntity="TagsCategoriesStatsRecordValue" inverseName="children" inverseEntity="TagsCategoriesStatsRecordValue" syncable="YES"/>
->>>>>>> c6fe3bf8
     </entity>
     <entity name="Theme" representedClassName="Theme" syncable="YES">
         <attribute name="author" optional="YES" attributeType="String" syncable="YES"/>
