import Foundation


<<<<<<< HEAD
/// The goal of this class is to encapsulate all of the User's Notification Settings in a generic way.
/// Settings are grouped into different Channels. A Channel is considered anything that might produce
/// Notifications: a WordPress blog, Third Party Sites or WordPress.com.
/// Each channel may support different streams, such as: Email + Push Notifications + Timeline.
///
=======
/**
*  @class           NotificationSettings
*  @brief           The goal of this class is to encapsulate all of the User's Notification Settings in a generic way.
*                   Settings are grouped into different Channels. A Channel is considered anything that might
*                   produce Notifications: a WordPress blog, Third Party Sites or WordPress.com.
*                   Each channel may support different streams, such as: Email + Push Notifications + Timeline.
*/

>>>>>>> d659ec48
public class NotificationSettings
{
    /// Represents the Channel to which the current settings are associated.
    ///
    public let channel  : Channel
<<<<<<< HEAD
    
    /// Contains an array of the available Notification Streams.
    ///
    public let streams  : [Stream]
    
    /// Maps to the associated blog, if any.
    ///
    public let blog     : Blog?
    
    
    
    /// Designated Initializer
    ///
    /// - Parameters:
    ///     - channel: The related Notifications Channel
    ///     - streams: An array of all of the involved streams
    ///     - blog: The associated blog, if any
    ///
=======

    /**
    *  @details Contains an array of the available Notification Streams.
    */
    public let streams  : [Stream]

    /**
    *  @details Maps to the associated blog, if any.
    */
    public let blog     : Blog?



    /**
    *  @details     Designated Initializer
    *  @param       channel     The related Notifications Channel
    *  @param       streams     An array of all of the involved streams
    *  @param       blog        The associated blog, if any
    */
>>>>>>> d659ec48
    public init(channel: Channel, streams: [Stream], blog: Blog?) {
        self.channel = channel
        self.streams = streams
        self.blog    = blog
    }
<<<<<<< HEAD
    
    
    /// Returns the localized description for any given preference key
    ///
    public func localizedDescription(preferenceKey: String) -> String {
        return Keys.localizedDescriptionMap[preferenceKey] ?? String()
    }
    
    /// Returns the details for a given preference key
    ///
    public func localizedDetails(preferenceKey: String) -> String? {
        return Keys.localizedDetailsMap[preferenceKey]
    }
    
    
    /// Returns an array of the sorted Preference Keys
    ///
=======


    /**
    *  @details Returns the localized description for any given preference key
    */
    public func localizedDescription(preferenceKey: String) -> String {
        return Keys.localizedDescriptionMap[preferenceKey] ?? String()
    }

    /**
    *  @details Returns the details for a given preference key
    */
    public func localizedDetails(preferenceKey: String) -> String? {
        return Keys.localizedDetailsMap[preferenceKey]
    }


    /**
    *  @details Returns an array of the sorted Preference Keys
    */
>>>>>>> d659ec48
    public func sortedPreferenceKeys(stream: Stream?) -> [String] {
        switch channel {
        case .Blog(_):
            // Email Streams require a special treatment
            return stream?.kind == .Email ? blogEmailPreferenceKeys : blogPreferenceKeys
        case .Other:
            return otherPreferenceKeys
        case .WordPressCom:
            return wpcomPreferenceKeys
        }
    }


    /// Represents a communication channel that may post notifications to the user.
    ///
    public enum Channel : Equatable {
        case Blog(blogId: Int)
        case Other
        case WordPressCom
<<<<<<< HEAD
        
        
        /// Returns the localized description of the current enum value
        ///
=======


        /**
        *  @details Returns the localized description of the current enum value
        */
>>>>>>> d659ec48
        func description() -> String {
            switch self {
            case .Blog:
                return NSLocalizedString("WordPress Blog", comment: "Settings for a Wordpress Blog")
            case .Other:
                return NSLocalizedString("Comments on Other Sites", comment: "Notification Settings Channel")
            case .WordPressCom:
                return NSLocalizedString("Email from WordPress.com", comment: "Notification Settings Channel")
            }
        }
    }
<<<<<<< HEAD
    
    
    /// Contains the Notification Settings collection for a specific communications stream.
    ///
    public class Stream {
        public var kind         : Kind
        public var preferences  : [String : Bool]?
        
        
        /// Designated Initializer
        ///
        /// - Parameters:
        ///     - kind: The Kind of stream we're currently dealing with
        ///     - preferences: Raw remote preferences, retrieved from the backend
        ///
=======


    /**
    *  @class       Stream
    *  @brief       Contains the Notification Settings collection for a specific communications stream.
    */
    public class Stream {
        public var kind         : Kind
        public var preferences  : [String : Bool]?


        /**
        *  @details Designated Initializer
        *  @param   kind            The Kind of stream we're currently dealing with
        *  @param   preferences     Raw remote preferences, retrieved from the backend
        */
>>>>>>> d659ec48
        public init(kind: String, preferences: [String : Bool]?) {
            self.kind           = Kind(rawValue: kind) ?? .Email
            self.preferences    = preferences
        }
<<<<<<< HEAD
        
        
        /// Enumerates all of the possible Stream Kinds
        ///
=======


        /**
        *  @enum    Stream.Kind
        *  @brief   Enumerates all of the possible Stream Kinds
        */
>>>>>>> d659ec48
        public enum Kind : String {
            case Timeline       = "timeline"
            case Email          = "email"
            case Device         = "device"
<<<<<<< HEAD
            
            
            /// Returns the localized description of the current enum value
            ///
=======


            /**
            *  @details Returns the localized description of the current enum value
            */
>>>>>>> d659ec48
            func description() -> String {
                switch self {
                case .Timeline:
                    return NSLocalizedString("Notifications Tab", comment: "WordPress.com Notifications Timeline")
                case .Email:
                    return NSLocalizedString("Email", comment: "Email Notifications Channel")
                case .Device:
                    return NSLocalizedString("Push Notifications", comment: "Mobile Push Notifications")
                }
            }

            static let allValues = [ Timeline, Email, Device ]
        }
    }

    // MARK: - Private Properties
    private let blogPreferenceKeys      = [Keys.commentAdded, Keys.commentLiked, Keys.postLiked, Keys.follower, Keys.achievement, Keys.mention]
    private let blogEmailPreferenceKeys = [Keys.commentAdded, Keys.commentLiked, Keys.postLiked, Keys.follower, Keys.mention]
    private let otherPreferenceKeys     = [Keys.commentLiked, Keys.commentReplied]
    private let wpcomPreferenceKeys     = [Keys.marketing, Keys.research, Keys.community]

    // MARK: - Setting Keys
    private struct Keys
    {
        static let commentAdded     = "new_comment"
        static let commentLiked     = "comment_like"
        static let commentReplied   = "comment_reply"
        static let postLiked        = "post_like"
        static let follower         = "follow"
        static let achievement      = "achievement"
        static let mention          = "mentions"
        static let marketing        = "marketing"
        static let research         = "research"
        static let community        = "community"

        static let localizedDescriptionMap = [
            commentAdded    : NSLocalizedString("Comments on my site",
                                comment: "Setting: indicates if New Comments will be notified"),
            commentLiked    : NSLocalizedString("Likes on my comments",
                                comment: "Setting: indicates if Comment Likes will be notified"),
            postLiked       : NSLocalizedString("Likes on my posts",
                                comment: "Setting: indicates if Replies to your comments will be notified"),
            follower        : NSLocalizedString("Site follows",
                                comment: "Setting: indicates if New Follows will be notified"),
            achievement     : NSLocalizedString("Site achievements",
                                comment: "Setting: indicates if Achievements will be notified"),
            mention         : NSLocalizedString("Username mentions",
                                comment: "Setting: indicates if Mentions will be notified"),
            commentReplied  : NSLocalizedString("Replies to your comments",
                                comment: "Setting: indicates if Replies to Comments will be notified"),
            marketing       : NSLocalizedString("Suggestions",
                                comment: "Setting: WordPress.com Suggestions"),
            research        : NSLocalizedString("Research",
                                comment: "Setting: WordPress.com Surveys"),
            community       : NSLocalizedString("Community",
                                comment: "Setting: WordPress.com Community")
        ]

        static let localizedDetailsMap = [
            marketing       : NSLocalizedString("Tips for getting the most out of WordPress.com.",
                                comment: "WordPress.com Marketing Footer Text"),
            research        : NSLocalizedString("Opportunities to participate in WordPress.com research & surveys.",
                                comment: "WordPress.com Research Footer Text"),
            community       : NSLocalizedString("Information on WordPress.com courses and events (online & in-person).",
                                comment: "WordPress.com Community Footer Text")
        ]
    }
}


/// Swift requires this method to be implemented globally. Sorry about that!
///
public func ==(first: NotificationSettings.Channel, second: NotificationSettings.Channel) -> Bool
{
    switch (first, second) {
    case (let .Blog(firstBlogId), let .Blog(secondBlogId)) where firstBlogId == secondBlogId:
        return true
    case (.Other, .Other):
        return true
    case (.WordPressCom, .WordPressCom):
        return true
    default:
        return false
    }
}<|MERGE_RESOLUTION|>--- conflicted
+++ resolved
@@ -1,39 +1,27 @@
 import Foundation
 
 
-<<<<<<< HEAD
 /// The goal of this class is to encapsulate all of the User's Notification Settings in a generic way.
 /// Settings are grouped into different Channels. A Channel is considered anything that might produce
 /// Notifications: a WordPress blog, Third Party Sites or WordPress.com.
 /// Each channel may support different streams, such as: Email + Push Notifications + Timeline.
 ///
-=======
-/**
-*  @class           NotificationSettings
-*  @brief           The goal of this class is to encapsulate all of the User's Notification Settings in a generic way.
-*                   Settings are grouped into different Channels. A Channel is considered anything that might
-*                   produce Notifications: a WordPress blog, Third Party Sites or WordPress.com.
-*                   Each channel may support different streams, such as: Email + Push Notifications + Timeline.
-*/
-
->>>>>>> d659ec48
 public class NotificationSettings
 {
     /// Represents the Channel to which the current settings are associated.
     ///
     public let channel  : Channel
-<<<<<<< HEAD
-    
+
     /// Contains an array of the available Notification Streams.
     ///
     public let streams  : [Stream]
-    
+
     /// Maps to the associated blog, if any.
     ///
     public let blog     : Blog?
-    
-    
-    
+
+
+
     /// Designated Initializer
     ///
     /// - Parameters:
@@ -41,72 +29,28 @@
     ///     - streams: An array of all of the involved streams
     ///     - blog: The associated blog, if any
     ///
-=======
-
-    /**
-    *  @details Contains an array of the available Notification Streams.
-    */
-    public let streams  : [Stream]
-
-    /**
-    *  @details Maps to the associated blog, if any.
-    */
-    public let blog     : Blog?
-
-
-
-    /**
-    *  @details     Designated Initializer
-    *  @param       channel     The related Notifications Channel
-    *  @param       streams     An array of all of the involved streams
-    *  @param       blog        The associated blog, if any
-    */
->>>>>>> d659ec48
     public init(channel: Channel, streams: [Stream], blog: Blog?) {
         self.channel = channel
         self.streams = streams
         self.blog    = blog
     }
-<<<<<<< HEAD
-    
-    
+
+
     /// Returns the localized description for any given preference key
     ///
     public func localizedDescription(preferenceKey: String) -> String {
         return Keys.localizedDescriptionMap[preferenceKey] ?? String()
     }
-    
+
     /// Returns the details for a given preference key
     ///
     public func localizedDetails(preferenceKey: String) -> String? {
         return Keys.localizedDetailsMap[preferenceKey]
     }
-    
-    
+
+
     /// Returns an array of the sorted Preference Keys
     ///
-=======
-
-
-    /**
-    *  @details Returns the localized description for any given preference key
-    */
-    public func localizedDescription(preferenceKey: String) -> String {
-        return Keys.localizedDescriptionMap[preferenceKey] ?? String()
-    }
-
-    /**
-    *  @details Returns the details for a given preference key
-    */
-    public func localizedDetails(preferenceKey: String) -> String? {
-        return Keys.localizedDetailsMap[preferenceKey]
-    }
-
-
-    /**
-    *  @details Returns an array of the sorted Preference Keys
-    */
->>>>>>> d659ec48
     public func sortedPreferenceKeys(stream: Stream?) -> [String] {
         switch channel {
         case .Blog(_):
@@ -119,25 +63,16 @@
         }
     }
 
-
     /// Represents a communication channel that may post notifications to the user.
     ///
     public enum Channel : Equatable {
         case Blog(blogId: Int)
         case Other
         case WordPressCom
-<<<<<<< HEAD
-        
-        
+
+
         /// Returns the localized description of the current enum value
         ///
-=======
-
-
-        /**
-        *  @details Returns the localized description of the current enum value
-        */
->>>>>>> d659ec48
         func description() -> String {
             switch self {
             case .Blog:
@@ -149,73 +84,37 @@
             }
         }
     }
-<<<<<<< HEAD
-    
-    
+
+
     /// Contains the Notification Settings collection for a specific communications stream.
     ///
     public class Stream {
         public var kind         : Kind
         public var preferences  : [String : Bool]?
-        
-        
+
+
         /// Designated Initializer
         ///
         /// - Parameters:
         ///     - kind: The Kind of stream we're currently dealing with
         ///     - preferences: Raw remote preferences, retrieved from the backend
         ///
-=======
-
-
-    /**
-    *  @class       Stream
-    *  @brief       Contains the Notification Settings collection for a specific communications stream.
-    */
-    public class Stream {
-        public var kind         : Kind
-        public var preferences  : [String : Bool]?
-
-
-        /**
-        *  @details Designated Initializer
-        *  @param   kind            The Kind of stream we're currently dealing with
-        *  @param   preferences     Raw remote preferences, retrieved from the backend
-        */
->>>>>>> d659ec48
         public init(kind: String, preferences: [String : Bool]?) {
             self.kind           = Kind(rawValue: kind) ?? .Email
             self.preferences    = preferences
         }
-<<<<<<< HEAD
-        
-        
+
+
         /// Enumerates all of the possible Stream Kinds
         ///
-=======
-
-
-        /**
-        *  @enum    Stream.Kind
-        *  @brief   Enumerates all of the possible Stream Kinds
-        */
->>>>>>> d659ec48
         public enum Kind : String {
             case Timeline       = "timeline"
             case Email          = "email"
             case Device         = "device"
-<<<<<<< HEAD
-            
-            
+
+
             /// Returns the localized description of the current enum value
             ///
-=======
-
-
-            /**
-            *  @details Returns the localized description of the current enum value
-            */
->>>>>>> d659ec48
             func description() -> String {
                 switch self {
                 case .Timeline:
