import Foundation

@objc open class ReaderSiteTopic: ReaderAbstractTopic {
    // Relations
    @NSManaged open var postSubscription: ReaderSiteInfoSubscriptionPost?
    @NSManaged open var emailSubscription: ReaderSiteInfoSubscriptionEmail?

    // Properties
    @NSManaged open var feedID: NSNumber
    @NSManaged open var feedURL: String
    @NSManaged open var isJetpack: Bool
    @NSManaged open var isPrivate: Bool
    @NSManaged open var isVisible: Bool
    @NSManaged open var postCount: NSNumber
    @NSManaged open var siteBlavatar: String
    @NSManaged open var siteDescription: String
    @NSManaged open var siteID: NSNumber
    @NSManaged open var siteURL: String
    @NSManaged open var subscriberCount: NSNumber

    override open class var TopicType: String {
        return "site"
    }

    @objc open var isExternal: Bool {
        get {
            return siteID.intValue == 0
        }
    }

<<<<<<< HEAD

    // MARK: - Public methods

    @objc public func blogNameToDisplay() -> String {
        return posts.first?.blogNameForDisplay() ?? title
    }

    @objc public func isSubscribedForPostNotifications() -> Bool {
=======
    @objc open var blogNameToDisplay: String {
        return posts.first?.blogNameForDisplay() ?? title
    }

    @objc open var isSubscribedForPostNotifications: Bool {
>>>>>>> 216e3a3d
        return postSubscription?.sendPosts ?? false
    }
}<|MERGE_RESOLUTION|>--- conflicted
+++ resolved
@@ -28,22 +28,11 @@
         }
     }
 
-<<<<<<< HEAD
-
-    // MARK: - Public methods
-
-    @objc public func blogNameToDisplay() -> String {
-        return posts.first?.blogNameForDisplay() ?? title
-    }
-
-    @objc public func isSubscribedForPostNotifications() -> Bool {
-=======
     @objc open var blogNameToDisplay: String {
         return posts.first?.blogNameForDisplay() ?? title
     }
 
     @objc open var isSubscribedForPostNotifications: Bool {
->>>>>>> 216e3a3d
         return postSubscription?.sendPosts ?? false
     }
 }