--- conflicted
+++ resolved
@@ -31,10 +31,8 @@
     BlogFeaturePushNotifications,
     /// Does the blog support theme browsing?
     BlogFeatureThemeBrowsing,
-<<<<<<< HEAD
     /// Does the blog support private visibility?
-    BlogFeaturePrivate
-=======
+    BlogFeaturePrivate,
     /// Does the blog support sharing?
     BlogFeatureSharing,
     /// Does the blog support people management?
@@ -42,8 +40,7 @@
     /// Can the blog's site be changed or deleted?
     BlogFeatureSiteManagement,
     /// Does the blog support different paid plans?
-    BlogFeaturePlans,
->>>>>>> 94008bc9
+    BlogFeaturePlans
 };
 
 typedef NS_ENUM(NSInteger, SiteVisibility) {
