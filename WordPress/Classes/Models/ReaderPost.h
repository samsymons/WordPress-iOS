#import <Foundation/Foundation.h>
#import <CoreData/CoreData.h>
#import "BasePost.h"
#import "ReaderTopic.h"
#import "WordPressComApi.h"

extern NSString * const ReaderPostStoredCommentIDKey;
extern NSString * const ReaderPostStoredCommentTextKey;

@interface ReaderPost : BasePost

@property (nonatomic, strong) NSString *authorAvatarURL;
@property (nonatomic, strong) NSString *authorDisplayName;
@property (nonatomic, strong) NSString *authorEmail;
@property (nonatomic, strong) NSString *authorURL;
@property (nonatomic, strong) NSString *blogName;
@property (nonatomic, strong) NSString *blogURL;
@property (nonatomic, strong) NSNumber *commentCount;
@property (nonatomic) BOOL commentsOpen;
@property (nonatomic, strong) NSDate *dateCommentsSynced;
@property (nonatomic, strong) NSString *featuredImage;
@property (nonatomic, strong) NSString *globalID;
@property (nonatomic) BOOL isBlogPrivate;
@property (nonatomic) BOOL isFollowing;
@property (nonatomic) BOOL isLiked;
@property (nonatomic) BOOL isReblogged;
@property (nonatomic) BOOL isWPCom;
@property (nonatomic, strong) NSNumber *likeCount;
@property (nonatomic, strong) NSNumber *siteID;
@property (nonatomic, strong) NSDate *sortDate;
@property (nonatomic, strong) NSString *storedComment; // Formatted as commentID,string
@property (nonatomic, strong) NSString *summary;
@property (nonatomic, strong) NSMutableSet *comments;
@property (nonatomic, readonly, strong) NSURL *featuredImageURL;
@property (nonatomic, strong) NSString *tags;
@property (nonatomic, strong) ReaderTopic *topic;
@property (nonatomic) BOOL isLikesEnabled;
@property (nonatomic) BOOL isSharingEnabled;
<<<<<<< HEAD
=======
@property (nonatomic) BOOL isSiteBlocked;
>>>>>>> c9b6ea9b

- (BOOL)isFollowable;

- (BOOL)isPrivate;

- (void)storeComment:(NSNumber *)commentID comment:(NSString *)comment;

- (NSDictionary *)getStoredComment;

- (NSString *)authorString;

- (NSString *)avatar;

- (UIImage *)cachedAvatarWithSize:(CGSize)size;

- (void)fetchAvatarWithSize:(CGSize)size success:(void (^)(UIImage *image))success;

- (NSString *)featuredImageForWidth:(NSUInteger)width height:(NSUInteger)height;

@end


@interface ReaderPost (WordPressComApi)

/**
 Gets the list of comments for the specified post, on the specified site.
 
 @param postID The ID of the post for the comments to retrieve.
 @param siteID The ID (as a string) or host name of the site.
 @param params A dictionary of modifiers to limit or modify the result set. Possible values include number, offset, page, order, order_by, before, after.
 Check the documentation for the desired endpoint for a full list. ( http://developer.wordpress.com/docs/api/1/ )
 @param success a block called if the REST API call is successful.
 @param failure a block called if there is any error. `error` can be any underlying network error
 */
+ (void)getCommentsForPost:(NSUInteger)postID
                  fromSite:(NSString *)siteID
            withParameters:(NSDictionary*)params
                   success:(WordPressComApiRestSuccessResponseBlock)success
                   failure:(WordPressComApiRestSuccessFailureBlock)failure;

@end<|MERGE_RESOLUTION|>--- conflicted
+++ resolved
@@ -36,10 +36,7 @@
 @property (nonatomic, strong) ReaderTopic *topic;
 @property (nonatomic) BOOL isLikesEnabled;
 @property (nonatomic) BOOL isSharingEnabled;
-<<<<<<< HEAD
-=======
 @property (nonatomic) BOOL isSiteBlocked;
->>>>>>> c9b6ea9b
 
 - (BOOL)isFollowable;
 
