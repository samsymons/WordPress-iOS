#import "ReaderPost.h"
#import "WordPressComApi.h"
#import "NSString+Helpers.h"
#import "NSString+Util.h"
#import "NSString+XMLExtensions.h"
#import "WPAvatarSource.h"
#import "NSString+Helpers.h"
#import "WordPressAppDelegate.h"
#import "ContextManager.h"
#import "WPAccount.h"
#import "AccountService.h"

// These keys are used in the getStoredComment method
NSString * const ReaderPostStoredCommentIDKey = @"commentID";
NSString * const ReaderPostStoredCommentTextKey = @"comment";

@implementation ReaderPost

@dynamic authorAvatarURL;
@dynamic authorDisplayName;
@dynamic authorEmail;
@dynamic authorURL;
@dynamic blogName;
@dynamic blogURL;
@dynamic commentCount;
@dynamic commentsOpen;
@dynamic dateCommentsSynced;
@dynamic featuredImage;
@dynamic isBlogPrivate;
@dynamic isFollowing;
@dynamic isLiked;
@dynamic isReblogged;
@dynamic isWPCom;
@dynamic likeCount;
@dynamic siteID;
@dynamic sortDate;
@dynamic storedComment;
@dynamic summary;
@dynamic comments;
@dynamic tags;
@dynamic topic;
@dynamic globalID;
@dynamic isLikesEnabled;
@dynamic isSharingEnabled;
<<<<<<< HEAD

- (BOOL)isFollowable {
=======
@dynamic isSiteBlocked;

- (BOOL)isFollowable
{
>>>>>>> 028867b8
    // For now, anything in the reader is something that can be followed.
    return YES;
}

- (BOOL)isPrivate
{
    return self.isBlogPrivate;
}

- (void)storeComment:(NSNumber *)commentID comment:(NSString *)comment
{
    self.storedComment = [NSString stringWithFormat:@"%i|storedcomment|%@", [commentID integerValue], comment];
}

- (NSDictionary *)getStoredComment
{
    if (!self.storedComment) {
        return nil;
    }

    NSArray *arr = [self.storedComment componentsSeparatedByString:@"|storedcomment|"];
    NSNumber *commentID = [[arr objectAtIndex:0] numericValue];
    NSString *commentText = [arr objectAtIndex:1];
    return @{ReaderPostStoredCommentIDKey:commentID, ReaderPostStoredCommentTextKey:commentText};
}

- (NSString *)authorString
{
    if ([self.blogName length] > 0) {
        return self.blogName;
    } else if ([self.authorDisplayName length] > 0) {
        return self.authorDisplayName;
    }

    return self.author;
}

- (NSString *)avatar
{
    return self.authorAvatarURL;
}

- (UIImage *)cachedAvatarWithSize:(CGSize)size
{
    NSString *hash;
    WPAvatarSourceType type = [self avatarSourceTypeWithHash:&hash];
    if (!hash) {
        return nil;
    }
    return [[WPAvatarSource sharedSource] cachedImageForAvatarHash:hash ofType:type withSize:size];
}

- (void)fetchAvatarWithSize:(CGSize)size success:(void (^)(UIImage *image))success
{
    NSString *hash;
    WPAvatarSourceType type = [self avatarSourceTypeWithHash:&hash];

    if (hash) {
        [[WPAvatarSource sharedSource] fetchImageForAvatarHash:hash ofType:type withSize:size success:success];
    } else if (success) {
        success(nil);
    }
}

- (WPAvatarSourceType)avatarSourceTypeWithHash:(NSString **)hash
{
    if (self.authorAvatarURL) {
        NSURL *avatarURL = [NSURL URLWithString:self.authorAvatarURL];
        if (avatarURL) {
            return [[WPAvatarSource sharedSource] parseURL:avatarURL forAvatarHash:hash];
        }
    }
    if (self.blogURL) {
        *hash = [[[NSURL URLWithString:self.blogURL] host] md5];
        return WPAvatarSourceTypeBlavatar;
    }
    return WPAvatarSourceTypeUnknown;
}

- (NSURL *)featuredImageURL
{
    if (self.featuredImage && [self.featuredImage length] > 0) {
        return [NSURL URLWithString:self.featuredImage];
    }

    return nil;
}

- (NSString *)featuredImageForWidth:(NSUInteger)width height:(NSUInteger)height
{
    NSString *fmt = nil;
    if ([self.featuredImage rangeOfString:@"mshots/"].location == NSNotFound) {
        fmt = @"https://i0.wp.com/%@?resize=%i,%i";
    } else {
        fmt = @"%@?w=%i&h=%i";
    }
    return [NSString stringWithFormat:fmt, self.featuredImage, width, height];
}

#pragma mark - WPContentViewProvider protocol

- (NSString *)titleForDisplay
{
    NSString *title = [[self.postTitle trim] stringByDecodingXMLCharacters];
    if (!title) {
        title = @"";
    }
    return title;
}

- (NSString *)authorForDisplay
{
    return [self authorString];
}

- (NSDate *)dateForDisplay
{
    return [self sortDate];
}

- (NSString *)contentPreviewForDisplay
{
    return self.summary;
}

- (NSURL *)featuredImageURLForDisplay
{
    return [self featuredImageURL];
}

@end

@implementation ReaderPost (WordPressComApi)

+ (void)getCommentsForPost:(NSUInteger)postID
                  fromSite:(NSString *)siteID
            withParameters:(NSDictionary*)params
                   success:(WordPressComApiRestSuccessResponseBlock)success
                   failure:(WordPressComApiRestSuccessFailureBlock)failure
{
    NSString *path = [NSString stringWithFormat:@"sites/%@/posts/%i/replies", siteID, postID];

    NSManagedObjectContext *context = [[ContextManager sharedInstance] mainContext];
    AccountService *accountService = [[AccountService alloc] initWithManagedObjectContext:context];
    WPAccount *defaultAccount = [accountService defaultWordPressComAccount];

    if ([defaultAccount restApi].authToken) {
        [[defaultAccount restApi] GET:path parameters:params success:success failure:failure];
    } else {
        [[WordPressComApi anonymousApi] GET:path parameters:params success:success failure:failure];
    }
}

@end<|MERGE_RESOLUTION|>--- conflicted
+++ resolved
@@ -42,15 +42,10 @@
 @dynamic globalID;
 @dynamic isLikesEnabled;
 @dynamic isSharingEnabled;
-<<<<<<< HEAD
-
-- (BOOL)isFollowable {
-=======
 @dynamic isSiteBlocked;
 
 - (BOOL)isFollowable
 {
->>>>>>> 028867b8
     // For now, anything in the reader is something that can be followed.
     return YES;
 }
