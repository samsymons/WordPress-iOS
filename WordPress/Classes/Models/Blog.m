--- conflicted
+++ resolved
@@ -359,10 +359,7 @@
 {
     [self willChangeValueForKey:@"options"];
     [self setPrimitiveValue:options forKey:@"options"];
-<<<<<<< HEAD
-=======
     // Invalidate the Jetpack state since it's constructed from options
->>>>>>> 31694b9c
     self.jetpack = nil;
     [self didChangeValueForKey:@"options"];
 }
