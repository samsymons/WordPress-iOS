import Foundation
import CoreData

// Architecture of this deserves some explanation.
// Stats feature has a bunch of data points that are sorta-kinda similar to each other
// (most things have a name! most of them have some sort of loosely defined "value"! many have URLs!
// some have images!), but are unfortunately distinct enough for a unified "StatsObject" to not make too much sense
// (or at least, not without packing the umbrella type with a bunch of loosely related property that
// only some of the types will actually provide, and at that point — those should be separate types anyway.)
//
// Instead, `StatsRecord` acts as sort of marker, prividing information that we have a datapoint of
// specific `StatsRecordType`, for a specific `Date` and belonging to a specific `blog` —
// and the storage of actual, useful data is delegated to a specific subentities — like `LastPostStatsRecordValue` or
// `AllTimeStatsRecordValue`. Those subentities are related to a specific `StatsRecord` via a one-to-many `values` relationship
// Some `RecordTypes` (specifically most Insights) support only single children value — other types,
/// like stats for a blog (or a list of top categories) will support mutliple.
//
// All the specific subentities types have an abstract `StatsRecordValue` parent entity, which provides
// the relationship back to the `StatsRecordType` and some helper functions to aid in creating/fetching those.
//
// This will result in a slightly more verbose call-side code (the callers will need to know
// what kind of `StatsRecordValue` they're expecting and cast appriopriately), in return for
// benefit of having a stricter typing of those results and avoiding an umbrella type with 60 different properties.
// This should help with ease of maintenance down the line, and hopefully will help avoid some bugs due to
// shoving all kinds of stuff into some sort of `StatsObject`.

public enum StatsRecordType: Int16 {
    case lastPostInsight
    case allTimeStatsInsight
<<<<<<< HEAD
    case tagsAndCategories
=======
    case topCommentedPosts
    case topCommentAuthors
    case publicizeConnection
    case followers
>>>>>>> dbe6c287

    case postStats
    case blogStats
    // those last two aren't used anywhere yet, I've left them here for illustration purposes.

    fileprivate var requiresDate: Bool {
        // For some kinds of data, we'll only support storing one dataPoint (it doesn't make a whole
        // lot of sense to hold on to Insights from the past...).
        // This lets us disambiguate between which is which.
        switch self {
<<<<<<< HEAD
        case .lastPostInsight, .allTimeStatsInsight, .tagsAndCategories:
=======
        case .lastPostInsight,
             .allTimeStatsInsight,
             .topCommentedPosts,
             .topCommentAuthors,
             .publicizeConnection,
             .followers:

>>>>>>> dbe6c287
            return false
        case .postStats,
             .blogStats:

            return true
        }
    }
}

public class StatsRecord: NSManagedObject {

    public class func fetchRequest(for kind: StatsRecordType, on day: Date = Date()) -> NSFetchRequest<StatsRecord> {
        let fr: NSFetchRequest<StatsRecord> = self.fetchRequest()

        let calendar = Calendar.autoupdatingCurrent
        let rangeOfDay = calendar.dateInterval(of: .day, for: day)!

        let typePredicate = NSPredicate(format: "\(#keyPath(StatsRecord.type)) = %i", kind.rawValue)

        guard kind.requiresDate else {
            fr.predicate = typePredicate
            return fr
        }

        let dateStartPredicate = NSPredicate(format: "\(#keyPath(StatsRecord.date)) >= %@", rangeOfDay.start as NSDate)
        let dateEndPredicate = NSPredicate(format: "\(#keyPath(StatsRecord.date)) <= %@", rangeOfDay.end as NSDate)

        fr.predicate = NSCompoundPredicate(andPredicateWithSubpredicates: [
            typePredicate,
            NSCompoundPredicate(andPredicateWithSubpredicates: [dateStartPredicate,
                                                               dateEndPredicate])])

        return fr
    }

    public override func validateForInsert() throws {
        try super.validateForInsert()

        guard let recordType = StatsRecordType(rawValue: type) else {
            throw StatsCoreDataValidationError.incorrectRecordType
        }

        if recordType.requiresDate {
            guard date != nil else {
                throw StatsCoreDataValidationError.noDate
            }
        } else {
            try singleEntryTypeValidation()
        }
    }
}

public enum StatsCoreDataValidationError: Error {

    case incorrectRecordType
    case noManagedObjectContext
    case noDate
    case invalidEnumValue

    /// Thrown when trying to insert a second instance of a type that only supports
    /// a single entry being present in the Core Data store.
    case singleEntryTypeViolation
}

extension NSManagedObject {
    public func singleEntryTypeValidation() throws {
        guard let moc = managedObjectContext else {
            throw StatsCoreDataValidationError.noManagedObjectContext
        }

        let existingObjectsCount = try moc.count(for: type(of: self).fetchRequest())

        guard existingObjectsCount == 1 else {
            throw StatsCoreDataValidationError.singleEntryTypeViolation
        }
    }
}<|MERGE_RESOLUTION|>--- conflicted
+++ resolved
@@ -27,14 +27,11 @@
 public enum StatsRecordType: Int16 {
     case lastPostInsight
     case allTimeStatsInsight
-<<<<<<< HEAD
     case tagsAndCategories
-=======
     case topCommentedPosts
     case topCommentAuthors
     case publicizeConnection
     case followers
->>>>>>> dbe6c287
 
     case postStats
     case blogStats
@@ -45,17 +42,14 @@
         // lot of sense to hold on to Insights from the past...).
         // This lets us disambiguate between which is which.
         switch self {
-<<<<<<< HEAD
-        case .lastPostInsight, .allTimeStatsInsight, .tagsAndCategories:
-=======
         case .lastPostInsight,
              .allTimeStatsInsight,
+             .tagsAndCategories,
              .topCommentedPosts,
              .topCommentAuthors,
              .publicizeConnection,
              .followers:
 
->>>>>>> dbe6c287
             return false
         case .postStats,
              .blogStats:
