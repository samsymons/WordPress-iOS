--- conflicted
+++ resolved
@@ -27,12 +27,9 @@
 public enum StatsRecordType: Int16 {
     case lastPostInsight
     case allTimeStatsInsight
-<<<<<<< HEAD
     case topCommentAuthors
-=======
     case publicizeConnection
     case followers
->>>>>>> 31bc66a2
 
     case postStats
     case blogStats
@@ -43,12 +40,8 @@
         // lot of sense to hold on to Insights from the past...).
         // This lets us disambiguate between which is which.
         switch self {
-<<<<<<< HEAD
-        case .lastPostInsight, .allTimeStatsInsight, .topCommentAuthors:
-=======
-        case .lastPostInsight, .allTimeStatsInsight, .publicizeConnection, .followers:
+        case .lastPostInsight, .allTimeStatsInsight, .topCommentAuthors, . publicizeConnection:
 
->>>>>>> 31bc66a2
             return false
         case .postStats, .blogStats:
             return true
