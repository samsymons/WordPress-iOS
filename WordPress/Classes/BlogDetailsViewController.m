//
//  BlogDetailsViewController.m
//  WordPress
//
//  Created by Michael Johnston on 11/9/13.
//  Copyright (c) 2013 WordPress. All rights reserved.
//

#import "BlogDetailsViewController.h"
#import "Blog+Jetpack.h"
#import "EditSiteViewController.h"
#import "PagesViewController.h"
#import "CommentsViewController.h"
#import "StatsWebViewController.h"
#import "ThemeBrowserViewController.h"
#import "MediaBrowserViewController.h"
#import "WPWebViewController.h"
#import "WPTableViewCell.h"
#import "ContextManager.h"

static NSString *const BlogDetailsCellIdentifier = @"BlogDetailsCell";

typedef enum {
    BlogDetailsRowPosts = 0,
    BlogDetailsRowPages,
    BlogDetailsRowComments,
    BlogDetailsRowStats,
    BlogDetailsRowThemes,
    BlogDetailsRowMedia,
    BlogDetailsRowViewSite,
    BlogDetailsRowViewAdmin,
    BlogDetailsRowEdit,
    BlogDetailsRowCount
} BlogDetailsRow;

NSString * const WPBlogDetailsRestorationID = @"WPBlogDetailsID";
NSString * const WPBlogDetailsBlogKey = @"WPBlogDetailsBlogKey";


@interface BlogDetailsViewController ()

@end

@implementation BlogDetailsViewController
@synthesize blog = _blog;

+ (UIViewController *)viewControllerWithRestorationIdentifierPath:(NSArray *)identifierComponents coder:(NSCoder *)coder {
    NSString *blogID = [coder decodeObjectForKey:WPBlogDetailsBlogKey];
    if (!blogID)
        return nil;
    
    NSManagedObjectContext *context = [[ContextManager sharedInstance] mainContext];
    NSManagedObjectID *objectID = [context.persistentStoreCoordinator managedObjectIDForURIRepresentation:[NSURL URLWithString:blogID]];
    if (!objectID)
        return nil;
    
    NSError *error = nil;
    Blog *restoredBlog = (Blog *)[context existingObjectWithID:objectID error:&error];
    if (error || !restoredBlog) {
        return nil;
    }
    
    BlogDetailsViewController *viewController = [[self alloc] initWithStyle:UITableViewStyleGrouped];
    viewController.blog = restoredBlog;

    return viewController;
}

- (id)initWithStyle:(UITableViewStyle)style {
    self = [super initWithStyle:UITableViewStyleGrouped];
    if (self) {
        self.restorationIdentifier = WPBlogDetailsRestorationID;
        self.restorationClass = [self class];
    }
    return self;
}

- (void)encodeRestorableStateWithCoder:(NSCoder *)coder {
    [coder encodeObject:[[self.blog.objectID URIRepresentation] absoluteString] forKey:WPBlogDetailsBlogKey];
    [super encodeRestorableStateWithCoder:coder];
}

- (void)viewDidLoad {
    [super viewDidLoad];
    
    [WPStyleGuide configureColorsForView:self.view andTableView:self.tableView];
    
    if (IS_IPHONE) {
        // Account for 1 pixel header height
        UIEdgeInsets tableInset = [self.tableView contentInset];
        tableInset.top = -1;
        self.tableView.contentInset = tableInset;
    }
    
    [self.tableView registerClass:[WPTableViewCell class] forCellReuseIdentifier:BlogDetailsCellIdentifier];
}

- (void)viewWillAppear:(BOOL)animated {
    [self.tableView reloadData];
}

- (void)setBlog:(Blog *)blog {
    _blog = blog;
    self.title = blog.blogName;
}

#pragma mark - Table view data source

- (NSInteger)numberOfSectionsInTableView:(UITableView *)tableView{
    return 1;
}

- (NSInteger)tableView:(UITableView *)tableView numberOfRowsInSection:(NSInteger)section {
    // Return the number of rows in the section.
    return [self shouldShowThemesOption] ? BlogDetailsRowCount : BlogDetailsRowCount - 1;
}

- (void)configureCell:(UITableViewCell *)cell atIndexPath:(NSIndexPath *)indexPath {
    if (indexPath.row == BlogDetailsRowPosts) {
        cell.textLabel.text = NSLocalizedString(@"Posts", nil);
        cell.imageView.image = [UIImage imageNamed:@"icon-menu-posts"];
    } else if (indexPath.row == BlogDetailsRowPages) {
        cell.textLabel.text = NSLocalizedString(@"Pages", nil);
        cell.imageView.image = [UIImage imageNamed:@"icon-menu-pages"];
    } else if (indexPath.row == BlogDetailsRowComments) {
        cell.textLabel.text = NSLocalizedString(@"Comments", nil);
        cell.imageView.image = [UIImage imageNamed:@"icon-menu-comments"];
        int numberOfPendingComments = [self.blog numberOfPendingComments];
        if (numberOfPendingComments > 0) {
            cell.detailTextLabel.text = [NSString stringWithFormat:@"%d", numberOfPendingComments];
        }
    } else if (indexPath.row == BlogDetailsRowStats) {
        cell.textLabel.text = NSLocalizedString(@"Stats", nil);
<<<<<<< HEAD
    } else if ([self shouldShowThemesOption] && indexPath.row == BlogDetailsRowThemes) {
        cell.textLabel.text = NSLocalizedString(@"Themes", nil);
    } else if ([self isRowForMedia:indexPath.row]) {
        cell.textLabel.text = NSLocalizedString(@"Media", nil);
    } else if ([self isRowForViewSite:indexPath.row]) {
        cell.textLabel.text = NSLocalizedString(@"View Site", nil);
    } else if ([self isRowForViewAdmin:indexPath.row]) {
        cell.textLabel.text = NSLocalizedString(@"View Admin", nil);
    } else if ([self isRowForEditBlog:indexPath.row]) {
=======
        cell.imageView.image = [UIImage imageNamed:@"icon-menu-stats"];
    } else if (indexPath.row == BlogDetailsRowViewSite) {
        cell.textLabel.text = NSLocalizedString(@"View Site", nil);
        cell.imageView.image = [UIImage imageNamed:@"icon-menu-viewsite"];
    } else if (indexPath.row == BlogDetailsRowViewAdmin) {
        cell.textLabel.text = NSLocalizedString(@"View Admin", nil);
        cell.imageView.image = [UIImage imageNamed:@"icon-menu-viewadmin"];
    } else if (indexPath.row == BlogDetailsRowEdit) {
>>>>>>> 35a7dc30
        cell.textLabel.text = NSLocalizedString(@"Edit Blog", nil);
        cell.imageView.image = [UIImage imageNamed:@"icon-menu-settings"];
    }
}

- (UITableViewCell *)tableView:(UITableView *)tableView cellForRowAtIndexPath:(NSIndexPath *)indexPath {
    UITableViewCell *cell = [tableView dequeueReusableCellWithIdentifier:BlogDetailsCellIdentifier];
    cell.accessoryType = UITableViewCellAccessoryDisclosureIndicator;
    [self configureCell:cell atIndexPath:indexPath];
    [WPStyleGuide configureTableViewCell:cell];

    return cell;
}

- (void)tableView:(UITableView *)tableView didSelectRowAtIndexPath:(NSIndexPath *)indexPath {
    [tableView deselectRowAtIndexPath:indexPath animated:YES];
    
    if ([self isRowForEditBlog:indexPath.row]) {
        [WPMobileStats trackEventForWPCom:StatsEventSettingsClickedEditBlog];
        
        EditSiteViewController *editSiteViewController = [[EditSiteViewController alloc] initWithBlog:self.blog];
        [self.navigationController pushViewController:editSiteViewController animated:YES];
    }
    
    Class controllerClass;
    if (indexPath.row == BlogDetailsRowPosts) {
        [WPMobileStats incrementProperty:StatsPropertySidebarSiteClickedPosts forEvent:StatsEventAppClosed];
        controllerClass = [PostsViewController class];
    } else if (indexPath.row == BlogDetailsRowPages) {
        [WPMobileStats incrementProperty:StatsPropertySidebarSiteClickedPages forEvent:StatsEventAppClosed];
        controllerClass = [PagesViewController class];
    } else if (indexPath.row == BlogDetailsRowComments) {
        [WPMobileStats incrementProperty:StatsPropertySidebarSiteClickedComments forEvent:StatsEventAppClosed];
        controllerClass = [CommentsViewController class];
    } else if (indexPath.row == BlogDetailsRowStats) {
        [WPMobileStats incrementProperty:StatsPropertySidebarSiteClickedStats forEvent:StatsEventAppClosed];
        controllerClass =  [StatsWebViewController class];
    } else if ([self shouldShowThemesOption] && indexPath.row == BlogDetailsRowThemes) {
        [WPMobileStats incrementProperty:StatsPropertySidebarSiteClickedThemes forEvent:StatsEventAppClosed];
        controllerClass = [ThemeBrowserViewController class];
    } else if ([self isRowForMedia:indexPath.row]) {
        [WPMobileStats incrementProperty:StatsPropertySidebarSiteClickedMediaLibrary forEvent:StatsEventAppClosed];
        controllerClass = [MediaBrowserViewController class];
    } else if ([self isRowForViewSite:indexPath.row]) {
        [self showViewSiteForBlog:self.blog];
    } else if ([self isRowForViewAdmin:indexPath.row]) {
        [self showViewAdminForBlog:self.blog];
    }
  
    // Check if the controller is already on the screen
    if ([self.navigationController.visibleViewController isMemberOfClass:controllerClass]) {
        if ([self.navigationController.visibleViewController respondsToSelector:@selector(setBlog:)]) {
            [self.navigationController.visibleViewController performSelector:@selector(setBlog:) withObject:self.blog];
        }
        [self.navigationController popToRootViewControllerAnimated:NO];
    
        return;
    }

    UIViewController *viewController = (UIViewController *)[[controllerClass alloc] init];
    viewController.restorationIdentifier = NSStringFromClass(controllerClass);
    viewController.restorationClass = controllerClass;
    if ([viewController respondsToSelector:@selector(setBlog:)]) {
        [viewController performSelector:@selector(setBlog:) withObject:self.blog];
        [self.navigationController pushViewController:viewController animated:YES];
    }
    
}

- (CGFloat)tableView:(UITableView *)tableView heightForRowAtIndexPath:(NSIndexPath *)indexPath {
    return 54;
}

- (CGFloat)tableView:(UITableView *)tableView heightForHeaderInSection:(NSInteger)section {
    // No top margin on iPhone
    if (IS_IPHONE)
        return 1;
    
    return 40;
}


#pragma mark - Private methods
- (void)showViewSiteForBlog:(Blog *)blog {
    [WPMobileStats incrementProperty:StatsPropertySidebarSiteClickedViewSite forEvent:StatsEventAppClosed];
    
    NSString *blogURL = blog.homeURL;
    if (![blogURL hasPrefix:@"http"]) {
        blogURL = [NSString stringWithFormat:@"http://%@", blogURL];
    } else if ([blog isWPcom] && [blog.url rangeOfString:@"wordpress.com"].location == NSNotFound) {
        blogURL = [blog.xmlrpc stringByReplacingOccurrencesOfString:@"xmlrpc.php" withString:@""];
    }
    
    // Check if the same site already loaded
    if ([self.navigationController.visibleViewController isMemberOfClass:[WPWebViewController class]] &&
        [((WPWebViewController*)self.navigationController.visibleViewController).url.absoluteString isEqual:blogURL]) {
        // Do nothing
    } else {
        WPWebViewController *webViewController = [[WPWebViewController alloc] init];
        [webViewController setUrl:[NSURL URLWithString:blogURL]];
        if ([blog isPrivate]) {
            [webViewController setUsername:blog.username];
            [webViewController setPassword:blog.password];
            [webViewController setWpLoginURL:[NSURL URLWithString:blog.loginUrl]];
        }
        [self.navigationController pushViewController:webViewController animated:YES];
    }
    return;
}

- (void)showViewAdminForBlog:(Blog *)blog
{
    [WPMobileStats incrementProperty:StatsPropertySidebarSiteClickedViewAdmin forEvent:StatsEventAppClosed];
    
    NSString *dashboardUrl = [blog.xmlrpc stringByReplacingOccurrencesOfString:@"xmlrpc.php" withString:@"wp-admin/"];
    [[UIApplication sharedApplication] openURL:[NSURL URLWithString:dashboardUrl]];
}

- (BOOL)isRowForMedia:(NSUInteger)index {
    return index == ([self shouldShowThemesOption] ? BlogDetailsRowMedia : BlogDetailsRowMedia - 1);
}

- (BOOL)isRowForViewSite:(NSUInteger)index {
    return index == ([self shouldShowThemesOption] ? BlogDetailsRowViewSite : BlogDetailsRowViewSite - 1);
}

- (BOOL)isRowForViewAdmin:(NSUInteger)index {
    return index == ([self shouldShowThemesOption] ? BlogDetailsRowViewAdmin : BlogDetailsRowViewAdmin - 1);
}

- (BOOL)isRowForEditBlog:(NSUInteger)index {
    return index == ([self shouldShowThemesOption] ? BlogDetailsRowEdit : BlogDetailsRowEdit - 1);
}

- (BOOL)shouldShowThemesOption {
    return self.blog.isWPcom && [self.blog.isAdmin isEqualToNumber:@(1)];
}

/*
// Override to support conditional editing of the table view.
- (BOOL)tableView:(UITableView *)tableView canEditRowAtIndexPath:(NSIndexPath *)indexPath
{
    // Return NO if you do not want the specified item to be editable.
    return YES;
}
*/

/*
// Override to support editing the table view.
- (void)tableView:(UITableView *)tableView commitEditingStyle:(UITableViewCellEditingStyle)editingStyle forRowAtIndexPath:(NSIndexPath *)indexPath
{
    if (editingStyle == UITableViewCellEditingStyleDelete) {
        // Delete the row from the data source
        [tableView deleteRowsAtIndexPaths:@[indexPath] withRowAnimation:UITableViewRowAnimationFade];
    }   
    else if (editingStyle == UITableViewCellEditingStyleInsert) {
        // Create a new instance of the appropriate class, insert it into the array, and add a new row to the table view
    }   
}
*/

/*
// Override to support rearranging the table view.
- (void)tableView:(UITableView *)tableView moveRowAtIndexPath:(NSIndexPath *)fromIndexPath toIndexPath:(NSIndexPath *)toIndexPath
{
}
*/

/*
// Override to support conditional rearranging of the table view.
- (BOOL)tableView:(UITableView *)tableView canMoveRowAtIndexPath:(NSIndexPath *)indexPath
{
    // Return NO if you do not want the item to be re-orderable.
    return YES;
}
*/


@end<|MERGE_RESOLUTION|>--- conflicted
+++ resolved
@@ -111,7 +111,6 @@
 }
 
 - (NSInteger)tableView:(UITableView *)tableView numberOfRowsInSection:(NSInteger)section {
-    // Return the number of rows in the section.
     return [self shouldShowThemesOption] ? BlogDetailsRowCount : BlogDetailsRowCount - 1;
 }
 
@@ -131,26 +130,18 @@
         }
     } else if (indexPath.row == BlogDetailsRowStats) {
         cell.textLabel.text = NSLocalizedString(@"Stats", nil);
-<<<<<<< HEAD
+        cell.imageView.image = [UIImage imageNamed:@"icon-menu-stats"];
     } else if ([self shouldShowThemesOption] && indexPath.row == BlogDetailsRowThemes) {
         cell.textLabel.text = NSLocalizedString(@"Themes", nil);
     } else if ([self isRowForMedia:indexPath.row]) {
         cell.textLabel.text = NSLocalizedString(@"Media", nil);
     } else if ([self isRowForViewSite:indexPath.row]) {
         cell.textLabel.text = NSLocalizedString(@"View Site", nil);
+        cell.imageView.image = [UIImage imageNamed:@"icon-menu-viewsite"];
     } else if ([self isRowForViewAdmin:indexPath.row]) {
         cell.textLabel.text = NSLocalizedString(@"View Admin", nil);
+        cell.imageView.image = [UIImage imageNamed:@"icon-menu-viewadmin"];
     } else if ([self isRowForEditBlog:indexPath.row]) {
-=======
-        cell.imageView.image = [UIImage imageNamed:@"icon-menu-stats"];
-    } else if (indexPath.row == BlogDetailsRowViewSite) {
-        cell.textLabel.text = NSLocalizedString(@"View Site", nil);
-        cell.imageView.image = [UIImage imageNamed:@"icon-menu-viewsite"];
-    } else if (indexPath.row == BlogDetailsRowViewAdmin) {
-        cell.textLabel.text = NSLocalizedString(@"View Admin", nil);
-        cell.imageView.image = [UIImage imageNamed:@"icon-menu-viewadmin"];
-    } else if (indexPath.row == BlogDetailsRowEdit) {
->>>>>>> 35a7dc30
         cell.textLabel.text = NSLocalizedString(@"Edit Blog", nil);
         cell.imageView.image = [UIImage imageNamed:@"icon-menu-settings"];
     }
@@ -286,7 +277,7 @@
 }
 
 - (BOOL)shouldShowThemesOption {
-    return self.blog.isWPcom && [self.blog.isAdmin isEqualToNumber:@(1)];
+    return self.blog.isWPcom;// && [self.blog.isAdmin isEqualToNumber:@(1)];
 }
 
 /*
