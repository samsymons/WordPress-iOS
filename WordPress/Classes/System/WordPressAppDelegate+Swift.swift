import Foundation
import CocoaLumberjack
import Reachability
import UIDeviceIdentifier

// MARK: - Utility Configuration

extension WordPressAppDelegate {
    @objc func configureAnalytics() {
        analytics = WPAppAnalytics(lastVisibleScreenBlock: { [weak self] in
            return self?.currentlySelectedScreen
        })
    }

    @objc func configureAppRatingUtility() {
        guard let version = Bundle.main.infoDictionary?["CFBundleShortVersionString"] as? String else {
            DDLogError("No CFBundleShortVersionString found in Info.plist")
            return
        }

        let utility = AppRatingUtility.shared
        utility.register(section: "notifications", significantEventCount: 5)
        utility.systemWideSignificantEventCountRequiredForPrompt = 10
        utility.setVersion(version)
        utility.checkIfAppReviewPromptsHaveBeenDisabled(success: nil, failure: {
            DDLogError("Was unable to retrieve data about throttling")
        })
    }

    @objc func configureCrashlytics() {
        #if DEBUG
            return
        #else
            if let apiKey = ApiCredentials.crashlyticsApiKey() {
                crashlytics = WPCrashlytics(apiKey: apiKey)
            }
        #endif
    }

    @objc func configureHockeySDK() {
        hockey = HockeyManager()
        hockey.configure()
    }

    @objc func configureReachability() {
        internetReachability = Reachability.forInternetConnection()

        let reachabilityBlock: NetworkReachable = { [weak self] reachability in
            guard let reachability = reachability else {
                return
            }

            let wifi = reachability.isReachableViaWiFi() ? "Y" : "N"
            let wwan = reachability.isReachableViaWWAN() ? "Y" : "N"

            DDLogInfo("Reachability - Internet - WiFi: \(wifi) WWAN: \(wwan)")
            self?.connectionAvailable = reachability.isReachable()
        }

        internetReachability.reachableBlock = reachabilityBlock
        internetReachability.unreachableBlock = reachabilityBlock

        internetReachability.startNotifier()

        connectionAvailable = internetReachability.isReachable()
    }

    @objc func configureWordPressAuthenticator() {
        authManager = WordPressAuthenticationManager()
        authTracker = WordPressAuthenticationTracker()

        authTracker.startListeningToAuthenticationEvents()

<<<<<<< HEAD
        authManager.startRelayingHelpshiftNotifications()
        WordPressAuthenticationTracker.shared.startListeningToAuthenticationEvents()
=======
        WordPressAuthenticator.shared.delegate = authManager
>>>>>>> 3d8c6891
    }
}

// MARK: - Helpers

extension WordPressAppDelegate {
    @objc var noSelfHostedBlogs: Bool {
        let context = ContextManager.sharedInstance().mainContext
        let blogService = BlogService(managedObjectContext: context)

        return blogService.blogCountSelfHosted() == 0 && blogService.hasAnyJetpackBlogs() == false
    }

    @objc var noWordPressDotComAccount: Bool {
        return !AccountHelper.isDotcomAvailable()
    }

    @objc var currentlySelectedScreen: String {
        // Check if the post editor or login view is up
        let rootViewController = window.rootViewController
        if let presentedViewController = rootViewController?.presentedViewController {
            if presentedViewController is EditPostViewController {
                return "Post Editor"
            } else if presentedViewController is LoginNavigationController {
                return "Login View"
            }
        }

        return WPTabBarController.sharedInstance().currentlySelectedScreen()
    }

    @objc var isWelcomeScreenVisible: Bool {
        get {
            guard let presentedViewController = window.rootViewController?.presentedViewController as? UINavigationController else {
                return false
            }

            guard let visibleViewController = presentedViewController.visibleViewController else {
                return false
            }

            return visibleViewController is NUXAbstractViewController
                || visibleViewController is LoginPrologueViewController
                || visibleViewController is NUXViewControllerBase
        }
    }
}

// MARK: - Debugging

extension WordPressAppDelegate {
    @objc func printDebugLaunchInfoWithLaunchOptions(_ launchOptions: [UIApplicationLaunchOptionsKey: Any]? = nil) {
        let unknown = "Unknown"

        let device = UIDevice.current
        let crashCount = UserDefaults.standard.integer(forKey: "crashCount")

        let extraDebug = UserDefaults.standard.bool(forKey: "extra_debug")

        let context = ContextManager.sharedInstance().mainContext
        let blogService = BlogService(managedObjectContext: context)
        let blogs = blogService.blogsForAllAccounts()

        let accountService = AccountService(managedObjectContext: context)
        let account = accountService.defaultWordPressComAccount()

        let detailedVersionNumber = Bundle(for: type(of: self)).detailedVersionNumber() ?? unknown

        DDLogInfo("===========================================================================")
        DDLogInfo("Launching WordPress for iOS \(detailedVersionNumber)...")
        DDLogInfo("Crash count: \(crashCount)")

        #if DEBUG
            DDLogInfo("Debug mode:  Debug")
        #else
            DDLogInfo("Debug mode:  Production")
        #endif

        DDLogInfo("Extra debug: \(extraDebug ? "YES" : "NO")")

        let devicePlatform = UIDeviceHardware.platformString() ?? unknown
        let architecture = UIDeviceHardware.platform() ?? unknown
        let languages = UserDefaults.standard.array(forKey: "AppleLanguages")
        let currentLanguage = languages?.first ?? unknown
        let udid = device.wordPressIdentifier() ?? unknown

        DDLogInfo("Device model: \(devicePlatform) (\(architecture))")
        DDLogInfo("OS:        \(device.systemName), \(device.systemVersion)")
        DDLogInfo("Language:  \(currentLanguage)")
        DDLogInfo("UDID:      \(udid)")
        DDLogInfo("APN token: \(PushNotificationsManager.shared.deviceToken ?? "None")")
        DDLogInfo("Launch options: \(String(describing: launchOptions ?? [:]))")

        if let account = account,
            let username = account.username,
            let userID = account.userID,
            let verificationStatus = account.verificationStatus() {
            DDLogInfo("wp.com account: \(username) (ID: \(userID)) (\(verificationStatus))")
        }

        if let blogs = blogs as? [Blog], blogs.count > 0 {
            DDLogInfo("All blogs on device:")
            blogs.forEach({ DDLogInfo("\($0.logDescription())") })
        } else {
            DDLogInfo("No blogs configured on device.")
        }

        DDLogInfo("===========================================================================")
    }

    @objc func toggleExtraDebuggingIfNeeded() {
        if noSelfHostedBlogs && noWordPressDotComAccount {
            // When there are no blogs in the app the settings screen is unavailable.
            // In this case, enable extra_debugging by default to help troubleshoot any issues.
            guard UserDefaults.standard.object(forKey: "orig_extra_debug") == nil else {
                // Already saved. Don't save again or we could loose the original value.
                return
            }

            let origExtraDebug = UserDefaults.standard.bool(forKey: "extra_debug") ? "YES" : "NO"
            UserDefaults.standard.set(origExtraDebug, forKey: "orig_extra_debug")
            UserDefaults.standard.set(true, forKey: "extra_debug")
            WordPressAppDelegate.setLogLevel(.verbose)
            UserDefaults.resetStandardUserDefaults()
        } else {
            guard let origExtraDebug = UserDefaults.standard.string(forKey: "orig_extra_debug") else {
                return
            }

            let origExtraDebugValue = (origExtraDebug as NSString).boolValue

            // Restore the original setting and remove orig_extra_debug
            UserDefaults.standard.set(origExtraDebugValue, forKey: "extra_debug")
            UserDefaults.standard.removeObject(forKey: "orig_extra_debug")
            UserDefaults.resetStandardUserDefaults()

            if origExtraDebugValue {
                WordPressAppDelegate.setLogLevel(.verbose)
            }
        }
    }
}

// MARK: - Local Notification Helpers

extension WordPressAppDelegate {

    @objc func addNotificationObservers() {
        let nc = NotificationCenter.default

        nc.addObserver(self,
                       selector: #selector(handleDefaultAccountChangedNotification(_:)),
                       name: NSNotification.Name.WPAccountDefaultWordPressComAccountChanged,
                       object: nil)

        nc.addObserver(self,
                       selector: #selector(handleLowMemoryWarningNotification(_:)),
                       name: NSNotification.Name.UIApplicationDidReceiveMemoryWarning,
                       object: nil)

        nc.addObserver(self,
                       selector: #selector(handleUIContentSizeCategoryDidChangeNotification(_:)),
                       name: NSNotification.Name.UIContentSizeCategoryDidChange,
                       object: nil)
    }

    @objc fileprivate func handleDefaultAccountChangedNotification(_ notification: NSNotification) {
        // If the notification object is not nil, then it's a login
        if notification.object != nil {
            setupShareExtensionToken()
        } else {
            trackLogoutIfNeeded()
            removeTodayWidgetConfiguration()
            removeShareExtensionConfiguration()
            showWelcomeScreenIfNeeded(animated: false)
        }

        toggleExtraDebuggingIfNeeded()

        WPAnalytics.track(.defaultAccountChanged)
    }

    @objc fileprivate func handleLowMemoryWarningNotification(_ notification: NSNotification) {
        WPAnalytics.track(.lowMemoryWarning)
    }

    @objc fileprivate func handleUIContentSizeCategoryDidChangeNotification(_ notification: NSNotification) {
        customizeAppearanceForTextElements()
    }
}

// MARK: - Extensions

extension WordPressAppDelegate {

    @objc func setupWordPressExtensions() {
        let context = ContextManager.sharedInstance().mainContext
        let accountService = AccountService(managedObjectContext: context)
        accountService.setupAppExtensionsWithDefaultAccount()

        let maxImagesize = MediaSettings().maxImageSizeSetting
        ShareExtensionService.configureShareExtensionMaximumMediaDimension(maxImagesize)
    }

    // MARK: - Today Extension

    @objc func removeTodayWidgetConfiguration() {
        TodayExtensionService().removeTodayWidgetConfiguration()
    }

    // MARK: - Share Extension

    @objc func setupShareExtensionToken() {
        let context = ContextManager.sharedInstance().mainContext
        let accountService = AccountService(managedObjectContext: context)

        if let account = accountService.defaultWordPressComAccount() {
            ShareExtensionService.configureShareExtensionToken(account.authToken)
            ShareExtensionService.configureShareExtensionUsername(account.username)
        }
    }

    @objc func removeShareExtensionConfiguration() {
        ShareExtensionService.removeShareExtensionConfiguration()
    }
}<|MERGE_RESOLUTION|>--- conflicted
+++ resolved
@@ -70,13 +70,9 @@
         authTracker = WordPressAuthenticationTracker()
 
         authTracker.startListeningToAuthenticationEvents()
-
-<<<<<<< HEAD
         authManager.startRelayingHelpshiftNotifications()
-        WordPressAuthenticationTracker.shared.startListeningToAuthenticationEvents()
-=======
+
         WordPressAuthenticator.shared.delegate = authManager
->>>>>>> 3d8c6891
     }
 }
 
