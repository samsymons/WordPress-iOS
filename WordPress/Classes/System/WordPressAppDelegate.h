@class Reachability;
@class DDFileLogger;
@class ReaderPostsViewController;
@class NotificationsViewController;
@class BlogListViewController;
@class NotificationsViewController;
@class AbstractPost;
@class Simperium;
@class Blog;
<<<<<<< HEAD
@class WPUserAgent;
=======
@class WPAppAnalytics;
>>>>>>> d8d7937a

@interface WordPressAppDelegate : NSObject <UIApplicationDelegate>

@property (nonatomic, strong,  readonly) WPAppAnalytics                 *analytics;
@property (nonatomic, strong, readwrite) IBOutlet UIWindow              *window;
@property (nonatomic, strong,  readonly) Reachability                   *internetReachability;
@property (nonatomic, strong,  readonly) Reachability                   *wpcomReachability;
@property (nonatomic, strong,  readonly) DDFileLogger                   *fileLogger;
@property (nonatomic, strong,  readonly) Simperium                      *simperium;
@property (nonatomic, assign,  readonly) BOOL                           connectionAvailable;
<<<<<<< HEAD
@property (nonatomic, assign,  readonly) BOOL                           wpcomAvailable;
@property (nonatomic, strong,  readonly) WPUserAgent                    *userAgent;
=======
>>>>>>> d8d7937a

+ (WordPressAppDelegate *)sharedWordPressApplicationDelegate;

///-----------
/// @name NUX
///-----------
- (void)showWelcomeScreenIfNeededAnimated:(BOOL)animated;
- (void)showWelcomeScreenAnimated:(BOOL)animated thenEditor:(BOOL)thenEditor;

@end<|MERGE_RESOLUTION|>--- conflicted
+++ resolved
@@ -7,11 +7,8 @@
 @class AbstractPost;
 @class Simperium;
 @class Blog;
-<<<<<<< HEAD
 @class WPUserAgent;
-=======
 @class WPAppAnalytics;
->>>>>>> d8d7937a
 
 @interface WordPressAppDelegate : NSObject <UIApplicationDelegate>
 
@@ -22,11 +19,7 @@
 @property (nonatomic, strong,  readonly) DDFileLogger                   *fileLogger;
 @property (nonatomic, strong,  readonly) Simperium                      *simperium;
 @property (nonatomic, assign,  readonly) BOOL                           connectionAvailable;
-<<<<<<< HEAD
-@property (nonatomic, assign,  readonly) BOOL                           wpcomAvailable;
 @property (nonatomic, strong,  readonly) WPUserAgent                    *userAgent;
-=======
->>>>>>> d8d7937a
 
 + (WordPressAppDelegate *)sharedWordPressApplicationDelegate;
 
