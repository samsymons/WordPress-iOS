--- conflicted
+++ resolved
@@ -347,23 +347,18 @@
     }
 }
 
-<<<<<<< HEAD
-- (BOOL)application:(UIApplication *)application continueUserActivity:(NSUserActivity *)userActivity restorationHandler:(void (^)(NSArray *))restorationHandler {
+#if __IPHONE_OS_VERSION_MAX_ALLOWED >= 120000
+- (BOOL)application:(UIApplication *)application continueUserActivity:(NSUserActivity *)userActivity restorationHandler:(void (^)(NSArray<id<UIUserActivityRestoring>> * _Nullable))restorationHandler {
+#else
+- (BOOL)application:(UIApplication *)application continueUserActivity:(NSUserActivity *)userActivity restorationHandler:(void (^)(NSArray * _Nullable))restorationHandler {
+#endif
     if ([userActivity.activityType isEqualToString:NSUserActivityTypeBrowsingWeb]) {
         [self handleWebActivity:userActivity];
     } else {
         // Spotlight search
         [SearchManager.shared handleWithActivity: userActivity];
     }
-=======
-#if __IPHONE_OS_VERSION_MAX_ALLOWED >= 120000
-- (BOOL)application:(UIApplication *)application continueUserActivity:(NSUserActivity *)userActivity restorationHandler:(void (^)(NSArray<id<UIUserActivityRestoring>> * _Nullable))restorationHandler {
-#else
-- (BOOL)application:(UIApplication *)application continueUserActivity:(NSUserActivity *)userActivity restorationHandler:(void (^)(NSArray * _Nullable))restorationHandler {
-#endif
-    // Spotlight search
-    [SearchManager.shared handleWithActivity: userActivity];
->>>>>>> 2c3395a1
+
     return YES;
 }
 
