--- conflicted
+++ resolved
@@ -469,11 +469,7 @@
     // Create a background
     // (not strictly needed when white, but left here for possible customization)
     _tabBarController.tabBar.backgroundImage = [UIImage imageWithColor:[UIColor whiteColor]];
-<<<<<<< HEAD
-    
-=======
-
->>>>>>> c9b6ea9b
+
     self.readerPostsViewController = [[ReaderPostsViewController alloc] init];
     UINavigationController *readerNavigationController = [[UINavigationController alloc] initWithRootViewController:self.readerPostsViewController];
     readerNavigationController.navigationBar.translucent = NO;
@@ -543,8 +539,7 @@
     if (presenter.presentedViewController) {
         [presenter dismissViewControllerAnimated:NO completion:nil];
     }
-<<<<<<< HEAD
-    
+
     UINavigationController *navController;
     if ([WPPostViewController isNewEditorEnabled]) {
         WPPostViewController *editPostViewController;
@@ -560,13 +555,6 @@
         navController = [[UINavigationController alloc] initWithRootViewController:editPostViewController];
         navController.restorationIdentifier = WPEditorNavigationRestorationID;
         navController.restorationClass = [WPPostViewController class];
-=======
-
-    EditPostViewController *editPostViewController;
-    if (!options) {
-        [WPAnalytics track:WPAnalyticsStatEditorCreatedPost withProperties:@{ @"tap_source": @"tab_bar" }];
-        editPostViewController = [[EditPostViewController alloc] initWithDraftForLastUsedBlog];
->>>>>>> c9b6ea9b
     } else {
         WPLegacyEditPostViewController *editPostLegacyViewController;
         if (!options) {
