#import <AFNetworking/UIKit+AFNetworking.h>
#import <CoreTelephony/CTTelephonyNetworkInfo.h>
#import <CoreTelephony/CTCarrier.h>
#import <Crashlytics/Crashlytics.h>
#import <CrashlyticsLumberjack/CrashlyticsLogger.h>
#import <DDFileLogger.h>
#import <GooglePlus/GooglePlus.h>
#import <HockeySDK/HockeySDK.h>
#import <UIDeviceIdentifier/UIDeviceHardware.h>
#import <Simperium/Simperium.h>
#import <WordPress-iOS-Shared/WPFontManager.h>
#import <WordPress-AppbotX/ABX.h>

#import "WordPressAppDelegate.h"
#import "ContextManager.h"
#import "Media.h"
#import "Notification.h"
#import "NotificationsManager.h"
#import "NSString+Helpers.h"
#import "NSString+HTML.h"
#import "PocketAPI.h"
#import "ReaderPost.h"
#import "UIDevice+Helpers.h"
#import "WordPressComApiCredentials.h"
#import "WPAccount.h"
#import "AccountService.h"
#import "BlogService.h"
#import "WPImageOptimizer.h"
#import "ReaderPostService.h"
#import "ReaderTopicService.h"
#import "SVProgressHUD.h"
#import "TodayExtensionService.h"
#import "WPCrashlytics.h"

#import "WPTabBarController.h"
#import "BlogListViewController.h"
#import "BlogDetailsViewController.h"
#import "MeViewController.h"
#import "PostsViewController.h"
#import "WPPostViewController.h"
#import "WPLegacyEditPostViewController.h"
#import "WPWhatsNew.h"
#import "LoginViewController.h"
#import "NotificationsViewController.h"
#import "ReaderViewController.h"
#import "SupportViewController.h"
#import "StatsViewController.h"
#import "Constants.h"
#import "UIImage+Util.h"
#import "NSBundle+VersionNumberHelper.h"
#import "NSProcessInfo+Util.h"
#import "WPUserAgent.h"
#import "WPAppAnalytics.h"
#import "WPLogger.h"

#import "AppRatingUtility.h"
#import "HelpshiftUtils.h"

#import "Reachability.h"
#import "WordPress-Swift.h"

#ifdef LOOKBACK_ENABLED
#import <Lookback/Lookback.h>
#endif

#if DEBUG
#import "DDTTYLogger.h"
#import "DDASLLogger.h"
#endif

int ddLogLevel                                                  = LOG_LEVEL_INFO;
static NSString * const MustShowWhatsNewPopup                   = @"MustShowWhatsNewPopup";

@interface WordPressAppDelegate () <UITabBarControllerDelegate, UIAlertViewDelegate, BITHockeyManagerDelegate>

@property (nonatomic, strong, readwrite) WPAppAnalytics                 *analytics;
<<<<<<< HEAD
@property (nonatomic, strong, readwrite) WPCrashlytics                  *crashlytics;
=======
@property (nonatomic, strong, readwrite) WPLogger                       *logger;
>>>>>>> cb273f8f
@property (nonatomic, strong, readwrite) Reachability                   *internetReachability;
@property (nonatomic, strong, readwrite) Simperium                      *simperium;
@property (nonatomic, assign, readwrite) UIBackgroundTaskIdentifier     bgTask;
@property (nonatomic, assign, readwrite) BOOL                           connectionAvailable;
@property (nonatomic, strong, readwrite) WPUserAgent                    *userAgent;

/**
 *  @brief      Flag that signals wether Whats New is on screen or not.
 *  @details    Won't be necessary once WPWhatsNew is changed to inherit from UIViewController
 *              https://github.com/wordpress-mobile/WordPress-iOS/issues/3218
 */
@property (nonatomic, assign, readwrite) BOOL                           wasWhatsNewShown;

@end

@implementation WordPressAppDelegate

+ (WordPressAppDelegate *)sharedInstance
{
    return (WordPressAppDelegate *)[[UIApplication sharedApplication] delegate];
}

- (void)dealloc
{
    [[NSNotificationCenter defaultCenter] removeObserver:self];
}

#pragma mark - UIApplicationDelegate

- (BOOL)application:(UIApplication *)application willFinishLaunchingWithOptions:(NSDictionary *)launchOptions
{
    [WordPressAppDelegate fixKeychainAccess];

    // Simperium: Wire CoreData Stack
    [self configureSimperiumWithLaunchOptions:launchOptions];

    // Crash reporting, logging
    self.logger = [[WPLogger alloc] init];
    [self configureHockeySDK];
    [self configureCrashlytics];
    [self initializeAppRatingUtility];
    
    // Analytics
    self.analytics = [[WPAppAnalytics alloc] initWithLastVisibleScreenBlock:^NSString*{
        return [self currentlySelectedScreen];
    }];

    // Start Simperium
    [self loginSimperium];

    // Local Notifications
    [self listenLocalNotifications];
    
    // Debugging
    [self printDebugLaunchInfoWithLaunchOptions:launchOptions];
    [self toggleExtraDebuggingIfNeeded];
    [self removeCredentialsForDebug];

    // Stop Storing WordPress.com passwords
    [self removeWordPressComPassword];
    
    // Stats and feedback    
    [SupportViewController checkIfFeedbackShouldBeEnabled];

    [HelpshiftUtils setup];

    [[GPPSignIn sharedInstance] setClientID:[WordPressComApiCredentials googlePlusClientId]];

    // Networking setup
    [[AFNetworkActivityIndicatorManager sharedManager] setEnabled:YES];
    [self setupReachability];
    self.userAgent = [[WPUserAgent alloc] init];
    [self setupSingleSignOn];

    [self customizeAppearance];
    
    // Push notifications
    [NotificationsManager registerForPushNotifications];

    // Deferred tasks to speed up app launch
    dispatch_async(dispatch_get_global_queue(DISPATCH_QUEUE_PRIORITY_BACKGROUND, 0), ^{
        [self changeCurrentDirectory];
        [[PocketAPI sharedAPI] setConsumerKey:[WordPressComApiCredentials pocketConsumerKey]];
        [self cleanUnusedMediaFileFromTmpDir];
    });
    
    // Configure Today Widget
    [self determineIfTodayWidgetIsConfiguredAndShowAppropriately];

    if ([WPPostViewController makeNewEditorAvailable]) {
        [self setMustShowWhatsNewPopup:YES];
    }
    
    CGRect bounds = [[UIScreen mainScreen] bounds];
    [self.window setFrame:bounds];
    [self.window setBounds:bounds]; // for good measure.
    self.window.rootViewController = [WPTabBarController sharedInstance];

    return YES;
}

- (BOOL)application:(UIApplication *)application didFinishLaunchingWithOptions:(NSDictionary *)launchOptions
{
    DDLogVerbose(@"didFinishLaunchingWithOptions state: %d", application.applicationState);

    // Launched by tapping a notification
    if (application.applicationState == UIApplicationStateActive) {
        [NotificationsManager handleNotificationForApplicationLaunch:launchOptions];
    }

    [self.window makeKeyAndVisible];
    [self showWelcomeScreenIfNeededAnimated:NO];
    [self setupLookback];
    [self setupAppbotX];

    return YES;
}

- (void)setupLookback
{
#ifdef LOOKBACK_ENABLED
    // Kick this off on a background thread so as to not slow down the app initialization
    dispatch_async(dispatch_get_global_queue(DISPATCH_QUEUE_PRIORITY_BACKGROUND, 0), ^{
        if ([WordPressComApiCredentials lookbackToken].length > 0) {
            [Lookback setupWithAppToken:[WordPressComApiCredentials lookbackToken]];
            [[NSUserDefaults standardUserDefaults] registerDefaults:@{WPInternalBetaShakeToPullUpFeedbackKey: @YES}];
            [[NSUserDefaults standardUserDefaults] setObject:@(NO) forKey:LookbackCameraEnabledSettingsKey];
            [Lookback lookback].shakeToRecord = [[NSUserDefaults standardUserDefaults] boolForKey:WPInternalBetaShakeToPullUpFeedbackKey];
            
            // Setup Lookback to fire when the user holds down with three fingers for around 3 seconds
            dispatch_async(dispatch_get_main_queue(), ^{
                UILongPressGestureRecognizer *recognizer = [[UILongPressGestureRecognizer alloc] initWithTarget:self action:@selector(lookbackGestureRecognized:)];
                recognizer.minimumPressDuration = 3;
                recognizer.cancelsTouchesInView = NO;
#if TARGET_IPHONE_SIMULATOR
                recognizer.numberOfTouchesRequired = 2;
#else
                recognizer.numberOfTouchesRequired = 3;
#endif
                [[UIApplication sharedApplication].keyWindow addGestureRecognizer:recognizer];
            });
            
            NSManagedObjectContext *context = [[ContextManager sharedInstance] mainContext];
            AccountService *accountService = [[AccountService alloc] initWithManagedObjectContext:context];
            WPAccount *account = [accountService defaultWordPressComAccount];
            [Lookback lookback].userIdentifier = account.username;
        }
    });
#endif
}

- (void)setupAppbotX
{
    if ([WordPressComApiCredentials appbotXAPIKey].length > 0) {
        [[ABXApiClient instance] setApiKey:[WordPressComApiCredentials appbotXAPIKey]];
    }
}

- (void)lookbackGestureRecognized:(UILongPressGestureRecognizer *)sender
{
#ifdef LOOKBACK_ENABLED
    if (sender.state == UIGestureRecognizerStateBegan) {
        [LookbackRecordingViewController presentOntoScreenAnimated:YES];
    }
#endif
}

- (BOOL)application:(UIApplication *)application openURL:(NSURL *)url sourceApplication:(NSString *)sourceApplication annotation:(id)annotation
{
    BOOL returnValue = NO;

    if ([[BITHockeyManager sharedHockeyManager].authenticator handleOpenURL:url
                                                          sourceApplication:sourceApplication
                                                                 annotation:annotation]) {
        returnValue = YES;
    }

    if ([[GPPShare sharedInstance] handleURL:url sourceApplication:sourceApplication annotation:annotation]) {
        returnValue = YES;
    }

    if ([[PocketAPI sharedAPI] handleOpenURL:url]) {
        returnValue = YES;
    }

    if ([WordPressApi handleOpenURL:url]) {
        returnValue = YES;
    }

    if ([url isKindOfClass:[NSURL class]] && [[url absoluteString] hasPrefix:WPCOM_SCHEME]) {
        NSString *URLString = [url absoluteString];
        DDLogInfo(@"Application launched with URL: %@", URLString);

        if ([URLString rangeOfString:@"newpost"].length) {
            returnValue = [self handleNewPostRequestWithURL:url];
        } else if ([URLString rangeOfString:@"viewpost"].length) {
            // View the post specified by the shared blog ID and post ID
            NSDictionary *params = [[url query] dictionaryFromQueryString];
            
            if (params.count) {
                NSNumber *blogId = [params numberForKey:@"blogId"];
                NSNumber *postId = [params numberForKey:@"postId"];

                WPTabBarController *tabBarController = [WPTabBarController sharedInstance];
                [tabBarController.readerViewController.navigationController popToRootViewControllerAnimated:NO];
                [tabBarController showReaderTab];
                [tabBarController.readerViewController openPost:postId onBlog:blogId];
                
                returnValue = YES;
            }
        } else if ([URLString rangeOfString:@"viewstats"].length) {
            // View the post specified by the shared blog ID and post ID
            NSDictionary *params = [[url query] dictionaryFromQueryString];
            
            if (params.count) {
                NSNumber *siteId = [params numberForKey:@"siteId"];
                
                BlogService *blogService = [[BlogService alloc] initWithManagedObjectContext:[[ContextManager sharedInstance] mainContext]];
                Blog *blog = [blogService blogByBlogId:siteId];
                
                if (blog) {
                    returnValue = YES;
                    
                    StatsViewController *statsViewController = [[StatsViewController alloc] init];
                    statsViewController.blog = blog;
                    statsViewController.dismissBlock = ^{
                        [[WPTabBarController sharedInstance] dismissViewControllerAnimated:YES completion:nil];
                    };
                    
                    UINavigationController *navController = [[UINavigationController alloc] initWithRootViewController:statsViewController];
                    navController.modalPresentationStyle = UIModalPresentationCurrentContext;
                    navController.navigationBar.translucent = NO;
                    [[WPTabBarController sharedInstance] presentViewController:navController animated:YES completion:nil];
                }
                
            }
        } else if ([URLString rangeOfString:@"debugging"].length) {
            NSDictionary *params = [[url query] dictionaryFromQueryString];

            if (params.count > 0) {
                NSString *debugType = [params stringForKey:@"type"];
                NSString *debugKey = [params stringForKey:@"key"];

                if ([[WordPressComApiCredentials debuggingKey] isEqualToString:@""] || [debugKey isEqualToString:@""]) {
                    return NO;
                }

                if ([debugKey isEqualToString:[WordPressComApiCredentials debuggingKey]]) {
                    if ([debugType isEqualToString:@"crashlytics_crash"]) {
                        [[Crashlytics sharedInstance] crash];
                    }
                }
            }
		}
    }

    return returnValue;
}

- (void)applicationWillTerminate:(UIApplication *)application
{
    DDLogInfo(@"%@ %@", self, NSStringFromSelector(_cmd));
}

- (void)applicationDidEnterBackground:(UIApplication *)application
{
    DDLogInfo(@"%@ %@", self, NSStringFromSelector(_cmd));

    // Let the app finish any uploads that are in progress
    UIApplication *app = [UIApplication sharedApplication];
    if (_bgTask != UIBackgroundTaskInvalid) {
        [app endBackgroundTask:_bgTask];
        _bgTask = UIBackgroundTaskInvalid;
    }

    _bgTask = [app beginBackgroundTaskWithExpirationHandler:^{
        // Synchronize the cleanup call on the main thread in case
        // the task actually finishes at around the same time.
        dispatch_async(dispatch_get_main_queue(), ^{
            if (_bgTask != UIBackgroundTaskInvalid) {
                [app endBackgroundTask:_bgTask];
                _bgTask = UIBackgroundTaskInvalid;
            }
        });
    }];
}

- (NSString *)currentlySelectedScreen
{
    // Check if the post editor or login view is up
    UIViewController *rootViewController = self.window.rootViewController;
    if ([rootViewController.presentedViewController isKindOfClass:[UINavigationController class]]) {
        UINavigationController *navController = (UINavigationController *)rootViewController.presentedViewController;
        UIViewController *firstViewController = [navController.viewControllers firstObject];
        if ([firstViewController isKindOfClass:[WPPostViewController class]]) {
            return @"Post Editor";
        } else if ([firstViewController isKindOfClass:[LoginViewController class]]) {
            return @"Login View";
        }
    }

    return [[WPTabBarController sharedInstance] currentlySelectedScreen];
}

- (void)applicationWillEnterForeground:(UIApplication *)application
{
    DDLogInfo(@"%@ %@", self, NSStringFromSelector(_cmd));
}

- (void)applicationWillResignActive:(UIApplication *)application
{
    DDLogInfo(@"%@ %@", self, NSStringFromSelector(_cmd));
}

- (void)applicationDidBecomeActive:(UIApplication *)application
{
    DDLogInfo(@"%@ %@", self, NSStringFromSelector(_cmd));
    
    [self showWhatsNewIfNeeded];
}

- (BOOL)application:(UIApplication *)application shouldSaveApplicationState:(NSCoder *)coder
{
    return YES;
}

- (BOOL)application:(UIApplication *)application shouldRestoreApplicationState:(NSCoder *)coder
{
    return YES;
}

#pragma mark - Push Notification delegate

- (void)application:(UIApplication *)application didRegisterForRemoteNotificationsWithDeviceToken:(NSData *)deviceToken
{
    [NotificationsManager registerDeviceToken:deviceToken];
}

- (void)application:(UIApplication *)application didFailToRegisterForRemoteNotificationsWithError:(NSError *)error
{
    [NotificationsManager registrationDidFail:error];
}

- (void)application:(UIApplication *)application didReceiveRemoteNotification:(NSDictionary *)userInfo
{
    DDLogMethod();

    [NotificationsManager handleNotification:userInfo forState:application.applicationState completionHandler:nil];
}

- (void)application:(UIApplication *)application didReceiveRemoteNotification:(NSDictionary *)userInfo fetchCompletionHandler:(void (^)(UIBackgroundFetchResult))completionHandler
{
    DDLogMethod();

    [NotificationsManager handleNotification:userInfo forState:[UIApplication sharedApplication].applicationState completionHandler:completionHandler];
}

- (void)application:(UIApplication *)application handleActionWithIdentifier:(NSString *)identifier
                                        forRemoteNotification:(NSDictionary *)remoteNotification
                                            completionHandler:(void (^)())completionHandler
{
    [NotificationsManager handleActionWithIdentifier:identifier forRemoteNotification:remoteNotification];
    
    completionHandler();
}

#pragma mark - OpenURL helpers

/**
 *  @brief      Handle the a new post request by URL.
 *  
 *  @param      url     The URL with the request info.  Cannot be nil.
 *
 *  @return     YES if the request was handled, NO otherwise.
 */
- (BOOL)handleNewPostRequestWithURL:(NSURL*)url
{
    NSParameterAssert([url isKindOfClass:[NSURL class]]);
    
    BOOL handled = NO;
    
    // Create a new post from data shared by a third party application.
    NSDictionary *params = [[url query] dictionaryFromQueryString];
    DDLogInfo(@"App launched for new post with params: %@", params);
    
    params = [self sanitizeNewPostParameters:params];
    
    if ([params count]) {
        [[WPTabBarController sharedInstance] showPostTabWithOptions:params];
        handled = YES;
    }
	
    return handled;
}

/**
 *	@brief		Sanitizes a 'new post' parameters dictionary.
 *	@details	Prevent HTML injections like the one in:
 *				https://github.com/wordpress-mobile/WordPress-iOS-Editor/issues/211
 *
 *	@param		parameters		The new post parameters to sanitize.  Cannot be nil.
 *
 *  @returns    The sanitized dictionary.
 */
- (NSDictionary*)sanitizeNewPostParameters:(NSDictionary*)parameters
{
    NSParameterAssert([parameters isKindOfClass:[NSDictionary class]]);
	
    NSUInteger parametersCount = [parameters count];
    
    NSMutableDictionary* sanitizedDictionary = [[NSMutableDictionary alloc] initWithCapacity:parametersCount];
    
    for (NSString* key in [parameters allKeys])
    {
        NSString* value = [parameters objectForKey:key];
        
        if ([key isEqualToString:kWPNewPostURLParamContentKey]) {
            value = [value stringByStrippingHTML];
        } else if ([key isEqualToString:kWPNewPostURLParamTagsKey]) {
            value = [value stringByStrippingHTML];
        }
        
        [sanitizedDictionary setObject:value forKey:key];
    }
    
    return [NSDictionary dictionaryWithDictionary:sanitizedDictionary];
}

#pragma mark - Custom methods

- (void)showWelcomeScreenIfNeededAnimated:(BOOL)animated
{
    if (self.isWelcomeScreenVisible || !self.noBlogsAndNoWordPressDotComAccount) {
        return;
    }
    
    UIViewController *presenter = self.window.rootViewController;
    // Check if the presentedVC is UIAlertController because in iPad we show a Sign-out button in UIActionSheet
    // and it's not dismissed before the check and `dismissViewControllerAnimated` does not work for it
    if (presenter.presentedViewController && ![presenter.presentedViewController isKindOfClass:[UIAlertController class]]) {
        [presenter dismissViewControllerAnimated:animated completion:^{
            [self showWelcomeScreenAnimated:animated thenEditor:NO];
        }];
    } else {
        [self showWelcomeScreenAnimated:animated thenEditor:NO];
    }
}

- (void)showWelcomeScreenAnimated:(BOOL)animated thenEditor:(BOOL)thenEditor
{
    __weak __typeof(self) weakSelf = self;
    
    LoginViewController *loginViewController = [[LoginViewController alloc] init];
    loginViewController.showEditorAfterAddingSites = thenEditor;
    loginViewController.cancellable = NO;
    loginViewController.dismissBlock = ^{
        
        __strong __typeof(weakSelf) strongSelf = self;
        
        [strongSelf.window.rootViewController dismissViewControllerAnimated:YES completion:nil];
        [strongSelf showWhatsNewIfNeeded];
    };

    UINavigationController *navigationController = [[UINavigationController alloc] initWithRootViewController:loginViewController];
    navigationController.navigationBar.translucent = NO;

    [self.window.rootViewController presentViewController:navigationController animated:animated completion:nil];
}

- (BOOL)isWelcomeScreenVisible
{
    UINavigationController *presentedViewController = (UINavigationController *)self.window.rootViewController.presentedViewController;
    if (![presentedViewController isKindOfClass:[UINavigationController class]]) {
        return NO;
    }
    
    return [presentedViewController.visibleViewController isKindOfClass:[LoginViewController class]];
}

- (BOOL)noBlogsAndNoWordPressDotComAccount
{
    NSManagedObjectContext *context = [[ContextManager sharedInstance] mainContext];
    AccountService *accountService = [[AccountService alloc] initWithManagedObjectContext:context];
    BlogService *blogService = [[BlogService alloc] initWithManagedObjectContext:context];
    WPAccount *defaultAccount = [accountService defaultWordPressComAccount];

    NSInteger blogCount = [blogService blogCountSelfHosted];
    return blogCount == 0 && !defaultAccount;
}

- (void)customizeAppearance
{
    UIColor *defaultTintColor = self.window.tintColor;
    self.window.backgroundColor = [WPStyleGuide itsEverywhereGrey];
    self.window.tintColor = [WPStyleGuide wordPressBlue];

    [[UINavigationBar appearance] setBarTintColor:[WPStyleGuide wordPressBlue]];
    [[UINavigationBar appearance] setTintColor:[UIColor whiteColor]];

    [[UINavigationBar appearanceWhenContainedIn:[MFMailComposeViewController class], nil] setBarTintColor:[UIColor whiteColor]];
    [[UINavigationBar appearanceWhenContainedIn:[MFMailComposeViewController class], nil] setTintColor:defaultTintColor];

    [[UITabBar appearance] setShadowImage:[UIImage imageWithColor:[UIColor colorWithRed:210.0/255.0 green:222.0/255.0 blue:230.0/255.0 alpha:1.0]]];
    [[UITabBar appearance] setTintColor:[WPStyleGuide newKidOnTheBlockBlue]];

    [[UINavigationBar appearance] setTitleTextAttributes:@{NSForegroundColorAttributeName: [UIColor whiteColor], NSFontAttributeName: [WPFontManager openSansBoldFontOfSize:16.0]} ];

    [[UINavigationBar appearance] setBackgroundImage:[UIImage imageWithColor:[WPStyleGuide wordPressBlue]] forBarMetrics:UIBarMetricsDefault];
    [[UINavigationBar appearance] setShadowImage:[UIImage imageWithColor:[UIColor UIColorFromHex:0x007eb1]]];

    [[UIBarButtonItem appearance] setTintColor:[UIColor whiteColor]];
    [[UIBarButtonItem appearance] setTitleTextAttributes:@{NSFontAttributeName: [WPStyleGuide regularTextFont], NSForegroundColorAttributeName: [UIColor whiteColor]} forState:UIControlStateNormal];
    [[UIBarButtonItem appearance] setTitleTextAttributes:@{NSFontAttributeName: [WPStyleGuide regularTextFont], NSForegroundColorAttributeName: [UIColor colorWithWhite:1.0 alpha:0.25]} forState:UIControlStateDisabled];
    
    [[UISegmentedControl appearance] setTitleTextAttributes:@{NSFontAttributeName: [WPStyleGuide regularTextFont]} forState:UIControlStateNormal];
    [[UIToolbar appearance] setBarTintColor:[WPStyleGuide wordPressBlue]];
    [[UISwitch appearance] setOnTintColor:[WPStyleGuide wordPressBlue]];
    [[UIApplication sharedApplication] setStatusBarStyle:UIStatusBarStyleLightContent];
    [[UITabBarItem appearance] setTitleTextAttributes:@{NSFontAttributeName: [WPFontManager openSansRegularFontOfSize:10.0], NSForegroundColorAttributeName: [WPStyleGuide allTAllShadeGrey]} forState:UIControlStateNormal];
    [[UITabBarItem appearance] setTitleTextAttributes:@{NSForegroundColorAttributeName: [WPStyleGuide wordPressBlue]} forState:UIControlStateSelected];

    [[UINavigationBar appearanceWhenContainedIn:[UIReferenceLibraryViewController class], nil] setBackgroundImage:nil forBarMetrics:UIBarMetricsDefault];
    [[UINavigationBar appearanceWhenContainedIn:[UIReferenceLibraryViewController class], nil] setBarTintColor:[WPStyleGuide wordPressBlue]];
    [[UIToolbar appearanceWhenContainedIn:[UIReferenceLibraryViewController class], nil] setBarTintColor:[UIColor darkGrayColor]];
    
    [[UIToolbar appearanceWhenContainedIn:[WPEditorViewController class], nil] setBarTintColor:[UIColor whiteColor]];

    [[UITextField appearanceWhenContainedIn:[UISearchBar class], nil] setDefaultTextAttributes:[WPStyleGuide defaultSearchBarTextAttributes:[WPStyleGuide littleEddieGrey]]];
    
    // SVProgressHUD styles    
    [SVProgressHUD setBackgroundColor:[[WPStyleGuide littleEddieGrey] colorWithAlphaComponent:0.95]];
    [SVProgressHUD setForegroundColor:[UIColor whiteColor]];
    [SVProgressHUD setFont:[WPFontManager openSansRegularFontOfSize:18.0]];
    [SVProgressHUD setErrorImage:[UIImage imageNamed:@"hud_error"]];
    [SVProgressHUD setSuccessImage:[UIImage imageNamed:@"hud_success"]];
}

#pragma mark - App Rating

- (void)initializeAppRatingUtility
{
    // Dont start App Tracking if we are running the test suite
    if ([NSProcessInfo isRunningTests]) {
        return;
    }
    
    NSString *version = [[[NSBundle mainBundle] infoDictionary] objectForKey:@"CFBundleShortVersionString"];
    [AppRatingUtility registerSection:@"notifications" withSignificantEventCount:5];
    [AppRatingUtility setSystemWideSignificantEventsCount:10];
    [AppRatingUtility initializeForVersion:version];
    [AppRatingUtility checkIfAppReviewPromptsHaveBeenDisabled:nil failure:^{
        DDLogError(@"Was unable to retrieve data about throttling");
    }];
}

#pragma mark - Application directories

- (void)changeCurrentDirectory
{
    // Set current directory for WordPress app
    NSFileManager *fileManager = [NSFileManager defaultManager];
    NSArray *paths = NSSearchPathForDirectoriesInDomains(NSDocumentDirectory, NSUserDomainMask, YES);
    NSString *currentDirectoryPath = [[paths objectAtIndex:0] stringByAppendingPathComponent:@"wordpress"];

    BOOL isDir;
    if (![fileManager fileExistsAtPath:currentDirectoryPath isDirectory:&isDir] || !isDir) {
        [fileManager createDirectoryAtPath:currentDirectoryPath withIntermediateDirectories:YES attributes:nil error:nil];
    }
    [fileManager changeCurrentDirectoryPath:currentDirectoryPath];
}

#pragma mark - Crashlytics configuration

- (void)configureCrashlytics
{
#if defined(INTERNAL_BUILD) || defined(DEBUG)
    return;
#endif

    NSString* apiKey = [WordPressComApiCredentials crashlyticsApiKey];
    
    if (apiKey) {
        self.crashlytics = [[WPCrashlytics alloc] initWithAPIKey:apiKey];
    }
}

- (void)configureHockeySDK
{
#ifndef INTERNAL_BUILD
    return;
#endif
    [[BITHockeyManager sharedHockeyManager] configureWithIdentifier:[WordPressComApiCredentials hockeyappAppId]
                                                           delegate:self];
    [[BITHockeyManager sharedHockeyManager].authenticator setIdentificationType:BITAuthenticatorIdentificationTypeDevice];
    [[BITHockeyManager sharedHockeyManager] startManager];
    [[BITHockeyManager sharedHockeyManager].authenticator authenticateInstallation];
}

#pragma mark - BITCrashManagerDelegate

- (NSString *)applicationLogForCrashManager:(BITCrashManager *)crashManager
{
    NSString *description = [self.logger getLogFilesContentWithMaxSize:5000]; // 5000 bytes should be enough!
    if ([description length] == 0) {
        return nil;
    }

    return description;
}

#pragma mark - Media cleanup

- (void)cleanUnusedMediaFileFromTmpDir
{
    DDLogInfo(@"%@ %@", self, NSStringFromSelector(_cmd));
    
    NSManagedObjectContext *context = [[ContextManager sharedInstance] newDerivedContext];
    [context performBlock:^{

        // Fetch Media URL's and return them as Dictionary Results:
        // This way we'll avoid any CoreData Faulting Exception due to deletions performed on another context
        NSString *localUrlProperty      = NSStringFromSelector(@selector(localURL));

        NSFetchRequest *fetchRequest    = [[NSFetchRequest alloc] init];
        fetchRequest.entity             = [NSEntityDescription entityForName:NSStringFromClass([Media class]) inManagedObjectContext:context];
        fetchRequest.predicate          = [NSPredicate predicateWithFormat:@"ANY posts.blog != NULL AND remoteStatusNumber <> %@", @(MediaRemoteStatusSync)];

        fetchRequest.propertiesToFetch  = @[ localUrlProperty ];
        fetchRequest.resultType         = NSDictionaryResultType;

        NSError *error = nil;
        NSArray *mediaObjectsToKeep     = [context executeFetchRequest:fetchRequest error:&error];

        if (error) {
            DDLogError(@"Error cleaning up tmp files: %@", error.localizedDescription);
            return;
        }

        // Get a references to media files linked in a post
        DDLogInfo(@"%i media items to check for cleanup", mediaObjectsToKeep.count);

        NSMutableSet *pathsToKeep       = [NSMutableSet set];
        for (NSDictionary *mediaDict in mediaObjectsToKeep) {
            NSString *path = mediaDict[localUrlProperty];
            if (path) {
                [pathsToKeep addObject:path];
            }
        }

        // Search for [JPG || JPEG || PNG || GIF] files within the Documents Folder
        NSString *documentsDirectory    = [NSSearchPathForDirectoriesInDomains(NSDocumentDirectory, NSUserDomainMask, YES) firstObject];
        NSArray *contentsOfDir          = [[NSFileManager defaultManager] contentsOfDirectoryAtPath:documentsDirectory error:nil];

        NSSet *mediaExtensions          = [NSSet setWithObjects:@"jpg", @"jpeg", @"png", @"gif", nil];

        for (NSString *currentPath in contentsOfDir) {
            NSString *extension = currentPath.pathExtension.lowercaseString;
            if (![mediaExtensions containsObject:extension]) {
                continue;
            }

            // If the file is not referenced in any post we can delete it
            NSString *filepath = [documentsDirectory stringByAppendingPathComponent:currentPath];

            if (![pathsToKeep containsObject:filepath]) {
                NSError *nukeError = nil;
                if ([[NSFileManager defaultManager] removeItemAtPath:filepath error:&nukeError] == NO) {
                    DDLogError(@"Error [%@] while nuking Unused Media at path [%@]", nukeError.localizedDescription, filepath);
                }
            }
        }
    }];
}

#pragma mark - Networking setup

- (void)setupSingleSignOn
{
    NSManagedObjectContext *context = [[ContextManager sharedInstance] mainContext];
    AccountService *accountService = [[AccountService alloc] initWithManagedObjectContext:context];
    WPAccount *defaultAccount = [accountService defaultWordPressComAccount];
    WPComOAuthController *oAuthController = [WPComOAuthController sharedController];
    
    [oAuthController setWordPressComUsername:defaultAccount.username];
    [oAuthController setWordPressComAuthToken:defaultAccount.authToken];
}

- (void)setupReachability
{
    // Setup Reachability
    self.internetReachability = [Reachability reachabilityForInternetConnection];

    __weak __typeof(self) weakSelf = self;
    
    void (^internetReachabilityBlock)(Reachability *) = ^(Reachability *reach) {
        NSString *wifi = reach.isReachableViaWiFi ? @"Y" : @"N";
        NSString *wwan = reach.isReachableViaWWAN ? @"Y" : @"N";

        DDLogInfo(@"Reachability - Internet - WiFi: %@  WWAN: %@", wifi, wwan);
        weakSelf.connectionAvailable = reach.isReachable;
    };
    self.internetReachability.reachableBlock = internetReachabilityBlock;
    self.internetReachability.unreachableBlock = internetReachabilityBlock;

    // Start the Notifier
    [self.internetReachability startNotifier];
    
    self.connectionAvailable = [self.internetReachability isReachable];
}

#pragma mark - Simperium

- (void)configureSimperiumWithLaunchOptions:(NSDictionary *)launchOptions
{
	ContextManager* manager         = [ContextManager sharedInstance];
    NSString *bucketName            = [self notificationsBucketNameFromLaunchOptions:launchOptions];
    NSDictionary *bucketOverrides   = @{ NSStringFromClass([Notification class]) : bucketName };
    
    self.simperium = [[Simperium alloc] initWithModel:manager.managedObjectModel
											  context:manager.mainContext
										  coordinator:manager.persistentStoreCoordinator
                                                label:[NSString string]
                                      bucketOverrides:bucketOverrides];

    // Note: Nuke Simperium's metadata in case of a faulty Core Data migration
    if (manager.didMigrationFail) {
        [self.simperium resetMetadata];
    }

#ifdef DEBUG
	self.simperium.verboseLoggingEnabled = false;
#endif
}

- (void)loginSimperium
{
    NSManagedObjectContext *context = [[ContextManager sharedInstance] mainContext];
    AccountService *accountService  = [[AccountService alloc] initWithManagedObjectContext:context];
    WPAccount *account              = [accountService defaultWordPressComAccount];
    NSString *apiKey                = [WordPressComApiCredentials simperiumAPIKey];

    if (!account.authToken.length || !apiKey.length) {
        return;
    }

    NSString *simperiumToken = [NSString stringWithFormat:@"WPCC/%@/%@", apiKey, account.authToken];
    NSString *simperiumAppID = [WordPressComApiCredentials simperiumAppId];
    [self.simperium authenticateWithAppID:simperiumAppID token:simperiumToken];
}

- (void)logoutSimperiumAndResetNotifications
{
    [self.simperium signOutAndRemoveLocalData:YES completion:nil];
}

- (NSString *)notificationsBucketNameFromLaunchOptions:(NSDictionary *)launchOptions
{
    NSURL *launchURL = launchOptions[UIApplicationLaunchOptionsURLKey];
    NSString *name = nil;
    
    if ([launchURL.host isEqualToString:@"notifications"]) {
        name = [[launchURL.query dictionaryFromQueryString] stringForKey:@"bucket_name"];
    }
    
    return name ?: WPNotificationsBucketName;
}

#pragma mark - Keychain

+ (void)fixKeychainAccess
{
    NSDictionary *query = @{
                            (__bridge id)kSecClass: (__bridge id)kSecClassGenericPassword,
                            (__bridge id)kSecAttrAccessible: (__bridge id)kSecAttrAccessibleWhenUnlocked,
                            (__bridge id)kSecReturnAttributes: @YES,
                            (__bridge id)kSecMatchLimit: (__bridge id)kSecMatchLimitAll
                            };

    CFTypeRef result = NULL;
    OSStatus status = SecItemCopyMatching((__bridge CFDictionaryRef)query, &result);
    if (status != errSecSuccess) {
        return;
    }
    DDLogVerbose(@"Fixing keychain items with wrong access requirements");
    for (NSDictionary *item in (__bridge_transfer NSArray *)result) {
        NSDictionary *itemQuery = @{
                                    (__bridge id)kSecClass: (__bridge id)kSecClassGenericPassword,
                                    (__bridge id)kSecAttrAccessible: (__bridge id)kSecAttrAccessibleWhenUnlocked,
                                    (__bridge id)kSecAttrService: item[(__bridge id)kSecAttrService],
                                    (__bridge id)kSecAttrAccount: item[(__bridge id)kSecAttrAccount],
                                    (__bridge id)kSecReturnAttributes: @YES,
                                    (__bridge id)kSecReturnData: @YES,
                                    };

        CFTypeRef itemResult = NULL;
        status = SecItemCopyMatching((__bridge CFDictionaryRef)itemQuery, &itemResult);
        if (status == errSecSuccess) {
            NSDictionary *itemDictionary = (__bridge NSDictionary *)itemResult;
            NSDictionary *updateQuery = @{
                                          (__bridge id)kSecClass: (__bridge id)kSecClassGenericPassword,
                                          (__bridge id)kSecAttrAccessible: (__bridge id)kSecAttrAccessibleWhenUnlocked,
                                          (__bridge id)kSecAttrService: item[(__bridge id)kSecAttrService],
                                          (__bridge id)kSecAttrAccount: item[(__bridge id)kSecAttrAccount],
                                          };
            NSDictionary *updatedAttributes = @{
                                                (__bridge id)kSecValueData: itemDictionary[(__bridge id)kSecValueData],
                                                (__bridge id)kSecAttrAccessible: (__bridge id)kSecAttrAccessibleAfterFirstUnlock,
                                                };
            status = SecItemUpdate((__bridge CFDictionaryRef)updateQuery, (__bridge CFDictionaryRef)updatedAttributes);
            if (status == errSecSuccess) {
                DDLogInfo(@"Migrated keychain item %@", item);
            } else {
                DDLogError(@"Error migrating keychain item: %d", status);
            }
        } else {
            DDLogError(@"Error migrating keychain item: %d", status);
        }
    }
    DDLogVerbose(@"End keychain fixing");
}

#pragma mark - WordPress.com Accounts

- (void)removeWordPressComPassword
{
    // Nuke WordPress.com stored passwords, since it's no longer required.
    NSManagedObjectContext *mainContext = [[ContextManager sharedInstance] mainContext];
    AccountService *accountService = [[AccountService alloc] initWithManagedObjectContext:mainContext];
    [accountService removeWordPressComAccountPasswordIfNeeded];
}


#pragma mark - Debugging

- (void)printDebugLaunchInfoWithLaunchOptions:(NSDictionary *)launchOptions
{
    UIDevice *device = [UIDevice currentDevice];
    NSInteger crashCount = [[NSUserDefaults standardUserDefaults] integerForKey:@"crashCount"];
    NSArray *languages = [[NSUserDefaults standardUserDefaults] objectForKey:@"AppleLanguages"];
    NSString *currentLanguage = [languages objectAtIndex:0];
    BOOL extraDebug = [[NSUserDefaults standardUserDefaults] boolForKey:@"extra_debug"];
    BlogService *blogService = [[BlogService alloc] initWithManagedObjectContext:[[ContextManager sharedInstance] mainContext]];
    NSArray *blogs = [blogService blogsForAllAccounts];
    
    DDLogInfo(@"===========================================================================");
    DDLogInfo(@"Launching WordPress for iOS %@...", [[NSBundle bundleForClass:[self class]] detailedVersionNumber]);
    DDLogInfo(@"Crash count:       %d", crashCount);
#ifdef DEBUG
    DDLogInfo(@"Debug mode:  Debug");
#else
    DDLogInfo(@"Debug mode:  Production");
#endif
    DDLogInfo(@"Extra debug: %@", extraDebug ? @"YES" : @"NO");
    DDLogInfo(@"Device model: %@ (%@)", [UIDeviceHardware platformString], [UIDeviceHardware platform]);
    DDLogInfo(@"OS:        %@ %@", device.systemName, device.systemVersion);
    DDLogInfo(@"Language:  %@", currentLanguage);
    DDLogInfo(@"UDID:      %@", device.wordPressIdentifier);
    DDLogInfo(@"APN token: %@", [NotificationsManager registeredPushNotificationsToken]);
    DDLogInfo(@"Launch options: %@", launchOptions);
    
    if (blogs.count > 0) {
        DDLogInfo(@"All blogs on device:");
        for (Blog *blog in blogs) {
            DDLogInfo(@"Name: %@ URL: %@ XML-RPC: %@ isWpCom: %@ blogId: %@ jetpackAccount: %@", blog.blogName, blog.url, blog.xmlrpc, blog.account.isWpcom ? @"YES" : @"NO", blog.blogID, !!blog.jetpackAccount ? @"PRESENT" : @"NONE");
        }
    } else {
        DDLogInfo(@"No blogs configured on device.");
    }
    
    DDLogInfo(@"===========================================================================");
}

- (void)removeCredentialsForDebug
{
#if DEBUG
    /*
     A dictionary containing the credentials for all available protection spaces.
     The dictionary has keys corresponding to the NSURLProtectionSpace objects.
     The values for the NSURLProtectionSpace keys consist of dictionaries where the keys are user name strings, and the value is the corresponding NSURLCredential object.
     */
    [[[NSURLCredentialStorage sharedCredentialStorage] allCredentials] enumerateKeysAndObjectsUsingBlock:^(NSURLProtectionSpace *ps, NSDictionary *dict, BOOL *stop) {
        [dict enumerateKeysAndObjectsUsingBlock:^(id key, NSURLCredential *credential, BOOL *stop) {
            DDLogVerbose(@"Removing credential %@ for %@", [credential user], [ps host]);
            [[NSURLCredentialStorage sharedCredentialStorage] removeCredential:credential forProtectionSpace:ps];
        }];
    }];
#endif
}

- (void)toggleExtraDebuggingIfNeeded
{
    if ([self noBlogsAndNoWordPressDotComAccount]) {
        // When there are no blogs in the app the settings screen is unavailable.
        // In this case, enable extra_debugging by default to help troubleshoot any issues.
        if ([[NSUserDefaults standardUserDefaults] objectForKey:@"orig_extra_debug"] != nil) {
            return; // Already saved. Don't save again or we could loose the original value.
        }

        NSString *origExtraDebug = [[NSUserDefaults standardUserDefaults] boolForKey:@"extra_debug"] ? @"YES" : @"NO";
        [[NSUserDefaults standardUserDefaults] setObject:origExtraDebug forKey:@"orig_extra_debug"];
        [[NSUserDefaults standardUserDefaults] setBool:YES forKey:@"extra_debug"];
        ddLogLevel = LOG_LEVEL_VERBOSE;
        [NSUserDefaults resetStandardUserDefaults];
    } else {
        NSString *origExtraDebug = [[NSUserDefaults standardUserDefaults] stringForKey:@"orig_extra_debug"];
        if (origExtraDebug == nil) {
            return;
        }

        // Restore the original setting and remove orig_extra_debug.
        [[NSUserDefaults standardUserDefaults] setBool:[origExtraDebug boolValue] forKey:@"extra_debug"];
        [[NSUserDefaults standardUserDefaults] removeObjectForKey:@"orig_extra_debug"];
        [NSUserDefaults resetStandardUserDefaults];

        if ([origExtraDebug boolValue]) {
            ddLogLevel = LOG_LEVEL_VERBOSE;
        }
    }
}

#pragma mark - Local Notifications Helpers

- (void)listenLocalNotifications
{
    NSNotificationCenter *notificationCenter = [NSNotificationCenter defaultCenter];
    
    [notificationCenter addObserver:self
                           selector:@selector(handleDefaultAccountChangedNote:)
                               name:WPAccountDefaultWordPressComAccountChangedNotification
                             object:nil];
    
    [notificationCenter addObserver:self
                           selector:@selector(handleLowMemoryWarningNote:)
                               name:UIApplicationDidReceiveMemoryWarningNotification
                             object:nil];
}

- (void)handleDefaultAccountChangedNote:(NSNotification *)notification
{
    // If the notification object is not nil, then it's a login
    if (notification.object) {
        [self loginSimperium];

        NSManagedObjectContext *context     = [[ContextManager sharedInstance] newDerivedContext];
        ReaderTopicService *topicService    = [[ReaderTopicService alloc] initWithManagedObjectContext:context];
        [context performBlock:^{
            ReaderTopic *topic              = topicService.currentTopic;
            if (topic) {
                ReaderPostService *service  = [[ReaderPostService alloc] initWithManagedObjectContext:context];
                [service fetchPostsForTopic:topic success:nil failure:nil];
            }
        }];
    } else {
        if ([self noBlogsAndNoWordPressDotComAccount]) {
            [WPAnalytics track:WPAnalyticsStatLogout];
        }
        [self logoutSimperiumAndResetNotifications];
        [self showWelcomeScreenIfNeededAnimated:NO];
        [self removeTodayWidgetConfiguration];
    }
    
    [self toggleExtraDebuggingIfNeeded];
    [self setupSingleSignOn];
    
    [WPAnalytics track:WPAnalyticsStatDefaultAccountChanged];
}

- (void)handleLowMemoryWarningNote:(NSNotification *)notification
{
    [WPAnalytics track:WPAnalyticsStatLowMemoryWarning];
}


#pragma mark - Today Extension

- (void)determineIfTodayWidgetIsConfiguredAndShowAppropriately
{
    TodayExtensionService *service = [TodayExtensionService new];
    [service hideTodayWidgetIfNotConfigured];
}

- (void)removeTodayWidgetConfiguration
{
    TodayExtensionService *service = [TodayExtensionService new];
    [service removeTodayWidgetConfiguration];
}

#pragma mark - What's new

/**
 *  @brief      Shows the What's New popup if needed.
 *  @details    Takes care of saving the user defaults that signal that What's New was already
 *              shown.  Also adds a slight delay before showing anything.  Also does nothing if
 *              the user is not logged in.
 */
- (void)showWhatsNewIfNeeded
{
    if (!self.wasWhatsNewShown) {
        BOOL userIsLoggedIn = ![self noBlogsAndNoWordPressDotComAccount];
        
        if (userIsLoggedIn) {
            if ([self mustShowWhatsNewPopup]) {
                
                static NSString* const WhatsNewUserDefaultsKey = @"WhatsNewUserDefaultsKey";
                static const CGFloat WhatsNewShowDelay = 1.0f;
                
                NSUserDefaults* userDefaults = [NSUserDefaults standardUserDefaults];
                
                BOOL whatsNewAlreadyShown = [userDefaults boolForKey:WhatsNewUserDefaultsKey];
                
                if (!whatsNewAlreadyShown) {
                    dispatch_after(dispatch_time(DISPATCH_TIME_NOW, (int64_t)(WhatsNewShowDelay * NSEC_PER_SEC)), dispatch_get_main_queue(), ^{
                        self.wasWhatsNewShown = YES;
                        
                        WPWhatsNew* whatsNew = [[WPWhatsNew alloc] init];
                        
                        [whatsNew showWithDismissBlock:^{
                            [userDefaults setBool:YES forKey:WhatsNewUserDefaultsKey];
                        }];
                    });
                }
            }
        }
    }
}

- (BOOL)mustShowWhatsNewPopup
{
    return [[NSUserDefaults standardUserDefaults] boolForKey:MustShowWhatsNewPopup];
}

- (void)setMustShowWhatsNewPopup:(BOOL)mustShow
{
    [[NSUserDefaults standardUserDefaults] setBool:mustShow forKey:MustShowWhatsNewPopup];
}

@end<|MERGE_RESOLUTION|>--- conflicted
+++ resolved
@@ -74,11 +74,8 @@
 @interface WordPressAppDelegate () <UITabBarControllerDelegate, UIAlertViewDelegate, BITHockeyManagerDelegate>
 
 @property (nonatomic, strong, readwrite) WPAppAnalytics                 *analytics;
-<<<<<<< HEAD
 @property (nonatomic, strong, readwrite) WPCrashlytics                  *crashlytics;
-=======
 @property (nonatomic, strong, readwrite) WPLogger                       *logger;
->>>>>>> cb273f8f
 @property (nonatomic, strong, readwrite) Reachability                   *internetReachability;
 @property (nonatomic, strong, readwrite) Simperium                      *simperium;
 @property (nonatomic, assign, readwrite) UIBackgroundTaskIdentifier     bgTask;
