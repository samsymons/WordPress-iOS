--- conflicted
+++ resolved
@@ -84,14 +84,8 @@
     [self.navigationController pushViewController:webViewController animated:YES];
 }
 
-<<<<<<< HEAD
 - (BOOL)showJetpackConnectMessage {
-    return [WPAccount defaultWordPressComAccount] != nil;
-=======
-- (BOOL)showJetpackConnectMessage
-{
     return [WPAccount defaultWordPressComAccount] == nil;
->>>>>>> 7eb074e3
 }
 
 - (void)dealloc {
@@ -206,13 +200,9 @@
 
         _isPushingViewController = YES;
         if ([note isComment]) {
-<<<<<<< HEAD
-            NotificationsCommentDetailViewController *detailViewController = [[NotificationsCommentDetailViewController alloc] initWithNibName:@"NotificationsCommentDetailViewController" bundle:nil];
+            NotificationsCommentDetailViewController *detailViewController = [[NotificationsCommentDetailViewController alloc] initWithNote:note];
             detailViewController.note = note;
             detailViewController.user = [[WPAccount defaultWordPressComAccount] restApi];
-=======
-            NotificationsCommentDetailViewController *detailViewController = [[NotificationsCommentDetailViewController alloc] initWithNote:note];
->>>>>>> 7eb074e3
             [self.navigationController pushViewController:detailViewController animated:YES];
         } else {
             NotificationsFollowDetailViewController *detailViewController = [[NotificationsFollowDetailViewController alloc] initWithNote:note];
@@ -293,11 +283,7 @@
         timestamp = nil;
     }
     
-<<<<<<< HEAD
     [Note fetchNotificationsSince:timestamp success:^{
-=======
-    [self.user getNotificationsSince:timestamp success:^(AFHTTPRequestOperation *operation, id responseObject) {
->>>>>>> 7eb074e3
         [self updateSyncDate];
         if (success) {
             success();
