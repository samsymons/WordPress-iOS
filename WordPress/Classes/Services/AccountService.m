--- conflicted
+++ resolved
@@ -248,14 +248,6 @@
     return count;
 }
 
-<<<<<<< HEAD
-/**
- Returns all accounts currently existing in core data.
-
- @return An array of WPAccounts.
- */
-=======
->>>>>>> b862ae4a
 - (NSArray<WPAccount *> *)allAccounts
 {
     NSFetchRequest *fetchRequest = [NSFetchRequest fetchRequestWithEntityName:@"Account"];
