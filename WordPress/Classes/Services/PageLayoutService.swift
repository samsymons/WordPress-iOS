--- conflicted
+++ resolved
@@ -33,14 +33,7 @@
     }
 
     private static func fetchLayouts(_ api: WordPressComRestApi, _ urlPath: String, _ completion: @escaping CompletionHandler) {
-<<<<<<< HEAD
-        let isDevMode = BuildConfiguration.current ~= [.localDeveloper, .a8cBranchTest]
-        let supportedBlocks = Gutenberg.supportedBlocks(isDev: isDevMode).joined(separator: ",")
-        let parameters: [String: AnyObject] = ["supported_blocks": supportedBlocks as AnyObject]
-        api.GET(urlPath, parameters: parameters, success: { (responseObject, _) in
-=======
         api.GET(urlPath, parameters: parameters(), success: { (responseObject, _) in
->>>>>>> 8d5bc778
             guard let result = parseLayouts(fromResponse: responseObject) else {
                 let error = NSError(domain: "PageLayoutService", code: 0, userInfo: [NSDebugDescriptionErrorKey: "Unable to parse response"])
                 completion(.failure(error))
