#import "BlogService.h"
#import "Blog.h"
#import "WPAccount.h"
#import "AccountService.h"
#import "ContextManager.h"
#import "WPError.h"
#import "Comment.h"
#import "Post.h"
#import "Page.h"
#import "Media.h"
#import "PostCategoryService.h"
#import "CommentService.h"
#import "PostService.h"
#import "BlogServiceRemote.h"
#import "BlogServiceRemoteXMLRPC.h"
#import "BlogServiceRemoteREST.h"
#import "AccountServiceRemote.h"
#import "AccountServiceRemoteREST.h"
#import "RemoteBlog.h"
#import "NSString+XMLExtensions.h"
#import "TodayExtensionService.h"
#import "RemoteBlogSettings.h"

NSString *const LastUsedBlogURLDefaultsKey = @"LastUsedBlogURLDefaultsKey";
NSString *const EditPostViewControllerLastUsedBlogURLOldKey = @"EditPostViewControllerLastUsedBlogURL";
NSString *const WPComGetFeatures = @"wpcom.getFeatures";
NSString *const VideopressEnabled = @"videopress_enabled";
NSString *const MinimumVersion = @"3.6";
NSString *const HttpsPrefix = @"https://";
CGFloat const OneHourInSeconds = 60.0 * 60.0;

@implementation BlogService

- (Blog *)blogByBlogId:(NSNumber *)blogID
{
    NSPredicate *predicate = [NSPredicate predicateWithFormat:@"blogID == %@", blogID];
    return [self blogWithPredicate:predicate];
}

- (void)flagBlogAsLastUsed:(Blog *)blog
{
    NSUserDefaults *defaults = [NSUserDefaults standardUserDefaults];
    [defaults setObject:blog.url
                 forKey:LastUsedBlogURLDefaultsKey];
    [defaults synchronize];
}

- (Blog *)lastUsedOrFirstBlog
{
    Blog *blog = [self lastUsedOrPrimaryBlog];

    if (!blog) {
        blog = [self firstBlog];
    }

    return blog;
}

- (Blog *)lastUsedOrFirstBlogThatSupports:(BlogFeature)feature
{
    Blog *blog = [self lastUsedOrPrimaryBlog];

    if (![blog supports:feature]) {
        blog = [self firstBlogThatSupports:feature];
    }

    return blog;
}

- (Blog *)lastUsedOrPrimaryBlog
{
    Blog *blog = [self lastUsedBlog];

    if (!blog) {
        blog = [self primaryBlog];
    }

    return blog;
}

- (Blog *)lastUsedBlog
{
    // Try to get the last used blog, if there is one.
    NSUserDefaults *defaults = [NSUserDefaults standardUserDefaults];
    NSString *url = [defaults stringForKey:LastUsedBlogURLDefaultsKey];
    if (!url) {
        // Check for the old key and migrate the value if it exists.
        // TODO: We can probably discard this in the 4.2 release.
        NSString *oldKey = EditPostViewControllerLastUsedBlogURLOldKey;
        url = [defaults stringForKey:oldKey];
        if (url) {
            [defaults setObject:url
                         forKey:LastUsedBlogURLDefaultsKey];
            [defaults removeObjectForKey:oldKey];
            [defaults synchronize];
        }
    }

    if (!url) {
        return nil;
    }

    NSPredicate *predicate = [NSPredicate predicateWithFormat:@"visible = YES AND url = %@", url];
    Blog *blog = [self blogWithPredicate:predicate];

    if (!blog) {
        // Blog might have been removed from the app. Clear the key.
        [defaults removeObjectForKey:LastUsedBlogURLDefaultsKey];
        [defaults synchronize];
    }

    return blog;
}

- (Blog *)primaryBlog
{
    AccountService *accountService = [[AccountService alloc] initWithManagedObjectContext:self.managedObjectContext];
    WPAccount *defaultAccount = [accountService defaultWordPressComAccount];
    return defaultAccount.defaultBlog;
}

- (Blog *)firstBlogThatSupports:(BlogFeature)feature
{
    NSPredicate *predicate = [self predicateForVisibleBlogs];
    NSArray *results = [self blogsWithPredicate:predicate];

    for (Blog *blog in results) {
        if ([blog supports:feature]) {
            return blog;
        }
    }
    return nil;
}

- (Blog *)firstBlog
{
    NSPredicate *predicate = [self predicateForVisibleBlogs];
    return [self blogWithPredicate:predicate];
}

- (void)syncBlogsForAccount:(WPAccount *)account
                    success:(void (^)())success
                    failure:(void (^)(NSError *error))failure
{
    DDLogMethod();

    id<AccountServiceRemote> remote = [self remoteForAccount:account];
    [remote getBlogsWithSuccess:^(NSArray *blogs) {
        [self.managedObjectContext performBlock:^{
<<<<<<< HEAD
=======
            
            // Let's check if the account object is not nil. Otherwise we'll get an exception below.
            NSManagedObjectID *accountObjectID = account.objectID;
            if (!accountObjectID) {
                DDLogError(@"Error: The Account objectID could not be loaded");
                return;
            }
            
>>>>>>> fb01b7cf
            // Reload the Account in the current Context
            NSError *error = nil;
            WPAccount *accountInContext = (WPAccount *)[self.managedObjectContext existingObjectWithID:accountObjectID
                                                                                                 error:&error];
            if (!accountInContext) {
                DDLogError(@"Error loading WordPress Account: %@", error);
                return;
            }
            
            [self mergeBlogs:blogs withAccount:accountInContext completion:success];
            
            // Update the Widget Configuration
            NSManagedObjectID *defaultBlogObjectID = accountInContext.defaultBlog.objectID;
            if (!defaultBlogObjectID) {
                DDLogError(@"Error: The Default Blog objectID could not be loaded");
                return;
            }
            
            Blog *defaultBlog = (Blog *)[self.managedObjectContext existingObjectWithID:defaultBlogObjectID
                                                                                  error:nil];
            TodayExtensionService *service = [TodayExtensionService new];
            BOOL widgetIsConfigured = [service widgetIsConfigured];
            
            if (WIDGETS_EXIST
                && !widgetIsConfigured
                && defaultBlog != nil
                && !defaultBlog.isDeleted) {
                NSNumber *siteId = defaultBlog.blogID;
                NSString *blogName = defaultBlog.blogName;
                NSTimeZone *timeZone = [self timeZoneForBlog:defaultBlog];
                NSString *oauth2Token = accountInContext.authToken;
                
                dispatch_async(dispatch_get_main_queue(), ^{
                    TodayExtensionService *service = [TodayExtensionService new];
                    [service configureTodayWidgetWithSiteID:siteId
                                                   blogName:blogName
                                               siteTimeZone:timeZone
                                             andOAuth2Token:oauth2Token];
                });
            }
        }];
    } failure:^(NSError *error) {
        DDLogError(@"Error syncing blogs: %@", error);

        if (failure) {
            failure(error);
        }
    }];
}

- (void)syncOptionsForBlog:(Blog *)blog
                   success:(void (^)())success
                   failure:(void (^)(NSError *error))failure
{
    id<BlogServiceRemote> remote = [self remoteForBlog:blog];
    [remote syncOptionsForBlog:blog
                       success:[self optionsHandlerWithBlogObjectID:blog.objectID
                                                  completionHandler:success]
                       failure:failure];
}

- (void)syncSettingsForBlog:(Blog *)blog
                    success:(void (^)())success
                    failure:(void (^)(NSError *error))failure
{
    id<BlogServiceRemote> remote = [self remoteForBlog:blog];
    [remote syncSettingsForBlog:blog
                        success:^(RemoteBlogSettings *settings) {
                            blog.blogName = settings.name;
                            blog.blogTagline = settings.desc;
                            [self.managedObjectContext save:nil];
                            if (success) {
                                success();
                            }
                        }
                        failure:failure];
}

- (void)updateSettingForBlog:(Blog *)blog
                     success:(void (^)())success
                     failure:(void (^)(NSError *error))failure
{
    NSManagedObjectID *blogID = [blog objectID];
    [self.managedObjectContext performBlock:^{
        Blog *blogInContext = (Blog *)[self.managedObjectContext objectWithID:blogID];
        id<BlogServiceRemote> remote = [self remoteForBlog:blogInContext];
        [remote updateSettingsForBlog:blogInContext
                              success:^() {
                                [self.managedObjectContext performBlock:^{
                                    [self.managedObjectContext save:nil];
                                    if (success) {
                                        success();
                                    }
                                }];
                              }
                              failure:failure];
    }];
}

- (void)migrateJetpackBlogsToXMLRPCWithCompletion:(void (^)())success
{
    NSPredicate *predicate = [NSPredicate predicateWithFormat:@"username != NULL AND account != NULL"];
    NSArray *blogsToMigrate = [self blogsWithPredicate:predicate];
    for (Blog *blog in blogsToMigrate) {
        DDLogInfo(@"Migrating %@ with wp.com account %@ to Jetpack XML-RPC", [blog hostURL], blog.account.username);
        blog.jetpackAccount = blog.account;
        blog.account = nil;
    }
    [[ContextManager sharedInstance] saveContext:self.managedObjectContext];
    /*
     We could remove Jetpack blogs directly when we don't have a username for them,
     but triggering a sync seems safer.
     */
    AccountService *accountService = [[AccountService alloc] initWithManagedObjectContext:self.managedObjectContext];
    WPAccount *defaultAccount = [accountService defaultWordPressComAccount];
    if (defaultAccount) {
        /*
         If this fails, we call success anyway. If the network fails for this request
         we still want to allow disabling REST. Next time the site list reloads, it'll
         purge the old Jetpack sites anyway
         */
        [self syncBlogsForAccount:accountService.defaultWordPressComAccount success:success failure:success];
    } else if (success) {
        success();
    }
}

- (void)syncPostFormatsForBlog:(Blog *)blog
                       success:(void (^)())success
                       failure:(void (^)(NSError *error))failure
{
    id<BlogServiceRemote> remote = [self remoteForBlog:blog];
    [remote syncPostFormatsForBlog:blog
                           success:[self postFormatsHandlerWithBlogObjectID:blog.objectID
                                                          completionHandler:success]
                           failure:failure];
}

- (void)syncBlog:(Blog *)blog
{
    NSManagedObjectID *blogObjectID = blog.objectID;
    id<BlogServiceRemote> remote = [self remoteForBlog:blog];
    [remote syncOptionsForBlog:blog success:[self optionsHandlerWithBlogObjectID:blogObjectID
                                                               completionHandler:nil]
                       failure:^(NSError *error) { DDLogError(@"Failed syncing options for blog %@: %@", blog.url, error); }];

    [remote syncPostFormatsForBlog:blog
                           success:[self postFormatsHandlerWithBlogObjectID:blogObjectID
                                                          completionHandler:nil]
                           failure:^(NSError *error) { DDLogError(@"Failed syncing post formats for blog %@: %@", blog.url, error); }];

    PostCategoryService *categoryService = [[PostCategoryService alloc] initWithManagedObjectContext:self.managedObjectContext];
    [categoryService syncCategoriesForBlog:blog
                                   success:nil
                                   failure:^(NSError *error) { DDLogError(@"Failed syncing categories for blog %@: %@", blog.url, error); }];

    [remote checkMultiAuthorForBlog:blog
                            success:^(BOOL isMultiAuthor) {
                                [self updateMutliAuthor:isMultiAuthor forBlog:blogObjectID];
                            } failure:^(NSError *error) {
                                DDLogError(@"Failed checking muti-author status for blog %@: %@", blog.url, error);
                            }];
}

- (BOOL)hasVisibleWPComAccounts
{
    return [self blogCountVisibleForWPComAccounts] > 0;
}

- (NSInteger)blogCountForAllAccounts
{
    return [self blogCountWithPredicate:nil];
}

- (NSInteger)blogCountSelfHosted
{
    NSPredicate *predicate = [NSPredicate predicateWithFormat:@"account = NULL"];
    return [self blogCountWithPredicate:predicate];
}

- (NSInteger)blogCountVisibleForWPComAccounts
{
    NSArray *subpredicates = @[
                            [self predicateForVisibleBlogs],
                            [NSPredicate predicateWithFormat:@"account != NULL"],
                            ];
    NSPredicate *predicate = [NSCompoundPredicate andPredicateWithSubpredicates:subpredicates];
    return [self blogCountWithPredicate:predicate];
}

- (NSInteger)blogCountVisibleForAllAccounts
{
    NSPredicate *predicate = [self predicateForVisibleBlogs];
    return [self blogCountWithPredicate:predicate];
}

- (NSArray *)blogsForAllAccounts
{
    return [self blogsWithPredicate:nil];
}

///--------------------
/// @name Blog creation
///--------------------

- (Blog *)findBlogWithXmlrpc:(NSString *)xmlrpc
                   inAccount:(WPAccount *)account
{
    NSSet *foundBlogs = [account.blogs filteredSetUsingPredicate:[NSPredicate predicateWithFormat:@"xmlrpc like %@", xmlrpc]];
    if ([foundBlogs count] == 1) {
        return [foundBlogs anyObject];
    }

    // If more than one blog matches, return the first and delete the rest
    if ([foundBlogs count] > 1) {
        Blog *blogToReturn = [foundBlogs anyObject];
        for (Blog *b in foundBlogs) {
            // Choose blogs with URL not starting with https to account for a glitch in the API in early 2014
            if (!([b.url hasPrefix:HttpsPrefix])) {
                blogToReturn = b;
                break;
            }
        }

        for (Blog *b in foundBlogs) {
            if (!([b isEqual:blogToReturn])) {
                [self.managedObjectContext deleteObject:b];
            }
        }

        return blogToReturn;
    }
    return nil;
}

- (Blog *)findBlogWithXmlrpc:(NSString *)xmlrpc
                 andUsername:(NSString *)username
{
    NSArray *foundBlogs = [self blogsWithPredicate:[NSPredicate predicateWithFormat:@"xmlrpc = %@ AND username = %@", xmlrpc, username]];
    return [foundBlogs firstObject];
}

- (Blog *)createBlogWithAccount:(WPAccount *)account
{
    Blog *blog = [NSEntityDescription insertNewObjectForEntityForName:NSStringFromClass([Blog class])
                                               inManagedObjectContext:self.managedObjectContext];
    blog.account = account;
    return blog;
}

- (void)removeBlog:(Blog *)blog
{
    DDLogInfo(@"<Blog:%@> remove", blog.hostURL);
    [blog.api cancelAllHTTPOperations];
    WPAccount *jetpackAccount = blog.jetpackAccount;

    [self.managedObjectContext deleteObject:blog];
    [self.managedObjectContext processPendingChanges];

    AccountService *accountService = [[AccountService alloc] initWithManagedObjectContext:self.managedObjectContext];
    if (jetpackAccount) {
        [accountService purgeAccount:jetpackAccount];
    }

    [[ContextManager sharedInstance] saveContext:self.managedObjectContext];
    [WPAnalytics refreshMetadata];
}

#pragma mark - Private methods

- (void)mergeBlogs:(NSArray *)blogs
       withAccount:(WPAccount *)account
        completion:(void (^)())completion
{
    NSSet *remoteSet = [NSSet setWithArray:[blogs valueForKey:@"xmlrpc"]];
    NSSet *localSet = [account.blogs valueForKey:@"xmlrpc"];
    NSMutableSet *toDelete = [localSet mutableCopy];
    [toDelete minusSet:remoteSet];

    if ([toDelete count] > 0) {
        for (Blog *blog in account.blogs) {
            if ([toDelete containsObject:blog.xmlrpc]) {
                [self.managedObjectContext deleteObject:blog];
            }
        }
    }

    // Go through each remote incoming blog and make sure we're up to date with titles, etc.
    // Also adds any blogs we don't have
    for (RemoteBlog *remoteBlog in blogs) {
        Blog *blog = [self findBlogWithXmlrpc:remoteBlog.xmlrpc
                                    inAccount:account];
        if (!blog && account.jetpackBlogs.count > 0) {
            blog = [self migrateRemoteJetpackBlog:remoteBlog
                                       forAccount:account];
        }
        if (!blog) {
            DDLogInfo(@"New blog from account %@: %@", account.username, remoteBlog);
            blog = [self createBlogWithAccount:account];
            blog.xmlrpc = remoteBlog.xmlrpc;
        }
        blog.url = remoteBlog.url;
        blog.blogName = [remoteBlog.title stringByDecodingXMLCharacters];
        blog.blogTagline = [remoteBlog.desc stringByDecodingXMLCharacters];
        blog.blogID = remoteBlog.ID;
        blog.isHostedAtWPcom = !remoteBlog.jetpack;
        blog.icon = remoteBlog.icon;
    }

    [[ContextManager sharedInstance] saveContext:self.managedObjectContext];

    if (completion != nil) {
        dispatch_async(dispatch_get_main_queue(), completion);
    }
}

/**
 Searches for Jetpack blog on the specified account and transfers it as a WPCC blog

 When a Jetpack blog appears on the results to sync blogs, we want to see if it's
 already added in the app as a self hosted site. If that's the case, this method
 will take the blog and transfer it to the account.

 It would be the equivalent of just syncing and removing the previous self hosted,
 but this will preserve the synced blog objects and local drafts.

 @param remoteBlog the RemoteBlog object with the blog details
 @param account the account in which to search for the blog
 @returns the migrated blog if found, or nil otherwise
 */
- (Blog *)migrateRemoteJetpackBlog:(RemoteBlog *)remoteBlog
                        forAccount:(WPAccount *)account
{
    Blog *jetpackBlog = [[account.jetpackBlogs filteredSetUsingPredicate:[NSPredicate predicateWithBlock:^BOOL(id evaluatedObject, NSDictionary *bindings) {
        Blog *blogToTest = (Blog *)evaluatedObject;
        return [blogToTest.xmlrpc isEqualToString:remoteBlog.xmlrpc] && [blogToTest.dotComID isEqual:remoteBlog.ID];
    }]] anyObject];

    if (jetpackBlog) {
        DDLogInfo(@"Migrating %@ to wp.com account %@", [jetpackBlog hostURL], account.username);
        jetpackBlog.account = account;
        jetpackBlog.jetpackAccount = nil;
    }

    return jetpackBlog;
}

- (id<BlogServiceRemote>)remoteForBlog:(Blog *)blog
{
    id<BlogServiceRemote> remote;
    if (blog.restApi) {
        remote = [[BlogServiceRemoteREST alloc] initWithApi:blog.restApi];
    } else {
        remote = [[BlogServiceRemoteXMLRPC alloc] initWithApi:blog.api];
    }

    return remote;
}

- (id<AccountServiceRemote>)remoteForAccount:(WPAccount *)account
{
    return [[AccountServiceRemoteREST alloc] initWithApi:account.restApi];
}

- (Blog *)blogWithPredicate:(NSPredicate *)predicate
{
    return [[self blogsWithPredicate:predicate] firstObject];
}

- (NSArray *)blogsWithPredicate:(NSPredicate *)predicate
{
    NSFetchRequest *request = [self fetchRequestWithPredicate:predicate];
    NSSortDescriptor *sortDescriptor = [NSSortDescriptor sortDescriptorWithKey:@"blogName"
                                                                     ascending:YES];
    request.sortDescriptors = @[ sortDescriptor ];

    NSError *error;
    NSArray *results = [self.managedObjectContext executeFetchRequest:request
                                                                error:&error];
    if (error) {
        DDLogError(@"Couldn't fetch blogs with predicate %@: %@", predicate, error);
        return nil;
    }

    return results;
}

- (NSInteger)blogCountWithPredicate:(NSPredicate *)predicate
{
    NSFetchRequest *request = [self fetchRequestWithPredicate:predicate];

    NSError *err;
    NSUInteger count = [self.managedObjectContext countForFetchRequest:request
                                                                 error:&err];
    if (count == NSNotFound) {
        count = 0;
    }
    return count;
}

- (NSFetchRequest *)fetchRequestWithPredicate:(NSPredicate *)predicate
{
    NSFetchRequest *request = [NSFetchRequest fetchRequestWithEntityName:NSStringFromClass([Blog class])];
    request.includesSubentities = NO;
    request.predicate = predicate;
    return request;
}

- (NSPredicate *)predicateForVisibleBlogs
{
    return [NSPredicate predicateWithFormat:@"visible = YES"];
}

- (NSUInteger)countForSyncedPostsWithEntityName:(NSString *)entityName
                                        forBlog:(Blog *)blog
{
    __block NSUInteger count = 0;
    NSFetchRequest *request = [NSFetchRequest fetchRequestWithEntityName:entityName];
    NSPredicate *predicate = [NSPredicate predicateWithFormat:@"(remoteStatusNumber == %@) AND (postID != NULL) AND (original == NULL) AND (blog == %@)",
                              [NSNumber numberWithInt:AbstractPostRemoteStatusSync],
                              blog];
    [request setPredicate:predicate];
    NSSortDescriptor *sortDescriptor = [[NSSortDescriptor alloc] initWithKey:@"date_created_gmt"
                                                                   ascending:YES];
    [request setSortDescriptors:@[sortDescriptor]];
    request.includesSubentities = NO;
    request.resultType = NSCountResultType;

    [self.managedObjectContext performBlockAndWait:^{
        NSError *error = nil;
        count = [self.managedObjectContext countForFetchRequest:request
                                                          error:&error];
    }];
    return count;
}

#pragma mark - Completion handlers

- (void)updateMutliAuthor:(BOOL)isMultiAuthor forBlog:(NSManagedObjectID *)blogObjectID
{
    [self.managedObjectContext performBlock:^{
        NSError *error;
        Blog *blog = (Blog *)[self.managedObjectContext existingObjectWithID:blogObjectID error:&error];
        if (error) {
            DDLogError(@"%@", error);
        }
        if (!blog) {
            return;
        }
        blog.isMultiAuthor = isMultiAuthor;
        [[ContextManager sharedInstance] saveContext:self.managedObjectContext];
    }];
}

- (OptionsHandler)optionsHandlerWithBlogObjectID:(NSManagedObjectID *)blogObjectID
                               completionHandler:(void (^)(void))completion
{
    return ^void(NSDictionary *options) {
        [self.managedObjectContext performBlock:^{
            Blog *blog = (Blog *)[self.managedObjectContext existingObjectWithID:blogObjectID
                                                                           error:nil];
            if (blog) {
                blog.options = [NSDictionary dictionaryWithDictionary:options];
                float version = [[blog version] floatValue];
                if (version < [MinimumVersion floatValue]) {
                    if (blog.lastUpdateWarning == nil
                        || [blog.lastUpdateWarning floatValue] < [MinimumVersion floatValue])
                    {
                        // TODO :: Remove UI call from service layer
                        [WPError showAlertWithTitle:NSLocalizedString(@"WordPress version too old", @"")
                                            message:[NSString stringWithFormat:NSLocalizedString(@"The site at %@ uses WordPress %@. We recommend to update to the latest version, or at least %@", @""), [blog hostname], [blog version], MinimumVersion]];
                        blog.lastUpdateWarning = MinimumVersion;
                    }
                }

                [[ContextManager sharedInstance] saveContext:self.managedObjectContext];
            }
            if (completion) {
                completion();
            }
        }];
    };
}

- (PostFormatsHandler)postFormatsHandlerWithBlogObjectID:(NSManagedObjectID *)blogObjectID
                                       completionHandler:(void (^)(void))completion
{
    return ^void(NSDictionary *postFormats) {
        [self.managedObjectContext performBlock:^{
            Blog *blog = (Blog *)[self.managedObjectContext existingObjectWithID:blogObjectID
                                                                           error:nil];
            if (blog) {
                NSDictionary *formats = postFormats;
                if (![formats objectForKey:@"standard"]) {
                    NSMutableDictionary *mutablePostFormats = [formats mutableCopy];
                    mutablePostFormats[@"standard"] = NSLocalizedString(@"Standard", @"Standard post format label");
                    formats = [NSDictionary dictionaryWithDictionary:mutablePostFormats];
                }
                blog.postFormats = formats;

                [[ContextManager sharedInstance] saveContext:self.managedObjectContext];
            }

            if (completion) {
                completion();
            }
        }];
    };
}

- (NSTimeZone *)timeZoneForBlog:(Blog *)blog
{
    NSString *timeZoneName = [blog getOptionValue:@"timezone"];
    NSNumber *gmtOffSet = [blog getOptionValue:@"gmt_offset"];
    id optionValue = [blog getOptionValue:@"time_zone"];
    
    NSTimeZone *timeZone = nil;
    if (timeZoneName.length > 0) {
        timeZone = [NSTimeZone timeZoneWithName:timeZoneName];
    }
    
    if (!timeZone && gmtOffSet != nil) {
        timeZone = [NSTimeZone timeZoneForSecondsFromGMT:(gmtOffSet.floatValue * OneHourInSeconds)];
    }
    
    if (!timeZone && optionValue != nil) {
        NSInteger timeZoneOffsetSeconds = [optionValue floatValue] * OneHourInSeconds;
        timeZone = [NSTimeZone timeZoneForSecondsFromGMT:timeZoneOffsetSeconds];
    }
    
    if (!timeZone) {
        timeZone = [NSTimeZone timeZoneForSecondsFromGMT:0];
    }
    
    return timeZone;
}

@end<|MERGE_RESOLUTION|>--- conflicted
+++ resolved
@@ -147,8 +147,6 @@
     id<AccountServiceRemote> remote = [self remoteForAccount:account];
     [remote getBlogsWithSuccess:^(NSArray *blogs) {
         [self.managedObjectContext performBlock:^{
-<<<<<<< HEAD
-=======
             
             // Let's check if the account object is not nil. Otherwise we'll get an exception below.
             NSManagedObjectID *accountObjectID = account.objectID;
@@ -157,7 +155,6 @@
                 return;
             }
             
->>>>>>> fb01b7cf
             // Reload the Account in the current Context
             NSError *error = nil;
             WPAccount *accountInContext = (WPAccount *)[self.managedObjectContext existingObjectWithID:accountObjectID
