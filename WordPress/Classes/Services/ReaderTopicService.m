--- conflicted
+++ resolved
@@ -232,17 +232,11 @@
 
     // Now do it for realz.
     ReaderTopicServiceRemote *remoteService = [[ReaderTopicServiceRemote alloc] initWithApi:[self apiForRequest]];
-<<<<<<< HEAD
-    [remoteService unfollowTopicWithSlug:slug withSuccess:^(NSNumber *topicID){
-        // Sync the menu for good measure.
+    [remoteService unfollowTopicWithSlug:slug withSuccess:^(NSNumber *topicID) {
         [WPAnalytics track:WPAnalyticsStatReaderUnfollowedTag];
-        [self fetchReaderMenuWithSuccess:success failure:failure];
-=======
-    [remoteService unfollowTopicWithSlug:slug withSuccess:^(NSNumber *topicID) {
         if (success) {
             success();
         }
->>>>>>> 1c91647f
     } failure:^(NSError *error) {
         if (failure) {
             DDLogError(@"%@ error unfollowing topic: %@", NSStringFromSelector(_cmd), error);
@@ -258,15 +252,11 @@
     ReaderTopicServiceRemote *remoteService = [[ReaderTopicServiceRemote alloc] initWithApi:[self apiForRequest]];
     [remoteService followTopicNamed:topicName withSuccess:^(NSNumber *topicID) {
         [self fetchReaderMenuWithSuccess:^{
-<<<<<<< HEAD
             [WPAnalytics track:WPAnalyticsStatReaderFollowedTag];
-            [weakSelf selectTopicWithID:topicID];
-=======
             [self selectTopicWithID:topicID];
             if (success) {
                 success();
             }
->>>>>>> 1c91647f
         } failure:failure];
     } failure:^(NSError *error) {
         if (failure) {
