--- conflicted
+++ resolved
@@ -570,50 +570,6 @@
     }
 }
 
-<<<<<<< HEAD
-// MARK: - Actions
-
-extension ShareExtensionViewController {
-
-    @objc func cancelWasPressed() {
-        tracks.trackExtensionCancelled()
-        closeShareExtensionWithoutSaving()
-    }
-
-    func displayActions(forAttachment attachment: MediaAttachment, position: CGPoint) {
-        let mediaID = attachment.identifier
-        let title: String = NSLocalizedString("Media Options", comment: "Title for action sheet with media options.")
-        let alertController = UIAlertController(title: title, message: nil, preferredStyle: .actionSheet)
-        alertController.addActionWithTitle(NSLocalizedString("Dismiss", comment: "User action to dismiss media options."),
-                                           style: .cancel,
-                                           handler: { (action) in
-                                            if attachment == self.currentSelectedAttachment {
-                                                self.currentSelectedAttachment = nil
-                                                self.resetMediaAttachmentOverlay(attachment)
-                                                self.richTextView.refresh(attachment)
-                                            }
-        })
-        if attachment is ImageAttachment {
-            alertController.addActionWithTitle(NSLocalizedString("Remove", comment: "User action to remove media."),
-                                               style: .destructive,
-                                               handler: { (action) in
-                                                self.richTextView.remove(attachmentID: mediaID)
-            })
-        }
-
-        alertController.title = title
-        alertController.message = nil
-        alertController.popoverPresentationController?.sourceView = richTextView
-        alertController.popoverPresentationController?.sourceRect = CGRect(origin: position, size: CGSize(width: 1, height: 1))
-        alertController.popoverPresentationController?.permittedArrowDirections = .any
-        present(alertController, animated: true, completion: { () in
-            UIMenuController.shared.setMenuVisible(false, animated: false)
-        })
-    }
-}
-
-=======
->>>>>>> bc3e73ea
 // MARK: - FormatBar Actions
 
 extension ShareExtensionViewController {
