// !$*UTF8*$!
{
	archiveVersion = 1;
	classes = {
	};
	objectVersion = 46;
	objects = {

/* Begin PBXAggregateTarget section */
		A2795807198819DE0031C6A3 /* OCLint */ = {
			isa = PBXAggregateTarget;
			buildConfigurationList = A279580C198819DE0031C6A3 /* Build configuration list for PBXAggregateTarget "OCLint" */;
			buildPhases = (
				A279580D198819F50031C6A3 /* ShellScript */,
			);
			dependencies = (
			);
			name = OCLint;
			productName = OCLint;
		};
/* End PBXAggregateTarget section */

/* Begin PBXBuildFile section */
		00F2E3F8166EEF9800D0527C /* CoreGraphics.framework in Frameworks */ = {isa = PBXBuildFile; fileRef = 834CE7371256D0F60046A4A3 /* CoreGraphics.framework */; };
		00F2E3FA166EEFBE00D0527C /* UIKit.framework in Frameworks */ = {isa = PBXBuildFile; fileRef = E10B3653158F2D4500419A93 /* UIKit.framework */; };
		00F2E3FB166EEFE100D0527C /* QuartzCore.framework in Frameworks */ = {isa = PBXBuildFile; fileRef = E10B3651158F2D3F00419A93 /* QuartzCore.framework */; };
		03958062100D6CFC00850742 /* WPLabel.m in Sources */ = {isa = PBXBuildFile; fileRef = 03958061100D6CFC00850742 /* WPLabel.m */; };
		067D911C15654CE79F0A4A29 /* libPods-WordPressTest.a in Frameworks */ = {isa = PBXBuildFile; fileRef = D4972215061A4C21AD2CD5B8 /* libPods-WordPressTest.a */; };
		1D3623260D0F684500981E51 /* WordPressAppDelegate.m in Sources */ = {isa = PBXBuildFile; fileRef = 1D3623250D0F684500981E51 /* WordPressAppDelegate.m */; };
		1D60589B0D05DD56006BFB54 /* main.m in Sources */ = {isa = PBXBuildFile; fileRef = 29B97316FDCFA39411CA2CEA /* main.m */; };
		1D60589F0D05DD5A006BFB54 /* Foundation.framework in Frameworks */ = {isa = PBXBuildFile; fileRef = 1D30AB110D05D00D00671497 /* Foundation.framework */; };
		28AD73600D9D9599002E5188 /* MainWindow.xib in Resources */ = {isa = PBXBuildFile; fileRef = 28AD735F0D9D9599002E5188 /* MainWindow.xib */; };
		2906F812110CDA8900169D56 /* EditCommentViewController.m in Sources */ = {isa = PBXBuildFile; fileRef = 2906F810110CDA8900169D56 /* EditCommentViewController.m */; };
		2906F813110CDA8900169D56 /* EditCommentViewController.xib in Resources */ = {isa = PBXBuildFile; fileRef = 2906F811110CDA8900169D56 /* EditCommentViewController.xib */; };
		296526FE105810E100597FA3 /* NSString+Helpers.m in Sources */ = {isa = PBXBuildFile; fileRef = 296526FD105810E100597FA3 /* NSString+Helpers.m */; };
		296890780FE971DC00770264 /* Security.framework in Frameworks */ = {isa = PBXBuildFile; fileRef = 296890770FE971DC00770264 /* Security.framework */; };
		2F970F740DF92274006BD934 /* PostsViewController.m in Sources */ = {isa = PBXBuildFile; fileRef = 2F970F730DF92274006BD934 /* PostsViewController.m */; };
		2FAE97090E33B21600CA8540 /* defaultPostTemplate_old.html in Resources */ = {isa = PBXBuildFile; fileRef = 2FAE97040E33B21600CA8540 /* defaultPostTemplate_old.html */; };
		2FAE970C0E33B21600CA8540 /* xhtml1-transitional.dtd in Resources */ = {isa = PBXBuildFile; fileRef = 2FAE97070E33B21600CA8540 /* xhtml1-transitional.dtd */; };
		2FAE970D0E33B21600CA8540 /* xhtmlValidatorTemplate.xhtml in Resources */ = {isa = PBXBuildFile; fileRef = 2FAE97080E33B21600CA8540 /* xhtmlValidatorTemplate.xhtml */; };
		30AF6CF513C2289600A29C00 /* AboutViewController.xib in Resources */ = {isa = PBXBuildFile; fileRef = 30AF6CF413C2289600A29C00 /* AboutViewController.xib */; };
		30AF6CFD13C230C600A29C00 /* AboutViewController.m in Sources */ = {isa = PBXBuildFile; fileRef = 30AF6CFC13C230C600A29C00 /* AboutViewController.m */; };
		30EABE0918A5903400B73A9C /* WPBlogTableViewCell.m in Sources */ = {isa = PBXBuildFile; fileRef = 30EABE0818A5903400B73A9C /* WPBlogTableViewCell.m */; };
		3101866B1A373B01008F7DF6 /* WPTabBarController.m in Sources */ = {isa = PBXBuildFile; fileRef = 3101866A1A373B01008F7DF6 /* WPTabBarController.m */; };
		313692791A5D6F7900EBE645 /* HelpshiftUtils.m in Sources */ = {isa = PBXBuildFile; fileRef = 313692781A5D6F7900EBE645 /* HelpshiftUtils.m */; };
		313AE4A019E3F20400AAFABE /* CommentViewController.m in Sources */ = {isa = PBXBuildFile; fileRef = 313AE49C19E3F20400AAFABE /* CommentViewController.m */; };
		313AE4A119E3F20400AAFABE /* CommentTableViewCell.swift in Sources */ = {isa = PBXBuildFile; fileRef = 313AE49D19E3F20400AAFABE /* CommentTableViewCell.swift */; };
		313AE4A219E3F20400AAFABE /* CommentTableViewCell.xib in Resources */ = {isa = PBXBuildFile; fileRef = 313AE49E19E3F20400AAFABE /* CommentTableViewCell.xib */; };
		313AE4A319E3F20400AAFABE /* CommentTableViewHeaderCell.xib in Resources */ = {isa = PBXBuildFile; fileRef = 313AE49F19E3F20400AAFABE /* CommentTableViewHeaderCell.xib */; };
		315FC2C51A2CB29300E7CDA2 /* MeHeaderView.m in Sources */ = {isa = PBXBuildFile; fileRef = 315FC2C41A2CB29300E7CDA2 /* MeHeaderView.m */; };
		319D6E7B19E447500013871C /* Suggestion.m in Sources */ = {isa = PBXBuildFile; fileRef = 319D6E7A19E447500013871C /* Suggestion.m */; };
		319D6E7E19E447C80013871C /* SuggestionService.m in Sources */ = {isa = PBXBuildFile; fileRef = 319D6E7D19E447C80013871C /* SuggestionService.m */; };
		319D6E8119E44C680013871C /* SuggestionsTableView.m in Sources */ = {isa = PBXBuildFile; fileRef = 319D6E8019E44C680013871C /* SuggestionsTableView.m */; };
		319D6E8519E44F7F0013871C /* SuggestionsTableViewCell.m in Sources */ = {isa = PBXBuildFile; fileRef = 319D6E8419E44F7F0013871C /* SuggestionsTableViewCell.m */; };
		31C9F82E1A2368A2008BB945 /* BlogDetailHeaderView.m in Sources */ = {isa = PBXBuildFile; fileRef = 31C9F82D1A2368A2008BB945 /* BlogDetailHeaderView.m */; };
		31EC15081A5B6675009FC8B3 /* WPStyleGuide+Suggestions.m in Sources */ = {isa = PBXBuildFile; fileRef = 31EC15071A5B6675009FC8B3 /* WPStyleGuide+Suggestions.m */; };
		31F4F6671A1385BE00196A98 /* MeViewController.m in Sources */ = {isa = PBXBuildFile; fileRef = 31F4F6661A1385BE00196A98 /* MeViewController.m */; };
		37022D931981C19000F322B7 /* VerticallyStackedButton.m in Sources */ = {isa = PBXBuildFile; fileRef = 37022D901981BF9200F322B7 /* VerticallyStackedButton.m */; };
		3716E401167296D30035F8C4 /* ToastView.xib in Resources */ = {isa = PBXBuildFile; fileRef = 3716E400167296D30035F8C4 /* ToastView.xib */; };
		37245ADC13FC23FF006CDBE3 /* WPWebViewController.xib in Resources */ = {isa = PBXBuildFile; fileRef = 37245ADB13FC23FF006CDBE3 /* WPWebViewController.xib */; };
		374CB16215B93C0800DD0EBC /* AudioToolbox.framework in Frameworks */ = {isa = PBXBuildFile; fileRef = 374CB16115B93C0800DD0EBC /* AudioToolbox.framework */; };
		375D090D133B94C3000CC9CD /* BlogsTableViewCell.m in Sources */ = {isa = PBXBuildFile; fileRef = 375D090C133B94C3000CC9CD /* BlogsTableViewCell.m */; };
		3768BEF213041E7900E7C9A9 /* BetaFeedbackViewController.xib in Resources */ = {isa = PBXBuildFile; fileRef = 3768BEF013041E7900E7C9A9 /* BetaFeedbackViewController.xib */; };
		37B7924D16768FCC0021B3A4 /* NotificationSettingsViewController.m in Sources */ = {isa = PBXBuildFile; fileRef = 37B7924C16768FCB0021B3A4 /* NotificationSettingsViewController.m */; };
		37EAAF4D1A11799A006D6306 /* CircularImageView.swift in Sources */ = {isa = PBXBuildFile; fileRef = 37EAAF4C1A11799A006D6306 /* CircularImageView.swift */; };
		4253506E2DDC92882C721F55 /* libPods-UITests.a in Frameworks */ = {isa = PBXBuildFile; fileRef = 369D8993FF42F0A2D183A062 /* libPods-UITests.a */; };
		45C73C25113C36F70024D0D2 /* MainWindow-iPad.xib in Resources */ = {isa = PBXBuildFile; fileRef = 45C73C24113C36F70024D0D2 /* MainWindow-iPad.xib */; };
		462F4E0A18369F0B0028D2F8 /* BlogDetailsViewController.m in Sources */ = {isa = PBXBuildFile; fileRef = 462F4E0718369F0B0028D2F8 /* BlogDetailsViewController.m */; };
		462F4E0B18369F0B0028D2F8 /* BlogListViewController.m in Sources */ = {isa = PBXBuildFile; fileRef = 462F4E0918369F0B0028D2F8 /* BlogListViewController.m */; };
		4645AFC51961E1FB005F7509 /* AppImages.xcassets in Resources */ = {isa = PBXBuildFile; fileRef = 4645AFC41961E1FB005F7509 /* AppImages.xcassets */; };
		46F8714F1838C41600BC149B /* NSDate+StringFormatting.m in Sources */ = {isa = PBXBuildFile; fileRef = 46F8714E1838C41600BC149B /* NSDate+StringFormatting.m */; };
		46FE8276184FD8A200535844 /* WordPressComOAuthClient.m in Sources */ = {isa = PBXBuildFile; fileRef = E1634518183B733B005E967F /* WordPressComOAuthClient.m */; };
		5903AE1B19B60A98009D5354 /* WPButtonForNavigationBar.m in Sources */ = {isa = PBXBuildFile; fileRef = 5903AE1A19B60A98009D5354 /* WPButtonForNavigationBar.m */; };
		591A428C1A6DC1B0003807A6 /* WPBackgroundDimmerView.m in Sources */ = {isa = PBXBuildFile; fileRef = 591A428B1A6DC1B0003807A6 /* WPBackgroundDimmerView.m */; };
		591A428F1A6DC6F2003807A6 /* WPGUIConstants.m in Sources */ = {isa = PBXBuildFile; fileRef = 591A428E1A6DC6F2003807A6 /* WPGUIConstants.m */; };
		5926E1E31AC4468300964783 /* WPCrashlytics.m in Sources */ = {isa = PBXBuildFile; fileRef = 5926E1E21AC4468300964783 /* WPCrashlytics.m */; };
		5948AD0E1AB734F2006E8882 /* WPAppAnalytics.m in Sources */ = {isa = PBXBuildFile; fileRef = 5948AD0D1AB734F2006E8882 /* WPAppAnalytics.m */; };
		5948AD111AB73D19006E8882 /* WPAppAnalyticsTests.m in Sources */ = {isa = PBXBuildFile; fileRef = 5948AD101AB73D19006E8882 /* WPAppAnalyticsTests.m */; };
		594DB2951AB891A200E2E456 /* WPUserAgent.m in Sources */ = {isa = PBXBuildFile; fileRef = 594DB2941AB891A200E2E456 /* WPUserAgent.m */; };
		595B02221A6C4ECD00415A30 /* WPWhatsNewView.m in Sources */ = {isa = PBXBuildFile; fileRef = 595B02211A6C4ECD00415A30 /* WPWhatsNewView.m */; };
		595B02271A6C504400415A30 /* WPWhatsNewView.xib in Resources */ = {isa = PBXBuildFile; fileRef = 595B02261A6C504400415A30 /* WPWhatsNewView.xib */; };
		5981FE051AB8A89A0009E080 /* WPUserAgentTests.m in Sources */ = {isa = PBXBuildFile; fileRef = 5981FE041AB8A89A0009E080 /* WPUserAgentTests.m */; };
		598351AE1A704E7A00B6DD4F /* WPWhatsNew.m in Sources */ = {isa = PBXBuildFile; fileRef = 598351AD1A704E7A00B6DD4F /* WPWhatsNew.m */; };
<<<<<<< HEAD
		5D000DDE1AC076C000A7BAF9 /* PostCardActionBar.m in Sources */ = {isa = PBXBuildFile; fileRef = 5D000DDD1AC076C000A7BAF9 /* PostCardActionBar.m */; };
		5D000DE11AC0879600A7BAF9 /* PostCardActionBarItem.m in Sources */ = {isa = PBXBuildFile; fileRef = 5D000DE01AC0879600A7BAF9 /* PostCardActionBarItem.m */; };
=======
		59DD94341AC479ED0032DD6B /* WPLogger.m in Sources */ = {isa = PBXBuildFile; fileRef = 59DD94331AC479ED0032DD6B /* WPLogger.m */; };
>>>>>>> 5760fc0f
		5D0431AE1A7C31AB0025BDFD /* ReaderBrowseSiteViewController.m in Sources */ = {isa = PBXBuildFile; fileRef = 5D0431AD1A7C31AB0025BDFD /* ReaderBrowseSiteViewController.m */; };
		5D08B90419648C3400D5B381 /* ReaderSubscriptionViewController.m in Sources */ = {isa = PBXBuildFile; fileRef = 5D08B90319648C3400D5B381 /* ReaderSubscriptionViewController.m */; };
		5D0C2CB819AB932C002DF1E5 /* WPContentSyncHelper.swift in Sources */ = {isa = PBXBuildFile; fileRef = 5D0C2CB719AB932C002DF1E5 /* WPContentSyncHelper.swift */; };
		5D119DA3176FBE040073D83A /* UIImageView+AFNetworkingExtra.m in Sources */ = {isa = PBXBuildFile; fileRef = 5D119DA2176FBE040073D83A /* UIImageView+AFNetworkingExtra.m */; };
		5D12FE1E1988243700378BD6 /* RemoteReaderPost.m in Sources */ = {isa = PBXBuildFile; fileRef = 5D12FE1B1988243700378BD6 /* RemoteReaderPost.m */; };
		5D12FE1F1988243700378BD6 /* RemoteReaderTopic.m in Sources */ = {isa = PBXBuildFile; fileRef = 5D12FE1D1988243700378BD6 /* RemoteReaderTopic.m */; };
		5D12FE221988245B00378BD6 /* RemoteReaderSite.m in Sources */ = {isa = PBXBuildFile; fileRef = 5D12FE211988245B00378BD6 /* RemoteReaderSite.m */; };
		5D146EBB189857ED0068FDC6 /* FeaturedImageViewController.m in Sources */ = {isa = PBXBuildFile; fileRef = 5D146EBA189857ED0068FDC6 /* FeaturedImageViewController.m */; };
		5D157B8C1A8AB73C003ADF4C /* ReaderSiteHeaderView.m in Sources */ = {isa = PBXBuildFile; fileRef = 5D157B8B1A8AB73C003ADF4C /* ReaderSiteHeaderView.m */; };
		5D17530F1A97D2CA0031A082 /* PostCardTableViewCell.m in Sources */ = {isa = PBXBuildFile; fileRef = 5D17530E1A97D2CA0031A082 /* PostCardTableViewCell.m */; };
		5D17F0BE1A1D4C5F0087CCB8 /* PrivateSiteURLProtocol.m in Sources */ = {isa = PBXBuildFile; fileRef = 5D17F0BD1A1D4C5F0087CCB8 /* PrivateSiteURLProtocol.m */; };
		5D1D9C50198837D0009D13B7 /* RemoteReaderPost.m in Sources */ = {isa = PBXBuildFile; fileRef = 5D12FE1B1988243700378BD6 /* RemoteReaderPost.m */; };
		5D1D9C51198837D0009D13B7 /* RemoteReaderSite.m in Sources */ = {isa = PBXBuildFile; fileRef = 5D12FE211988245B00378BD6 /* RemoteReaderSite.m */; };
		5D1D9C52198837D0009D13B7 /* RemoteReaderTopic.m in Sources */ = {isa = PBXBuildFile; fileRef = 5D12FE1D1988243700378BD6 /* RemoteReaderTopic.m */; };
		5D1EE80215E7AF3E007F1F02 /* JetpackSettingsViewController.m in Sources */ = {isa = PBXBuildFile; fileRef = 5D1EE80015E7AF3E007F1F02 /* JetpackSettingsViewController.m */; };
		5D20A6531982D56600463A91 /* FollowedSitesViewController.m in Sources */ = {isa = PBXBuildFile; fileRef = 5D20A6521982D56600463A91 /* FollowedSitesViewController.m */; };
		5D2415CB1A8842C9009BD444 /* ReaderPreviewHeaderView.m in Sources */ = {isa = PBXBuildFile; fileRef = 5D2415CA1A8842C9009BD444 /* ReaderPreviewHeaderView.m */; };
		5D2BEB4919758102005425F7 /* WPTableImageSourceTest.m in Sources */ = {isa = PBXBuildFile; fileRef = 5D2BEB4819758102005425F7 /* WPTableImageSourceTest.m */; };
		5D37941B19216B1300E26CA4 /* RebloggingViewController.m in Sources */ = {isa = PBXBuildFile; fileRef = 5D37941A19216B1300E26CA4 /* RebloggingViewController.m */; };
		5D3D559718F88C3500782892 /* ReaderPostService.m in Sources */ = {isa = PBXBuildFile; fileRef = 5D3D559618F88C3500782892 /* ReaderPostService.m */; };
		5D3D559A18F88C5E00782892 /* ReaderPostServiceRemote.m in Sources */ = {isa = PBXBuildFile; fileRef = 5D3D559918F88C5E00782892 /* ReaderPostServiceRemote.m */; };
		5D3E334E15EEBB6B005FC6F2 /* ReachabilityUtils.m in Sources */ = {isa = PBXBuildFile; fileRef = 5D3E334D15EEBB6B005FC6F2 /* ReachabilityUtils.m */; };
		5D42A3DF175E7452005CFF05 /* AbstractPost.m in Sources */ = {isa = PBXBuildFile; fileRef = 5D42A3D7175E7452005CFF05 /* AbstractPost.m */; };
		5D42A3E0175E7452005CFF05 /* BasePost.m in Sources */ = {isa = PBXBuildFile; fileRef = 5D42A3D9175E7452005CFF05 /* BasePost.m */; };
		5D42A3E2175E7452005CFF05 /* ReaderPost.m in Sources */ = {isa = PBXBuildFile; fileRef = 5D42A3DD175E7452005CFF05 /* ReaderPost.m */; };
		5D42A3FB175E75EE005CFF05 /* ReaderPostDetailViewController.m in Sources */ = {isa = PBXBuildFile; fileRef = 5D42A3EC175E75EE005CFF05 /* ReaderPostDetailViewController.m */; };
		5D42A3FC175E75EE005CFF05 /* ReaderPostsViewController.m in Sources */ = {isa = PBXBuildFile; fileRef = 5D42A3EE175E75EE005CFF05 /* ReaderPostsViewController.m */; };
		5D42A3FD175E75EE005CFF05 /* ReaderPostTableViewCell.m in Sources */ = {isa = PBXBuildFile; fileRef = 5D42A3F0175E75EE005CFF05 /* ReaderPostTableViewCell.m */; };
		5D42A405175E76A7005CFF05 /* WPImageViewController.m in Sources */ = {isa = PBXBuildFile; fileRef = 5D42A402175E76A2005CFF05 /* WPImageViewController.m */; };
		5D42A406175E76A7005CFF05 /* WPWebVideoViewController.m in Sources */ = {isa = PBXBuildFile; fileRef = 5D42A404175E76A5005CFF05 /* WPWebVideoViewController.m */; };
		5D44EB351986D695008B7175 /* ReaderSiteServiceRemote.m in Sources */ = {isa = PBXBuildFile; fileRef = 5D44EB341986D695008B7175 /* ReaderSiteServiceRemote.m */; };
		5D44EB381986D8BA008B7175 /* ReaderSiteService.m in Sources */ = {isa = PBXBuildFile; fileRef = 5D44EB371986D8BA008B7175 /* ReaderSiteService.m */; };
		5D49B03B19BE3CAD00703A9B /* SafeReaderTopicToReaderTopic.m in Sources */ = {isa = PBXBuildFile; fileRef = 5D49B03A19BE3CAD00703A9B /* SafeReaderTopicToReaderTopic.m */; };
		5D4C89FE1AB88EF7007464B3 /* PostCardTextCell.xib in Resources */ = {isa = PBXBuildFile; fileRef = 5D4C89FD1AB88EF7007464B3 /* PostCardTextCell.xib */; };
		5D4C8A001AB88F58007464B3 /* PostCardImageCell.xib in Resources */ = {isa = PBXBuildFile; fileRef = 5D4C89FF1AB88F58007464B3 /* PostCardImageCell.xib */; };
		5D4E30D11AA4B41A000D9904 /* WPStyleGuide+Posts.m in Sources */ = {isa = PBXBuildFile; fileRef = 5D4E30D01AA4B41A000D9904 /* WPStyleGuide+Posts.m */; };
		5D51ADAF19A832AF00539C0B /* WordPress-20-21.xcmappingmodel in Sources */ = {isa = PBXBuildFile; fileRef = 5D51ADAE19A832AF00539C0B /* WordPress-20-21.xcmappingmodel */; };
		5D577D33189127BE00B964C3 /* PostGeolocationViewController.m in Sources */ = {isa = PBXBuildFile; fileRef = 5D577D32189127BE00B964C3 /* PostGeolocationViewController.m */; };
		5D577D361891360900B964C3 /* PostGeolocationView.m in Sources */ = {isa = PBXBuildFile; fileRef = 5D577D351891360900B964C3 /* PostGeolocationView.m */; };
		5D5D0027187DA9D30027CEF6 /* PostCategoriesViewController.m in Sources */ = {isa = PBXBuildFile; fileRef = 5D5D0026187DA9D30027CEF6 /* PostCategoriesViewController.m */; };
		5D62BAD718AA88210044E5F7 /* PageSettingsViewController.m in Sources */ = {isa = PBXBuildFile; fileRef = 5D62BAD618AA88210044E5F7 /* PageSettingsViewController.m */; };
		5D69DBC4165428CA00A2D1F7 /* n.caf in Resources */ = {isa = PBXBuildFile; fileRef = 5D69DBC3165428CA00A2D1F7 /* n.caf */; };
		5D7B414619E482C9007D9EC7 /* WPRichTextEmbed.swift in Sources */ = {isa = PBXBuildFile; fileRef = 5D7B414319E482C9007D9EC7 /* WPRichTextEmbed.swift */; };
		5D7B414719E482C9007D9EC7 /* WPRichTextImage.swift in Sources */ = {isa = PBXBuildFile; fileRef = 5D7B414419E482C9007D9EC7 /* WPRichTextImage.swift */; };
		5D7B414819E482C9007D9EC7 /* WPRichTextMediaAttachment.swift in Sources */ = {isa = PBXBuildFile; fileRef = 5D7B414519E482C9007D9EC7 /* WPRichTextMediaAttachment.swift */; };
		5D7DEA2919D488DD0032EE77 /* WPStyleGuide+Comments.swift in Sources */ = {isa = PBXBuildFile; fileRef = 5D7DEA2819D488DD0032EE77 /* WPStyleGuide+Comments.swift */; };
		5D839AA8187F0D6B00811F4A /* PostFeaturedImageCell.m in Sources */ = {isa = PBXBuildFile; fileRef = 5D839AA7187F0D6B00811F4A /* PostFeaturedImageCell.m */; };
		5D839AAB187F0D8000811F4A /* PostGeolocationCell.m in Sources */ = {isa = PBXBuildFile; fileRef = 5D839AAA187F0D8000811F4A /* PostGeolocationCell.m */; };
		5D87E10C15F5120C0012C595 /* SettingsPageViewController.m in Sources */ = {isa = PBXBuildFile; fileRef = 5D87E10A15F5120C0012C595 /* SettingsPageViewController.m */; };
		5D8CBC471A6F47880081F4AE /* EditImageDetailsViewController.m in Sources */ = {isa = PBXBuildFile; fileRef = 5D8CBC461A6F47880081F4AE /* EditImageDetailsViewController.m */; };
		5D8D53F119250412003C8859 /* BlogSelectorViewController.m in Sources */ = {isa = PBXBuildFile; fileRef = 5D8D53EE19250412003C8859 /* BlogSelectorViewController.m */; };
		5D8D53F219250412003C8859 /* WPComBlogSelectorViewController.m in Sources */ = {isa = PBXBuildFile; fileRef = 5D8D53F019250412003C8859 /* WPComBlogSelectorViewController.m */; };
		5D97C2F315CAF8D8009B44DD /* UINavigationController+KeyboardFix.m in Sources */ = {isa = PBXBuildFile; fileRef = 5D97C2F215CAF8D8009B44DD /* UINavigationController+KeyboardFix.m */; };
		5D9B17C519998A430047A4A2 /* ReaderBlockedTableViewCell.m in Sources */ = {isa = PBXBuildFile; fileRef = 5D9B17C419998A430047A4A2 /* ReaderBlockedTableViewCell.m */; };
		5D9BFF041A8557A8001D6D63 /* ReaderPostRichContentView.m in Sources */ = {isa = PBXBuildFile; fileRef = 5D9BFF031A8557A8001D6D63 /* ReaderPostRichContentView.m */; };
		5D9BFF071A85584A001D6D63 /* ReaderPostUnattributedContentView.m in Sources */ = {isa = PBXBuildFile; fileRef = 5D9BFF061A85584A001D6D63 /* ReaderPostUnattributedContentView.m */; };
		5D9BFF0A1A856801001D6D63 /* ReaderPostRichUnattributedContentView.m in Sources */ = {isa = PBXBuildFile; fileRef = 5D9BFF091A856801001D6D63 /* ReaderPostRichUnattributedContentView.m */; };
		5DA3EE12192508F700294E0B /* WPImageOptimizer.m in Sources */ = {isa = PBXBuildFile; fileRef = 5DA3EE0F192508F700294E0B /* WPImageOptimizer.m */; };
		5DA3EE13192508F700294E0B /* WPImageOptimizer+Private.m in Sources */ = {isa = PBXBuildFile; fileRef = 5DA3EE11192508F700294E0B /* WPImageOptimizer+Private.m */; };
		5DA3EE161925090A00294E0B /* MediaService.m in Sources */ = {isa = PBXBuildFile; fileRef = 5DA3EE151925090A00294E0B /* MediaService.m */; };
		5DA5BF3D18E32DCF005F11F9 /* EditMediaViewController.m in Sources */ = {isa = PBXBuildFile; fileRef = 5DA5BF2818E32DCF005F11F9 /* EditMediaViewController.m */; };
		5DA5BF3E18E32DCF005F11F9 /* EditMediaViewController.xib in Resources */ = {isa = PBXBuildFile; fileRef = 5DA5BF2918E32DCF005F11F9 /* EditMediaViewController.xib */; };
		5DA5BF3F18E32DCF005F11F9 /* InputViewButton.m in Sources */ = {isa = PBXBuildFile; fileRef = 5DA5BF2B18E32DCF005F11F9 /* InputViewButton.m */; };
		5DA5BF4018E32DCF005F11F9 /* MediaBrowserCell.m in Sources */ = {isa = PBXBuildFile; fileRef = 5DA5BF2D18E32DCF005F11F9 /* MediaBrowserCell.m */; };
		5DA5BF4118E32DCF005F11F9 /* MediaBrowserViewController.m in Sources */ = {isa = PBXBuildFile; fileRef = 5DA5BF2F18E32DCF005F11F9 /* MediaBrowserViewController.m */; };
		5DA5BF4218E32DCF005F11F9 /* MediaBrowserViewController.xib in Resources */ = {isa = PBXBuildFile; fileRef = 5DA5BF3018E32DCF005F11F9 /* MediaBrowserViewController.xib */; };
		5DA5BF4318E32DCF005F11F9 /* MediaSearchFilterHeaderView.m in Sources */ = {isa = PBXBuildFile; fileRef = 5DA5BF3218E32DCF005F11F9 /* MediaSearchFilterHeaderView.m */; };
		5DA5BF4418E32DCF005F11F9 /* Theme.m in Sources */ = {isa = PBXBuildFile; fileRef = 5DA5BF3418E32DCF005F11F9 /* Theme.m */; };
		5DA5BF4518E32DCF005F11F9 /* ThemeBrowserCell.m in Sources */ = {isa = PBXBuildFile; fileRef = 5DA5BF3618E32DCF005F11F9 /* ThemeBrowserCell.m */; };
		5DA5BF4618E32DCF005F11F9 /* ThemeBrowserViewController.m in Sources */ = {isa = PBXBuildFile; fileRef = 5DA5BF3818E32DCF005F11F9 /* ThemeBrowserViewController.m */; };
		5DA5BF4718E32DCF005F11F9 /* ThemeDetailsViewController.m in Sources */ = {isa = PBXBuildFile; fileRef = 5DA5BF3A18E32DCF005F11F9 /* ThemeDetailsViewController.m */; };
		5DA5BF4818E32DCF005F11F9 /* WPLoadingView.m in Sources */ = {isa = PBXBuildFile; fileRef = 5DA5BF3C18E32DCF005F11F9 /* WPLoadingView.m */; };
		5DAE40AD19EC70930011A0AE /* ReaderPostHeaderView.m in Sources */ = {isa = PBXBuildFile; fileRef = 5DAE40AC19EC70930011A0AE /* ReaderPostHeaderView.m */; };
		5DB3BA0518D0E7B600F3F3E9 /* WPPickerView.m in Sources */ = {isa = PBXBuildFile; fileRef = 5DB3BA0418D0E7B600F3F3E9 /* WPPickerView.m */; };
		5DB3BA0818D11D8D00F3F3E9 /* PublishDatePickerView.m in Sources */ = {isa = PBXBuildFile; fileRef = 5DB3BA0718D11D8D00F3F3E9 /* PublishDatePickerView.m */; };
		5DB4683B18A2E718004A89A9 /* LocationService.m in Sources */ = {isa = PBXBuildFile; fileRef = 5DB4683A18A2E718004A89A9 /* LocationService.m */; };
		5DB767411588F64D00EBE36C /* postPreview.html in Resources */ = {isa = PBXBuildFile; fileRef = 5DB767401588F64D00EBE36C /* postPreview.html */; };
		5DB93EEC19B6190700EC88EB /* CommentContentView.m in Sources */ = {isa = PBXBuildFile; fileRef = 5DB93EE919B6190700EC88EB /* CommentContentView.m */; };
		5DB93EED19B6190700EC88EB /* ReaderCommentCell.m in Sources */ = {isa = PBXBuildFile; fileRef = 5DB93EEB19B6190700EC88EB /* ReaderCommentCell.m */; };
		5DBCD9D218F3569F00B32229 /* ReaderTopic.m in Sources */ = {isa = PBXBuildFile; fileRef = 5DBCD9D118F3569F00B32229 /* ReaderTopic.m */; };
		5DBCD9D518F35D7500B32229 /* ReaderTopicService.m in Sources */ = {isa = PBXBuildFile; fileRef = 5DBCD9D418F35D7500B32229 /* ReaderTopicService.m */; };
		5DBFC8A71A9BC34F00E00DE4 /* CalypsoPostsViewController.m in Sources */ = {isa = PBXBuildFile; fileRef = 5DBFC8A61A9BC34F00E00DE4 /* CalypsoPostsViewController.m */; };
		5DBFC8A91A9BE07B00E00DE4 /* Calypso.storyboard in Resources */ = {isa = PBXBuildFile; fileRef = 5DBFC8A81A9BE07B00E00DE4 /* Calypso.storyboard */; };
		5DC02A3718E4C5BD009A1765 /* ThemeBrowserViewController.xib in Resources */ = {isa = PBXBuildFile; fileRef = 5DC02A3418E4C5BD009A1765 /* ThemeBrowserViewController.xib */; };
		5DC02A3818E4C5BD009A1765 /* ThemeDetailsViewController.xib in Resources */ = {isa = PBXBuildFile; fileRef = 5DC02A3518E4C5BD009A1765 /* ThemeDetailsViewController.xib */; };
		5DC02A3918E4C5BD009A1765 /* ThemeDetailsViewController~ipad.xib in Resources */ = {isa = PBXBuildFile; fileRef = 5DC02A3618E4C5BD009A1765 /* ThemeDetailsViewController~ipad.xib */; };
		5DC3A44D1610B9BC00A890BE /* UINavigationController+Rotation.m in Sources */ = {isa = PBXBuildFile; fileRef = 5DC3A44C1610B9BC00A890BE /* UINavigationController+Rotation.m */; };
		5DCC4CD819A50CC0003E548C /* ReaderSite.m in Sources */ = {isa = PBXBuildFile; fileRef = 5DCC4CD719A50CC0003E548C /* ReaderSite.m */; };
		5DDC44671A72BB07007F538E /* ReaderViewController.m in Sources */ = {isa = PBXBuildFile; fileRef = 5DDC44661A72BB07007F538E /* ReaderViewController.m */; };
		5DE88FAA1A859DD9000E2CA6 /* ReaderPostUnattributedTableViewCell.m in Sources */ = {isa = PBXBuildFile; fileRef = 5DE88FA91A859DD9000E2CA6 /* ReaderPostUnattributedTableViewCell.m */; };
		5DEB61B4156FCD3400242C35 /* WPWebView.m in Sources */ = {isa = PBXBuildFile; fileRef = 5DEB61B3156FCD3400242C35 /* WPWebView.m */; };
		5DEB61B8156FCD5200242C35 /* WPChromelessWebViewController.m in Sources */ = {isa = PBXBuildFile; fileRef = 5DEB61B7156FCD5200242C35 /* WPChromelessWebViewController.m */; };
		5DF59C0B1770AE3A00171208 /* UILabel+SuggestSize.m in Sources */ = {isa = PBXBuildFile; fileRef = 5DF59C0A1770AE3A00171208 /* UILabel+SuggestSize.m */; };
		5DF738941965FAB900393584 /* SubscribedTopicsViewController.m in Sources */ = {isa = PBXBuildFile; fileRef = 5DF738931965FAB900393584 /* SubscribedTopicsViewController.m */; };
		5DF738971965FACD00393584 /* RecommendedTopicsViewController.m in Sources */ = {isa = PBXBuildFile; fileRef = 5DF738961965FACD00393584 /* RecommendedTopicsViewController.m */; };
		5DF7389A1965FB3C00393584 /* WPTableViewHandler.m in Sources */ = {isa = PBXBuildFile; fileRef = 5DF738991965FB3C00393584 /* WPTableViewHandler.m */; };
		5DF8D26119E82B1000A2CD95 /* ReaderCommentsViewController.m in Sources */ = {isa = PBXBuildFile; fileRef = 5DF8D26019E82B1000A2CD95 /* ReaderCommentsViewController.m */; };
		5DF94E2B1962B97D00359241 /* NewCommentsTableViewCell.m in Sources */ = {isa = PBXBuildFile; fileRef = 5DF94E261962B97D00359241 /* NewCommentsTableViewCell.m */; };
		5DF94E2D1962B97D00359241 /* NewPostTableViewCell.m in Sources */ = {isa = PBXBuildFile; fileRef = 5DF94E2A1962B97D00359241 /* NewPostTableViewCell.m */; };
		5DF94E301962B99C00359241 /* PostSettingsSelectionViewController.m in Sources */ = {isa = PBXBuildFile; fileRef = 5DF94E2F1962B99C00359241 /* PostSettingsSelectionViewController.m */; };
		5DF94E331962B9D800359241 /* WPAlertView.xib in Resources */ = {isa = PBXBuildFile; fileRef = 5DF94E311962B9D800359241 /* WPAlertView.xib */; };
		5DF94E341962B9D800359241 /* WPAlertViewSideBySide.xib in Resources */ = {isa = PBXBuildFile; fileRef = 5DF94E321962B9D800359241 /* WPAlertViewSideBySide.xib */; };
		5DF94E421962BAA700359241 /* WPContentActionView.m in Sources */ = {isa = PBXBuildFile; fileRef = 5DF94E371962BAA700359241 /* WPContentActionView.m */; };
		5DF94E431962BAA700359241 /* WPContentAttributionView.m in Sources */ = {isa = PBXBuildFile; fileRef = 5DF94E391962BAA700359241 /* WPContentAttributionView.m */; };
		5DF94E441962BAA700359241 /* WPContentView.m in Sources */ = {isa = PBXBuildFile; fileRef = 5DF94E3B1962BAA700359241 /* WPContentView.m */; };
		5DF94E451962BAA700359241 /* WPRichContentView.m in Sources */ = {isa = PBXBuildFile; fileRef = 5DF94E3D1962BAA700359241 /* WPRichContentView.m */; };
		5DF94E461962BAA700359241 /* WPRichTextView.m in Sources */ = {isa = PBXBuildFile; fileRef = 5DF94E3F1962BAA700359241 /* WPRichTextView.m */; };
		5DF94E471962BAA700359241 /* WPSimpleContentAttributionView.m in Sources */ = {isa = PBXBuildFile; fileRef = 5DF94E411962BAA700359241 /* WPSimpleContentAttributionView.m */; };
		5DF94E501962BAEB00359241 /* ReaderPostAttributionView.m in Sources */ = {isa = PBXBuildFile; fileRef = 5DF94E491962BAEB00359241 /* ReaderPostAttributionView.m */; };
		5DF94E511962BAEB00359241 /* ReaderPostContentView.m in Sources */ = {isa = PBXBuildFile; fileRef = 5DF94E4B1962BAEB00359241 /* ReaderPostContentView.m */; };
		5DF94E531962BAEB00359241 /* ReaderPostSimpleContentView.m in Sources */ = {isa = PBXBuildFile; fileRef = 5DF94E4F1962BAEB00359241 /* ReaderPostSimpleContentView.m */; };
		7059CD210F332B6500A0660B /* WPCategoryTree.m in Sources */ = {isa = PBXBuildFile; fileRef = 7059CD200F332B6500A0660B /* WPCategoryTree.m */; };
		740BD8351A0D4C3600F04D18 /* WPUploadStatusButton.m in Sources */ = {isa = PBXBuildFile; fileRef = 740BD8341A0D4C3600F04D18 /* WPUploadStatusButton.m */; };
		74BB6F1A19AE7B9400FB7829 /* WPLegacyEditPageViewController.m in Sources */ = {isa = PBXBuildFile; fileRef = 74BB6F1919AE7B9400FB7829 /* WPLegacyEditPageViewController.m */; };
		74C1C306199170930077A7DC /* PostDetailViewController.xib in Resources */ = {isa = PBXBuildFile; fileRef = 74C1C305199170930077A7DC /* PostDetailViewController.xib */; };
		74C1C30E199170EA0077A7DC /* PostDetailViewController~ipad.xib in Resources */ = {isa = PBXBuildFile; fileRef = 74C1C30D199170EA0077A7DC /* PostDetailViewController~ipad.xib */; };
		74D5FFD619ACDF6700389E8F /* WPLegacyEditPostViewController.m in Sources */ = {isa = PBXBuildFile; fileRef = 74D5FFD519ACDF6700389E8F /* WPLegacyEditPostViewController.m */; };
		74F313EF1A9B97A200AA8B45 /* WPTooltip.m in Sources */ = {isa = PBXBuildFile; fileRef = 74F313EE1A9B97A200AA8B45 /* WPTooltip.m */; };
		83043E55126FA31400EC9953 /* MessageUI.framework in Frameworks */ = {isa = PBXBuildFile; fileRef = 83043E54126FA31400EC9953 /* MessageUI.framework */; };
		8333FE0E11FF6EF200A495C1 /* EditSiteViewController.xib in Resources */ = {isa = PBXBuildFile; fileRef = 8333FE0D11FF6EF200A495C1 /* EditSiteViewController.xib */; };
		83418AAA11C9FA6E00ACF00C /* Comment.m in Sources */ = {isa = PBXBuildFile; fileRef = 83418AA911C9FA6E00ACF00C /* Comment.m */; };
		834CAE7C122D528A003DDF49 /* UIImage+Resize.m in Sources */ = {isa = PBXBuildFile; fileRef = 834CAE7B122D528A003DDF49 /* UIImage+Resize.m */; };
		834CAE9F122D56B1003DDF49 /* UIImage+Alpha.m in Sources */ = {isa = PBXBuildFile; fileRef = 834CAE9D122D56B1003DDF49 /* UIImage+Alpha.m */; };
		834CAEA0122D56B1003DDF49 /* UIImage+RoundedCorner.m in Sources */ = {isa = PBXBuildFile; fileRef = 834CAE9E122D56B1003DDF49 /* UIImage+RoundedCorner.m */; };
		834CE7341256D0DE0046A4A3 /* CFNetwork.framework in Frameworks */ = {isa = PBXBuildFile; fileRef = 834CE7331256D0DE0046A4A3 /* CFNetwork.framework */; };
		8350E49611D2C71E00A7B073 /* Media.m in Sources */ = {isa = PBXBuildFile; fileRef = 8350E49511D2C71E00A7B073 /* Media.m */; };
		8355D67E11D13EAD00A61362 /* MobileCoreServices.framework in Frameworks */ = {isa = PBXBuildFile; fileRef = 8355D67D11D13EAD00A61362 /* MobileCoreServices.framework */; };
		8355D7D911D260AA00A61362 /* CoreData.framework in Frameworks */ = {isa = PBXBuildFile; fileRef = 8355D7D811D260AA00A61362 /* CoreData.framework */; };
		835E2403126E66E50085940B /* AssetsLibrary.framework in Frameworks */ = {isa = PBXBuildFile; fileRef = 835E2402126E66E50085940B /* AssetsLibrary.framework */; settings = {ATTRIBUTES = (Weak, ); }; };
		8362C1041201E7CE00599347 /* WebSignupViewController-iPad.xib in Resources */ = {isa = PBXBuildFile; fileRef = 8362C1031201E7CE00599347 /* WebSignupViewController-iPad.xib */; };
		8370D10A11FA499A009D650F /* WPTableViewActivityCell.m in Sources */ = {isa = PBXBuildFile; fileRef = 8370D10911FA499A009D650F /* WPTableViewActivityCell.m */; };
		8370D10C11FA4A1B009D650F /* WPTableViewActivityCell.xib in Resources */ = {isa = PBXBuildFile; fileRef = 8370D10B11FA4A1B009D650F /* WPTableViewActivityCell.xib */; };
		8370D1BE11FA6295009D650F /* AddSiteViewController.xib in Resources */ = {isa = PBXBuildFile; fileRef = 8370D1BC11FA6295009D650F /* AddSiteViewController.xib */; };
		838C672E1210C3C300B09CA3 /* Post.m in Sources */ = {isa = PBXBuildFile; fileRef = 838C672D1210C3C300B09CA3 /* Post.m */; };
		8398EE9A11ACE63C000FE6E0 /* WebSignupViewController.xib in Resources */ = {isa = PBXBuildFile; fileRef = 8398EE9811ACE63C000FE6E0 /* WebSignupViewController.xib */; };
		83CAD4211235F9F4003DFA20 /* MediaObjectView.xib in Resources */ = {isa = PBXBuildFile; fileRef = 83CAD4201235F9F4003DFA20 /* MediaObjectView.xib */; };
		83D180FA12329B1A002DCCB0 /* EditPageViewController.m in Sources */ = {isa = PBXBuildFile; fileRef = 83D180F812329B1A002DCCB0 /* EditPageViewController.m */; };
		83F3E26011275E07004CD686 /* MapKit.framework in Frameworks */ = {isa = PBXBuildFile; fileRef = 83F3E25F11275E07004CD686 /* MapKit.framework */; };
		83F3E2D311276371004CD686 /* CoreLocation.framework in Frameworks */ = {isa = PBXBuildFile; fileRef = 83F3E2D211276371004CD686 /* CoreLocation.framework */; };
		83FEFC7611FF6C5A0078B462 /* EditSiteViewController.m in Sources */ = {isa = PBXBuildFile; fileRef = 83FEFC7411FF6C5A0078B462 /* EditSiteViewController.m */; };
		85149741171E13DF00B87F3F /* WPAsyncBlockOperation.m in Sources */ = {isa = PBXBuildFile; fileRef = 85149740171E13DF00B87F3F /* WPAsyncBlockOperation.m */; };
		8516972C169D42F4006C5DED /* WPToast.m in Sources */ = {isa = PBXBuildFile; fileRef = 8516972B169D42F4006C5DED /* WPToast.m */; };
		851734431798C64700A30E27 /* NSURL+Util.m in Sources */ = {isa = PBXBuildFile; fileRef = 851734421798C64700A30E27 /* NSURL+Util.m */; };
		852416CF1A12EBDD0030700C /* AppRatingUtility.m in Sources */ = {isa = PBXBuildFile; fileRef = 852416CE1A12EBDD0030700C /* AppRatingUtility.m */; };
		852416D21A12ED690030700C /* AppRatingUtilityTests.m in Sources */ = {isa = PBXBuildFile; fileRef = 852416D11A12ED690030700C /* AppRatingUtilityTests.m */; };
		8525398B171761D9003F6B32 /* WPComLanguages.m in Sources */ = {isa = PBXBuildFile; fileRef = 8525398A171761D9003F6B32 /* WPComLanguages.m */; };
		855408861A6F105700DDBD79 /* app-review-prompt-all-enabled.json in Resources */ = {isa = PBXBuildFile; fileRef = 855408851A6F105700DDBD79 /* app-review-prompt-all-enabled.json */; };
		855408881A6F106800DDBD79 /* app-review-prompt-notifications-disabled.json in Resources */ = {isa = PBXBuildFile; fileRef = 855408871A6F106800DDBD79 /* app-review-prompt-notifications-disabled.json */; };
		8554088A1A6F107D00DDBD79 /* app-review-prompt-global-disable.json in Resources */ = {isa = PBXBuildFile; fileRef = 855408891A6F107D00DDBD79 /* app-review-prompt-global-disable.json */; };
		857610D618C0377300EDF406 /* StatsWebViewController.m in Sources */ = {isa = PBXBuildFile; fileRef = 857610D518C0377300EDF406 /* StatsWebViewController.m */; };
		858DE40F1730384F000AC628 /* LoginViewController.m in Sources */ = {isa = PBXBuildFile; fileRef = 858DE40E1730384F000AC628 /* LoginViewController.m */; };
		859F761D18F2159800EF8D5D /* WPAnalyticsTrackerMixpanelInstructionsForStat.m in Sources */ = {isa = PBXBuildFile; fileRef = 859F761C18F2159800EF8D5D /* WPAnalyticsTrackerMixpanelInstructionsForStat.m */; };
		85AD6AEC173CCF9E002CB896 /* WPNUXPrimaryButton.m in Sources */ = {isa = PBXBuildFile; fileRef = 85AD6AEB173CCF9E002CB896 /* WPNUXPrimaryButton.m */; };
		85AD6AEF173CCFDC002CB896 /* WPNUXSecondaryButton.m in Sources */ = {isa = PBXBuildFile; fileRef = 85AD6AEE173CCFDC002CB896 /* WPNUXSecondaryButton.m */; };
		85B6F74F1742DA1E00CE7F3A /* WPNUXMainButton.m in Sources */ = {isa = PBXBuildFile; fileRef = 85B6F74E1742DA1D00CE7F3A /* WPNUXMainButton.m */; };
		85B6F7521742DAE800CE7F3A /* WPNUXBackButton.m in Sources */ = {isa = PBXBuildFile; fileRef = 85B6F7511742DAE800CE7F3A /* WPNUXBackButton.m */; };
		85C720B11730CEFA00460645 /* WPWalkthroughTextField.m in Sources */ = {isa = PBXBuildFile; fileRef = 85C720B01730CEFA00460645 /* WPWalkthroughTextField.m */; };
		85CE4C201A703CF200780DFE /* NSBundle+VersionNumberHelper.m in Sources */ = {isa = PBXBuildFile; fileRef = 85CE4C1F1A703CF200780DFE /* NSBundle+VersionNumberHelper.m */; };
		85D08A7117342ECE00E2BBCA /* AddUsersBlogCell.m in Sources */ = {isa = PBXBuildFile; fileRef = 85D08A7017342ECE00E2BBCA /* AddUsersBlogCell.m */; };
		85D2275918F1EB8A001DA8DA /* WPAnalyticsTrackerMixpanel.m in Sources */ = {isa = PBXBuildFile; fileRef = 85D2275818F1EB8A001DA8DA /* WPAnalyticsTrackerMixpanel.m */; };
		85D80558171630B30075EEAC /* DotCom-Languages.plist in Resources */ = {isa = PBXBuildFile; fileRef = 85D80557171630B30075EEAC /* DotCom-Languages.plist */; };
		85D8055D171631F10075EEAC /* SelectWPComLanguageViewController.m in Sources */ = {isa = PBXBuildFile; fileRef = 85D8055C171631F10075EEAC /* SelectWPComLanguageViewController.m */; };
		85DA8C4418F3F29A0074C8A4 /* WPAnalyticsTrackerWPCom.m in Sources */ = {isa = PBXBuildFile; fileRef = 85DA8C4318F3F29A0074C8A4 /* WPAnalyticsTrackerWPCom.m */; };
		85E105861731A597001071A3 /* WPWalkthroughOverlayView.m in Sources */ = {isa = PBXBuildFile; fileRef = 85E105851731A597001071A3 /* WPWalkthroughOverlayView.m */; };
		85EC44D41739826A00686604 /* CreateAccountAndBlogViewController.m in Sources */ = {isa = PBXBuildFile; fileRef = 85EC44D31739826A00686604 /* CreateAccountAndBlogViewController.m */; };
		85ED988817DFA00000090D0B /* Images.xcassets in Resources */ = {isa = PBXBuildFile; fileRef = 85ED988717DFA00000090D0B /* Images.xcassets */; };
		931D26F519ED7E6D00114F17 /* BlogJetpackTest.m in Sources */ = {isa = PBXBuildFile; fileRef = E150520B16CAC5C400D3DDDC /* BlogJetpackTest.m */; };
		931D26F619ED7F7000114F17 /* BlogServiceTest.m in Sources */ = {isa = PBXBuildFile; fileRef = 930FD0A519882742000CC81D /* BlogServiceTest.m */; };
		931D26F719ED7F7500114F17 /* ReaderPostServiceTest.m in Sources */ = {isa = PBXBuildFile; fileRef = 5DE8A0401912D95B00B2FF59 /* ReaderPostServiceTest.m */; };
		931D26F819ED7F7800114F17 /* ReaderTopicServiceTest.m in Sources */ = {isa = PBXBuildFile; fileRef = 5DFA9D19196B1BA30061FF96 /* ReaderTopicServiceTest.m */; };
		931D26FE19EDA10D00114F17 /* ALIterativeMigrator.m in Sources */ = {isa = PBXBuildFile; fileRef = 931D26FD19EDA10D00114F17 /* ALIterativeMigrator.m */; };
		931D270019EDAE8600114F17 /* CoreDataMigrationTests.m in Sources */ = {isa = PBXBuildFile; fileRef = 931D26FF19EDAE8600114F17 /* CoreDataMigrationTests.m */; };
		931DF4D618D09A2F00540BDD /* InfoPlist.strings in Resources */ = {isa = PBXBuildFile; fileRef = 931DF4D818D09A2F00540BDD /* InfoPlist.strings */; };
		934884AB19B73BA6004028D8 /* Constants.m in Sources */ = {isa = PBXBuildFile; fileRef = B5CC05F51962150600975CAC /* Constants.m */; };
		934884AD19B78723004028D8 /* WordPressTodayWidget-Internal.entitlements in Resources */ = {isa = PBXBuildFile; fileRef = 934884AC19B78723004028D8 /* WordPressTodayWidget-Internal.entitlements */; };
		934884AF19B7875C004028D8 /* WordPress-Internal.entitlements in Resources */ = {isa = PBXBuildFile; fileRef = 934884AE19B7875C004028D8 /* WordPress-Internal.entitlements */; };
		9358D15919FFD4E10094BBF5 /* WPImageOptimizerTest.m in Sources */ = {isa = PBXBuildFile; fileRef = 5DA3EE191925111700294E0B /* WPImageOptimizerTest.m */; };
		93594BD5191D2F5A0079E6B2 /* stats-batch.json in Resources */ = {isa = PBXBuildFile; fileRef = 93594BD4191D2F5A0079E6B2 /* stats-batch.json */; };
		9363113F19FA996700B0C739 /* AccountServiceTests.swift in Sources */ = {isa = PBXBuildFile; fileRef = 9363113E19FA996700B0C739 /* AccountServiceTests.swift */; };
		93740DC917D8F85600C41B2F /* WPAlertView.h in Resources */ = {isa = PBXBuildFile; fileRef = 93740DC817D8F85600C41B2F /* WPAlertView.h */; };
		93740DCB17D8F86700C41B2F /* WPAlertView.m in Sources */ = {isa = PBXBuildFile; fileRef = 93740DCA17D8F86700C41B2F /* WPAlertView.m */; };
		937D9A0F19F83812007B9D5F /* WordPress-22-23.xcmappingmodel in Sources */ = {isa = PBXBuildFile; fileRef = 937D9A0E19F83812007B9D5F /* WordPress-22-23.xcmappingmodel */; };
		937D9A1119F838C2007B9D5F /* AccountToAccount22to23.swift in Sources */ = {isa = PBXBuildFile; fileRef = 937D9A1019F838C2007B9D5F /* AccountToAccount22to23.swift */; };
		93A379DB19FE6D3000415023 /* DDLogSwift.m in Sources */ = {isa = PBXBuildFile; fileRef = 93A379DA19FE6D3000415023 /* DDLogSwift.m */; };
		93A379EC19FFBF7900415023 /* KeychainTest.m in Sources */ = {isa = PBXBuildFile; fileRef = 93A379EB19FFBF7900415023 /* KeychainTest.m */; };
		93A3F7DE1843F6F00082FEEA /* CoreTelephony.framework in Frameworks */ = {isa = PBXBuildFile; fileRef = 93A3F7DD1843F6F00082FEEA /* CoreTelephony.framework */; };
		93C1147F18EC5DD500DAC95C /* AccountService.m in Sources */ = {isa = PBXBuildFile; fileRef = 93C1147E18EC5DD500DAC95C /* AccountService.m */; };
		93C1148518EDF6E100DAC95C /* BlogService.m in Sources */ = {isa = PBXBuildFile; fileRef = 93C1148418EDF6E100DAC95C /* BlogService.m */; };
		93C4864F181043D700A24725 /* ActivityLogDetailViewController.m in Sources */ = {isa = PBXBuildFile; fileRef = 93069F581762410B000C966D /* ActivityLogDetailViewController.m */; };
		93C486501810442200A24725 /* SupportViewController.m in Sources */ = {isa = PBXBuildFile; fileRef = 93027BB71758332300483FFD /* SupportViewController.m */; };
		93C486511810445D00A24725 /* ActivityLogViewController.m in Sources */ = {isa = PBXBuildFile; fileRef = 93069F55176237A4000C966D /* ActivityLogViewController.m */; };
		93CD939319099BE70049096E /* authtoken.json in Resources */ = {isa = PBXBuildFile; fileRef = 93CD939219099BE70049096E /* authtoken.json */; };
		93DEB88219E5BF7100F9546D /* TodayExtensionService.m in Sources */ = {isa = PBXBuildFile; fileRef = 93DEB88119E5BF7100F9546D /* TodayExtensionService.m */; };
		93E3D3C819ACE8E300B1C509 /* SFHFKeychainUtils.m in Sources */ = {isa = PBXBuildFile; fileRef = 292CECFF1027259000BD407D /* SFHFKeychainUtils.m */; settings = {COMPILER_FLAGS = "-fno-objc-arc"; }; };
		93E5283C19A7741A003A1A9C /* NotificationCenter.framework in Frameworks */ = {isa = PBXBuildFile; fileRef = 93E5283B19A7741A003A1A9C /* NotificationCenter.framework */; };
		93E5284119A7741A003A1A9C /* TodayViewController.swift in Sources */ = {isa = PBXBuildFile; fileRef = 93E5284019A7741A003A1A9C /* TodayViewController.swift */; };
		93E5284319A7741A003A1A9C /* MainInterface.storyboard in Resources */ = {isa = PBXBuildFile; fileRef = 93E5284219A7741A003A1A9C /* MainInterface.storyboard */; };
		93E5284619A7741A003A1A9C /* WordPressTodayWidget.appex in Embed App Extensions */ = {isa = PBXBuildFile; fileRef = 93E5283A19A7741A003A1A9C /* WordPressTodayWidget.appex */; settings = {ATTRIBUTES = (RemoveHeadersOnCopy, ); }; };
		93E5285519A778AF003A1A9C /* WPDDLogWrapper.m in Sources */ = {isa = PBXBuildFile; fileRef = 93E5285419A778AF003A1A9C /* WPDDLogWrapper.m */; };
		93E5285619A77BAC003A1A9C /* NotificationCenter.framework in Frameworks */ = {isa = PBXBuildFile; fileRef = 93E5283B19A7741A003A1A9C /* NotificationCenter.framework */; };
		93E9050719E6F3D8005513C9 /* TestContextManager.m in Sources */ = {isa = PBXBuildFile; fileRef = 93E9050619E6F3D8005513C9 /* TestContextManager.m */; };
		93EF094C19ED533500C89770 /* ContextManagerTests.swift in Sources */ = {isa = PBXBuildFile; fileRef = 93E9050319E6F242005513C9 /* ContextManagerTests.swift */; };
		93FA59DD18D88C1C001446BC /* PostCategoryService.m in Sources */ = {isa = PBXBuildFile; fileRef = 93FA59DC18D88C1C001446BC /* PostCategoryService.m */; };
		A01C542E0E24E88400D411F2 /* SystemConfiguration.framework in Frameworks */ = {isa = PBXBuildFile; fileRef = A01C542D0E24E88400D411F2 /* SystemConfiguration.framework */; };
		A01C55480E25E0D000D411F2 /* defaultPostTemplate.html in Resources */ = {isa = PBXBuildFile; fileRef = A01C55470E25E0D000D411F2 /* defaultPostTemplate.html */; };
		A0E293F10E21027E00C6919C /* WPAddPostCategoryViewController.m in Sources */ = {isa = PBXBuildFile; fileRef = A0E293F00E21027E00C6919C /* WPAddPostCategoryViewController.m */; };
		A25EBD87156E330600530E3D /* WPTableViewController.m in Sources */ = {isa = PBXBuildFile; fileRef = A25EBD86156E330600530E3D /* WPTableViewController.m */; };
		A2787D0219002AB1000D6CA6 /* HelpshiftConfig.plist in Resources */ = {isa = PBXBuildFile; fileRef = A2787D0119002AB1000D6CA6 /* HelpshiftConfig.plist */; };
		A2DC5B1A1953451B009584C3 /* WPNUXHelpBadgeLabel.m in Sources */ = {isa = PBXBuildFile; fileRef = A2DC5B191953451B009584C3 /* WPNUXHelpBadgeLabel.m */; };
		ACBAB5FE0E121C7300F38795 /* PostSettingsViewController.m in Sources */ = {isa = PBXBuildFile; fileRef = ACBAB5FD0E121C7300F38795 /* PostSettingsViewController.m */; };
		ACBAB6860E1247F700F38795 /* PostPreviewViewController.m in Sources */ = {isa = PBXBuildFile; fileRef = ACBAB6850E1247F700F38795 /* PostPreviewViewController.m */; };
		ACC156CC0E10E67600D6E1A0 /* WPPostViewController.m in Sources */ = {isa = PBXBuildFile; fileRef = ACC156CB0E10E67600D6E1A0 /* WPPostViewController.m */; };
		ADF544C2195A0F620092213D /* CustomHighlightButton.m in Sources */ = {isa = PBXBuildFile; fileRef = ADF544C1195A0F620092213D /* CustomHighlightButton.m */; };
		B51D9A7E19634D4400CA857B /* Noticons-Regular.otf in Resources */ = {isa = PBXBuildFile; fileRef = B55853F419630AF900FAF6C3 /* Noticons-Regular.otf */; };
		B52C4C7D199D4CD3009FD823 /* NoteBlockUserTableViewCell.swift in Sources */ = {isa = PBXBuildFile; fileRef = B52C4C7C199D4CD3009FD823 /* NoteBlockUserTableViewCell.swift */; };
		B52C4C7F199D74AE009FD823 /* NoteTableViewCell.swift in Sources */ = {isa = PBXBuildFile; fileRef = B52C4C7E199D74AE009FD823 /* NoteTableViewCell.swift */; };
		B532D4E9199D4357006E4DF6 /* NoteBlockCommentTableViewCell.swift in Sources */ = {isa = PBXBuildFile; fileRef = B532D4E5199D4357006E4DF6 /* NoteBlockCommentTableViewCell.swift */; };
		B532D4EA199D4357006E4DF6 /* NoteBlockHeaderTableViewCell.swift in Sources */ = {isa = PBXBuildFile; fileRef = B532D4E6199D4357006E4DF6 /* NoteBlockHeaderTableViewCell.swift */; };
		B532D4EB199D4357006E4DF6 /* NoteBlockTableViewCell.swift in Sources */ = {isa = PBXBuildFile; fileRef = B532D4E7199D4357006E4DF6 /* NoteBlockTableViewCell.swift */; };
		B532D4EC199D4357006E4DF6 /* NoteBlockTextTableViewCell.swift in Sources */ = {isa = PBXBuildFile; fileRef = B532D4E8199D4357006E4DF6 /* NoteBlockTextTableViewCell.swift */; };
		B532D4EE199D4418006E4DF6 /* NoteBlockImageTableViewCell.swift in Sources */ = {isa = PBXBuildFile; fileRef = B532D4ED199D4418006E4DF6 /* NoteBlockImageTableViewCell.swift */; };
		B53FDF6D19B8C336000723B6 /* UIScreen+Helpers.swift in Sources */ = {isa = PBXBuildFile; fileRef = B53FDF6C19B8C336000723B6 /* UIScreen+Helpers.swift */; };
		B548458219A258890077E7A5 /* UIActionSheet+Helpers.m in Sources */ = {isa = PBXBuildFile; fileRef = B548458119A258890077E7A5 /* UIActionSheet+Helpers.m */; };
		B54866CA1A0D7042004AC79D /* NSAttributedString+Helpers.swift in Sources */ = {isa = PBXBuildFile; fileRef = B54866C91A0D7042004AC79D /* NSAttributedString+Helpers.swift */; };
		B54E1DF01A0A7BAA00807537 /* ReplyBezierView.swift in Sources */ = {isa = PBXBuildFile; fileRef = B54E1DED1A0A7BAA00807537 /* ReplyBezierView.swift */; };
		B54E1DF11A0A7BAA00807537 /* ReplyTextView.swift in Sources */ = {isa = PBXBuildFile; fileRef = B54E1DEE1A0A7BAA00807537 /* ReplyTextView.swift */; };
		B54E1DF21A0A7BAA00807537 /* ReplyTextView.xib in Resources */ = {isa = PBXBuildFile; fileRef = B54E1DEF1A0A7BAA00807537 /* ReplyTextView.xib */; };
		B54E1DF41A0A7BBF00807537 /* NotificationMediaDownloader.swift in Sources */ = {isa = PBXBuildFile; fileRef = B54E1DF31A0A7BBF00807537 /* NotificationMediaDownloader.swift */; };
		B5509A9319CA38B3006D2E49 /* EditReplyViewController.m in Sources */ = {isa = PBXBuildFile; fileRef = B5509A9219CA38B3006D2E49 /* EditReplyViewController.m */; };
		B5509A9519CA3B9F006D2E49 /* EditReplyViewController.xib in Resources */ = {isa = PBXBuildFile; fileRef = B5509A9419CA3B9F006D2E49 /* EditReplyViewController.xib */; };
		B55853F31962337500FAF6C3 /* NSScanner+Helpers.m in Sources */ = {isa = PBXBuildFile; fileRef = B55853F21962337500FAF6C3 /* NSScanner+Helpers.m */; };
		B55853F719630D5400FAF6C3 /* NSAttributedString+Util.m in Sources */ = {isa = PBXBuildFile; fileRef = B55853F619630D5400FAF6C3 /* NSAttributedString+Util.m */; };
		B55853FC19630E7900FAF6C3 /* Notification.m in Sources */ = {isa = PBXBuildFile; fileRef = B55853F919630E7900FAF6C3 /* Notification.m */; };
		B558541419631A1000FAF6C3 /* Notifications.storyboard in Resources */ = {isa = PBXBuildFile; fileRef = B558541019631A1000FAF6C3 /* Notifications.storyboard */; };
		B57B99D519A2C20200506504 /* NoteTableHeaderView.swift in Sources */ = {isa = PBXBuildFile; fileRef = B57B99D419A2C20200506504 /* NoteTableHeaderView.swift */; };
		B57B99DE19A2DBF200506504 /* NSObject+Helpers.m in Sources */ = {isa = PBXBuildFile; fileRef = B57B99DD19A2DBF200506504 /* NSObject+Helpers.m */; };
		B586593F197EE15900F67E57 /* Merriweather-Bold.ttf in Resources */ = {isa = PBXBuildFile; fileRef = 462F4E0F183867AE0028D2F8 /* Merriweather-Bold.ttf */; };
		B587797A19B799D800E57C5A /* NSDate+Helpers.swift in Sources */ = {isa = PBXBuildFile; fileRef = B587796F19B799D800E57C5A /* NSDate+Helpers.swift */; };
		B587797B19B799D800E57C5A /* NSIndexPath+Swift.swift in Sources */ = {isa = PBXBuildFile; fileRef = B587797019B799D800E57C5A /* NSIndexPath+Swift.swift */; };
		B587797C19B799D800E57C5A /* NSParagraphStyle+Helpers.swift in Sources */ = {isa = PBXBuildFile; fileRef = B587797119B799D800E57C5A /* NSParagraphStyle+Helpers.swift */; };
		B587797D19B799D800E57C5A /* UIDevice+Helpers.swift in Sources */ = {isa = PBXBuildFile; fileRef = B587797219B799D800E57C5A /* UIDevice+Helpers.swift */; };
		B587797E19B799D800E57C5A /* UIImageView+Animations.swift in Sources */ = {isa = PBXBuildFile; fileRef = B587797319B799D800E57C5A /* UIImageView+Animations.swift */; };
		B587797F19B799D800E57C5A /* UIImageView+Networking.swift in Sources */ = {isa = PBXBuildFile; fileRef = B587797419B799D800E57C5A /* UIImageView+Networking.swift */; };
		B587798019B799D800E57C5A /* UITableView+Helpers.swift in Sources */ = {isa = PBXBuildFile; fileRef = B587797519B799D800E57C5A /* UITableView+Helpers.swift */; };
		B587798119B799D800E57C5A /* UITableViewCell+Helpers.swift in Sources */ = {isa = PBXBuildFile; fileRef = B587797619B799D800E57C5A /* UITableViewCell+Helpers.swift */; };
		B587798219B799D800E57C5A /* UIView+Helpers.swift in Sources */ = {isa = PBXBuildFile; fileRef = B587797719B799D800E57C5A /* UIView+Helpers.swift */; };
		B587798619B799EB00E57C5A /* Notification+Interface.swift in Sources */ = {isa = PBXBuildFile; fileRef = B587798419B799EB00E57C5A /* Notification+Interface.swift */; };
		B587798719B799EB00E57C5A /* NotificationBlock+Interface.swift in Sources */ = {isa = PBXBuildFile; fileRef = B587798519B799EB00E57C5A /* NotificationBlock+Interface.swift */; };
		B5A6CEA619FA800E009F07DE /* AccountToAccount20to21.swift in Sources */ = {isa = PBXBuildFile; fileRef = B5A6CEA519FA800E009F07DE /* AccountToAccount20to21.swift */; };
		B5AA54D51A8E7510003BDD12 /* WebKit.framework in Frameworks */ = {isa = PBXBuildFile; fileRef = B5AA54D41A8E7510003BDD12 /* WebKit.framework */; settings = {ATTRIBUTES = (Weak, ); }; };
		B5AB733D19901F85005F5044 /* WPNoResultsView+AnimatedBox.m in Sources */ = {isa = PBXBuildFile; fileRef = B5AB733C19901F85005F5044 /* WPNoResultsView+AnimatedBox.m */; };
		B5B56D3219AFB68800B4E29B /* WPStyleGuide+Reply.swift in Sources */ = {isa = PBXBuildFile; fileRef = B5B56D3019AFB68800B4E29B /* WPStyleGuide+Reply.swift */; };
		B5B56D3319AFB68800B4E29B /* WPStyleGuide+Notifications.swift in Sources */ = {isa = PBXBuildFile; fileRef = B5B56D3119AFB68800B4E29B /* WPStyleGuide+Notifications.swift */; };
		B5CC05F61962150600975CAC /* Constants.m in Sources */ = {isa = PBXBuildFile; fileRef = B5CC05F51962150600975CAC /* Constants.m */; };
		B5CC05F91962186D00975CAC /* Meta.m in Sources */ = {isa = PBXBuildFile; fileRef = B5CC05F81962186D00975CAC /* Meta.m */; };
		B5D689FD1A5EBC900063D9E5 /* NotificationsManager+TestHelper.m in Sources */ = {isa = PBXBuildFile; fileRef = B5D689FC1A5EBC900063D9E5 /* NotificationsManager+TestHelper.m */; };
		B5D7F2DC1A04180A006D3047 /* NSAttributedString+RichTextView.swift in Sources */ = {isa = PBXBuildFile; fileRef = B5D7F2D91A04180A006D3047 /* NSAttributedString+RichTextView.swift */; };
		B5D7F2DD1A04180A006D3047 /* RichTextView.swift in Sources */ = {isa = PBXBuildFile; fileRef = B5D7F2DA1A04180A006D3047 /* RichTextView.swift */; };
		B5D7F2DE1A04180A006D3047 /* UITextView+RichTextView.swift in Sources */ = {isa = PBXBuildFile; fileRef = B5D7F2DB1A04180A006D3047 /* UITextView+RichTextView.swift */; };
		B5E06E311A9CD31D00128985 /* WPURLRequest.m in Sources */ = {isa = PBXBuildFile; fileRef = B5E06E301A9CD31D00128985 /* WPURLRequest.m */; };
		B5E167F419C08D18009535AA /* NSCalendar+Helpers.swift in Sources */ = {isa = PBXBuildFile; fileRef = B5E167F319C08D18009535AA /* NSCalendar+Helpers.swift */; };
		B5E23BDF19AD0D00000D6879 /* NoteTableViewCell.xib in Resources */ = {isa = PBXBuildFile; fileRef = B5E23BDE19AD0D00000D6879 /* NoteTableViewCell.xib */; };
		B5F015CB195DFD7600F6ECF2 /* WordPressActivity.m in Sources */ = {isa = PBXBuildFile; fileRef = B5F015CA195DFD7600F6ECF2 /* WordPressActivity.m */; };
		B5FD4543199D0F2800286FBB /* NotificationDetailsViewController.m in Sources */ = {isa = PBXBuildFile; fileRef = B5FD4540199D0F2800286FBB /* NotificationDetailsViewController.m */; };
		B5FD4544199D0F2800286FBB /* NotificationsViewController.m in Sources */ = {isa = PBXBuildFile; fileRef = B5FD4542199D0F2800286FBB /* NotificationsViewController.m */; };
		C533CF350E6D3ADA000C3DE8 /* CommentsViewController.m in Sources */ = {isa = PBXBuildFile; fileRef = C533CF340E6D3ADA000C3DE8 /* CommentsViewController.m */; };
		C545E0A21811B9880020844C /* ContextManager.m in Sources */ = {isa = PBXBuildFile; fileRef = C545E0A11811B9880020844C /* ContextManager.m */; };
		C56636E91868D0CE00226AAB /* StatsViewController.m in Sources */ = {isa = PBXBuildFile; fileRef = C56636E71868D0CE00226AAB /* StatsViewController.m */; };
		C57A31A4183D2111007745B9 /* NotificationsManager.m in Sources */ = {isa = PBXBuildFile; fileRef = C57A31A3183D2111007745B9 /* NotificationsManager.m */; };
		C58349C51806F95100B64089 /* IOS7CorrectedTextView.m in Sources */ = {isa = PBXBuildFile; fileRef = C58349C41806F95100B64089 /* IOS7CorrectedTextView.m */; };
		CC0E20AE15B87DA100D3468B /* WPWebBridge.m in Sources */ = {isa = PBXBuildFile; fileRef = CC0E20AD15B87DA100D3468B /* WPWebBridge.m */; };
		CC24E5EF1577D1EA00A6D5B5 /* WPFriendFinderViewController.m in Sources */ = {isa = PBXBuildFile; fileRef = CC24E5EE1577D1EA00A6D5B5 /* WPFriendFinderViewController.m */; };
		CC24E5F11577DBC300A6D5B5 /* AddressBook.framework in Frameworks */ = {isa = PBXBuildFile; fileRef = CC24E5F01577DBC300A6D5B5 /* AddressBook.framework */; };
		CC24E5F51577E16B00A6D5B5 /* Accounts.framework in Frameworks */ = {isa = PBXBuildFile; fileRef = CC24E5F41577E16B00A6D5B5 /* Accounts.framework */; settings = {ATTRIBUTES = (Weak, ); }; };
		CCEF153114C9EA050001176D /* WPWebAppViewController.m in Sources */ = {isa = PBXBuildFile; fileRef = CCEF153014C9EA050001176D /* WPWebAppViewController.m */; };
		CEBD3EAB0FF1BA3B00C1396E /* Blog.m in Sources */ = {isa = PBXBuildFile; fileRef = CEBD3EAA0FF1BA3B00C1396E /* Blog.m */; };
		E100C6BB1741473000AE48D8 /* WordPress-11-12.xcmappingmodel in Sources */ = {isa = PBXBuildFile; fileRef = E100C6BA1741472F00AE48D8 /* WordPress-11-12.xcmappingmodel */; };
		E10A2E9B134E8AD3007643F9 /* PostAnnotation.m in Sources */ = {isa = PBXBuildFile; fileRef = 833AF25A114575A50016DE8F /* PostAnnotation.m */; };
		E10B3652158F2D3F00419A93 /* QuartzCore.framework in Frameworks */ = {isa = PBXBuildFile; fileRef = E10B3651158F2D3F00419A93 /* QuartzCore.framework */; };
		E10B3654158F2D4500419A93 /* UIKit.framework in Frameworks */ = {isa = PBXBuildFile; fileRef = E10B3653158F2D4500419A93 /* UIKit.framework */; };
		E10B3655158F2D7800419A93 /* CoreGraphics.framework in Frameworks */ = {isa = PBXBuildFile; fileRef = 834CE7371256D0F60046A4A3 /* CoreGraphics.framework */; };
		E10DB0081771926D00B7A0A3 /* GooglePlusActivity.m in Sources */ = {isa = PBXBuildFile; fileRef = E10DB0071771926D00B7A0A3 /* GooglePlusActivity.m */; };
		E11330511A13BAA300D36D84 /* me-sites-with-jetpack.json in Resources */ = {isa = PBXBuildFile; fileRef = E11330501A13BAA300D36D84 /* me-sites-with-jetpack.json */; };
		E114D79A153D85A800984182 /* WPError.m in Sources */ = {isa = PBXBuildFile; fileRef = E114D799153D85A800984182 /* WPError.m */; };
		E1249B4319408C910035E895 /* RemoteComment.m in Sources */ = {isa = PBXBuildFile; fileRef = E1249B4219408C910035E895 /* RemoteComment.m */; };
		E1249B4619408D0F0035E895 /* CommentServiceRemoteXMLRPC.m in Sources */ = {isa = PBXBuildFile; fileRef = E1249B4519408D0F0035E895 /* CommentServiceRemoteXMLRPC.m */; };
		E1249B4B1940AECC0035E895 /* CommentServiceRemoteREST.m in Sources */ = {isa = PBXBuildFile; fileRef = E1249B4A1940AECC0035E895 /* CommentServiceRemoteREST.m */; };
		E125443C12BF5A7200D87A0A /* WordPress.xcdatamodeld in Sources */ = {isa = PBXBuildFile; fileRef = E125443B12BF5A7200D87A0A /* WordPress.xcdatamodeld */; };
		E125445612BF5B3900D87A0A /* PostCategory.m in Sources */ = {isa = PBXBuildFile; fileRef = E125445512BF5B3900D87A0A /* PostCategory.m */; };
		E125451812BF68F900D87A0A /* Page.m in Sources */ = {isa = PBXBuildFile; fileRef = E125451712BF68F900D87A0A /* Page.m */; };
		E131CB5216CACA6B004B0314 /* CoreText.framework in Frameworks */ = {isa = PBXBuildFile; fileRef = E131CB5116CACA6B004B0314 /* CoreText.framework */; };
		E131CB5416CACB05004B0314 /* libxml2.dylib in Frameworks */ = {isa = PBXBuildFile; fileRef = E131CB5316CACB05004B0314 /* libxml2.dylib */; };
		E131CB5616CACF1E004B0314 /* get-user-blogs_has-blog.json in Resources */ = {isa = PBXBuildFile; fileRef = E131CB5516CACF1E004B0314 /* get-user-blogs_has-blog.json */; };
		E131CB5816CACFB4004B0314 /* get-user-blogs_doesnt-have-blog.json in Resources */ = {isa = PBXBuildFile; fileRef = E131CB5716CACFB4004B0314 /* get-user-blogs_doesnt-have-blog.json */; };
		E13EB7A5157D230000885780 /* WordPressComApi.m in Sources */ = {isa = PBXBuildFile; fileRef = E13EB7A4157D230000885780 /* WordPressComApi.m */; };
		E13F23C314FE84600081D9CC /* NSMutableDictionary+Helpers.m in Sources */ = {isa = PBXBuildFile; fileRef = E13F23C214FE84600081D9CC /* NSMutableDictionary+Helpers.m */; };
		E149D64E19349E69006A843D /* AccountServiceRemoteREST.m in Sources */ = {isa = PBXBuildFile; fileRef = E149D64619349E69006A843D /* AccountServiceRemoteREST.m */; };
		E149D64F19349E69006A843D /* AccountServiceRemoteXMLRPC.m in Sources */ = {isa = PBXBuildFile; fileRef = E149D64819349E69006A843D /* AccountServiceRemoteXMLRPC.m */; };
		E149D65019349E69006A843D /* MediaServiceRemoteREST.m in Sources */ = {isa = PBXBuildFile; fileRef = E149D64B19349E69006A843D /* MediaServiceRemoteREST.m */; };
		E149D65119349E69006A843D /* MediaServiceRemoteXMLRPC.m in Sources */ = {isa = PBXBuildFile; fileRef = E149D64D19349E69006A843D /* MediaServiceRemoteXMLRPC.m */; };
		E14D65C817E09664007E3EA4 /* Social.framework in Frameworks */ = {isa = PBXBuildFile; fileRef = E14D65C717E09663007E3EA4 /* Social.framework */; };
		E15051CB16CA5DDB00D3DDDC /* Blog+Jetpack.m in Sources */ = {isa = PBXBuildFile; fileRef = E15051CA16CA5DDB00D3DDDC /* Blog+Jetpack.m */; };
		E1523EB516D3B305002C5A36 /* InstapaperActivity.m in Sources */ = {isa = PBXBuildFile; fileRef = E1523EB416D3B305002C5A36 /* InstapaperActivity.m */; };
		E1556CF2193F6FE900FC52EA /* CommentService.m in Sources */ = {isa = PBXBuildFile; fileRef = E1556CF1193F6FE900FC52EA /* CommentService.m */; };
		E15618FD16DB8677006532C4 /* UIKitTestHelper.m in Sources */ = {isa = PBXBuildFile; fileRef = E15618FC16DB8677006532C4 /* UIKitTestHelper.m */; };
		E15618FF16DBA983006532C4 /* xmlrpc-response-newpost.xml in Resources */ = {isa = PBXBuildFile; fileRef = E15618FE16DBA983006532C4 /* xmlrpc-response-newpost.xml */; };
		E156190116DBABDE006532C4 /* xmlrpc-response-getpost.xml in Resources */ = {isa = PBXBuildFile; fileRef = E156190016DBABDE006532C4 /* xmlrpc-response-getpost.xml */; };
		E16AB92E14D978240047A2E5 /* Foundation.framework in Frameworks */ = {isa = PBXBuildFile; fileRef = 1D30AB110D05D00D00671497 /* Foundation.framework */; };
		E16AB93414D978240047A2E5 /* InfoPlist.strings in Resources */ = {isa = PBXBuildFile; fileRef = E16AB93214D978240047A2E5 /* InfoPlist.strings */; };
		E174F6E6172A73960004F23A /* WPAccount.m in Sources */ = {isa = PBXBuildFile; fileRef = E105E9CE1726955600C0D9E7 /* WPAccount.m */; };
		E18165FD14E4428B006CE885 /* loader.html in Resources */ = {isa = PBXBuildFile; fileRef = E18165FC14E4428B006CE885 /* loader.html */; };
		E183BD7417621D87000B0822 /* WPCookie.m in Sources */ = {isa = PBXBuildFile; fileRef = E183BD7317621D86000B0822 /* WPCookie.m */; };
		E183EC9C16B215FE00C2EB11 /* SystemConfiguration.framework in Frameworks */ = {isa = PBXBuildFile; fileRef = A01C542D0E24E88400D411F2 /* SystemConfiguration.framework */; };
		E183EC9D16B2160200C2EB11 /* MobileCoreServices.framework in Frameworks */ = {isa = PBXBuildFile; fileRef = 8355D67D11D13EAD00A61362 /* MobileCoreServices.framework */; };
		E183ECA216B2179B00C2EB11 /* Accounts.framework in Frameworks */ = {isa = PBXBuildFile; fileRef = CC24E5F41577E16B00A6D5B5 /* Accounts.framework */; };
		E183ECA316B2179B00C2EB11 /* AddressBook.framework in Frameworks */ = {isa = PBXBuildFile; fileRef = CC24E5F01577DBC300A6D5B5 /* AddressBook.framework */; };
		E183ECA416B2179B00C2EB11 /* AssetsLibrary.framework in Frameworks */ = {isa = PBXBuildFile; fileRef = 835E2402126E66E50085940B /* AssetsLibrary.framework */; };
		E183ECA516B2179B00C2EB11 /* AudioToolbox.framework in Frameworks */ = {isa = PBXBuildFile; fileRef = 374CB16115B93C0800DD0EBC /* AudioToolbox.framework */; };
		E183ECA616B2179B00C2EB11 /* AVFoundation.framework in Frameworks */ = {isa = PBXBuildFile; fileRef = E1A386C714DB05C300954CF8 /* AVFoundation.framework */; };
		E183ECA716B2179B00C2EB11 /* CFNetwork.framework in Frameworks */ = {isa = PBXBuildFile; fileRef = 834CE7331256D0DE0046A4A3 /* CFNetwork.framework */; };
		E183ECA816B2179B00C2EB11 /* CoreData.framework in Frameworks */ = {isa = PBXBuildFile; fileRef = 8355D7D811D260AA00A61362 /* CoreData.framework */; };
		E183ECA916B2179B00C2EB11 /* CoreLocation.framework in Frameworks */ = {isa = PBXBuildFile; fileRef = 83F3E2D211276371004CD686 /* CoreLocation.framework */; };
		E183ECAA16B2179B00C2EB11 /* CoreMedia.framework in Frameworks */ = {isa = PBXBuildFile; fileRef = E1A386C914DB05F700954CF8 /* CoreMedia.framework */; };
		E183ECAB16B2179B00C2EB11 /* ImageIO.framework in Frameworks */ = {isa = PBXBuildFile; fileRef = FD3D6D2B1349F5D30061136A /* ImageIO.framework */; };
		E183ECAC16B2179B00C2EB11 /* libiconv.dylib in Frameworks */ = {isa = PBXBuildFile; fileRef = FD21397E13128C5300099582 /* libiconv.dylib */; };
		E183ECAD16B2179B00C2EB11 /* libz.dylib in Frameworks */ = {isa = PBXBuildFile; fileRef = E19DF740141F7BDD000002F3 /* libz.dylib */; };
		E183ECAE16B2179B00C2EB11 /* MapKit.framework in Frameworks */ = {isa = PBXBuildFile; fileRef = 83F3E25F11275E07004CD686 /* MapKit.framework */; };
		E183ECAF16B2179B00C2EB11 /* MediaPlayer.framework in Frameworks */ = {isa = PBXBuildFile; fileRef = 83FB4D3E122C38F700DB9506 /* MediaPlayer.framework */; };
		E183ECB016B2179B00C2EB11 /* MessageUI.framework in Frameworks */ = {isa = PBXBuildFile; fileRef = 83043E54126FA31400EC9953 /* MessageUI.framework */; };
		E183ECB116B2179B00C2EB11 /* Security.framework in Frameworks */ = {isa = PBXBuildFile; fileRef = 296890770FE971DC00770264 /* Security.framework */; };
		E183ECB216B2179B00C2EB11 /* Twitter.framework in Frameworks */ = {isa = PBXBuildFile; fileRef = CC24E5F21577DFF400A6D5B5 /* Twitter.framework */; };
		E18EE94E19349EBA00B0A40C /* BlogServiceRemote.m in Sources */ = {isa = PBXBuildFile; fileRef = E18EE94D19349EBA00B0A40C /* BlogServiceRemote.m */; };
		E18EE95119349EC300B0A40C /* ReaderTopicServiceRemote.m in Sources */ = {isa = PBXBuildFile; fileRef = E18EE95019349EC300B0A40C /* ReaderTopicServiceRemote.m */; };
		E19DF741141F7BDD000002F3 /* libz.dylib in Frameworks */ = {isa = PBXBuildFile; fileRef = E19DF740141F7BDD000002F3 /* libz.dylib */; };
		E1A03EE217422DCF0085D192 /* BlogToAccount.m in Sources */ = {isa = PBXBuildFile; fileRef = E1A03EE117422DCE0085D192 /* BlogToAccount.m */; };
		E1A03F48174283E10085D192 /* BlogToJetpackAccount.m in Sources */ = {isa = PBXBuildFile; fileRef = E1A03F47174283E00085D192 /* BlogToJetpackAccount.m */; };
		E1A0FAE7162F11CF0063B098 /* UIDevice+Helpers.m in Sources */ = {isa = PBXBuildFile; fileRef = E1A0FAE6162F11CE0063B098 /* UIDevice+Helpers.m */; };
		E1A386C814DB05C300954CF8 /* AVFoundation.framework in Frameworks */ = {isa = PBXBuildFile; fileRef = E1A386C714DB05C300954CF8 /* AVFoundation.framework */; };
		E1A386CA14DB05F700954CF8 /* CoreMedia.framework in Frameworks */ = {isa = PBXBuildFile; fileRef = E1A386C914DB05F700954CF8 /* CoreMedia.framework */; };
		E1A386CB14DB063800954CF8 /* MediaPlayer.framework in Frameworks */ = {isa = PBXBuildFile; fileRef = 83FB4D3E122C38F700DB9506 /* MediaPlayer.framework */; };
		E1A6DBDA19DC7D080071AC1E /* RemotePostCategory.m in Sources */ = {isa = PBXBuildFile; fileRef = E1A6DBD719DC7D080071AC1E /* RemotePostCategory.m */; };
		E1A6DBDB19DC7D080071AC1E /* RemotePost.m in Sources */ = {isa = PBXBuildFile; fileRef = E1A6DBD919DC7D080071AC1E /* RemotePost.m */; };
		E1A6DBE119DC7D140071AC1E /* PostServiceRemoteREST.m in Sources */ = {isa = PBXBuildFile; fileRef = E1A6DBDE19DC7D140071AC1E /* PostServiceRemoteREST.m */; };
		E1A6DBE219DC7D140071AC1E /* PostServiceRemoteXMLRPC.m in Sources */ = {isa = PBXBuildFile; fileRef = E1A6DBE019DC7D140071AC1E /* PostServiceRemoteXMLRPC.m */; };
		E1A6DBE519DC7D230071AC1E /* PostService.m in Sources */ = {isa = PBXBuildFile; fileRef = E1A6DBE419DC7D230071AC1E /* PostService.m */; };
		E1AB07AD1578D34300D6AD64 /* SettingsViewController.m in Sources */ = {isa = PBXBuildFile; fileRef = E1AB07AC1578D34300D6AD64 /* SettingsViewController.m */; };
		E1AC282D18282423004D394C /* SFHFKeychainUtils.m in Sources */ = {isa = PBXBuildFile; fileRef = 292CECFF1027259000BD407D /* SFHFKeychainUtils.m */; settings = {COMPILER_FLAGS = "-fno-objc-arc"; }; };
		E1B289DB19F7AF7000DB0707 /* RemoteBlog.m in Sources */ = {isa = PBXBuildFile; fileRef = E1B289DA19F7AF7000DB0707 /* RemoteBlog.m */; };
		E1B4A9E112FC8B1000EB3F67 /* EGORefreshTableHeaderView.m in Sources */ = {isa = PBXBuildFile; fileRef = E1B4A9E012FC8B1000EB3F67 /* EGORefreshTableHeaderView.m */; };
		E1B62A7B13AA61A100A6FCA4 /* WPWebViewController.m in Sources */ = {isa = PBXBuildFile; fileRef = E1B62A7A13AA61A100A6FCA4 /* WPWebViewController.m */; };
		E1CCFB33175D62500016BD8A /* Crashlytics.framework in Frameworks */ = {isa = PBXBuildFile; fileRef = E1CCFB32175D624F0016BD8A /* Crashlytics.framework */; };
		E1D04D7E19374CFE002FADD7 /* BlogServiceRemoteXMLRPC.m in Sources */ = {isa = PBXBuildFile; fileRef = E1D04D7D19374CFE002FADD7 /* BlogServiceRemoteXMLRPC.m */; };
		E1D04D8419374F2C002FADD7 /* BlogServiceRemoteREST.m in Sources */ = {isa = PBXBuildFile; fileRef = E1D04D8319374F2C002FADD7 /* BlogServiceRemoteREST.m */; };
		E1D062D4177C685C00644185 /* ContentActionButton.m in Sources */ = {isa = PBXBuildFile; fileRef = E1D062D3177C685700644185 /* ContentActionButton.m */; };
		E1D086E2194214C600F0CC19 /* NSDate+WordPressJSON.m in Sources */ = {isa = PBXBuildFile; fileRef = E1D086E1194214C600F0CC19 /* NSDate+WordPressJSON.m */; };
		E1D0D81616D3B86800E33F4C /* SafariActivity.m in Sources */ = {isa = PBXBuildFile; fileRef = E1D0D81516D3B86800E33F4C /* SafariActivity.m */; };
		E1D0D82916D3D19200E33F4C /* PocketAPI.m in Sources */ = {isa = PBXBuildFile; fileRef = E1D0D82116D3D19200E33F4C /* PocketAPI.m */; settings = {COMPILER_FLAGS = "-fno-objc-arc"; }; };
		E1D0D82A16D3D19200E33F4C /* PocketAPILogin.m in Sources */ = {isa = PBXBuildFile; fileRef = E1D0D82316D3D19200E33F4C /* PocketAPILogin.m */; settings = {COMPILER_FLAGS = "-fno-objc-arc"; }; };
		E1D0D82B16D3D19200E33F4C /* PocketAPIOperation.m in Sources */ = {isa = PBXBuildFile; fileRef = E1D0D82516D3D19200E33F4C /* PocketAPIOperation.m */; settings = {COMPILER_FLAGS = "-fno-objc-arc"; }; };
		E1D0D84716D3D2EA00E33F4C /* PocketActivity.m in Sources */ = {isa = PBXBuildFile; fileRef = E1D0D84616D3D2EA00E33F4C /* PocketActivity.m */; };
		E1D458691309589C00BF0235 /* Coordinate.m in Sources */ = {isa = PBXBuildFile; fileRef = E14932B5130427B300154804 /* Coordinate.m */; };
		E1D91456134A853D0089019C /* Localizable.strings in Resources */ = {isa = PBXBuildFile; fileRef = E1D91454134A853D0089019C /* Localizable.strings */; };
		E1D95EB817A28F5E00A3E9F3 /* WPActivityDefaults.m in Sources */ = {isa = PBXBuildFile; fileRef = E1D95EB717A28F5E00A3E9F3 /* WPActivityDefaults.m */; };
		E1DF5DFD19E7CFAE004E70D5 /* PostCategoryServiceRemoteREST.m in Sources */ = {isa = PBXBuildFile; fileRef = E1DF5DFA19E7CFAE004E70D5 /* PostCategoryServiceRemoteREST.m */; };
		E1DF5DFE19E7CFAE004E70D5 /* PostCategoryServiceRemoteXMLRPC.m in Sources */ = {isa = PBXBuildFile; fileRef = E1DF5DFC19E7CFAE004E70D5 /* PostCategoryServiceRemoteXMLRPC.m */; };
		E1E4CE0617739FAB00430844 /* test-image.jpg in Resources */ = {isa = PBXBuildFile; fileRef = E1E4CE0517739FAB00430844 /* test-image.jpg */; };
		E1E4CE0B1773C59B00430844 /* WPAvatarSource.m in Sources */ = {isa = PBXBuildFile; fileRef = E1E4CE0A1773C59B00430844 /* WPAvatarSource.m */; };
		E1E4CE0D177439D100430844 /* WPAvatarSourceTest.m in Sources */ = {isa = PBXBuildFile; fileRef = E1E4CE0C177439D100430844 /* WPAvatarSourceTest.m */; };
		E1E4CE0F1774563F00430844 /* misteryman.jpg in Resources */ = {isa = PBXBuildFile; fileRef = E1E4CE0E1774531500430844 /* misteryman.jpg */; };
		E1F5A1BC1771C90A00E0495F /* WPTableImageSource.m in Sources */ = {isa = PBXBuildFile; fileRef = E1F5A1BB1771C90A00E0495F /* WPTableImageSource.m */; };
		E1F80825146420B000726BC7 /* UIImageView+Gravatar.m in Sources */ = {isa = PBXBuildFile; fileRef = E1F80824146420B000726BC7 /* UIImageView+Gravatar.m */; };
		E1FC3DB413C7788700F6B60F /* WPWebViewController~ipad.xib in Resources */ = {isa = PBXBuildFile; fileRef = E1FC3DB313C7788700F6B60F /* WPWebViewController~ipad.xib */; };
		E23EEC5E185A72C100F4DE2A /* WPContentCell.m in Sources */ = {isa = PBXBuildFile; fileRef = E23EEC5D185A72C100F4DE2A /* WPContentCell.m */; };
		E240859C183D82AE002EB0EF /* WPAnimatedBox.m in Sources */ = {isa = PBXBuildFile; fileRef = E240859B183D82AE002EB0EF /* WPAnimatedBox.m */; };
		E2AA87A518523E5300886693 /* UIView+Subviews.m in Sources */ = {isa = PBXBuildFile; fileRef = E2AA87A418523E5300886693 /* UIView+Subviews.m */; };
		E2DA78061864B11E007BA447 /* WPFixedWidthScrollView.m in Sources */ = {isa = PBXBuildFile; fileRef = E2DA78051864B11E007BA447 /* WPFixedWidthScrollView.m */; };
		E2E7EB46185FB140004F5E72 /* WPBlogSelectorButton.m in Sources */ = {isa = PBXBuildFile; fileRef = E2E7EB45185FB140004F5E72 /* WPBlogSelectorButton.m */; };
		EC4696FF0EA75D460040EE8E /* PagesViewController.m in Sources */ = {isa = PBXBuildFile; fileRef = EC4696FE0EA75D460040EE8E /* PagesViewController.m */; };
		ECFA8F2B890D45298F324B8B /* libPods-WordPressTodayWidget.a in Frameworks */ = {isa = PBXBuildFile; fileRef = 872A78E046E04A05B17EB1A1 /* libPods-WordPressTodayWidget.a */; };
		F1564E5B18946087009F8F97 /* NSStringHelpersTest.m in Sources */ = {isa = PBXBuildFile; fileRef = F1564E5A18946087009F8F97 /* NSStringHelpersTest.m */; };
		FD21397F13128C5300099582 /* libiconv.dylib in Frameworks */ = {isa = PBXBuildFile; fileRef = FD21397E13128C5300099582 /* libiconv.dylib */; };
		FD3D6D2C1349F5D30061136A /* ImageIO.framework in Frameworks */ = {isa = PBXBuildFile; fileRef = FD3D6D2B1349F5D30061136A /* ImageIO.framework */; };
		FD75DDAD15B021C80043F12C /* UIViewController+Rotation.m in Sources */ = {isa = PBXBuildFile; fileRef = FD75DDAC15B021C80043F12C /* UIViewController+Rotation.m */; };
		FD9A948C12FAEA2300438F94 /* DateUtils.m in Sources */ = {isa = PBXBuildFile; fileRef = FD9A948B12FAEA2300438F94 /* DateUtils.m */; };
		FEA64EDF0F7E4616BA835081 /* libPods.a in Frameworks */ = {isa = PBXBuildFile; fileRef = 69187343EC8F435684EFFAF1 /* libPods.a */; };
		FF0AAE0A1A150A560089841D /* WPProgressTableViewCell.m in Sources */ = {isa = PBXBuildFile; fileRef = FF0AAE091A150A560089841D /* WPProgressTableViewCell.m */; };
		FF0AAE0D1A16550D0089841D /* WPMediaProgressTableViewController.m in Sources */ = {isa = PBXBuildFile; fileRef = FF0AAE0C1A16550D0089841D /* WPMediaProgressTableViewController.m */; };
		FF3DD6BE19F2B6B3003A52CB /* RemoteMedia.m in Sources */ = {isa = PBXBuildFile; fileRef = FF3DD6BD19F2B6B3003A52CB /* RemoteMedia.m */; };
		FFAB7CB11A0BD83A00765942 /* WPAssetExporter.m in Sources */ = {isa = PBXBuildFile; fileRef = FFAB7CB01A0BD83A00765942 /* WPAssetExporter.m */; };
		FFAB7CB31A14D1AC00765942 /* ProgressTest.m in Sources */ = {isa = PBXBuildFile; fileRef = FFAB7CB21A14D1AC00765942 /* ProgressTest.m */; };
		FFAC89101A96A85800CC06AC /* NSProcessInfo+Util.m in Sources */ = {isa = PBXBuildFile; fileRef = FFAC890F1A96A85800CC06AC /* NSProcessInfo+Util.m */; };
		FFB7B81F1A0012E80032E723 /* WordPressTestCredentials.m in Sources */ = {isa = PBXBuildFile; fileRef = FFB7B81C1A0012E80032E723 /* WordPressTestCredentials.m */; };
		FFB7B8201A0012E80032E723 /* WordPressComApiCredentials.m in Sources */ = {isa = PBXBuildFile; fileRef = FFB7B81D1A0012E80032E723 /* WordPressComApiCredentials.m */; };
		FFF96F9C19EBE81F00DFC821 /* CommentsTests.m in Sources */ = {isa = PBXBuildFile; fileRef = FFF96F8F19EBE81F00DFC821 /* CommentsTests.m */; };
		FFF96F9D19EBE81F00DFC821 /* gencredentials.rb in Resources */ = {isa = PBXBuildFile; fileRef = FFF96F9019EBE81F00DFC821 /* gencredentials.rb */; };
		FFF96F9E19EBE81F00DFC821 /* LoginTests.m in Sources */ = {isa = PBXBuildFile; fileRef = FFF96F9119EBE81F00DFC821 /* LoginTests.m */; };
		FFF96F9F19EBE81F00DFC821 /* MeTabTests.m in Sources */ = {isa = PBXBuildFile; fileRef = FFF96F9219EBE81F00DFC821 /* MeTabTests.m */; };
		FFF96FA019EBE81F00DFC821 /* NotificationsTests.m in Sources */ = {isa = PBXBuildFile; fileRef = FFF96F9319EBE81F00DFC821 /* NotificationsTests.m */; };
		FFF96FA119EBE81F00DFC821 /* PagesTests.m in Sources */ = {isa = PBXBuildFile; fileRef = FFF96F9419EBE81F00DFC821 /* PagesTests.m */; };
		FFF96FA219EBE81F00DFC821 /* PostsTests.m in Sources */ = {isa = PBXBuildFile; fileRef = FFF96F9519EBE81F00DFC821 /* PostsTests.m */; };
		FFF96FA319EBE81F00DFC821 /* ReaderTests.m in Sources */ = {isa = PBXBuildFile; fileRef = FFF96F9619EBE81F00DFC821 /* ReaderTests.m */; };
		FFF96FA419EBE81F00DFC821 /* StatsTests.m in Sources */ = {isa = PBXBuildFile; fileRef = FFF96F9719EBE81F00DFC821 /* StatsTests.m */; };
		FFF96FA619EBE81F00DFC821 /* WPUITestCase.m in Sources */ = {isa = PBXBuildFile; fileRef = FFF96F9B19EBE81F00DFC821 /* WPUITestCase.m */; };
		FFF96FAB19ED724F00DFC821 /* KIFUITestActor-WPExtras.m in Sources */ = {isa = PBXBuildFile; fileRef = FFF96FAA19ED724F00DFC821 /* KIFUITestActor-WPExtras.m */; };
/* End PBXBuildFile section */

/* Begin PBXContainerItemProxy section */
		93E5284419A7741A003A1A9C /* PBXContainerItemProxy */ = {
			isa = PBXContainerItemProxy;
			containerPortal = 29B97313FDCFA39411CA2CEA /* Project object */;
			proxyType = 1;
			remoteGlobalIDString = 93E5283919A7741A003A1A9C;
			remoteInfo = WordPressTodayWidget;
		};
		93E5284719A7741A003A1A9C /* PBXContainerItemProxy */ = {
			isa = PBXContainerItemProxy;
			containerPortal = 29B97313FDCFA39411CA2CEA /* Project object */;
			proxyType = 1;
			remoteGlobalIDString = 93E5283919A7741A003A1A9C;
			remoteInfo = WordPressTodayWidget;
		};
		E16AB93E14D978520047A2E5 /* PBXContainerItemProxy */ = {
			isa = PBXContainerItemProxy;
			containerPortal = 29B97313FDCFA39411CA2CEA /* Project object */;
			proxyType = 1;
			remoteGlobalIDString = 1D6058900D05DD3D006BFB54;
			remoteInfo = WordPress;
		};
		FFF96F8819EBE7FB00DFC821 /* PBXContainerItemProxy */ = {
			isa = PBXContainerItemProxy;
			containerPortal = 29B97313FDCFA39411CA2CEA /* Project object */;
			proxyType = 1;
			remoteGlobalIDString = 1D6058900D05DD3D006BFB54;
			remoteInfo = WordPress;
		};
/* End PBXContainerItemProxy section */

/* Begin PBXCopyFilesBuildPhase section */
		832D4F01120A6F7C001708D4 /* CopyFiles */ = {
			isa = PBXCopyFilesBuildPhase;
			buildActionMask = 2147483647;
			dstPath = "";
			dstSubfolderSpec = 10;
			files = (
			);
			runOnlyForDeploymentPostprocessing = 0;
		};
		93E5284E19A7741A003A1A9C /* Embed App Extensions */ = {
			isa = PBXCopyFilesBuildPhase;
			buildActionMask = 2147483647;
			dstPath = "";
			dstSubfolderSpec = 13;
			files = (
				93E5284619A7741A003A1A9C /* WordPressTodayWidget.appex in Embed App Extensions */,
			);
			name = "Embed App Extensions";
			runOnlyForDeploymentPostprocessing = 0;
		};
/* End PBXCopyFilesBuildPhase section */

/* Begin PBXFileReference section */
		03958060100D6CFC00850742 /* WPLabel.h */ = {isa = PBXFileReference; fileEncoding = 4; lastKnownFileType = sourcecode.c.h; path = WPLabel.h; sourceTree = "<group>"; };
		03958061100D6CFC00850742 /* WPLabel.m */ = {isa = PBXFileReference; fileEncoding = 4; lastKnownFileType = sourcecode.c.objc; path = WPLabel.m; sourceTree = "<group>"; };
		052EFF90F810139789A446FB /* Pods-WordPressTodayWidget.release-internal.xcconfig */ = {isa = PBXFileReference; includeInIndex = 1; lastKnownFileType = text.xcconfig; name = "Pods-WordPressTodayWidget.release-internal.xcconfig"; path = "../Pods/Target Support Files/Pods-WordPressTodayWidget/Pods-WordPressTodayWidget.release-internal.xcconfig"; sourceTree = "<group>"; };
		0CF877DC71756EFA3346E26F /* Pods-WordPressTodayWidget.debug.xcconfig */ = {isa = PBXFileReference; includeInIndex = 1; lastKnownFileType = text.xcconfig; name = "Pods-WordPressTodayWidget.debug.xcconfig"; path = "../Pods/Target Support Files/Pods-WordPressTodayWidget/Pods-WordPressTodayWidget.debug.xcconfig"; sourceTree = "<group>"; };
		1D30AB110D05D00D00671497 /* Foundation.framework */ = {isa = PBXFileReference; includeInIndex = 1; lastKnownFileType = wrapper.framework; name = Foundation.framework; path = System/Library/Frameworks/Foundation.framework; sourceTree = SDKROOT; };
		1D3623240D0F684500981E51 /* WordPressAppDelegate.h */ = {isa = PBXFileReference; fileEncoding = 4; lastKnownFileType = sourcecode.c.h; path = WordPressAppDelegate.h; sourceTree = "<group>"; };
		1D3623250D0F684500981E51 /* WordPressAppDelegate.m */ = {isa = PBXFileReference; fileEncoding = 4; lastKnownFileType = sourcecode.c.objc; lineEnding = 0; path = WordPressAppDelegate.m; sourceTree = "<group>"; usesTabs = 0; xcLanguageSpecificationIdentifier = xcode.lang.objc; };
		1D6058910D05DD3D006BFB54 /* WordPress.app */ = {isa = PBXFileReference; explicitFileType = wrapper.application; includeInIndex = 0; path = WordPress.app; sourceTree = BUILT_PRODUCTS_DIR; };
		1E59E0C89B24D8AA3B12DEC8 /* Pods-UITests.release.xcconfig */ = {isa = PBXFileReference; includeInIndex = 1; lastKnownFileType = text.xcconfig; name = "Pods-UITests.release.xcconfig"; path = "../Pods/Target Support Files/Pods-UITests/Pods-UITests.release.xcconfig"; sourceTree = "<group>"; };
		28A0AAE50D9B0CCF005BE974 /* WordPress_Prefix.pch */ = {isa = PBXFileReference; fileEncoding = 4; lastKnownFileType = sourcecode.c.h; path = WordPress_Prefix.pch; sourceTree = "<group>"; };
		28AD735F0D9D9599002E5188 /* MainWindow.xib */ = {isa = PBXFileReference; lastKnownFileType = file.xib; name = MainWindow.xib; path = Resources/MainWindow.xib; sourceTree = "<group>"; };
		2906F80F110CDA8900169D56 /* EditCommentViewController.h */ = {isa = PBXFileReference; fileEncoding = 4; lastKnownFileType = sourcecode.c.h; path = EditCommentViewController.h; sourceTree = "<group>"; };
		2906F810110CDA8900169D56 /* EditCommentViewController.m */ = {isa = PBXFileReference; fileEncoding = 4; lastKnownFileType = sourcecode.c.objc; path = EditCommentViewController.m; sourceTree = "<group>"; };
		2906F811110CDA8900169D56 /* EditCommentViewController.xib */ = {isa = PBXFileReference; lastKnownFileType = file.xib; name = EditCommentViewController.xib; path = Resources/EditCommentViewController.xib; sourceTree = "<group>"; };
		292CECFE1027259000BD407D /* SFHFKeychainUtils.h */ = {isa = PBXFileReference; fileEncoding = 4; lastKnownFileType = sourcecode.c.h; path = SFHFKeychainUtils.h; sourceTree = "<group>"; };
		292CECFF1027259000BD407D /* SFHFKeychainUtils.m */ = {isa = PBXFileReference; fileEncoding = 4; lastKnownFileType = sourcecode.c.objc; path = SFHFKeychainUtils.m; sourceTree = "<group>"; };
		296526FC105810E100597FA3 /* NSString+Helpers.h */ = {isa = PBXFileReference; fileEncoding = 4; lastKnownFileType = sourcecode.c.h; path = "NSString+Helpers.h"; sourceTree = "<group>"; };
		296526FD105810E100597FA3 /* NSString+Helpers.m */ = {isa = PBXFileReference; fileEncoding = 4; lastKnownFileType = sourcecode.c.objc; path = "NSString+Helpers.m"; sourceTree = "<group>"; };
		296890770FE971DC00770264 /* Security.framework */ = {isa = PBXFileReference; includeInIndex = 1; lastKnownFileType = wrapper.framework; name = Security.framework; path = System/Library/Frameworks/Security.framework; sourceTree = SDKROOT; };
		29B97316FDCFA39411CA2CEA /* main.m */ = {isa = PBXFileReference; fileEncoding = 4; lastKnownFileType = sourcecode.c.objc; path = main.m; sourceTree = "<group>"; };
		2B3804821972897F0DEC4183 /* Pods-WordPressTodayWidget.release.xcconfig */ = {isa = PBXFileReference; includeInIndex = 1; lastKnownFileType = text.xcconfig; name = "Pods-WordPressTodayWidget.release.xcconfig"; path = "../Pods/Target Support Files/Pods-WordPressTodayWidget/Pods-WordPressTodayWidget.release.xcconfig"; sourceTree = "<group>"; };
		2F970F720DF92274006BD934 /* PostsViewController.h */ = {isa = PBXFileReference; fileEncoding = 4; lastKnownFileType = sourcecode.c.h; path = PostsViewController.h; sourceTree = "<group>"; usesTabs = 0; };
		2F970F730DF92274006BD934 /* PostsViewController.m */ = {isa = PBXFileReference; fileEncoding = 4; lastKnownFileType = sourcecode.c.objc; lineEnding = 0; path = PostsViewController.m; sourceTree = "<group>"; usesTabs = 0; xcLanguageSpecificationIdentifier = xcode.lang.objc; };
		2F970F970DF929B8006BD934 /* Constants.h */ = {isa = PBXFileReference; fileEncoding = 4; lastKnownFileType = sourcecode.c.h; path = Constants.h; sourceTree = "<group>"; };
		2FAE97040E33B21600CA8540 /* defaultPostTemplate_old.html */ = {isa = PBXFileReference; fileEncoding = 4; lastKnownFileType = text.html; name = defaultPostTemplate_old.html; path = Resources/HTML/defaultPostTemplate_old.html; sourceTree = "<group>"; };
		2FAE97070E33B21600CA8540 /* xhtml1-transitional.dtd */ = {isa = PBXFileReference; fileEncoding = 4; lastKnownFileType = text.xml; name = "xhtml1-transitional.dtd"; path = "Resources/HTML/xhtml1-transitional.dtd"; sourceTree = "<group>"; };
		2FAE97080E33B21600CA8540 /* xhtmlValidatorTemplate.xhtml */ = {isa = PBXFileReference; fileEncoding = 4; lastKnownFileType = text.xml; name = xhtmlValidatorTemplate.xhtml; path = Resources/HTML/xhtmlValidatorTemplate.xhtml; sourceTree = "<group>"; };
		30AF6CF413C2289600A29C00 /* AboutViewController.xib */ = {isa = PBXFileReference; lastKnownFileType = file.xib; name = AboutViewController.xib; path = Resources/AboutViewController.xib; sourceTree = "<group>"; };
		30AF6CFB13C230C600A29C00 /* AboutViewController.h */ = {isa = PBXFileReference; fileEncoding = 4; lastKnownFileType = sourcecode.c.h; name = AboutViewController.h; path = ../System/AboutViewController.h; sourceTree = "<group>"; };
		30AF6CFC13C230C600A29C00 /* AboutViewController.m */ = {isa = PBXFileReference; fileEncoding = 4; lastKnownFileType = sourcecode.c.objc; name = AboutViewController.m; path = ../System/AboutViewController.m; sourceTree = "<group>"; };
		30EABE0718A5903400B73A9C /* WPBlogTableViewCell.h */ = {isa = PBXFileReference; fileEncoding = 4; lastKnownFileType = sourcecode.c.h; path = WPBlogTableViewCell.h; sourceTree = "<group>"; };
		30EABE0818A5903400B73A9C /* WPBlogTableViewCell.m */ = {isa = PBXFileReference; fileEncoding = 4; lastKnownFileType = sourcecode.c.objc; path = WPBlogTableViewCell.m; sourceTree = "<group>"; };
		310186691A373B01008F7DF6 /* WPTabBarController.h */ = {isa = PBXFileReference; fileEncoding = 4; lastKnownFileType = sourcecode.c.h; path = WPTabBarController.h; sourceTree = "<group>"; };
		3101866A1A373B01008F7DF6 /* WPTabBarController.m */ = {isa = PBXFileReference; fileEncoding = 4; lastKnownFileType = sourcecode.c.objc; path = WPTabBarController.m; sourceTree = "<group>"; };
		313692771A5D6F7900EBE645 /* HelpshiftUtils.h */ = {isa = PBXFileReference; fileEncoding = 4; lastKnownFileType = sourcecode.c.h; path = HelpshiftUtils.h; sourceTree = "<group>"; };
		313692781A5D6F7900EBE645 /* HelpshiftUtils.m */ = {isa = PBXFileReference; fileEncoding = 4; lastKnownFileType = sourcecode.c.objc; path = HelpshiftUtils.m; sourceTree = "<group>"; };
		313AE49B19E3F20400AAFABE /* CommentViewController.h */ = {isa = PBXFileReference; fileEncoding = 4; lastKnownFileType = sourcecode.c.h; path = CommentViewController.h; sourceTree = "<group>"; };
		313AE49C19E3F20400AAFABE /* CommentViewController.m */ = {isa = PBXFileReference; fileEncoding = 4; lastKnownFileType = sourcecode.c.objc; path = CommentViewController.m; sourceTree = "<group>"; };
		313AE49D19E3F20400AAFABE /* CommentTableViewCell.swift */ = {isa = PBXFileReference; fileEncoding = 4; lastKnownFileType = sourcecode.swift; path = CommentTableViewCell.swift; sourceTree = "<group>"; };
		313AE49E19E3F20400AAFABE /* CommentTableViewCell.xib */ = {isa = PBXFileReference; fileEncoding = 4; lastKnownFileType = file.xib; path = CommentTableViewCell.xib; sourceTree = "<group>"; };
		313AE49F19E3F20400AAFABE /* CommentTableViewHeaderCell.xib */ = {isa = PBXFileReference; fileEncoding = 4; lastKnownFileType = file.xib; path = CommentTableViewHeaderCell.xib; sourceTree = "<group>"; };
		315FC2C31A2CB29300E7CDA2 /* MeHeaderView.h */ = {isa = PBXFileReference; fileEncoding = 4; lastKnownFileType = sourcecode.c.h; name = MeHeaderView.h; path = Me/MeHeaderView.h; sourceTree = "<group>"; };
		315FC2C41A2CB29300E7CDA2 /* MeHeaderView.m */ = {isa = PBXFileReference; fileEncoding = 4; lastKnownFileType = sourcecode.c.objc; name = MeHeaderView.m; path = Me/MeHeaderView.m; sourceTree = "<group>"; };
		319D6E7919E447500013871C /* Suggestion.h */ = {isa = PBXFileReference; fileEncoding = 4; lastKnownFileType = sourcecode.c.h; path = Suggestion.h; sourceTree = "<group>"; };
		319D6E7A19E447500013871C /* Suggestion.m */ = {isa = PBXFileReference; fileEncoding = 4; lastKnownFileType = sourcecode.c.objc; path = Suggestion.m; sourceTree = "<group>"; };
		319D6E7C19E447C80013871C /* SuggestionService.h */ = {isa = PBXFileReference; fileEncoding = 4; lastKnownFileType = sourcecode.c.h; path = SuggestionService.h; sourceTree = "<group>"; };
		319D6E7D19E447C80013871C /* SuggestionService.m */ = {isa = PBXFileReference; fileEncoding = 4; lastKnownFileType = sourcecode.c.objc; path = SuggestionService.m; sourceTree = "<group>"; };
		319D6E7F19E44C680013871C /* SuggestionsTableView.h */ = {isa = PBXFileReference; fileEncoding = 4; lastKnownFileType = sourcecode.c.h; name = SuggestionsTableView.h; path = Suggestions/SuggestionsTableView.h; sourceTree = "<group>"; };
		319D6E8019E44C680013871C /* SuggestionsTableView.m */ = {isa = PBXFileReference; fileEncoding = 4; lastKnownFileType = sourcecode.c.objc; name = SuggestionsTableView.m; path = Suggestions/SuggestionsTableView.m; sourceTree = "<group>"; };
		319D6E8319E44F7F0013871C /* SuggestionsTableViewCell.h */ = {isa = PBXFileReference; fileEncoding = 4; lastKnownFileType = sourcecode.c.h; name = SuggestionsTableViewCell.h; path = Suggestions/SuggestionsTableViewCell.h; sourceTree = "<group>"; };
		319D6E8419E44F7F0013871C /* SuggestionsTableViewCell.m */ = {isa = PBXFileReference; fileEncoding = 4; lastKnownFileType = sourcecode.c.objc; name = SuggestionsTableViewCell.m; path = Suggestions/SuggestionsTableViewCell.m; sourceTree = "<group>"; };
		31C9F82C1A2368A2008BB945 /* BlogDetailHeaderView.h */ = {isa = PBXFileReference; fileEncoding = 4; lastKnownFileType = sourcecode.c.h; path = BlogDetailHeaderView.h; sourceTree = "<group>"; };
		31C9F82D1A2368A2008BB945 /* BlogDetailHeaderView.m */ = {isa = PBXFileReference; fileEncoding = 4; lastKnownFileType = sourcecode.c.objc; path = BlogDetailHeaderView.m; sourceTree = "<group>"; };
		31CCB9FD1A52ED0A00BA0733 /* WordPress 26.xcdatamodel */ = {isa = PBXFileReference; lastKnownFileType = wrapper.xcdatamodel; path = "WordPress 26.xcdatamodel"; sourceTree = "<group>"; };
		31EC15061A5B6675009FC8B3 /* WPStyleGuide+Suggestions.h */ = {isa = PBXFileReference; fileEncoding = 4; lastKnownFileType = sourcecode.c.h; path = "WPStyleGuide+Suggestions.h"; sourceTree = "<group>"; };
		31EC15071A5B6675009FC8B3 /* WPStyleGuide+Suggestions.m */ = {isa = PBXFileReference; fileEncoding = 4; lastKnownFileType = sourcecode.c.objc; path = "WPStyleGuide+Suggestions.m"; sourceTree = "<group>"; };
		31F4F6651A1385BE00196A98 /* MeViewController.h */ = {isa = PBXFileReference; fileEncoding = 4; lastKnownFileType = sourcecode.c.h; name = MeViewController.h; path = Me/MeViewController.h; sourceTree = "<group>"; };
		31F4F6661A1385BE00196A98 /* MeViewController.m */ = {isa = PBXFileReference; fileEncoding = 4; lastKnownFileType = sourcecode.c.objc; name = MeViewController.m; path = Me/MeViewController.m; sourceTree = "<group>"; };
		31FA16CC1A49B3C0003E1887 /* WordPress 25.xcdatamodel */ = {isa = PBXFileReference; lastKnownFileType = wrapper.xcdatamodel; path = "WordPress 25.xcdatamodel"; sourceTree = "<group>"; };
		369D8993FF42F0A2D183A062 /* libPods-UITests.a */ = {isa = PBXFileReference; explicitFileType = archive.ar; includeInIndex = 0; path = "libPods-UITests.a"; sourceTree = BUILT_PRODUCTS_DIR; };
		37022D8F1981BF9200F322B7 /* VerticallyStackedButton.h */ = {isa = PBXFileReference; fileEncoding = 4; lastKnownFileType = sourcecode.c.h; path = VerticallyStackedButton.h; sourceTree = "<group>"; };
		37022D901981BF9200F322B7 /* VerticallyStackedButton.m */ = {isa = PBXFileReference; fileEncoding = 4; lastKnownFileType = sourcecode.c.objc; path = VerticallyStackedButton.m; sourceTree = "<group>"; };
		3716E400167296D30035F8C4 /* ToastView.xib */ = {isa = PBXFileReference; fileEncoding = 4; lastKnownFileType = file.xib; name = ToastView.xib; path = Resources/ToastView.xib; sourceTree = "<group>"; };
		37245ADB13FC23FF006CDBE3 /* WPWebViewController.xib */ = {isa = PBXFileReference; fileEncoding = 4; lastKnownFileType = file.xib; name = WPWebViewController.xib; path = Resources/WPWebViewController.xib; sourceTree = "<group>"; };
		374CB16115B93C0800DD0EBC /* AudioToolbox.framework */ = {isa = PBXFileReference; includeInIndex = 1; lastKnownFileType = wrapper.framework; name = AudioToolbox.framework; path = System/Library/Frameworks/AudioToolbox.framework; sourceTree = SDKROOT; };
		375D090B133B94C3000CC9CD /* BlogsTableViewCell.h */ = {isa = PBXFileReference; fileEncoding = 4; lastKnownFileType = sourcecode.c.h; path = BlogsTableViewCell.h; sourceTree = "<group>"; };
		375D090C133B94C3000CC9CD /* BlogsTableViewCell.m */ = {isa = PBXFileReference; fileEncoding = 4; lastKnownFileType = sourcecode.c.objc; path = BlogsTableViewCell.m; sourceTree = "<group>"; };
		3768BEF013041E7900E7C9A9 /* BetaFeedbackViewController.xib */ = {isa = PBXFileReference; lastKnownFileType = file.xib; name = BetaFeedbackViewController.xib; path = Resources/BetaFeedbackViewController.xib; sourceTree = "<group>"; };
		37B7924B16768FCB0021B3A4 /* NotificationSettingsViewController.h */ = {isa = PBXFileReference; fileEncoding = 4; lastKnownFileType = sourcecode.c.h; path = NotificationSettingsViewController.h; sourceTree = "<group>"; };
		37B7924C16768FCB0021B3A4 /* NotificationSettingsViewController.m */ = {isa = PBXFileReference; fileEncoding = 4; lastKnownFileType = sourcecode.c.objc; path = NotificationSettingsViewController.m; sourceTree = "<group>"; };
		37EAAF4C1A11799A006D6306 /* CircularImageView.swift */ = {isa = PBXFileReference; fileEncoding = 4; lastKnownFileType = sourcecode.swift; path = CircularImageView.swift; sourceTree = "<group>"; };
		45A679DE2C6B64047BAF97E9 /* Pods-UITests.debug.xcconfig */ = {isa = PBXFileReference; includeInIndex = 1; lastKnownFileType = text.xcconfig; name = "Pods-UITests.debug.xcconfig"; path = "../Pods/Target Support Files/Pods-UITests/Pods-UITests.debug.xcconfig"; sourceTree = "<group>"; };
		45C73C24113C36F70024D0D2 /* MainWindow-iPad.xib */ = {isa = PBXFileReference; lastKnownFileType = file.xib; name = "MainWindow-iPad.xib"; path = "Resources-iPad/MainWindow-iPad.xib"; sourceTree = "<group>"; };
		462F4E0618369F0B0028D2F8 /* BlogDetailsViewController.h */ = {isa = PBXFileReference; fileEncoding = 4; lastKnownFileType = sourcecode.c.h; path = BlogDetailsViewController.h; sourceTree = "<group>"; };
		462F4E0718369F0B0028D2F8 /* BlogDetailsViewController.m */ = {isa = PBXFileReference; fileEncoding = 4; lastKnownFileType = sourcecode.c.objc; lineEnding = 0; path = BlogDetailsViewController.m; sourceTree = "<group>"; xcLanguageSpecificationIdentifier = xcode.lang.objc; };
		462F4E0818369F0B0028D2F8 /* BlogListViewController.h */ = {isa = PBXFileReference; fileEncoding = 4; lastKnownFileType = sourcecode.c.h; path = BlogListViewController.h; sourceTree = "<group>"; };
		462F4E0918369F0B0028D2F8 /* BlogListViewController.m */ = {isa = PBXFileReference; fileEncoding = 4; lastKnownFileType = sourcecode.c.objc; path = BlogListViewController.m; sourceTree = "<group>"; };
		462F4E0F183867AE0028D2F8 /* Merriweather-Bold.ttf */ = {isa = PBXFileReference; lastKnownFileType = file; path = "Merriweather-Bold.ttf"; sourceTree = "<group>"; };
		4645AFC41961E1FB005F7509 /* AppImages.xcassets */ = {isa = PBXFileReference; lastKnownFileType = folder.assetcatalog; name = AppImages.xcassets; path = Resources/AppImages.xcassets; sourceTree = "<group>"; };
		46F84612185A8B7E009D0DA5 /* WPContentViewProvider.h */ = {isa = PBXFileReference; fileEncoding = 4; lastKnownFileType = sourcecode.c.h; path = WPContentViewProvider.h; sourceTree = "<group>"; };
		46F8714D1838C41600BC149B /* NSDate+StringFormatting.h */ = {isa = PBXFileReference; fileEncoding = 4; lastKnownFileType = sourcecode.c.h; path = "NSDate+StringFormatting.h"; sourceTree = "<group>"; };
		46F8714E1838C41600BC149B /* NSDate+StringFormatting.m */ = {isa = PBXFileReference; fileEncoding = 4; lastKnownFileType = sourcecode.c.objc; path = "NSDate+StringFormatting.m"; sourceTree = "<group>"; };
		501C8A355B53A6971F731ECA /* Pods.distribution.xcconfig */ = {isa = PBXFileReference; includeInIndex = 1; lastKnownFileType = text.xcconfig; name = Pods.distribution.xcconfig; path = "../Pods/Target Support Files/Pods/Pods.distribution.xcconfig"; sourceTree = "<group>"; };
		5903AE1A19B60A98009D5354 /* WPButtonForNavigationBar.m */ = {isa = PBXFileReference; fileEncoding = 4; lastKnownFileType = sourcecode.c.objc; path = WPButtonForNavigationBar.m; sourceTree = "<group>"; usesTabs = 0; };
		5903AE1C19B60AB9009D5354 /* WPButtonForNavigationBar.h */ = {isa = PBXFileReference; lastKnownFileType = sourcecode.c.h; path = WPButtonForNavigationBar.h; sourceTree = "<group>"; usesTabs = 0; };
		591252291A38AE9C00468279 /* TodayWidgetPrefix.pch */ = {isa = PBXFileReference; lastKnownFileType = sourcecode.c.h; path = TodayWidgetPrefix.pch; sourceTree = "<group>"; };
		591A428A1A6DC1B0003807A6 /* WPBackgroundDimmerView.h */ = {isa = PBXFileReference; fileEncoding = 4; lastKnownFileType = sourcecode.c.h; path = WPBackgroundDimmerView.h; sourceTree = "<group>"; };
		591A428B1A6DC1B0003807A6 /* WPBackgroundDimmerView.m */ = {isa = PBXFileReference; fileEncoding = 4; lastKnownFileType = sourcecode.c.objc; path = WPBackgroundDimmerView.m; sourceTree = "<group>"; };
		591A428D1A6DC6F2003807A6 /* WPGUIConstants.h */ = {isa = PBXFileReference; fileEncoding = 4; lastKnownFileType = sourcecode.c.h; path = WPGUIConstants.h; sourceTree = "<group>"; };
		591A428E1A6DC6F2003807A6 /* WPGUIConstants.m */ = {isa = PBXFileReference; fileEncoding = 4; lastKnownFileType = sourcecode.c.objc; path = WPGUIConstants.m; sourceTree = "<group>"; };
		5926E1E11AC4468300964783 /* WPCrashlytics.h */ = {isa = PBXFileReference; fileEncoding = 4; lastKnownFileType = sourcecode.c.h; path = WPCrashlytics.h; sourceTree = "<group>"; };
		5926E1E21AC4468300964783 /* WPCrashlytics.m */ = {isa = PBXFileReference; fileEncoding = 4; lastKnownFileType = sourcecode.c.objc; path = WPCrashlytics.m; sourceTree = "<group>"; };
		5948AD0C1AB734F2006E8882 /* WPAppAnalytics.h */ = {isa = PBXFileReference; fileEncoding = 4; lastKnownFileType = sourcecode.c.h; path = WPAppAnalytics.h; sourceTree = "<group>"; };
		5948AD0D1AB734F2006E8882 /* WPAppAnalytics.m */ = {isa = PBXFileReference; fileEncoding = 4; lastKnownFileType = sourcecode.c.objc; path = WPAppAnalytics.m; sourceTree = "<group>"; };
		5948AD101AB73D19006E8882 /* WPAppAnalyticsTests.m */ = {isa = PBXFileReference; fileEncoding = 4; lastKnownFileType = sourcecode.c.objc; path = WPAppAnalyticsTests.m; sourceTree = "<group>"; };
		594DB2931AB891A200E2E456 /* WPUserAgent.h */ = {isa = PBXFileReference; fileEncoding = 4; lastKnownFileType = sourcecode.c.h; path = WPUserAgent.h; sourceTree = "<group>"; };
		594DB2941AB891A200E2E456 /* WPUserAgent.m */ = {isa = PBXFileReference; fileEncoding = 4; lastKnownFileType = sourcecode.c.objc; path = WPUserAgent.m; sourceTree = "<group>"; };
		595B02201A6C4ECD00415A30 /* WPWhatsNewView.h */ = {isa = PBXFileReference; fileEncoding = 4; lastKnownFileType = sourcecode.c.h; name = WPWhatsNewView.h; path = WhatsNew/WPWhatsNewView.h; sourceTree = "<group>"; };
		595B02211A6C4ECD00415A30 /* WPWhatsNewView.m */ = {isa = PBXFileReference; fileEncoding = 4; lastKnownFileType = sourcecode.c.objc; name = WPWhatsNewView.m; path = WhatsNew/WPWhatsNewView.m; sourceTree = "<group>"; };
		595B02261A6C504400415A30 /* WPWhatsNewView.xib */ = {isa = PBXFileReference; fileEncoding = 4; lastKnownFileType = file.xib; name = WPWhatsNewView.xib; path = Resources/WhatsNew/WPWhatsNewView.xib; sourceTree = "<group>"; };
		5981FE041AB8A89A0009E080 /* WPUserAgentTests.m */ = {isa = PBXFileReference; fileEncoding = 4; lastKnownFileType = sourcecode.c.objc; path = WPUserAgentTests.m; sourceTree = "<group>"; };
		598351AC1A704E7A00B6DD4F /* WPWhatsNew.h */ = {isa = PBXFileReference; fileEncoding = 4; lastKnownFileType = sourcecode.c.h; name = WPWhatsNew.h; path = WhatsNew/WPWhatsNew.h; sourceTree = "<group>"; };
		598351AD1A704E7A00B6DD4F /* WPWhatsNew.m */ = {isa = PBXFileReference; fileEncoding = 4; lastKnownFileType = sourcecode.c.objc; name = WPWhatsNew.m; path = WhatsNew/WPWhatsNew.m; sourceTree = "<group>"; };
<<<<<<< HEAD
		5D000DDC1AC076C000A7BAF9 /* PostCardActionBar.h */ = {isa = PBXFileReference; fileEncoding = 4; lastKnownFileType = sourcecode.c.h; path = PostCardActionBar.h; sourceTree = "<group>"; };
		5D000DDD1AC076C000A7BAF9 /* PostCardActionBar.m */ = {isa = PBXFileReference; fileEncoding = 4; lastKnownFileType = sourcecode.c.objc; path = PostCardActionBar.m; sourceTree = "<group>"; };
		5D000DDF1AC0879600A7BAF9 /* PostCardActionBarItem.h */ = {isa = PBXFileReference; fileEncoding = 4; lastKnownFileType = sourcecode.c.h; path = PostCardActionBarItem.h; sourceTree = "<group>"; };
		5D000DE01AC0879600A7BAF9 /* PostCardActionBarItem.m */ = {isa = PBXFileReference; fileEncoding = 4; lastKnownFileType = sourcecode.c.objc; path = PostCardActionBarItem.m; sourceTree = "<group>"; };
=======
		59DD94321AC479ED0032DD6B /* WPLogger.h */ = {isa = PBXFileReference; fileEncoding = 4; lastKnownFileType = sourcecode.c.h; path = WPLogger.h; sourceTree = "<group>"; };
		59DD94331AC479ED0032DD6B /* WPLogger.m */ = {isa = PBXFileReference; fileEncoding = 4; lastKnownFileType = sourcecode.c.objc; path = WPLogger.m; sourceTree = "<group>"; };
>>>>>>> 5760fc0f
		5D0431AC1A7C31AB0025BDFD /* ReaderBrowseSiteViewController.h */ = {isa = PBXFileReference; fileEncoding = 4; lastKnownFileType = sourcecode.c.h; path = ReaderBrowseSiteViewController.h; sourceTree = "<group>"; };
		5D0431AD1A7C31AB0025BDFD /* ReaderBrowseSiteViewController.m */ = {isa = PBXFileReference; fileEncoding = 4; lastKnownFileType = sourcecode.c.objc; path = ReaderBrowseSiteViewController.m; sourceTree = "<group>"; };
		5D08B90219648C3400D5B381 /* ReaderSubscriptionViewController.h */ = {isa = PBXFileReference; fileEncoding = 4; lastKnownFileType = sourcecode.c.h; path = ReaderSubscriptionViewController.h; sourceTree = "<group>"; };
		5D08B90319648C3400D5B381 /* ReaderSubscriptionViewController.m */ = {isa = PBXFileReference; fileEncoding = 4; lastKnownFileType = sourcecode.c.objc; path = ReaderSubscriptionViewController.m; sourceTree = "<group>"; };
		5D0C2CB719AB932C002DF1E5 /* WPContentSyncHelper.swift */ = {isa = PBXFileReference; fileEncoding = 4; lastKnownFileType = sourcecode.swift; path = WPContentSyncHelper.swift; sourceTree = "<group>"; };
		5D119DA1176FBE040073D83A /* UIImageView+AFNetworkingExtra.h */ = {isa = PBXFileReference; fileEncoding = 4; lastKnownFileType = sourcecode.c.h; path = "UIImageView+AFNetworkingExtra.h"; sourceTree = "<group>"; };
		5D119DA2176FBE040073D83A /* UIImageView+AFNetworkingExtra.m */ = {isa = PBXFileReference; fileEncoding = 4; lastKnownFileType = sourcecode.c.objc; path = "UIImageView+AFNetworkingExtra.m"; sourceTree = "<group>"; };
		5D12FE1A1988243700378BD6 /* RemoteReaderPost.h */ = {isa = PBXFileReference; fileEncoding = 4; lastKnownFileType = sourcecode.c.h; name = RemoteReaderPost.h; path = "Remote Objects/RemoteReaderPost.h"; sourceTree = "<group>"; };
		5D12FE1B1988243700378BD6 /* RemoteReaderPost.m */ = {isa = PBXFileReference; fileEncoding = 4; lastKnownFileType = sourcecode.c.objc; name = RemoteReaderPost.m; path = "Remote Objects/RemoteReaderPost.m"; sourceTree = "<group>"; };
		5D12FE1C1988243700378BD6 /* RemoteReaderTopic.h */ = {isa = PBXFileReference; fileEncoding = 4; lastKnownFileType = sourcecode.c.h; name = RemoteReaderTopic.h; path = "Remote Objects/RemoteReaderTopic.h"; sourceTree = "<group>"; };
		5D12FE1D1988243700378BD6 /* RemoteReaderTopic.m */ = {isa = PBXFileReference; fileEncoding = 4; lastKnownFileType = sourcecode.c.objc; name = RemoteReaderTopic.m; path = "Remote Objects/RemoteReaderTopic.m"; sourceTree = "<group>"; };
		5D12FE201988245B00378BD6 /* RemoteReaderSite.h */ = {isa = PBXFileReference; fileEncoding = 4; lastKnownFileType = sourcecode.c.h; name = RemoteReaderSite.h; path = "Remote Objects/RemoteReaderSite.h"; sourceTree = "<group>"; };
		5D12FE211988245B00378BD6 /* RemoteReaderSite.m */ = {isa = PBXFileReference; fileEncoding = 4; lastKnownFileType = sourcecode.c.objc; name = RemoteReaderSite.m; path = "Remote Objects/RemoteReaderSite.m"; sourceTree = "<group>"; };
		5D146EB9189857ED0068FDC6 /* FeaturedImageViewController.h */ = {isa = PBXFileReference; fileEncoding = 4; lastKnownFileType = sourcecode.c.h; path = FeaturedImageViewController.h; sourceTree = "<group>"; usesTabs = 0; };
		5D146EBA189857ED0068FDC6 /* FeaturedImageViewController.m */ = {isa = PBXFileReference; fileEncoding = 4; lastKnownFileType = sourcecode.c.objc; path = FeaturedImageViewController.m; sourceTree = "<group>"; usesTabs = 0; };
		5D157B8A1A8AB73C003ADF4C /* ReaderSiteHeaderView.h */ = {isa = PBXFileReference; fileEncoding = 4; lastKnownFileType = sourcecode.c.h; path = ReaderSiteHeaderView.h; sourceTree = "<group>"; };
		5D157B8B1A8AB73C003ADF4C /* ReaderSiteHeaderView.m */ = {isa = PBXFileReference; fileEncoding = 4; lastKnownFileType = sourcecode.c.objc; path = ReaderSiteHeaderView.m; sourceTree = "<group>"; };
		5D17530D1A97D2CA0031A082 /* PostCardTableViewCell.h */ = {isa = PBXFileReference; fileEncoding = 4; lastKnownFileType = sourcecode.c.h; path = PostCardTableViewCell.h; sourceTree = "<group>"; };
		5D17530E1A97D2CA0031A082 /* PostCardTableViewCell.m */ = {isa = PBXFileReference; fileEncoding = 4; lastKnownFileType = sourcecode.c.objc; path = PostCardTableViewCell.m; sourceTree = "<group>"; };
		5D17F0BC1A1D4C5F0087CCB8 /* PrivateSiteURLProtocol.h */ = {isa = PBXFileReference; fileEncoding = 4; lastKnownFileType = sourcecode.c.h; path = PrivateSiteURLProtocol.h; sourceTree = "<group>"; };
		5D17F0BD1A1D4C5F0087CCB8 /* PrivateSiteURLProtocol.m */ = {isa = PBXFileReference; fileEncoding = 4; lastKnownFileType = sourcecode.c.objc; path = PrivateSiteURLProtocol.m; sourceTree = "<group>"; };
		5D1D9C5319885B01009D13B7 /* ReaderEditableSubscriptionPage.h */ = {isa = PBXFileReference; lastKnownFileType = sourcecode.c.h; path = ReaderEditableSubscriptionPage.h; sourceTree = "<group>"; };
		5D1EE7FF15E7AF3E007F1F02 /* JetpackSettingsViewController.h */ = {isa = PBXFileReference; fileEncoding = 4; lastKnownFileType = sourcecode.c.h; path = JetpackSettingsViewController.h; sourceTree = "<group>"; };
		5D1EE80015E7AF3E007F1F02 /* JetpackSettingsViewController.m */ = {isa = PBXFileReference; fileEncoding = 4; lastKnownFileType = sourcecode.c.objc; path = JetpackSettingsViewController.m; sourceTree = "<group>"; };
		5D20A6511982D56600463A91 /* FollowedSitesViewController.h */ = {isa = PBXFileReference; fileEncoding = 4; lastKnownFileType = sourcecode.c.h; path = FollowedSitesViewController.h; sourceTree = "<group>"; };
		5D20A6521982D56600463A91 /* FollowedSitesViewController.m */ = {isa = PBXFileReference; fileEncoding = 4; lastKnownFileType = sourcecode.c.objc; path = FollowedSitesViewController.m; sourceTree = "<group>"; };
		5D229A78199AB74F00685123 /* WordPress 21.xcdatamodel */ = {isa = PBXFileReference; lastKnownFileType = wrapper.xcdatamodel; path = "WordPress 21.xcdatamodel"; sourceTree = "<group>"; };
		5D2415C91A8842C9009BD444 /* ReaderPreviewHeaderView.h */ = {isa = PBXFileReference; fileEncoding = 4; lastKnownFileType = sourcecode.c.h; path = ReaderPreviewHeaderView.h; sourceTree = "<group>"; };
		5D2415CA1A8842C9009BD444 /* ReaderPreviewHeaderView.m */ = {isa = PBXFileReference; fileEncoding = 4; lastKnownFileType = sourcecode.c.objc; path = ReaderPreviewHeaderView.m; sourceTree = "<group>"; };
		5D2B043515E83800007E3422 /* SettingsViewControllerDelegate.h */ = {isa = PBXFileReference; fileEncoding = 4; lastKnownFileType = sourcecode.c.h; path = SettingsViewControllerDelegate.h; sourceTree = "<group>"; };
		5D2BEB4819758102005425F7 /* WPTableImageSourceTest.m */ = {isa = PBXFileReference; fileEncoding = 4; lastKnownFileType = sourcecode.c.objc; path = WPTableImageSourceTest.m; sourceTree = "<group>"; };
		5D333A561AA7A9E200DA295F /* WPPostContentViewProvider.h */ = {isa = PBXFileReference; lastKnownFileType = sourcecode.c.h; path = WPPostContentViewProvider.h; sourceTree = "<group>"; };
		5D35F7581A042255004E7B0D /* WPCommentContentViewProvider.h */ = {isa = PBXFileReference; lastKnownFileType = sourcecode.c.h; path = WPCommentContentViewProvider.h; sourceTree = "<group>"; };
		5D37941919216B1300E26CA4 /* RebloggingViewController.h */ = {isa = PBXFileReference; fileEncoding = 4; lastKnownFileType = sourcecode.c.h; path = RebloggingViewController.h; sourceTree = "<group>"; };
		5D37941A19216B1300E26CA4 /* RebloggingViewController.m */ = {isa = PBXFileReference; fileEncoding = 4; lastKnownFileType = sourcecode.c.objc; path = RebloggingViewController.m; sourceTree = "<group>"; };
		5D3D559518F88C3500782892 /* ReaderPostService.h */ = {isa = PBXFileReference; fileEncoding = 4; lastKnownFileType = sourcecode.c.h; path = ReaderPostService.h; sourceTree = "<group>"; };
		5D3D559618F88C3500782892 /* ReaderPostService.m */ = {isa = PBXFileReference; fileEncoding = 4; lastKnownFileType = sourcecode.c.objc; path = ReaderPostService.m; sourceTree = "<group>"; };
		5D3D559818F88C5E00782892 /* ReaderPostServiceRemote.h */ = {isa = PBXFileReference; fileEncoding = 4; lastKnownFileType = sourcecode.c.h; path = ReaderPostServiceRemote.h; sourceTree = "<group>"; };
		5D3D559918F88C5E00782892 /* ReaderPostServiceRemote.m */ = {isa = PBXFileReference; fileEncoding = 4; lastKnownFileType = sourcecode.c.objc; path = ReaderPostServiceRemote.m; sourceTree = "<group>"; };
		5D3E334C15EEBB6B005FC6F2 /* ReachabilityUtils.h */ = {isa = PBXFileReference; fileEncoding = 4; lastKnownFileType = sourcecode.c.h; path = ReachabilityUtils.h; sourceTree = "<group>"; };
		5D3E334D15EEBB6B005FC6F2 /* ReachabilityUtils.m */ = {isa = PBXFileReference; fileEncoding = 4; lastKnownFileType = sourcecode.c.objc; path = ReachabilityUtils.m; sourceTree = "<group>"; };
		5D42A3BB175E686F005CFF05 /* WordPress 12.xcdatamodel */ = {isa = PBXFileReference; lastKnownFileType = wrapper.xcdatamodel; path = "WordPress 12.xcdatamodel"; sourceTree = "<group>"; };
		5D42A3D6175E7452005CFF05 /* AbstractPost.h */ = {isa = PBXFileReference; fileEncoding = 4; lastKnownFileType = sourcecode.c.h; path = AbstractPost.h; sourceTree = "<group>"; };
		5D42A3D7175E7452005CFF05 /* AbstractPost.m */ = {isa = PBXFileReference; fileEncoding = 4; lastKnownFileType = sourcecode.c.objc; path = AbstractPost.m; sourceTree = "<group>"; };
		5D42A3D8175E7452005CFF05 /* BasePost.h */ = {isa = PBXFileReference; fileEncoding = 4; lastKnownFileType = sourcecode.c.h; path = BasePost.h; sourceTree = "<group>"; };
		5D42A3D9175E7452005CFF05 /* BasePost.m */ = {isa = PBXFileReference; fileEncoding = 4; lastKnownFileType = sourcecode.c.objc; path = BasePost.m; sourceTree = "<group>"; };
		5D42A3DC175E7452005CFF05 /* ReaderPost.h */ = {isa = PBXFileReference; fileEncoding = 4; lastKnownFileType = sourcecode.c.h; path = ReaderPost.h; sourceTree = "<group>"; };
		5D42A3DD175E7452005CFF05 /* ReaderPost.m */ = {isa = PBXFileReference; fileEncoding = 4; lastKnownFileType = sourcecode.c.objc; path = ReaderPost.m; sourceTree = "<group>"; };
		5D42A3EB175E75EE005CFF05 /* ReaderPostDetailViewController.h */ = {isa = PBXFileReference; fileEncoding = 4; lastKnownFileType = sourcecode.c.h; path = ReaderPostDetailViewController.h; sourceTree = "<group>"; };
		5D42A3EC175E75EE005CFF05 /* ReaderPostDetailViewController.m */ = {isa = PBXFileReference; fileEncoding = 4; lastKnownFileType = sourcecode.c.objc; path = ReaderPostDetailViewController.m; sourceTree = "<group>"; };
		5D42A3ED175E75EE005CFF05 /* ReaderPostsViewController.h */ = {isa = PBXFileReference; fileEncoding = 4; lastKnownFileType = sourcecode.c.h; path = ReaderPostsViewController.h; sourceTree = "<group>"; };
		5D42A3EE175E75EE005CFF05 /* ReaderPostsViewController.m */ = {isa = PBXFileReference; fileEncoding = 4; lastKnownFileType = sourcecode.c.objc; path = ReaderPostsViewController.m; sourceTree = "<group>"; };
		5D42A3EF175E75EE005CFF05 /* ReaderPostTableViewCell.h */ = {isa = PBXFileReference; fileEncoding = 4; lastKnownFileType = sourcecode.c.h; path = ReaderPostTableViewCell.h; sourceTree = "<group>"; };
		5D42A3F0175E75EE005CFF05 /* ReaderPostTableViewCell.m */ = {isa = PBXFileReference; fileEncoding = 4; lastKnownFileType = sourcecode.c.objc; path = ReaderPostTableViewCell.m; sourceTree = "<group>"; };
		5D42A401175E76A1005CFF05 /* WPImageViewController.h */ = {isa = PBXFileReference; fileEncoding = 4; lastKnownFileType = sourcecode.c.h; path = WPImageViewController.h; sourceTree = "<group>"; };
		5D42A402175E76A2005CFF05 /* WPImageViewController.m */ = {isa = PBXFileReference; fileEncoding = 4; lastKnownFileType = sourcecode.c.objc; path = WPImageViewController.m; sourceTree = "<group>"; };
		5D42A403175E76A4005CFF05 /* WPWebVideoViewController.h */ = {isa = PBXFileReference; fileEncoding = 4; lastKnownFileType = sourcecode.c.h; path = WPWebVideoViewController.h; sourceTree = "<group>"; };
		5D42A404175E76A5005CFF05 /* WPWebVideoViewController.m */ = {isa = PBXFileReference; fileEncoding = 4; lastKnownFileType = sourcecode.c.objc; path = WPWebVideoViewController.m; sourceTree = "<group>"; };
		5D44EB331986D695008B7175 /* ReaderSiteServiceRemote.h */ = {isa = PBXFileReference; fileEncoding = 4; lastKnownFileType = sourcecode.c.h; path = ReaderSiteServiceRemote.h; sourceTree = "<group>"; };
		5D44EB341986D695008B7175 /* ReaderSiteServiceRemote.m */ = {isa = PBXFileReference; fileEncoding = 4; lastKnownFileType = sourcecode.c.objc; path = ReaderSiteServiceRemote.m; sourceTree = "<group>"; };
		5D44EB361986D8BA008B7175 /* ReaderSiteService.h */ = {isa = PBXFileReference; fileEncoding = 4; lastKnownFileType = sourcecode.c.h; path = ReaderSiteService.h; sourceTree = "<group>"; };
		5D44EB371986D8BA008B7175 /* ReaderSiteService.m */ = {isa = PBXFileReference; fileEncoding = 4; lastKnownFileType = sourcecode.c.objc; path = ReaderSiteService.m; sourceTree = "<group>"; };
		5D49B03919BE3CAD00703A9B /* SafeReaderTopicToReaderTopic.h */ = {isa = PBXFileReference; fileEncoding = 4; lastKnownFileType = sourcecode.c.h; name = SafeReaderTopicToReaderTopic.h; path = "20-21/SafeReaderTopicToReaderTopic.h"; sourceTree = "<group>"; };
		5D49B03A19BE3CAD00703A9B /* SafeReaderTopicToReaderTopic.m */ = {isa = PBXFileReference; fileEncoding = 4; lastKnownFileType = sourcecode.c.objc; name = SafeReaderTopicToReaderTopic.m; path = "20-21/SafeReaderTopicToReaderTopic.m"; sourceTree = "<group>"; };
		5D4C89FD1AB88EF7007464B3 /* PostCardTextCell.xib */ = {isa = PBXFileReference; fileEncoding = 4; lastKnownFileType = file.xib; path = PostCardTextCell.xib; sourceTree = "<group>"; };
		5D4C89FF1AB88F58007464B3 /* PostCardImageCell.xib */ = {isa = PBXFileReference; fileEncoding = 4; lastKnownFileType = file.xib; path = PostCardImageCell.xib; sourceTree = "<group>"; };
		5D4E30CF1AA4B41A000D9904 /* WPStyleGuide+Posts.h */ = {isa = PBXFileReference; fileEncoding = 4; lastKnownFileType = sourcecode.c.h; path = "WPStyleGuide+Posts.h"; sourceTree = "<group>"; };
		5D4E30D01AA4B41A000D9904 /* WPStyleGuide+Posts.m */ = {isa = PBXFileReference; fileEncoding = 4; lastKnownFileType = sourcecode.c.objc; path = "WPStyleGuide+Posts.m"; sourceTree = "<group>"; };
		5D51ADAE19A832AF00539C0B /* WordPress-20-21.xcmappingmodel */ = {isa = PBXFileReference; lastKnownFileType = wrapper.xcmappingmodel; path = "WordPress-20-21.xcmappingmodel"; sourceTree = "<group>"; };
		5D577D31189127BE00B964C3 /* PostGeolocationViewController.h */ = {isa = PBXFileReference; fileEncoding = 4; lastKnownFileType = sourcecode.c.h; path = PostGeolocationViewController.h; sourceTree = "<group>"; };
		5D577D32189127BE00B964C3 /* PostGeolocationViewController.m */ = {isa = PBXFileReference; fileEncoding = 4; lastKnownFileType = sourcecode.c.objc; path = PostGeolocationViewController.m; sourceTree = "<group>"; };
		5D577D341891360900B964C3 /* PostGeolocationView.h */ = {isa = PBXFileReference; fileEncoding = 4; lastKnownFileType = sourcecode.c.h; path = PostGeolocationView.h; sourceTree = "<group>"; };
		5D577D351891360900B964C3 /* PostGeolocationView.m */ = {isa = PBXFileReference; fileEncoding = 4; lastKnownFileType = sourcecode.c.objc; path = PostGeolocationView.m; sourceTree = "<group>"; };
		5D5D0025187DA9D30027CEF6 /* PostCategoriesViewController.h */ = {isa = PBXFileReference; fileEncoding = 4; lastKnownFileType = sourcecode.c.h; lineEnding = 0; path = PostCategoriesViewController.h; sourceTree = "<group>"; xcLanguageSpecificationIdentifier = xcode.lang.objcpp; };
		5D5D0026187DA9D30027CEF6 /* PostCategoriesViewController.m */ = {isa = PBXFileReference; fileEncoding = 4; lastKnownFileType = sourcecode.c.objc; lineEnding = 0; path = PostCategoriesViewController.m; sourceTree = "<group>"; xcLanguageSpecificationIdentifier = xcode.lang.objc; };
		5D62BAD518AA88210044E5F7 /* PageSettingsViewController.h */ = {isa = PBXFileReference; fileEncoding = 4; lastKnownFileType = sourcecode.c.h; path = PageSettingsViewController.h; sourceTree = "<group>"; };
		5D62BAD618AA88210044E5F7 /* PageSettingsViewController.m */ = {isa = PBXFileReference; fileEncoding = 4; lastKnownFileType = sourcecode.c.objc; path = PageSettingsViewController.m; sourceTree = "<group>"; };
		5D62BAD818AAAE9B0044E5F7 /* PostSettingsViewController_Internal.h */ = {isa = PBXFileReference; lastKnownFileType = sourcecode.c.h; path = PostSettingsViewController_Internal.h; sourceTree = "<group>"; usesTabs = 0; };
		5D69DBC3165428CA00A2D1F7 /* n.caf */ = {isa = PBXFileReference; lastKnownFileType = file; name = n.caf; path = Resources/Sounds/n.caf; sourceTree = "<group>"; };
		5D6CF8B4193BD96E0041D28F /* WordPress 18.xcdatamodel */ = {isa = PBXFileReference; lastKnownFileType = wrapper.xcdatamodel; path = "WordPress 18.xcdatamodel"; sourceTree = "<group>"; };
		5D784E741A80430D005D7388 /* WordPress 27.xcdatamodel */ = {isa = PBXFileReference; lastKnownFileType = wrapper.xcdatamodel; path = "WordPress 27.xcdatamodel"; sourceTree = "<group>"; };
		5D7B414319E482C9007D9EC7 /* WPRichTextEmbed.swift */ = {isa = PBXFileReference; fileEncoding = 4; lastKnownFileType = sourcecode.swift; path = WPRichTextEmbed.swift; sourceTree = "<group>"; };
		5D7B414419E482C9007D9EC7 /* WPRichTextImage.swift */ = {isa = PBXFileReference; fileEncoding = 4; lastKnownFileType = sourcecode.swift; path = WPRichTextImage.swift; sourceTree = "<group>"; };
		5D7B414519E482C9007D9EC7 /* WPRichTextMediaAttachment.swift */ = {isa = PBXFileReference; fileEncoding = 4; lastKnownFileType = sourcecode.swift; path = WPRichTextMediaAttachment.swift; sourceTree = "<group>"; };
		5D7DEA2819D488DD0032EE77 /* WPStyleGuide+Comments.swift */ = {isa = PBXFileReference; fileEncoding = 4; lastKnownFileType = sourcecode.swift; path = "WPStyleGuide+Comments.swift"; sourceTree = "<group>"; };
		5D839AA6187F0D6B00811F4A /* PostFeaturedImageCell.h */ = {isa = PBXFileReference; fileEncoding = 4; lastKnownFileType = sourcecode.c.h; path = PostFeaturedImageCell.h; sourceTree = "<group>"; };
		5D839AA7187F0D6B00811F4A /* PostFeaturedImageCell.m */ = {isa = PBXFileReference; fileEncoding = 4; lastKnownFileType = sourcecode.c.objc; path = PostFeaturedImageCell.m; sourceTree = "<group>"; };
		5D839AA9187F0D8000811F4A /* PostGeolocationCell.h */ = {isa = PBXFileReference; fileEncoding = 4; lastKnownFileType = sourcecode.c.h; path = PostGeolocationCell.h; sourceTree = "<group>"; };
		5D839AAA187F0D8000811F4A /* PostGeolocationCell.m */ = {isa = PBXFileReference; fileEncoding = 4; lastKnownFileType = sourcecode.c.objc; path = PostGeolocationCell.m; sourceTree = "<group>"; };
		5D87E10915F5120C0012C595 /* SettingsPageViewController.h */ = {isa = PBXFileReference; fileEncoding = 4; lastKnownFileType = sourcecode.c.h; path = SettingsPageViewController.h; sourceTree = "<group>"; };
		5D87E10A15F5120C0012C595 /* SettingsPageViewController.m */ = {isa = PBXFileReference; fileEncoding = 4; lastKnownFileType = sourcecode.c.objc; path = SettingsPageViewController.m; sourceTree = "<group>"; };
		5D8CBC451A6F47880081F4AE /* EditImageDetailsViewController.h */ = {isa = PBXFileReference; fileEncoding = 4; lastKnownFileType = sourcecode.c.h; path = EditImageDetailsViewController.h; sourceTree = "<group>"; };
		5D8CBC461A6F47880081F4AE /* EditImageDetailsViewController.m */ = {isa = PBXFileReference; fileEncoding = 4; lastKnownFileType = sourcecode.c.objc; path = EditImageDetailsViewController.m; sourceTree = "<group>"; };
		5D8D53ED19250412003C8859 /* BlogSelectorViewController.h */ = {isa = PBXFileReference; fileEncoding = 4; lastKnownFileType = sourcecode.c.h; path = BlogSelectorViewController.h; sourceTree = "<group>"; };
		5D8D53EE19250412003C8859 /* BlogSelectorViewController.m */ = {isa = PBXFileReference; fileEncoding = 4; lastKnownFileType = sourcecode.c.objc; path = BlogSelectorViewController.m; sourceTree = "<group>"; };
		5D8D53EF19250412003C8859 /* WPComBlogSelectorViewController.h */ = {isa = PBXFileReference; fileEncoding = 4; lastKnownFileType = sourcecode.c.h; path = WPComBlogSelectorViewController.h; sourceTree = "<group>"; };
		5D8D53F019250412003C8859 /* WPComBlogSelectorViewController.m */ = {isa = PBXFileReference; fileEncoding = 4; lastKnownFileType = sourcecode.c.objc; path = WPComBlogSelectorViewController.m; sourceTree = "<group>"; };
		5D97C2F115CAF8D8009B44DD /* UINavigationController+KeyboardFix.h */ = {isa = PBXFileReference; fileEncoding = 4; lastKnownFileType = sourcecode.c.h; path = "UINavigationController+KeyboardFix.h"; sourceTree = "<group>"; };
		5D97C2F215CAF8D8009B44DD /* UINavigationController+KeyboardFix.m */ = {isa = PBXFileReference; fileEncoding = 4; lastKnownFileType = sourcecode.c.objc; path = "UINavigationController+KeyboardFix.m"; sourceTree = "<group>"; };
		5D9B17C319998A430047A4A2 /* ReaderBlockedTableViewCell.h */ = {isa = PBXFileReference; fileEncoding = 4; lastKnownFileType = sourcecode.c.h; path = ReaderBlockedTableViewCell.h; sourceTree = "<group>"; };
		5D9B17C419998A430047A4A2 /* ReaderBlockedTableViewCell.m */ = {isa = PBXFileReference; fileEncoding = 4; lastKnownFileType = sourcecode.c.objc; path = ReaderBlockedTableViewCell.m; sourceTree = "<group>"; };
		5D9BFF031A8557A8001D6D63 /* ReaderPostRichContentView.m */ = {isa = PBXFileReference; fileEncoding = 4; lastKnownFileType = sourcecode.c.objc; path = ReaderPostRichContentView.m; sourceTree = "<group>"; };
		5D9BFF051A85584A001D6D63 /* ReaderPostUnattributedContentView.h */ = {isa = PBXFileReference; fileEncoding = 4; lastKnownFileType = sourcecode.c.h; path = ReaderPostUnattributedContentView.h; sourceTree = "<group>"; };
		5D9BFF061A85584A001D6D63 /* ReaderPostUnattributedContentView.m */ = {isa = PBXFileReference; fileEncoding = 4; lastKnownFileType = sourcecode.c.objc; path = ReaderPostUnattributedContentView.m; sourceTree = "<group>"; };
		5D9BFF081A856801001D6D63 /* ReaderPostRichUnattributedContentView.h */ = {isa = PBXFileReference; fileEncoding = 4; lastKnownFileType = sourcecode.c.h; path = ReaderPostRichUnattributedContentView.h; sourceTree = "<group>"; };
		5D9BFF091A856801001D6D63 /* ReaderPostRichUnattributedContentView.m */ = {isa = PBXFileReference; fileEncoding = 4; lastKnownFileType = sourcecode.c.objc; path = ReaderPostRichUnattributedContentView.m; sourceTree = "<group>"; };
		5DA3EE0E192508F700294E0B /* WPImageOptimizer.h */ = {isa = PBXFileReference; fileEncoding = 4; lastKnownFileType = sourcecode.c.h; path = WPImageOptimizer.h; sourceTree = "<group>"; };
		5DA3EE0F192508F700294E0B /* WPImageOptimizer.m */ = {isa = PBXFileReference; fileEncoding = 4; lastKnownFileType = sourcecode.c.objc; path = WPImageOptimizer.m; sourceTree = "<group>"; };
		5DA3EE10192508F700294E0B /* WPImageOptimizer+Private.h */ = {isa = PBXFileReference; fileEncoding = 4; lastKnownFileType = sourcecode.c.h; path = "WPImageOptimizer+Private.h"; sourceTree = "<group>"; };
		5DA3EE11192508F700294E0B /* WPImageOptimizer+Private.m */ = {isa = PBXFileReference; fileEncoding = 4; lastKnownFileType = sourcecode.c.objc; path = "WPImageOptimizer+Private.m"; sourceTree = "<group>"; };
		5DA3EE141925090A00294E0B /* MediaService.h */ = {isa = PBXFileReference; fileEncoding = 4; lastKnownFileType = sourcecode.c.h; path = MediaService.h; sourceTree = "<group>"; };
		5DA3EE151925090A00294E0B /* MediaService.m */ = {isa = PBXFileReference; fileEncoding = 4; lastKnownFileType = sourcecode.c.objc; path = MediaService.m; sourceTree = "<group>"; };
		5DA3EE191925111700294E0B /* WPImageOptimizerTest.m */ = {isa = PBXFileReference; fileEncoding = 4; lastKnownFileType = sourcecode.c.objc; path = WPImageOptimizerTest.m; sourceTree = "<group>"; };
		5DA5BF2718E32DCF005F11F9 /* EditMediaViewController.h */ = {isa = PBXFileReference; fileEncoding = 4; lastKnownFileType = sourcecode.c.h; path = EditMediaViewController.h; sourceTree = "<group>"; };
		5DA5BF2818E32DCF005F11F9 /* EditMediaViewController.m */ = {isa = PBXFileReference; fileEncoding = 4; lastKnownFileType = sourcecode.c.objc; path = EditMediaViewController.m; sourceTree = "<group>"; };
		5DA5BF2918E32DCF005F11F9 /* EditMediaViewController.xib */ = {isa = PBXFileReference; fileEncoding = 4; lastKnownFileType = file.xib; path = EditMediaViewController.xib; sourceTree = "<group>"; };
		5DA5BF2A18E32DCF005F11F9 /* InputViewButton.h */ = {isa = PBXFileReference; fileEncoding = 4; lastKnownFileType = sourcecode.c.h; path = InputViewButton.h; sourceTree = "<group>"; };
		5DA5BF2B18E32DCF005F11F9 /* InputViewButton.m */ = {isa = PBXFileReference; fileEncoding = 4; lastKnownFileType = sourcecode.c.objc; path = InputViewButton.m; sourceTree = "<group>"; };
		5DA5BF2C18E32DCF005F11F9 /* MediaBrowserCell.h */ = {isa = PBXFileReference; fileEncoding = 4; lastKnownFileType = sourcecode.c.h; path = MediaBrowserCell.h; sourceTree = "<group>"; };
		5DA5BF2D18E32DCF005F11F9 /* MediaBrowserCell.m */ = {isa = PBXFileReference; fileEncoding = 4; lastKnownFileType = sourcecode.c.objc; path = MediaBrowserCell.m; sourceTree = "<group>"; };
		5DA5BF2E18E32DCF005F11F9 /* MediaBrowserViewController.h */ = {isa = PBXFileReference; fileEncoding = 4; lastKnownFileType = sourcecode.c.h; path = MediaBrowserViewController.h; sourceTree = "<group>"; };
		5DA5BF2F18E32DCF005F11F9 /* MediaBrowserViewController.m */ = {isa = PBXFileReference; fileEncoding = 4; lastKnownFileType = sourcecode.c.objc; path = MediaBrowserViewController.m; sourceTree = "<group>"; };
		5DA5BF3018E32DCF005F11F9 /* MediaBrowserViewController.xib */ = {isa = PBXFileReference; fileEncoding = 4; lastKnownFileType = file.xib; path = MediaBrowserViewController.xib; sourceTree = "<group>"; };
		5DA5BF3118E32DCF005F11F9 /* MediaSearchFilterHeaderView.h */ = {isa = PBXFileReference; fileEncoding = 4; lastKnownFileType = sourcecode.c.h; path = MediaSearchFilterHeaderView.h; sourceTree = "<group>"; };
		5DA5BF3218E32DCF005F11F9 /* MediaSearchFilterHeaderView.m */ = {isa = PBXFileReference; fileEncoding = 4; lastKnownFileType = sourcecode.c.objc; path = MediaSearchFilterHeaderView.m; sourceTree = "<group>"; };
		5DA5BF3318E32DCF005F11F9 /* Theme.h */ = {isa = PBXFileReference; fileEncoding = 4; lastKnownFileType = sourcecode.c.h; path = Theme.h; sourceTree = "<group>"; };
		5DA5BF3418E32DCF005F11F9 /* Theme.m */ = {isa = PBXFileReference; fileEncoding = 4; lastKnownFileType = sourcecode.c.objc; path = Theme.m; sourceTree = "<group>"; };
		5DA5BF3518E32DCF005F11F9 /* ThemeBrowserCell.h */ = {isa = PBXFileReference; fileEncoding = 4; lastKnownFileType = sourcecode.c.h; path = ThemeBrowserCell.h; sourceTree = "<group>"; };
		5DA5BF3618E32DCF005F11F9 /* ThemeBrowserCell.m */ = {isa = PBXFileReference; fileEncoding = 4; lastKnownFileType = sourcecode.c.objc; path = ThemeBrowserCell.m; sourceTree = "<group>"; };
		5DA5BF3718E32DCF005F11F9 /* ThemeBrowserViewController.h */ = {isa = PBXFileReference; fileEncoding = 4; lastKnownFileType = sourcecode.c.h; path = ThemeBrowserViewController.h; sourceTree = "<group>"; };
		5DA5BF3818E32DCF005F11F9 /* ThemeBrowserViewController.m */ = {isa = PBXFileReference; fileEncoding = 4; lastKnownFileType = sourcecode.c.objc; path = ThemeBrowserViewController.m; sourceTree = "<group>"; };
		5DA5BF3918E32DCF005F11F9 /* ThemeDetailsViewController.h */ = {isa = PBXFileReference; fileEncoding = 4; lastKnownFileType = sourcecode.c.h; path = ThemeDetailsViewController.h; sourceTree = "<group>"; };
		5DA5BF3A18E32DCF005F11F9 /* ThemeDetailsViewController.m */ = {isa = PBXFileReference; fileEncoding = 4; lastKnownFileType = sourcecode.c.objc; path = ThemeDetailsViewController.m; sourceTree = "<group>"; };
		5DA5BF3B18E32DCF005F11F9 /* WPLoadingView.h */ = {isa = PBXFileReference; fileEncoding = 4; lastKnownFileType = sourcecode.c.h; path = WPLoadingView.h; sourceTree = "<group>"; };
		5DA5BF3C18E32DCF005F11F9 /* WPLoadingView.m */ = {isa = PBXFileReference; fileEncoding = 4; lastKnownFileType = sourcecode.c.objc; path = WPLoadingView.m; sourceTree = "<group>"; };
		5DA5BF4B18E331D8005F11F9 /* WordPress 16.xcdatamodel */ = {isa = PBXFileReference; lastKnownFileType = wrapper.xcdatamodel; path = "WordPress 16.xcdatamodel"; sourceTree = "<group>"; };
		5DAE40AB19EC70930011A0AE /* ReaderPostHeaderView.h */ = {isa = PBXFileReference; fileEncoding = 4; lastKnownFileType = sourcecode.c.h; path = ReaderPostHeaderView.h; sourceTree = "<group>"; };
		5DAE40AC19EC70930011A0AE /* ReaderPostHeaderView.m */ = {isa = PBXFileReference; fileEncoding = 4; lastKnownFileType = sourcecode.c.objc; path = ReaderPostHeaderView.m; sourceTree = "<group>"; };
		5DB3BA0318D0E7B600F3F3E9 /* WPPickerView.h */ = {isa = PBXFileReference; fileEncoding = 4; lastKnownFileType = sourcecode.c.h; path = WPPickerView.h; sourceTree = "<group>"; usesTabs = 0; };
		5DB3BA0418D0E7B600F3F3E9 /* WPPickerView.m */ = {isa = PBXFileReference; fileEncoding = 4; lastKnownFileType = sourcecode.c.objc; path = WPPickerView.m; sourceTree = "<group>"; usesTabs = 0; };
		5DB3BA0618D11D8D00F3F3E9 /* PublishDatePickerView.h */ = {isa = PBXFileReference; fileEncoding = 4; lastKnownFileType = sourcecode.c.h; path = PublishDatePickerView.h; sourceTree = "<group>"; usesTabs = 0; };
		5DB3BA0718D11D8D00F3F3E9 /* PublishDatePickerView.m */ = {isa = PBXFileReference; fileEncoding = 4; lastKnownFileType = sourcecode.c.objc; path = PublishDatePickerView.m; sourceTree = "<group>"; usesTabs = 0; };
		5DB4683918A2E718004A89A9 /* LocationService.h */ = {isa = PBXFileReference; fileEncoding = 4; lastKnownFileType = sourcecode.c.h; path = LocationService.h; sourceTree = "<group>"; };
		5DB4683A18A2E718004A89A9 /* LocationService.m */ = {isa = PBXFileReference; fileEncoding = 4; lastKnownFileType = sourcecode.c.objc; path = LocationService.m; sourceTree = "<group>"; };
		5DB6D8F618F5DA6300956529 /* WordPress 17.xcdatamodel */ = {isa = PBXFileReference; lastKnownFileType = wrapper.xcdatamodel; path = "WordPress 17.xcdatamodel"; sourceTree = "<group>"; };
		5DB767401588F64D00EBE36C /* postPreview.html */ = {isa = PBXFileReference; fileEncoding = 4; lastKnownFileType = text.html; name = postPreview.html; path = Resources/HTML/postPreview.html; sourceTree = "<group>"; };
		5DB93EE819B6190700EC88EB /* CommentContentView.h */ = {isa = PBXFileReference; fileEncoding = 4; lastKnownFileType = sourcecode.c.h; path = CommentContentView.h; sourceTree = "<group>"; };
		5DB93EE919B6190700EC88EB /* CommentContentView.m */ = {isa = PBXFileReference; fileEncoding = 4; lastKnownFileType = sourcecode.c.objc; path = CommentContentView.m; sourceTree = "<group>"; };
		5DB93EEA19B6190700EC88EB /* ReaderCommentCell.h */ = {isa = PBXFileReference; fileEncoding = 4; lastKnownFileType = sourcecode.c.h; path = ReaderCommentCell.h; sourceTree = "<group>"; };
		5DB93EEB19B6190700EC88EB /* ReaderCommentCell.m */ = {isa = PBXFileReference; fileEncoding = 4; lastKnownFileType = sourcecode.c.objc; path = ReaderCommentCell.m; sourceTree = "<group>"; };
		5DBCD9D018F3569F00B32229 /* ReaderTopic.h */ = {isa = PBXFileReference; fileEncoding = 4; lastKnownFileType = sourcecode.c.h; path = ReaderTopic.h; sourceTree = "<group>"; };
		5DBCD9D118F3569F00B32229 /* ReaderTopic.m */ = {isa = PBXFileReference; fileEncoding = 4; lastKnownFileType = sourcecode.c.objc; path = ReaderTopic.m; sourceTree = "<group>"; };
		5DBCD9D318F35D7500B32229 /* ReaderTopicService.h */ = {isa = PBXFileReference; fileEncoding = 4; lastKnownFileType = sourcecode.c.h; path = ReaderTopicService.h; sourceTree = "<group>"; };
		5DBCD9D418F35D7500B32229 /* ReaderTopicService.m */ = {isa = PBXFileReference; fileEncoding = 4; lastKnownFileType = sourcecode.c.objc; path = ReaderTopicService.m; sourceTree = "<group>"; };
		5DBFC8A51A9BC34F00E00DE4 /* CalypsoPostsViewController.h */ = {isa = PBXFileReference; fileEncoding = 4; lastKnownFileType = sourcecode.c.h; path = CalypsoPostsViewController.h; sourceTree = "<group>"; };
		5DBFC8A61A9BC34F00E00DE4 /* CalypsoPostsViewController.m */ = {isa = PBXFileReference; fileEncoding = 4; lastKnownFileType = sourcecode.c.objc; path = CalypsoPostsViewController.m; sourceTree = "<group>"; };
		5DBFC8A81A9BE07B00E00DE4 /* Calypso.storyboard */ = {isa = PBXFileReference; fileEncoding = 4; lastKnownFileType = file.storyboard; path = Calypso.storyboard; sourceTree = "<group>"; };
		5DBFC8AA1A9C0EEF00E00DE4 /* WPScrollableViewController.h */ = {isa = PBXFileReference; lastKnownFileType = sourcecode.c.h; path = WPScrollableViewController.h; sourceTree = "<group>"; };
		5DC02A3418E4C5BD009A1765 /* ThemeBrowserViewController.xib */ = {isa = PBXFileReference; fileEncoding = 4; lastKnownFileType = file.xib; name = ThemeBrowserViewController.xib; path = Resources/ThemeBrowserViewController.xib; sourceTree = "<group>"; };
		5DC02A3518E4C5BD009A1765 /* ThemeDetailsViewController.xib */ = {isa = PBXFileReference; fileEncoding = 4; lastKnownFileType = file.xib; name = ThemeDetailsViewController.xib; path = Resources/ThemeDetailsViewController.xib; sourceTree = "<group>"; };
		5DC02A3618E4C5BD009A1765 /* ThemeDetailsViewController~ipad.xib */ = {isa = PBXFileReference; fileEncoding = 4; lastKnownFileType = file.xib; name = "ThemeDetailsViewController~ipad.xib"; path = "Resources/ThemeDetailsViewController~ipad.xib"; sourceTree = "<group>"; };
		5DC3A44B1610B9BC00A890BE /* UINavigationController+Rotation.h */ = {isa = PBXFileReference; fileEncoding = 4; lastKnownFileType = sourcecode.c.h; path = "UINavigationController+Rotation.h"; sourceTree = "<group>"; };
		5DC3A44C1610B9BC00A890BE /* UINavigationController+Rotation.m */ = {isa = PBXFileReference; fileEncoding = 4; lastKnownFileType = sourcecode.c.objc; path = "UINavigationController+Rotation.m"; sourceTree = "<group>"; };
		5DCC4CD619A50CC0003E548C /* ReaderSite.h */ = {isa = PBXFileReference; fileEncoding = 4; lastKnownFileType = sourcecode.c.h; path = ReaderSite.h; sourceTree = "<group>"; };
		5DCC4CD719A50CC0003E548C /* ReaderSite.m */ = {isa = PBXFileReference; fileEncoding = 4; lastKnownFileType = sourcecode.c.objc; path = ReaderSite.m; sourceTree = "<group>"; };
		5DDC44651A72BB07007F538E /* ReaderViewController.h */ = {isa = PBXFileReference; fileEncoding = 4; lastKnownFileType = sourcecode.c.h; path = ReaderViewController.h; sourceTree = "<group>"; };
		5DDC44661A72BB07007F538E /* ReaderViewController.m */ = {isa = PBXFileReference; fileEncoding = 4; lastKnownFileType = sourcecode.c.objc; path = ReaderViewController.m; sourceTree = "<group>"; };
		5DE88FA81A859DD9000E2CA6 /* ReaderPostUnattributedTableViewCell.h */ = {isa = PBXFileReference; fileEncoding = 4; lastKnownFileType = sourcecode.c.h; path = ReaderPostUnattributedTableViewCell.h; sourceTree = "<group>"; };
		5DE88FA91A859DD9000E2CA6 /* ReaderPostUnattributedTableViewCell.m */ = {isa = PBXFileReference; fileEncoding = 4; lastKnownFileType = sourcecode.c.objc; path = ReaderPostUnattributedTableViewCell.m; sourceTree = "<group>"; };
		5DE8A0401912D95B00B2FF59 /* ReaderPostServiceTest.m */ = {isa = PBXFileReference; fileEncoding = 4; lastKnownFileType = sourcecode.c.objc; path = ReaderPostServiceTest.m; sourceTree = "<group>"; };
		5DEB61B2156FCD3400242C35 /* WPWebView.h */ = {isa = PBXFileReference; fileEncoding = 4; lastKnownFileType = sourcecode.c.h; path = WPWebView.h; sourceTree = "<group>"; };
		5DEB61B3156FCD3400242C35 /* WPWebView.m */ = {isa = PBXFileReference; fileEncoding = 4; lastKnownFileType = sourcecode.c.objc; path = WPWebView.m; sourceTree = "<group>"; };
		5DEB61B6156FCD5200242C35 /* WPChromelessWebViewController.h */ = {isa = PBXFileReference; fileEncoding = 4; lastKnownFileType = sourcecode.c.h; path = WPChromelessWebViewController.h; sourceTree = "<group>"; };
		5DEB61B7156FCD5200242C35 /* WPChromelessWebViewController.m */ = {isa = PBXFileReference; fileEncoding = 4; lastKnownFileType = sourcecode.c.objc; path = WPChromelessWebViewController.m; sourceTree = "<group>"; };
		5DF59C091770AE3A00171208 /* UILabel+SuggestSize.h */ = {isa = PBXFileReference; fileEncoding = 4; lastKnownFileType = sourcecode.c.h; path = "UILabel+SuggestSize.h"; sourceTree = "<group>"; };
		5DF59C0A1770AE3A00171208 /* UILabel+SuggestSize.m */ = {isa = PBXFileReference; fileEncoding = 4; lastKnownFileType = sourcecode.c.objc; path = "UILabel+SuggestSize.m"; sourceTree = "<group>"; };
		5DF738921965FAB900393584 /* SubscribedTopicsViewController.h */ = {isa = PBXFileReference; fileEncoding = 4; lastKnownFileType = sourcecode.c.h; path = SubscribedTopicsViewController.h; sourceTree = "<group>"; };
		5DF738931965FAB900393584 /* SubscribedTopicsViewController.m */ = {isa = PBXFileReference; fileEncoding = 4; lastKnownFileType = sourcecode.c.objc; path = SubscribedTopicsViewController.m; sourceTree = "<group>"; };
		5DF738951965FACD00393584 /* RecommendedTopicsViewController.h */ = {isa = PBXFileReference; fileEncoding = 4; lastKnownFileType = sourcecode.c.h; path = RecommendedTopicsViewController.h; sourceTree = "<group>"; };
		5DF738961965FACD00393584 /* RecommendedTopicsViewController.m */ = {isa = PBXFileReference; fileEncoding = 4; lastKnownFileType = sourcecode.c.objc; path = RecommendedTopicsViewController.m; sourceTree = "<group>"; };
		5DF738981965FB3C00393584 /* WPTableViewHandler.h */ = {isa = PBXFileReference; fileEncoding = 4; lastKnownFileType = sourcecode.c.h; path = WPTableViewHandler.h; sourceTree = "<group>"; };
		5DF738991965FB3C00393584 /* WPTableViewHandler.m */ = {isa = PBXFileReference; fileEncoding = 4; lastKnownFileType = sourcecode.c.objc; path = WPTableViewHandler.m; sourceTree = "<group>"; };
		5DF8D25F19E82B1000A2CD95 /* ReaderCommentsViewController.h */ = {isa = PBXFileReference; fileEncoding = 4; lastKnownFileType = sourcecode.c.h; path = ReaderCommentsViewController.h; sourceTree = "<group>"; };
		5DF8D26019E82B1000A2CD95 /* ReaderCommentsViewController.m */ = {isa = PBXFileReference; fileEncoding = 4; lastKnownFileType = sourcecode.c.objc; path = ReaderCommentsViewController.m; sourceTree = "<group>"; };
		5DF94E211962B90300359241 /* CommentsTableViewDelegate.h */ = {isa = PBXFileReference; fileEncoding = 4; lastKnownFileType = sourcecode.c.h; path = CommentsTableViewDelegate.h; sourceTree = "<group>"; };
		5DF94E251962B97D00359241 /* NewCommentsTableViewCell.h */ = {isa = PBXFileReference; fileEncoding = 4; lastKnownFileType = sourcecode.c.h; path = NewCommentsTableViewCell.h; sourceTree = "<group>"; };
		5DF94E261962B97D00359241 /* NewCommentsTableViewCell.m */ = {isa = PBXFileReference; fileEncoding = 4; lastKnownFileType = sourcecode.c.objc; path = NewCommentsTableViewCell.m; sourceTree = "<group>"; };
		5DF94E291962B97D00359241 /* NewPostTableViewCell.h */ = {isa = PBXFileReference; fileEncoding = 4; lastKnownFileType = sourcecode.c.h; path = NewPostTableViewCell.h; sourceTree = "<group>"; };
		5DF94E2A1962B97D00359241 /* NewPostTableViewCell.m */ = {isa = PBXFileReference; fileEncoding = 4; lastKnownFileType = sourcecode.c.objc; path = NewPostTableViewCell.m; sourceTree = "<group>"; };
		5DF94E2E1962B99C00359241 /* PostSettingsSelectionViewController.h */ = {isa = PBXFileReference; fileEncoding = 4; lastKnownFileType = sourcecode.c.h; path = PostSettingsSelectionViewController.h; sourceTree = "<group>"; usesTabs = 0; };
		5DF94E2F1962B99C00359241 /* PostSettingsSelectionViewController.m */ = {isa = PBXFileReference; fileEncoding = 4; lastKnownFileType = sourcecode.c.objc; path = PostSettingsSelectionViewController.m; sourceTree = "<group>"; usesTabs = 0; };
		5DF94E311962B9D800359241 /* WPAlertView.xib */ = {isa = PBXFileReference; fileEncoding = 4; lastKnownFileType = file.xib; name = WPAlertView.xib; path = Resources/WPAlertView.xib; sourceTree = "<group>"; };
		5DF94E321962B9D800359241 /* WPAlertViewSideBySide.xib */ = {isa = PBXFileReference; fileEncoding = 4; lastKnownFileType = file.xib; name = WPAlertViewSideBySide.xib; path = Resources/WPAlertViewSideBySide.xib; sourceTree = "<group>"; };
		5DF94E361962BAA700359241 /* WPContentActionView.h */ = {isa = PBXFileReference; fileEncoding = 4; lastKnownFileType = sourcecode.c.h; path = WPContentActionView.h; sourceTree = "<group>"; };
		5DF94E371962BAA700359241 /* WPContentActionView.m */ = {isa = PBXFileReference; fileEncoding = 4; lastKnownFileType = sourcecode.c.objc; path = WPContentActionView.m; sourceTree = "<group>"; };
		5DF94E381962BAA700359241 /* WPContentAttributionView.h */ = {isa = PBXFileReference; fileEncoding = 4; lastKnownFileType = sourcecode.c.h; path = WPContentAttributionView.h; sourceTree = "<group>"; };
		5DF94E391962BAA700359241 /* WPContentAttributionView.m */ = {isa = PBXFileReference; fileEncoding = 4; lastKnownFileType = sourcecode.c.objc; path = WPContentAttributionView.m; sourceTree = "<group>"; };
		5DF94E3A1962BAA700359241 /* WPContentView.h */ = {isa = PBXFileReference; fileEncoding = 4; lastKnownFileType = sourcecode.c.h; path = WPContentView.h; sourceTree = "<group>"; };
		5DF94E3B1962BAA700359241 /* WPContentView.m */ = {isa = PBXFileReference; fileEncoding = 4; lastKnownFileType = sourcecode.c.objc; path = WPContentView.m; sourceTree = "<group>"; };
		5DF94E3C1962BAA700359241 /* WPRichContentView.h */ = {isa = PBXFileReference; fileEncoding = 4; lastKnownFileType = sourcecode.c.h; path = WPRichContentView.h; sourceTree = "<group>"; };
		5DF94E3D1962BAA700359241 /* WPRichContentView.m */ = {isa = PBXFileReference; fileEncoding = 4; lastKnownFileType = sourcecode.c.objc; path = WPRichContentView.m; sourceTree = "<group>"; };
		5DF94E3E1962BAA700359241 /* WPRichTextView.h */ = {isa = PBXFileReference; fileEncoding = 4; lastKnownFileType = sourcecode.c.h; path = WPRichTextView.h; sourceTree = "<group>"; };
		5DF94E3F1962BAA700359241 /* WPRichTextView.m */ = {isa = PBXFileReference; fileEncoding = 4; lastKnownFileType = sourcecode.c.objc; path = WPRichTextView.m; sourceTree = "<group>"; };
		5DF94E401962BAA700359241 /* WPSimpleContentAttributionView.h */ = {isa = PBXFileReference; fileEncoding = 4; lastKnownFileType = sourcecode.c.h; path = WPSimpleContentAttributionView.h; sourceTree = "<group>"; };
		5DF94E411962BAA700359241 /* WPSimpleContentAttributionView.m */ = {isa = PBXFileReference; fileEncoding = 4; lastKnownFileType = sourcecode.c.objc; path = WPSimpleContentAttributionView.m; sourceTree = "<group>"; };
		5DF94E481962BAEB00359241 /* ReaderPostAttributionView.h */ = {isa = PBXFileReference; fileEncoding = 4; lastKnownFileType = sourcecode.c.h; path = ReaderPostAttributionView.h; sourceTree = "<group>"; };
		5DF94E491962BAEB00359241 /* ReaderPostAttributionView.m */ = {isa = PBXFileReference; fileEncoding = 4; lastKnownFileType = sourcecode.c.objc; path = ReaderPostAttributionView.m; sourceTree = "<group>"; };
		5DF94E4A1962BAEB00359241 /* ReaderPostContentView.h */ = {isa = PBXFileReference; fileEncoding = 4; lastKnownFileType = sourcecode.c.h; path = ReaderPostContentView.h; sourceTree = "<group>"; };
		5DF94E4B1962BAEB00359241 /* ReaderPostContentView.m */ = {isa = PBXFileReference; fileEncoding = 4; lastKnownFileType = sourcecode.c.objc; path = ReaderPostContentView.m; sourceTree = "<group>"; };
		5DF94E4C1962BAEB00359241 /* ReaderPostRichContentView.h */ = {isa = PBXFileReference; fileEncoding = 4; lastKnownFileType = sourcecode.c.h; path = ReaderPostRichContentView.h; sourceTree = "<group>"; };
		5DF94E4E1962BAEB00359241 /* ReaderPostSimpleContentView.h */ = {isa = PBXFileReference; fileEncoding = 4; lastKnownFileType = sourcecode.c.h; path = ReaderPostSimpleContentView.h; sourceTree = "<group>"; };
		5DF94E4F1962BAEB00359241 /* ReaderPostSimpleContentView.m */ = {isa = PBXFileReference; fileEncoding = 4; lastKnownFileType = sourcecode.c.objc; path = ReaderPostSimpleContentView.m; sourceTree = "<group>"; };
		5DFA9D19196B1BA30061FF96 /* ReaderTopicServiceTest.m */ = {isa = PBXFileReference; fileEncoding = 4; lastKnownFileType = sourcecode.c.objc; path = ReaderTopicServiceTest.m; sourceTree = "<group>"; };
		67040029265369CB7FAE64FA /* Pods-WordPressTodayWidget.distribution.xcconfig */ = {isa = PBXFileReference; includeInIndex = 1; lastKnownFileType = text.xcconfig; name = "Pods-WordPressTodayWidget.distribution.xcconfig"; path = "../Pods/Target Support Files/Pods-WordPressTodayWidget/Pods-WordPressTodayWidget.distribution.xcconfig"; sourceTree = "<group>"; };
		69187343EC8F435684EFFAF1 /* libPods.a */ = {isa = PBXFileReference; explicitFileType = archive.ar; includeInIndex = 0; path = libPods.a; sourceTree = BUILT_PRODUCTS_DIR; };
		6EDC0E8E105881A800F68A1D /* iTunesArtwork */ = {isa = PBXFileReference; lastKnownFileType = file; path = iTunesArtwork; sourceTree = "<group>"; };
		7059CD1F0F332B6500A0660B /* WPCategoryTree.h */ = {isa = PBXFileReference; fileEncoding = 4; lastKnownFileType = sourcecode.c.h; lineEnding = 0; path = WPCategoryTree.h; sourceTree = "<group>"; xcLanguageSpecificationIdentifier = xcode.lang.objcpp; };
		7059CD200F332B6500A0660B /* WPCategoryTree.m */ = {isa = PBXFileReference; fileEncoding = 4; lastKnownFileType = sourcecode.c.objc; lineEnding = 0; path = WPCategoryTree.m; sourceTree = "<group>"; xcLanguageSpecificationIdentifier = xcode.lang.objc; };
		71E3F8ABCB453500748B60CE /* Pods-UITests.distribution.xcconfig */ = {isa = PBXFileReference; includeInIndex = 1; lastKnownFileType = text.xcconfig; name = "Pods-UITests.distribution.xcconfig"; path = "../Pods/Target Support Files/Pods-UITests/Pods-UITests.distribution.xcconfig"; sourceTree = "<group>"; };
		740BD8331A0D4C3600F04D18 /* WPUploadStatusButton.h */ = {isa = PBXFileReference; fileEncoding = 4; lastKnownFileType = sourcecode.c.h; path = WPUploadStatusButton.h; sourceTree = "<group>"; };
		740BD8341A0D4C3600F04D18 /* WPUploadStatusButton.m */ = {isa = PBXFileReference; fileEncoding = 4; lastKnownFileType = sourcecode.c.objc; path = WPUploadStatusButton.m; sourceTree = "<group>"; };
		74BB6F1819AE7B9400FB7829 /* WPLegacyEditPageViewController.h */ = {isa = PBXFileReference; fileEncoding = 4; lastKnownFileType = sourcecode.c.h; path = WPLegacyEditPageViewController.h; sourceTree = "<group>"; };
		74BB6F1919AE7B9400FB7829 /* WPLegacyEditPageViewController.m */ = {isa = PBXFileReference; fileEncoding = 4; lastKnownFileType = sourcecode.c.objc; path = WPLegacyEditPageViewController.m; sourceTree = "<group>"; };
		74C1C305199170930077A7DC /* PostDetailViewController.xib */ = {isa = PBXFileReference; fileEncoding = 4; lastKnownFileType = file.xib; name = PostDetailViewController.xib; path = Resources/PostDetailViewController.xib; sourceTree = "<group>"; };
		74C1C30D199170EA0077A7DC /* PostDetailViewController~ipad.xib */ = {isa = PBXFileReference; fileEncoding = 4; lastKnownFileType = file.xib; name = "PostDetailViewController~ipad.xib"; path = "Resources-iPad/PostDetailViewController~ipad.xib"; sourceTree = "<group>"; };
		74D5FFD319ACDF6700389E8F /* WPLegacyEditPostViewController_Internal.h */ = {isa = PBXFileReference; fileEncoding = 4; lastKnownFileType = sourcecode.c.h; path = WPLegacyEditPostViewController_Internal.h; sourceTree = "<group>"; usesTabs = 0; };
		74D5FFD419ACDF6700389E8F /* WPLegacyEditPostViewController.h */ = {isa = PBXFileReference; fileEncoding = 4; lastKnownFileType = sourcecode.c.h; path = WPLegacyEditPostViewController.h; sourceTree = "<group>"; usesTabs = 0; };
		74D5FFD519ACDF6700389E8F /* WPLegacyEditPostViewController.m */ = {isa = PBXFileReference; fileEncoding = 4; lastKnownFileType = sourcecode.c.objc; path = WPLegacyEditPostViewController.m; sourceTree = "<group>"; usesTabs = 0; };
		74F313ED1A9B97A200AA8B45 /* WPTooltip.h */ = {isa = PBXFileReference; fileEncoding = 4; lastKnownFileType = sourcecode.c.h; path = WPTooltip.h; sourceTree = "<group>"; };
		74F313EE1A9B97A200AA8B45 /* WPTooltip.m */ = {isa = PBXFileReference; fileEncoding = 4; lastKnownFileType = sourcecode.c.objc; path = WPTooltip.m; sourceTree = "<group>"; };
		83043E54126FA31400EC9953 /* MessageUI.framework */ = {isa = PBXFileReference; includeInIndex = 1; lastKnownFileType = wrapper.framework; name = MessageUI.framework; path = System/Library/Frameworks/MessageUI.framework; sourceTree = SDKROOT; };
		8333FE0D11FF6EF200A495C1 /* EditSiteViewController.xib */ = {isa = PBXFileReference; fileEncoding = 4; lastKnownFileType = file.xib; name = EditSiteViewController.xib; path = Resources/EditSiteViewController.xib; sourceTree = "<group>"; };
		833AF259114575A50016DE8F /* PostAnnotation.h */ = {isa = PBXFileReference; fileEncoding = 4; lastKnownFileType = sourcecode.c.h; path = PostAnnotation.h; sourceTree = "<group>"; };
		833AF25A114575A50016DE8F /* PostAnnotation.m */ = {isa = PBXFileReference; fileEncoding = 4; lastKnownFileType = sourcecode.c.objc; path = PostAnnotation.m; sourceTree = "<group>"; };
		83418AA811C9FA6E00ACF00C /* Comment.h */ = {isa = PBXFileReference; fileEncoding = 4; lastKnownFileType = sourcecode.c.h; path = Comment.h; sourceTree = "<group>"; };
		83418AA911C9FA6E00ACF00C /* Comment.m */ = {isa = PBXFileReference; fileEncoding = 4; lastKnownFileType = sourcecode.c.objc; path = Comment.m; sourceTree = "<group>"; };
		834CAE7A122D528A003DDF49 /* UIImage+Resize.h */ = {isa = PBXFileReference; fileEncoding = 4; lastKnownFileType = sourcecode.c.h; path = "UIImage+Resize.h"; sourceTree = "<group>"; };
		834CAE7B122D528A003DDF49 /* UIImage+Resize.m */ = {isa = PBXFileReference; fileEncoding = 4; lastKnownFileType = sourcecode.c.objc; path = "UIImage+Resize.m"; sourceTree = "<group>"; };
		834CAE9B122D56B1003DDF49 /* UIImage+Alpha.h */ = {isa = PBXFileReference; fileEncoding = 4; lastKnownFileType = sourcecode.c.h; path = "UIImage+Alpha.h"; sourceTree = "<group>"; };
		834CAE9C122D56B1003DDF49 /* UIImage+RoundedCorner.h */ = {isa = PBXFileReference; fileEncoding = 4; lastKnownFileType = sourcecode.c.h; path = "UIImage+RoundedCorner.h"; sourceTree = "<group>"; };
		834CAE9D122D56B1003DDF49 /* UIImage+Alpha.m */ = {isa = PBXFileReference; fileEncoding = 4; lastKnownFileType = sourcecode.c.objc; path = "UIImage+Alpha.m"; sourceTree = "<group>"; };
		834CAE9E122D56B1003DDF49 /* UIImage+RoundedCorner.m */ = {isa = PBXFileReference; fileEncoding = 4; lastKnownFileType = sourcecode.c.objc; path = "UIImage+RoundedCorner.m"; sourceTree = "<group>"; };
		834CE7331256D0DE0046A4A3 /* CFNetwork.framework */ = {isa = PBXFileReference; includeInIndex = 1; lastKnownFileType = wrapper.framework; name = CFNetwork.framework; path = System/Library/Frameworks/CFNetwork.framework; sourceTree = SDKROOT; };
		834CE7371256D0F60046A4A3 /* CoreGraphics.framework */ = {isa = PBXFileReference; includeInIndex = 1; lastKnownFileType = wrapper.framework; name = CoreGraphics.framework; path = System/Library/Frameworks/CoreGraphics.framework; sourceTree = SDKROOT; };
		8350E15911D28B4A00A7B073 /* WordPress.xcdatamodel */ = {isa = PBXFileReference; fileEncoding = 4; lastKnownFileType = wrapper.xcdatamodel; path = WordPress.xcdatamodel; sourceTree = "<group>"; };
		8350E49411D2C71E00A7B073 /* Media.h */ = {isa = PBXFileReference; fileEncoding = 4; lastKnownFileType = sourcecode.c.h; path = Media.h; sourceTree = "<group>"; };
		8350E49511D2C71E00A7B073 /* Media.m */ = {isa = PBXFileReference; fileEncoding = 4; lastKnownFileType = sourcecode.c.objc; path = Media.m; sourceTree = "<group>"; };
		8355D67D11D13EAD00A61362 /* MobileCoreServices.framework */ = {isa = PBXFileReference; includeInIndex = 1; lastKnownFileType = wrapper.framework; name = MobileCoreServices.framework; path = System/Library/Frameworks/MobileCoreServices.framework; sourceTree = SDKROOT; };
		8355D7D811D260AA00A61362 /* CoreData.framework */ = {isa = PBXFileReference; includeInIndex = 1; lastKnownFileType = wrapper.framework; name = CoreData.framework; path = System/Library/Frameworks/CoreData.framework; sourceTree = SDKROOT; };
		835E2402126E66E50085940B /* AssetsLibrary.framework */ = {isa = PBXFileReference; includeInIndex = 1; lastKnownFileType = wrapper.framework; name = AssetsLibrary.framework; path = System/Library/Frameworks/AssetsLibrary.framework; sourceTree = SDKROOT; };
		8362C1031201E7CE00599347 /* WebSignupViewController-iPad.xib */ = {isa = PBXFileReference; lastKnownFileType = file.xib; name = "WebSignupViewController-iPad.xib"; path = "Resources-iPad/WebSignupViewController-iPad.xib"; sourceTree = "<group>"; };
		8370D10811FA499A009D650F /* WPTableViewActivityCell.h */ = {isa = PBXFileReference; fileEncoding = 4; lastKnownFileType = sourcecode.c.h; path = WPTableViewActivityCell.h; sourceTree = "<group>"; };
		8370D10911FA499A009D650F /* WPTableViewActivityCell.m */ = {isa = PBXFileReference; fileEncoding = 4; lastKnownFileType = sourcecode.c.objc; path = WPTableViewActivityCell.m; sourceTree = "<group>"; };
		8370D10B11FA4A1B009D650F /* WPTableViewActivityCell.xib */ = {isa = PBXFileReference; lastKnownFileType = file.xib; name = WPTableViewActivityCell.xib; path = Resources/WPTableViewActivityCell.xib; sourceTree = "<group>"; };
		8370D1BC11FA6295009D650F /* AddSiteViewController.xib */ = {isa = PBXFileReference; lastKnownFileType = file.xib; name = AddSiteViewController.xib; path = Resources/AddSiteViewController.xib; sourceTree = "<group>"; };
		838C672C1210C3C300B09CA3 /* Post.h */ = {isa = PBXFileReference; fileEncoding = 4; lastKnownFileType = sourcecode.c.h; path = Post.h; sourceTree = "<group>"; };
		838C672D1210C3C300B09CA3 /* Post.m */ = {isa = PBXFileReference; fileEncoding = 4; lastKnownFileType = sourcecode.c.objc; lineEnding = 0; path = Post.m; sourceTree = "<group>"; xcLanguageSpecificationIdentifier = xcode.lang.objc; };
		8398EE9811ACE63C000FE6E0 /* WebSignupViewController.xib */ = {isa = PBXFileReference; lastKnownFileType = file.xib; name = WebSignupViewController.xib; path = Resources/WebSignupViewController.xib; sourceTree = "<group>"; };
		83CAD4201235F9F4003DFA20 /* MediaObjectView.xib */ = {isa = PBXFileReference; lastKnownFileType = file.xib; name = MediaObjectView.xib; path = Resources/MediaObjectView.xib; sourceTree = "<group>"; };
		83D180F712329B1A002DCCB0 /* EditPageViewController.h */ = {isa = PBXFileReference; fileEncoding = 4; lastKnownFileType = sourcecode.c.h; path = EditPageViewController.h; sourceTree = "<group>"; };
		83D180F812329B1A002DCCB0 /* EditPageViewController.m */ = {isa = PBXFileReference; fileEncoding = 4; lastKnownFileType = sourcecode.c.objc; path = EditPageViewController.m; sourceTree = "<group>"; };
		83F3E25F11275E07004CD686 /* MapKit.framework */ = {isa = PBXFileReference; includeInIndex = 1; lastKnownFileType = wrapper.framework; name = MapKit.framework; path = System/Library/Frameworks/MapKit.framework; sourceTree = SDKROOT; };
		83F3E2D211276371004CD686 /* CoreLocation.framework */ = {isa = PBXFileReference; includeInIndex = 1; lastKnownFileType = wrapper.framework; name = CoreLocation.framework; path = System/Library/Frameworks/CoreLocation.framework; sourceTree = SDKROOT; };
		83FB4D3E122C38F700DB9506 /* MediaPlayer.framework */ = {isa = PBXFileReference; includeInIndex = 1; lastKnownFileType = wrapper.framework; name = MediaPlayer.framework; path = System/Library/Frameworks/MediaPlayer.framework; sourceTree = SDKROOT; };
		83FEFC7311FF6C5A0078B462 /* EditSiteViewController.h */ = {isa = PBXFileReference; fileEncoding = 4; lastKnownFileType = sourcecode.c.h; path = EditSiteViewController.h; sourceTree = "<group>"; };
		83FEFC7411FF6C5A0078B462 /* EditSiteViewController.m */ = {isa = PBXFileReference; fileEncoding = 4; lastKnownFileType = sourcecode.c.objc; path = EditSiteViewController.m; sourceTree = "<group>"; };
		8514973F171E13DF00B87F3F /* WPAsyncBlockOperation.h */ = {isa = PBXFileReference; fileEncoding = 4; lastKnownFileType = sourcecode.c.h; path = WPAsyncBlockOperation.h; sourceTree = "<group>"; };
		85149740171E13DF00B87F3F /* WPAsyncBlockOperation.m */ = {isa = PBXFileReference; fileEncoding = 4; lastKnownFileType = sourcecode.c.objc; path = WPAsyncBlockOperation.m; sourceTree = "<group>"; };
		8516972A169D42F4006C5DED /* WPToast.h */ = {isa = PBXFileReference; fileEncoding = 4; lastKnownFileType = sourcecode.c.h; path = WPToast.h; sourceTree = "<group>"; };
		8516972B169D42F4006C5DED /* WPToast.m */ = {isa = PBXFileReference; fileEncoding = 4; lastKnownFileType = sourcecode.c.objc; path = WPToast.m; sourceTree = "<group>"; };
		851734411798C64700A30E27 /* NSURL+Util.h */ = {isa = PBXFileReference; fileEncoding = 4; lastKnownFileType = sourcecode.c.h; path = "NSURL+Util.h"; sourceTree = "<group>"; };
		851734421798C64700A30E27 /* NSURL+Util.m */ = {isa = PBXFileReference; fileEncoding = 4; lastKnownFileType = sourcecode.c.objc; path = "NSURL+Util.m"; sourceTree = "<group>"; };
		852416CD1A12EBDD0030700C /* AppRatingUtility.h */ = {isa = PBXFileReference; fileEncoding = 4; lastKnownFileType = sourcecode.c.h; path = AppRatingUtility.h; sourceTree = "<group>"; };
		852416CE1A12EBDD0030700C /* AppRatingUtility.m */ = {isa = PBXFileReference; fileEncoding = 4; lastKnownFileType = sourcecode.c.objc; path = AppRatingUtility.m; sourceTree = "<group>"; };
		852416D11A12ED690030700C /* AppRatingUtilityTests.m */ = {isa = PBXFileReference; fileEncoding = 4; lastKnownFileType = sourcecode.c.objc; path = AppRatingUtilityTests.m; sourceTree = "<group>"; };
		85253989171761D9003F6B32 /* WPComLanguages.h */ = {isa = PBXFileReference; fileEncoding = 4; lastKnownFileType = sourcecode.c.h; path = WPComLanguages.h; sourceTree = "<group>"; };
		8525398A171761D9003F6B32 /* WPComLanguages.m */ = {isa = PBXFileReference; fileEncoding = 4; lastKnownFileType = sourcecode.c.objc; path = WPComLanguages.m; sourceTree = "<group>"; };
		8527B15717CE98C5001CBA2E /* Accelerate.framework */ = {isa = PBXFileReference; lastKnownFileType = wrapper.framework; name = Accelerate.framework; path = System/Library/Frameworks/Accelerate.framework; sourceTree = SDKROOT; };
		852CD8AB190E0BC4006C9AED /* WPMediaSizing.h */ = {isa = PBXFileReference; fileEncoding = 4; lastKnownFileType = sourcecode.c.h; path = WPMediaSizing.h; sourceTree = "<group>"; };
		852CD8AC190E0BC4006C9AED /* WPMediaSizing.m */ = {isa = PBXFileReference; fileEncoding = 4; lastKnownFileType = sourcecode.c.objc; path = WPMediaSizing.m; sourceTree = "<group>"; };
		855408851A6F105700DDBD79 /* app-review-prompt-all-enabled.json */ = {isa = PBXFileReference; fileEncoding = 4; lastKnownFileType = text.json; path = "app-review-prompt-all-enabled.json"; sourceTree = "<group>"; };
		855408871A6F106800DDBD79 /* app-review-prompt-notifications-disabled.json */ = {isa = PBXFileReference; fileEncoding = 4; lastKnownFileType = text.json; path = "app-review-prompt-notifications-disabled.json"; sourceTree = "<group>"; };
		855408891A6F107D00DDBD79 /* app-review-prompt-global-disable.json */ = {isa = PBXFileReference; fileEncoding = 4; lastKnownFileType = text.json; path = "app-review-prompt-global-disable.json"; sourceTree = "<group>"; };
		857610D418C0377300EDF406 /* StatsWebViewController.h */ = {isa = PBXFileReference; fileEncoding = 4; lastKnownFileType = sourcecode.c.h; path = StatsWebViewController.h; sourceTree = "<group>"; };
		857610D518C0377300EDF406 /* StatsWebViewController.m */ = {isa = PBXFileReference; fileEncoding = 4; lastKnownFileType = sourcecode.c.objc; path = StatsWebViewController.m; sourceTree = "<group>"; };
		858DE40D1730384F000AC628 /* LoginViewController.h */ = {isa = PBXFileReference; fileEncoding = 4; lastKnownFileType = sourcecode.c.h; path = LoginViewController.h; sourceTree = "<group>"; };
		858DE40E1730384F000AC628 /* LoginViewController.m */ = {isa = PBXFileReference; fileEncoding = 4; lastKnownFileType = sourcecode.c.objc; path = LoginViewController.m; sourceTree = "<group>"; };
		859F761B18F2159800EF8D5D /* WPAnalyticsTrackerMixpanelInstructionsForStat.h */ = {isa = PBXFileReference; fileEncoding = 4; lastKnownFileType = sourcecode.c.h; path = WPAnalyticsTrackerMixpanelInstructionsForStat.h; sourceTree = "<group>"; };
		859F761C18F2159800EF8D5D /* WPAnalyticsTrackerMixpanelInstructionsForStat.m */ = {isa = PBXFileReference; fileEncoding = 4; lastKnownFileType = sourcecode.c.objc; path = WPAnalyticsTrackerMixpanelInstructionsForStat.m; sourceTree = "<group>"; };
		85AD6AEA173CCF9E002CB896 /* WPNUXPrimaryButton.h */ = {isa = PBXFileReference; fileEncoding = 4; lastKnownFileType = sourcecode.c.h; path = WPNUXPrimaryButton.h; sourceTree = "<group>"; };
		85AD6AEB173CCF9E002CB896 /* WPNUXPrimaryButton.m */ = {isa = PBXFileReference; fileEncoding = 4; lastKnownFileType = sourcecode.c.objc; path = WPNUXPrimaryButton.m; sourceTree = "<group>"; };
		85AD6AED173CCFDC002CB896 /* WPNUXSecondaryButton.h */ = {isa = PBXFileReference; fileEncoding = 4; lastKnownFileType = sourcecode.c.h; path = WPNUXSecondaryButton.h; sourceTree = "<group>"; };
		85AD6AEE173CCFDC002CB896 /* WPNUXSecondaryButton.m */ = {isa = PBXFileReference; fileEncoding = 4; lastKnownFileType = sourcecode.c.objc; path = WPNUXSecondaryButton.m; sourceTree = "<group>"; };
		85B6F74D1742DA1D00CE7F3A /* WPNUXMainButton.h */ = {isa = PBXFileReference; fileEncoding = 4; lastKnownFileType = sourcecode.c.h; path = WPNUXMainButton.h; sourceTree = "<group>"; };
		85B6F74E1742DA1D00CE7F3A /* WPNUXMainButton.m */ = {isa = PBXFileReference; fileEncoding = 4; lastKnownFileType = sourcecode.c.objc; path = WPNUXMainButton.m; sourceTree = "<group>"; };
		85B6F7501742DAE800CE7F3A /* WPNUXBackButton.h */ = {isa = PBXFileReference; fileEncoding = 4; lastKnownFileType = sourcecode.c.h; path = WPNUXBackButton.h; sourceTree = "<group>"; };
		85B6F7511742DAE800CE7F3A /* WPNUXBackButton.m */ = {isa = PBXFileReference; fileEncoding = 4; lastKnownFileType = sourcecode.c.objc; path = WPNUXBackButton.m; sourceTree = "<group>"; };
		85C720AF1730CEFA00460645 /* WPWalkthroughTextField.h */ = {isa = PBXFileReference; fileEncoding = 4; lastKnownFileType = sourcecode.c.h; path = WPWalkthroughTextField.h; sourceTree = "<group>"; };
		85C720B01730CEFA00460645 /* WPWalkthroughTextField.m */ = {isa = PBXFileReference; fileEncoding = 4; lastKnownFileType = sourcecode.c.objc; path = WPWalkthroughTextField.m; sourceTree = "<group>"; };
		85CE4C1E1A703CF200780DFE /* NSBundle+VersionNumberHelper.h */ = {isa = PBXFileReference; fileEncoding = 4; lastKnownFileType = sourcecode.c.h; path = "NSBundle+VersionNumberHelper.h"; sourceTree = "<group>"; };
		85CE4C1F1A703CF200780DFE /* NSBundle+VersionNumberHelper.m */ = {isa = PBXFileReference; fileEncoding = 4; lastKnownFileType = sourcecode.c.objc; path = "NSBundle+VersionNumberHelper.m"; sourceTree = "<group>"; };
		85D08A6F17342ECE00E2BBCA /* AddUsersBlogCell.h */ = {isa = PBXFileReference; fileEncoding = 4; lastKnownFileType = sourcecode.c.h; path = AddUsersBlogCell.h; sourceTree = "<group>"; };
		85D08A7017342ECE00E2BBCA /* AddUsersBlogCell.m */ = {isa = PBXFileReference; fileEncoding = 4; lastKnownFileType = sourcecode.c.objc; path = AddUsersBlogCell.m; sourceTree = "<group>"; };
		85D2275718F1EB8A001DA8DA /* WPAnalyticsTrackerMixpanel.h */ = {isa = PBXFileReference; fileEncoding = 4; lastKnownFileType = sourcecode.c.h; path = WPAnalyticsTrackerMixpanel.h; sourceTree = "<group>"; };
		85D2275818F1EB8A001DA8DA /* WPAnalyticsTrackerMixpanel.m */ = {isa = PBXFileReference; fileEncoding = 4; lastKnownFileType = sourcecode.c.objc; lineEnding = 0; path = WPAnalyticsTrackerMixpanel.m; sourceTree = "<group>"; xcLanguageSpecificationIdentifier = xcode.lang.objc; };
		85D80557171630B30075EEAC /* DotCom-Languages.plist */ = {isa = PBXFileReference; fileEncoding = 4; lastKnownFileType = text.plist.xml; path = "DotCom-Languages.plist"; sourceTree = "<group>"; };
		85D8055B171631F10075EEAC /* SelectWPComLanguageViewController.h */ = {isa = PBXFileReference; fileEncoding = 4; lastKnownFileType = sourcecode.c.h; path = SelectWPComLanguageViewController.h; sourceTree = "<group>"; };
		85D8055C171631F10075EEAC /* SelectWPComLanguageViewController.m */ = {isa = PBXFileReference; fileEncoding = 4; lastKnownFileType = sourcecode.c.objc; path = SelectWPComLanguageViewController.m; sourceTree = "<group>"; };
		85DA8C4218F3F29A0074C8A4 /* WPAnalyticsTrackerWPCom.h */ = {isa = PBXFileReference; fileEncoding = 4; lastKnownFileType = sourcecode.c.h; path = WPAnalyticsTrackerWPCom.h; sourceTree = "<group>"; };
		85DA8C4318F3F29A0074C8A4 /* WPAnalyticsTrackerWPCom.m */ = {isa = PBXFileReference; fileEncoding = 4; lastKnownFileType = sourcecode.c.objc; path = WPAnalyticsTrackerWPCom.m; sourceTree = "<group>"; };
		85E105841731A597001071A3 /* WPWalkthroughOverlayView.h */ = {isa = PBXFileReference; fileEncoding = 4; lastKnownFileType = sourcecode.c.h; path = WPWalkthroughOverlayView.h; sourceTree = "<group>"; };
		85E105851731A597001071A3 /* WPWalkthroughOverlayView.m */ = {isa = PBXFileReference; fileEncoding = 4; lastKnownFileType = sourcecode.c.objc; path = WPWalkthroughOverlayView.m; sourceTree = "<group>"; };
		85EC44D21739826A00686604 /* CreateAccountAndBlogViewController.h */ = {isa = PBXFileReference; fileEncoding = 4; lastKnownFileType = sourcecode.c.h; path = CreateAccountAndBlogViewController.h; sourceTree = "<group>"; };
		85EC44D31739826A00686604 /* CreateAccountAndBlogViewController.m */ = {isa = PBXFileReference; fileEncoding = 4; lastKnownFileType = sourcecode.c.objc; path = CreateAccountAndBlogViewController.m; sourceTree = "<group>"; };
		85ED988717DFA00000090D0B /* Images.xcassets */ = {isa = PBXFileReference; lastKnownFileType = folder.assetcatalog; path = Images.xcassets; sourceTree = "<group>"; };
		85ED98AA17DFB17200090D0B /* iTunesArtwork@2x */ = {isa = PBXFileReference; lastKnownFileType = file; path = "iTunesArtwork@2x"; sourceTree = "<group>"; };
		872A78E046E04A05B17EB1A1 /* libPods-WordPressTodayWidget.a */ = {isa = PBXFileReference; explicitFileType = archive.ar; includeInIndex = 0; path = "libPods-WordPressTodayWidget.a"; sourceTree = BUILT_PRODUCTS_DIR; };
		8D1107310486CEB800E47090 /* Info.plist */ = {isa = PBXFileReference; fileEncoding = 4; lastKnownFileType = text.plist.xml; path = Info.plist; sourceTree = "<group>"; };
		9198544476D3B385673B18E9 /* Pods-WordPressTest.release.xcconfig */ = {isa = PBXFileReference; includeInIndex = 1; lastKnownFileType = text.xcconfig; name = "Pods-WordPressTest.release.xcconfig"; path = "../Pods/Target Support Files/Pods-WordPressTest/Pods-WordPressTest.release.xcconfig"; sourceTree = "<group>"; };
		91E1D2929A320BA8932240BF /* Pods-UITests.release-internal.xcconfig */ = {isa = PBXFileReference; includeInIndex = 1; lastKnownFileType = text.xcconfig; name = "Pods-UITests.release-internal.xcconfig"; path = "../Pods/Target Support Files/Pods-UITests/Pods-UITests.release-internal.xcconfig"; sourceTree = "<group>"; };
		93027BB61758332300483FFD /* SupportViewController.h */ = {isa = PBXFileReference; fileEncoding = 4; lastKnownFileType = sourcecode.c.h; path = SupportViewController.h; sourceTree = "<group>"; };
		93027BB71758332300483FFD /* SupportViewController.m */ = {isa = PBXFileReference; fileEncoding = 4; lastKnownFileType = sourcecode.c.objc; path = SupportViewController.m; sourceTree = "<group>"; };
		930284B618EAF7B600CB0BF4 /* LocalCoreDataService.h */ = {isa = PBXFileReference; lastKnownFileType = sourcecode.c.h; path = LocalCoreDataService.h; sourceTree = "<group>"; };
		93069F54176237A4000C966D /* ActivityLogViewController.h */ = {isa = PBXFileReference; fileEncoding = 4; lastKnownFileType = sourcecode.c.h; path = ActivityLogViewController.h; sourceTree = "<group>"; };
		93069F55176237A4000C966D /* ActivityLogViewController.m */ = {isa = PBXFileReference; fileEncoding = 4; lastKnownFileType = sourcecode.c.objc; path = ActivityLogViewController.m; sourceTree = "<group>"; };
		93069F571762410B000C966D /* ActivityLogDetailViewController.h */ = {isa = PBXFileReference; fileEncoding = 4; lastKnownFileType = sourcecode.c.h; path = ActivityLogDetailViewController.h; sourceTree = "<group>"; };
		93069F581762410B000C966D /* ActivityLogDetailViewController.m */ = {isa = PBXFileReference; fileEncoding = 4; lastKnownFileType = sourcecode.c.objc; path = ActivityLogDetailViewController.m; sourceTree = "<group>"; };
		930C6374182BD86400976C21 /* WordPress-Internal-Info.plist */ = {isa = PBXFileReference; lastKnownFileType = text.plist.xml; path = "WordPress-Internal-Info.plist"; sourceTree = "<group>"; };
		930FD0A519882742000CC81D /* BlogServiceTest.m */ = {isa = PBXFileReference; fileEncoding = 4; lastKnownFileType = sourcecode.c.objc; path = BlogServiceTest.m; sourceTree = "<group>"; };
		931D26FC19EDA10D00114F17 /* ALIterativeMigrator.h */ = {isa = PBXFileReference; fileEncoding = 4; lastKnownFileType = sourcecode.c.h; path = ALIterativeMigrator.h; sourceTree = "<group>"; };
		931D26FD19EDA10D00114F17 /* ALIterativeMigrator.m */ = {isa = PBXFileReference; fileEncoding = 4; lastKnownFileType = sourcecode.c.objc; path = ALIterativeMigrator.m; sourceTree = "<group>"; };
		931D26FF19EDAE8600114F17 /* CoreDataMigrationTests.m */ = {isa = PBXFileReference; fileEncoding = 4; lastKnownFileType = sourcecode.c.objc; path = CoreDataMigrationTests.m; sourceTree = "<group>"; };
		931DF4D718D09A2F00540BDD /* en */ = {isa = PBXFileReference; lastKnownFileType = text.plist.strings; name = en; path = en.lproj/InfoPlist.strings; sourceTree = "<group>"; };
		931DF4D918D09A9B00540BDD /* pt */ = {isa = PBXFileReference; lastKnownFileType = text.plist.strings; name = pt; path = pt.lproj/InfoPlist.strings; sourceTree = "<group>"; };
		931DF4DA18D09AE100540BDD /* fr */ = {isa = PBXFileReference; lastKnownFileType = text.plist.strings; name = fr; path = fr.lproj/InfoPlist.strings; sourceTree = "<group>"; };
		931DF4DB18D09AF600540BDD /* nl */ = {isa = PBXFileReference; lastKnownFileType = text.plist.strings; name = nl; path = nl.lproj/InfoPlist.strings; sourceTree = "<group>"; };
		931DF4DC18D09B0100540BDD /* it */ = {isa = PBXFileReference; lastKnownFileType = text.plist.strings; name = it; path = it.lproj/InfoPlist.strings; sourceTree = "<group>"; };
		931DF4DD18D09B1900540BDD /* th */ = {isa = PBXFileReference; lastKnownFileType = text.plist.strings; name = th; path = th.lproj/InfoPlist.strings; sourceTree = "<group>"; };
		931DF4DE18D09B2600540BDD /* de */ = {isa = PBXFileReference; lastKnownFileType = text.plist.strings; name = de; path = de.lproj/InfoPlist.strings; sourceTree = "<group>"; };
		931DF4DF18D09B3900540BDD /* id */ = {isa = PBXFileReference; lastKnownFileType = text.plist.strings; name = id; path = id.lproj/InfoPlist.strings; sourceTree = "<group>"; };
		93267A6019B896CD00997EB8 /* Info-Internal.plist */ = {isa = PBXFileReference; fileEncoding = 4; lastKnownFileType = text.plist.xml; path = "Info-Internal.plist"; sourceTree = "<group>"; };
		93460A36189D5091000E26CE /* WordPress 14.xcdatamodel */ = {isa = PBXFileReference; lastKnownFileType = wrapper.xcdatamodel; path = "WordPress 14.xcdatamodel"; sourceTree = "<group>"; };
		934884AC19B78723004028D8 /* WordPressTodayWidget-Internal.entitlements */ = {isa = PBXFileReference; fileEncoding = 4; lastKnownFileType = text.xml; path = "WordPressTodayWidget-Internal.entitlements"; sourceTree = "<group>"; };
		934884AE19B7875C004028D8 /* WordPress-Internal.entitlements */ = {isa = PBXFileReference; fileEncoding = 4; lastKnownFileType = text.xml; path = "WordPress-Internal.entitlements"; sourceTree = "<group>"; };
		934F1B3119ACCE5600E9E63E /* WordPress.entitlements */ = {isa = PBXFileReference; lastKnownFileType = text.xml; path = WordPress.entitlements; sourceTree = "<group>"; };
		93594BD4191D2F5A0079E6B2 /* stats-batch.json */ = {isa = PBXFileReference; fileEncoding = 4; lastKnownFileType = text.json; path = "stats-batch.json"; sourceTree = "<group>"; };
		9363113D19F9DE0700B0C739 /* WordPress 23.xcdatamodel */ = {isa = PBXFileReference; lastKnownFileType = wrapper.xcdatamodel; path = "WordPress 23.xcdatamodel"; sourceTree = "<group>"; };
		9363113E19FA996700B0C739 /* AccountServiceTests.swift */ = {isa = PBXFileReference; fileEncoding = 4; lastKnownFileType = sourcecode.swift; path = AccountServiceTests.swift; sourceTree = "<group>"; };
		93652B811A006C96006A4C47 /* WordPress 24.xcdatamodel */ = {isa = PBXFileReference; lastKnownFileType = wrapper.xcdatamodel; path = "WordPress 24.xcdatamodel"; sourceTree = "<group>"; };
		93740DC817D8F85600C41B2F /* WPAlertView.h */ = {isa = PBXFileReference; fileEncoding = 4; lastKnownFileType = sourcecode.c.h; path = WPAlertView.h; sourceTree = "<group>"; };
		93740DCA17D8F86700C41B2F /* WPAlertView.m */ = {isa = PBXFileReference; fileEncoding = 4; lastKnownFileType = sourcecode.c.objc; path = WPAlertView.m; sourceTree = "<group>"; };
		937D9A0C19F83744007B9D5F /* WordPress 22.xcdatamodel */ = {isa = PBXFileReference; lastKnownFileType = wrapper.xcdatamodel; path = "WordPress 22.xcdatamodel"; sourceTree = "<group>"; };
		937D9A0E19F83812007B9D5F /* WordPress-22-23.xcmappingmodel */ = {isa = PBXFileReference; lastKnownFileType = wrapper.xcmappingmodel; path = "WordPress-22-23.xcmappingmodel"; sourceTree = "<group>"; };
		937D9A1019F838C2007B9D5F /* AccountToAccount22to23.swift */ = {isa = PBXFileReference; fileEncoding = 4; lastKnownFileType = sourcecode.swift; path = AccountToAccount22to23.swift; sourceTree = "<group>"; };
		93A379D919FE6D3000415023 /* DDLogSwift.h */ = {isa = PBXFileReference; fileEncoding = 4; lastKnownFileType = sourcecode.c.h; path = DDLogSwift.h; sourceTree = "<group>"; };
		93A379DA19FE6D3000415023 /* DDLogSwift.m */ = {isa = PBXFileReference; fileEncoding = 4; lastKnownFileType = sourcecode.c.objc; path = DDLogSwift.m; sourceTree = "<group>"; };
		93A379EB19FFBF7900415023 /* KeychainTest.m */ = {isa = PBXFileReference; fileEncoding = 4; lastKnownFileType = sourcecode.c.objc; path = KeychainTest.m; sourceTree = "<group>"; };
		93A3F7DD1843F6F00082FEEA /* CoreTelephony.framework */ = {isa = PBXFileReference; lastKnownFileType = wrapper.framework; name = CoreTelephony.framework; path = System/Library/Frameworks/CoreTelephony.framework; sourceTree = SDKROOT; };
		93C1147D18EC5DD500DAC95C /* AccountService.h */ = {isa = PBXFileReference; fileEncoding = 4; lastKnownFileType = sourcecode.c.h; path = AccountService.h; sourceTree = "<group>"; };
		93C1147E18EC5DD500DAC95C /* AccountService.m */ = {isa = PBXFileReference; fileEncoding = 4; lastKnownFileType = sourcecode.c.objc; path = AccountService.m; sourceTree = "<group>"; };
		93C1148318EDF6E100DAC95C /* BlogService.h */ = {isa = PBXFileReference; fileEncoding = 4; lastKnownFileType = sourcecode.c.h; path = BlogService.h; sourceTree = "<group>"; };
		93C1148418EDF6E100DAC95C /* BlogService.m */ = {isa = PBXFileReference; fileEncoding = 4; lastKnownFileType = sourcecode.c.objc; path = BlogService.m; sourceTree = "<group>"; };
		93CD939219099BE70049096E /* authtoken.json */ = {isa = PBXFileReference; fileEncoding = 4; lastKnownFileType = text.json; path = authtoken.json; sourceTree = "<group>"; };
		93D6D6461924FDAD00A4F44A /* PostCategoryServiceRemote.h */ = {isa = PBXFileReference; fileEncoding = 4; lastKnownFileType = sourcecode.c.h; path = PostCategoryServiceRemote.h; sourceTree = "<group>"; };
		93DEB88019E5BF7100F9546D /* TodayExtensionService.h */ = {isa = PBXFileReference; fileEncoding = 4; lastKnownFileType = sourcecode.c.h; path = TodayExtensionService.h; sourceTree = "<group>"; };
		93DEB88119E5BF7100F9546D /* TodayExtensionService.m */ = {isa = PBXFileReference; fileEncoding = 4; lastKnownFileType = sourcecode.c.objc; path = TodayExtensionService.m; sourceTree = "<group>"; };
		93E5283A19A7741A003A1A9C /* WordPressTodayWidget.appex */ = {isa = PBXFileReference; explicitFileType = "wrapper.app-extension"; includeInIndex = 0; path = WordPressTodayWidget.appex; sourceTree = BUILT_PRODUCTS_DIR; };
		93E5283B19A7741A003A1A9C /* NotificationCenter.framework */ = {isa = PBXFileReference; lastKnownFileType = wrapper.framework; name = NotificationCenter.framework; path = System/Library/Frameworks/NotificationCenter.framework; sourceTree = SDKROOT; };
		93E5283F19A7741A003A1A9C /* Info.plist */ = {isa = PBXFileReference; lastKnownFileType = text.plist.xml; path = Info.plist; sourceTree = "<group>"; };
		93E5284019A7741A003A1A9C /* TodayViewController.swift */ = {isa = PBXFileReference; lastKnownFileType = sourcecode.swift; path = TodayViewController.swift; sourceTree = "<group>"; };
		93E5284219A7741A003A1A9C /* MainInterface.storyboard */ = {isa = PBXFileReference; lastKnownFileType = file.storyboard; path = MainInterface.storyboard; sourceTree = "<group>"; };
		93E5284F19A77824003A1A9C /* WordPressTodayWidget-Bridging-Header.h */ = {isa = PBXFileReference; lastKnownFileType = sourcecode.c.h; path = "WordPressTodayWidget-Bridging-Header.h"; sourceTree = "<group>"; };
		93E5285319A778AF003A1A9C /* WPDDLogWrapper.h */ = {isa = PBXFileReference; fileEncoding = 4; lastKnownFileType = sourcecode.c.h; path = WPDDLogWrapper.h; sourceTree = "<group>"; };
		93E5285419A778AF003A1A9C /* WPDDLogWrapper.m */ = {isa = PBXFileReference; fileEncoding = 4; lastKnownFileType = sourcecode.c.objc; path = WPDDLogWrapper.m; sourceTree = "<group>"; };
		93E5285719A7AA5C003A1A9C /* WordPressTodayWidget.entitlements */ = {isa = PBXFileReference; lastKnownFileType = text.xml; path = WordPressTodayWidget.entitlements; sourceTree = "<group>"; };
		93E9050219E6F240005513C9 /* WordPressTest-Bridging-Header.h */ = {isa = PBXFileReference; lastKnownFileType = sourcecode.c.h; path = "WordPressTest-Bridging-Header.h"; sourceTree = "<group>"; };
		93E9050319E6F242005513C9 /* ContextManagerTests.swift */ = {isa = PBXFileReference; fileEncoding = 4; lastKnownFileType = sourcecode.swift; path = ContextManagerTests.swift; sourceTree = "<group>"; };
		93E9050519E6F3D8005513C9 /* TestContextManager.h */ = {isa = PBXFileReference; fileEncoding = 4; lastKnownFileType = sourcecode.c.h; path = TestContextManager.h; sourceTree = "<group>"; };
		93E9050619E6F3D8005513C9 /* TestContextManager.m */ = {isa = PBXFileReference; fileEncoding = 4; lastKnownFileType = sourcecode.c.objc; path = TestContextManager.m; sourceTree = "<group>"; };
		93EF094B19ED4F1100C89770 /* ContextManager-Internals.h */ = {isa = PBXFileReference; lastKnownFileType = sourcecode.c.h; path = "ContextManager-Internals.h"; sourceTree = "<group>"; };
		93FA0F0118E451A80007903B /* LICENSE */ = {isa = PBXFileReference; fileEncoding = 4; lastKnownFileType = text; name = LICENSE; path = ../LICENSE; sourceTree = "<group>"; };
		93FA0F0218E451A80007903B /* README.md */ = {isa = PBXFileReference; fileEncoding = 4; lastKnownFileType = text; name = README.md; path = ../README.md; sourceTree = "<group>"; };
		93FA0F0318E451A80007903B /* update-translations.rb */ = {isa = PBXFileReference; fileEncoding = 4; lastKnownFileType = text.script.ruby; name = "update-translations.rb"; path = "../update-translations.rb"; sourceTree = "<group>"; };
		93FA0F0418E451A80007903B /* fix-translation.php */ = {isa = PBXFileReference; fileEncoding = 4; lastKnownFileType = text.script.php; name = "fix-translation.php"; path = "../fix-translation.php"; sourceTree = "<group>"; };
		93FA0F0518E451A80007903B /* localize.py */ = {isa = PBXFileReference; fileEncoding = 4; lastKnownFileType = text.script.python; name = localize.py; path = ../localize.py; sourceTree = "<group>"; };
		93FA59DB18D88C1C001446BC /* PostCategoryService.h */ = {isa = PBXFileReference; fileEncoding = 4; lastKnownFileType = sourcecode.c.h; lineEnding = 0; path = PostCategoryService.h; sourceTree = "<group>"; xcLanguageSpecificationIdentifier = xcode.lang.objcpp; };
		93FA59DC18D88C1C001446BC /* PostCategoryService.m */ = {isa = PBXFileReference; fileEncoding = 4; lastKnownFileType = sourcecode.c.objc; lineEnding = 0; path = PostCategoryService.m; sourceTree = "<group>"; xcLanguageSpecificationIdentifier = xcode.lang.objc; };
		A01C542D0E24E88400D411F2 /* SystemConfiguration.framework */ = {isa = PBXFileReference; includeInIndex = 1; lastKnownFileType = wrapper.framework; name = SystemConfiguration.framework; path = System/Library/Frameworks/SystemConfiguration.framework; sourceTree = SDKROOT; };
		A01C55470E25E0D000D411F2 /* defaultPostTemplate.html */ = {isa = PBXFileReference; fileEncoding = 4; lastKnownFileType = text.html; name = defaultPostTemplate.html; path = Resources/HTML/defaultPostTemplate.html; sourceTree = "<group>"; };
		A0E293EF0E21027E00C6919C /* WPAddPostCategoryViewController.h */ = {isa = PBXFileReference; fileEncoding = 4; lastKnownFileType = sourcecode.c.h; path = WPAddPostCategoryViewController.h; sourceTree = "<group>"; };
		A0E293F00E21027E00C6919C /* WPAddPostCategoryViewController.m */ = {isa = PBXFileReference; fileEncoding = 4; lastKnownFileType = sourcecode.c.objc; lineEnding = 0; path = WPAddPostCategoryViewController.m; sourceTree = "<group>"; xcLanguageSpecificationIdentifier = xcode.lang.objc; };
		A20971B419B0BC390058F395 /* en-GB */ = {isa = PBXFileReference; lastKnownFileType = text.plist.strings; name = "en-GB"; path = "en-GB.lproj/Localizable.strings"; sourceTree = "<group>"; };
		A20971B519B0BC390058F395 /* en-GB */ = {isa = PBXFileReference; lastKnownFileType = text.plist.strings; name = "en-GB"; path = "en-GB.lproj/InfoPlist.strings"; sourceTree = "<group>"; };
		A20971B619B0BC390058F395 /* en-GB */ = {isa = PBXFileReference; lastKnownFileType = text.plist.strings; name = "en-GB"; path = "en-GB.lproj/InfoPlist.strings"; sourceTree = "<group>"; };
		A20971B719B0BC570058F395 /* pt-BR */ = {isa = PBXFileReference; lastKnownFileType = text.plist.strings; name = "pt-BR"; path = "pt-BR.lproj/Localizable.strings"; sourceTree = "<group>"; };
		A20971B819B0BC570058F395 /* pt-BR */ = {isa = PBXFileReference; lastKnownFileType = text.plist.strings; name = "pt-BR"; path = "pt-BR.lproj/InfoPlist.strings"; sourceTree = "<group>"; };
		A20971B919B0BC580058F395 /* pt-BR */ = {isa = PBXFileReference; lastKnownFileType = text.plist.strings; name = "pt-BR"; path = "pt-BR.lproj/InfoPlist.strings"; sourceTree = "<group>"; };
		A25EBD85156E330600530E3D /* WPTableViewController.h */ = {isa = PBXFileReference; fileEncoding = 4; lastKnownFileType = sourcecode.c.h; path = WPTableViewController.h; sourceTree = "<group>"; };
		A25EBD86156E330600530E3D /* WPTableViewController.m */ = {isa = PBXFileReference; fileEncoding = 4; lastKnownFileType = sourcecode.c.objc; path = WPTableViewController.m; sourceTree = "<group>"; };
		A2787D0119002AB1000D6CA6 /* HelpshiftConfig.plist */ = {isa = PBXFileReference; fileEncoding = 4; lastKnownFileType = text.plist.xml; path = HelpshiftConfig.plist; sourceTree = "<group>"; };
		A284044518BFE7F300D982B6 /* WordPress 15.xcdatamodel */ = {isa = PBXFileReference; lastKnownFileType = wrapper.xcdatamodel; path = "WordPress 15.xcdatamodel"; sourceTree = "<group>"; };
		A28F6FD119B61ACA00AADE55 /* SwiftPlayground.playground */ = {isa = PBXFileReference; lastKnownFileType = file.playground; path = SwiftPlayground.playground; sourceTree = "<group>"; };
		A2DC5B181953451B009584C3 /* WPNUXHelpBadgeLabel.h */ = {isa = PBXFileReference; fileEncoding = 4; lastKnownFileType = sourcecode.c.h; path = WPNUXHelpBadgeLabel.h; sourceTree = "<group>"; };
		A2DC5B191953451B009584C3 /* WPNUXHelpBadgeLabel.m */ = {isa = PBXFileReference; fileEncoding = 4; lastKnownFileType = sourcecode.c.objc; path = WPNUXHelpBadgeLabel.m; sourceTree = "<group>"; };
		A42FAD830601402EC061BE54 /* Pods-WordPressTest.release-internal.xcconfig */ = {isa = PBXFileReference; includeInIndex = 1; lastKnownFileType = text.xcconfig; name = "Pods-WordPressTest.release-internal.xcconfig"; path = "../Pods/Target Support Files/Pods-WordPressTest/Pods-WordPressTest.release-internal.xcconfig"; sourceTree = "<group>"; };
		AC055AD29E203B2021E7F39B /* Pods.debug.xcconfig */ = {isa = PBXFileReference; includeInIndex = 1; lastKnownFileType = text.xcconfig; name = Pods.debug.xcconfig; path = "../Pods/Target Support Files/Pods/Pods.debug.xcconfig"; sourceTree = "<group>"; };
		ACBAB5FC0E121C7300F38795 /* PostSettingsViewController.h */ = {isa = PBXFileReference; fileEncoding = 4; lastKnownFileType = sourcecode.c.h; path = PostSettingsViewController.h; sourceTree = "<group>"; usesTabs = 0; };
		ACBAB5FD0E121C7300F38795 /* PostSettingsViewController.m */ = {isa = PBXFileReference; fileEncoding = 4; lastKnownFileType = sourcecode.c.objc; path = PostSettingsViewController.m; sourceTree = "<group>"; usesTabs = 0; };
		ACBAB6840E1247F700F38795 /* PostPreviewViewController.h */ = {isa = PBXFileReference; fileEncoding = 4; lastKnownFileType = sourcecode.c.h; path = PostPreviewViewController.h; sourceTree = "<group>"; usesTabs = 0; };
		ACBAB6850E1247F700F38795 /* PostPreviewViewController.m */ = {isa = PBXFileReference; fileEncoding = 4; lastKnownFileType = sourcecode.c.objc; lineEnding = 0; path = PostPreviewViewController.m; sourceTree = "<group>"; usesTabs = 0; xcLanguageSpecificationIdentifier = xcode.lang.objc; };
		ACC156CA0E10E67600D6E1A0 /* WPPostViewController.h */ = {isa = PBXFileReference; fileEncoding = 4; lastKnownFileType = sourcecode.c.h; path = WPPostViewController.h; sourceTree = "<group>"; usesTabs = 0; };
		ACC156CB0E10E67600D6E1A0 /* WPPostViewController.m */ = {isa = PBXFileReference; fileEncoding = 4; lastKnownFileType = sourcecode.c.objc; path = WPPostViewController.m; sourceTree = "<group>"; usesTabs = 0; };
		ADF544C0195A0F620092213D /* CustomHighlightButton.h */ = {isa = PBXFileReference; fileEncoding = 4; lastKnownFileType = sourcecode.c.h; path = CustomHighlightButton.h; sourceTree = "<group>"; };
		ADF544C1195A0F620092213D /* CustomHighlightButton.m */ = {isa = PBXFileReference; fileEncoding = 4; lastKnownFileType = sourcecode.c.objc; path = CustomHighlightButton.m; sourceTree = "<group>"; };
		AEFB66560B716519236CEE67 /* Pods.release.xcconfig */ = {isa = PBXFileReference; includeInIndex = 1; lastKnownFileType = text.xcconfig; name = Pods.release.xcconfig; path = "../Pods/Target Support Files/Pods/Pods.release.xcconfig"; sourceTree = "<group>"; };
		B43F6A7D9B3DC5B8B4A7DDCA /* Pods-WordPressTest.debug.xcconfig */ = {isa = PBXFileReference; includeInIndex = 1; lastKnownFileType = text.xcconfig; name = "Pods-WordPressTest.debug.xcconfig"; path = "../Pods/Target Support Files/Pods-WordPressTest/Pods-WordPressTest.debug.xcconfig"; sourceTree = "<group>"; };
		B52C4C7C199D4CD3009FD823 /* NoteBlockUserTableViewCell.swift */ = {isa = PBXFileReference; fileEncoding = 4; lastKnownFileType = sourcecode.swift; path = NoteBlockUserTableViewCell.swift; sourceTree = "<group>"; };
		B52C4C7E199D74AE009FD823 /* NoteTableViewCell.swift */ = {isa = PBXFileReference; fileEncoding = 4; lastKnownFileType = sourcecode.swift; path = NoteTableViewCell.swift; sourceTree = "<group>"; };
		B532D4E5199D4357006E4DF6 /* NoteBlockCommentTableViewCell.swift */ = {isa = PBXFileReference; fileEncoding = 4; lastKnownFileType = sourcecode.swift; path = NoteBlockCommentTableViewCell.swift; sourceTree = "<group>"; };
		B532D4E6199D4357006E4DF6 /* NoteBlockHeaderTableViewCell.swift */ = {isa = PBXFileReference; fileEncoding = 4; lastKnownFileType = sourcecode.swift; path = NoteBlockHeaderTableViewCell.swift; sourceTree = "<group>"; };
		B532D4E7199D4357006E4DF6 /* NoteBlockTableViewCell.swift */ = {isa = PBXFileReference; fileEncoding = 4; lastKnownFileType = sourcecode.swift; path = NoteBlockTableViewCell.swift; sourceTree = "<group>"; };
		B532D4E8199D4357006E4DF6 /* NoteBlockTextTableViewCell.swift */ = {isa = PBXFileReference; fileEncoding = 4; lastKnownFileType = sourcecode.swift; path = NoteBlockTextTableViewCell.swift; sourceTree = "<group>"; };
		B532D4ED199D4418006E4DF6 /* NoteBlockImageTableViewCell.swift */ = {isa = PBXFileReference; fileEncoding = 4; lastKnownFileType = sourcecode.swift; path = NoteBlockImageTableViewCell.swift; sourceTree = "<group>"; };
		B53FDF6C19B8C336000723B6 /* UIScreen+Helpers.swift */ = {isa = PBXFileReference; fileEncoding = 4; lastKnownFileType = sourcecode.swift; path = "UIScreen+Helpers.swift"; sourceTree = "<group>"; };
		B54810F61AA656B40081B54D /* WordPress 28.xcdatamodel */ = {isa = PBXFileReference; lastKnownFileType = wrapper.xcdatamodel; path = "WordPress 28.xcdatamodel"; sourceTree = "<group>"; };
		B548458019A258890077E7A5 /* UIActionSheet+Helpers.h */ = {isa = PBXFileReference; fileEncoding = 4; lastKnownFileType = sourcecode.c.h; path = "UIActionSheet+Helpers.h"; sourceTree = "<group>"; };
		B548458119A258890077E7A5 /* UIActionSheet+Helpers.m */ = {isa = PBXFileReference; fileEncoding = 4; lastKnownFileType = sourcecode.c.objc; path = "UIActionSheet+Helpers.m"; sourceTree = "<group>"; };
		B54866C91A0D7042004AC79D /* NSAttributedString+Helpers.swift */ = {isa = PBXFileReference; fileEncoding = 4; lastKnownFileType = sourcecode.swift; path = "NSAttributedString+Helpers.swift"; sourceTree = "<group>"; };
		B54E1DED1A0A7BAA00807537 /* ReplyBezierView.swift */ = {isa = PBXFileReference; fileEncoding = 4; lastKnownFileType = sourcecode.swift; path = ReplyBezierView.swift; sourceTree = "<group>"; };
		B54E1DEE1A0A7BAA00807537 /* ReplyTextView.swift */ = {isa = PBXFileReference; fileEncoding = 4; lastKnownFileType = sourcecode.swift; path = ReplyTextView.swift; sourceTree = "<group>"; };
		B54E1DEF1A0A7BAA00807537 /* ReplyTextView.xib */ = {isa = PBXFileReference; fileEncoding = 4; lastKnownFileType = file.xib; path = ReplyTextView.xib; sourceTree = "<group>"; };
		B54E1DF31A0A7BBF00807537 /* NotificationMediaDownloader.swift */ = {isa = PBXFileReference; fileEncoding = 4; lastKnownFileType = sourcecode.swift; path = NotificationMediaDownloader.swift; sourceTree = "<group>"; };
		B5509A9119CA38B3006D2E49 /* EditReplyViewController.h */ = {isa = PBXFileReference; fileEncoding = 4; lastKnownFileType = sourcecode.c.h; path = EditReplyViewController.h; sourceTree = "<group>"; };
		B5509A9219CA38B3006D2E49 /* EditReplyViewController.m */ = {isa = PBXFileReference; fileEncoding = 4; lastKnownFileType = sourcecode.c.objc; path = EditReplyViewController.m; sourceTree = "<group>"; };
		B5509A9419CA3B9F006D2E49 /* EditReplyViewController.xib */ = {isa = PBXFileReference; fileEncoding = 4; lastKnownFileType = file.xib; name = EditReplyViewController.xib; path = Resources/EditReplyViewController.xib; sourceTree = "<group>"; };
		B55853F11962337500FAF6C3 /* NSScanner+Helpers.h */ = {isa = PBXFileReference; fileEncoding = 4; lastKnownFileType = sourcecode.c.h; path = "NSScanner+Helpers.h"; sourceTree = "<group>"; };
		B55853F21962337500FAF6C3 /* NSScanner+Helpers.m */ = {isa = PBXFileReference; fileEncoding = 4; lastKnownFileType = sourcecode.c.objc; path = "NSScanner+Helpers.m"; sourceTree = "<group>"; };
		B55853F419630AF900FAF6C3 /* Noticons-Regular.otf */ = {isa = PBXFileReference; lastKnownFileType = file; path = "Noticons-Regular.otf"; sourceTree = "<group>"; };
		B55853F519630D5400FAF6C3 /* NSAttributedString+Util.h */ = {isa = PBXFileReference; fileEncoding = 4; lastKnownFileType = sourcecode.c.h; path = "NSAttributedString+Util.h"; sourceTree = "<group>"; };
		B55853F619630D5400FAF6C3 /* NSAttributedString+Util.m */ = {isa = PBXFileReference; fileEncoding = 4; lastKnownFileType = sourcecode.c.objc; path = "NSAttributedString+Util.m"; sourceTree = "<group>"; };
		B55853F819630E7900FAF6C3 /* Notification.h */ = {isa = PBXFileReference; fileEncoding = 4; lastKnownFileType = sourcecode.c.h; lineEnding = 0; path = Notification.h; sourceTree = "<group>"; xcLanguageSpecificationIdentifier = xcode.lang.objcpp; };
		B55853F919630E7900FAF6C3 /* Notification.m */ = {isa = PBXFileReference; fileEncoding = 4; lastKnownFileType = sourcecode.c.objc; lineEnding = 0; path = Notification.m; sourceTree = "<group>"; xcLanguageSpecificationIdentifier = xcode.lang.objc; };
		B558541019631A1000FAF6C3 /* Notifications.storyboard */ = {isa = PBXFileReference; fileEncoding = 4; lastKnownFileType = file.storyboard; path = Notifications.storyboard; sourceTree = "<group>"; };
		B57B99D419A2C20200506504 /* NoteTableHeaderView.swift */ = {isa = PBXFileReference; fileEncoding = 4; lastKnownFileType = sourcecode.swift; path = NoteTableHeaderView.swift; sourceTree = "<group>"; };
		B57B99DC19A2DBF200506504 /* NSObject+Helpers.h */ = {isa = PBXFileReference; fileEncoding = 4; lastKnownFileType = sourcecode.c.h; path = "NSObject+Helpers.h"; sourceTree = "<group>"; };
		B57B99DD19A2DBF200506504 /* NSObject+Helpers.m */ = {isa = PBXFileReference; fileEncoding = 4; lastKnownFileType = sourcecode.c.objc; path = "NSObject+Helpers.m"; sourceTree = "<group>"; };
		B587796F19B799D800E57C5A /* NSDate+Helpers.swift */ = {isa = PBXFileReference; fileEncoding = 4; lastKnownFileType = sourcecode.swift; path = "NSDate+Helpers.swift"; sourceTree = "<group>"; };
		B587797019B799D800E57C5A /* NSIndexPath+Swift.swift */ = {isa = PBXFileReference; fileEncoding = 4; lastKnownFileType = sourcecode.swift; path = "NSIndexPath+Swift.swift"; sourceTree = "<group>"; };
		B587797119B799D800E57C5A /* NSParagraphStyle+Helpers.swift */ = {isa = PBXFileReference; fileEncoding = 4; lastKnownFileType = sourcecode.swift; path = "NSParagraphStyle+Helpers.swift"; sourceTree = "<group>"; };
		B587797219B799D800E57C5A /* UIDevice+Helpers.swift */ = {isa = PBXFileReference; fileEncoding = 4; lastKnownFileType = sourcecode.swift; path = "UIDevice+Helpers.swift"; sourceTree = "<group>"; };
		B587797319B799D800E57C5A /* UIImageView+Animations.swift */ = {isa = PBXFileReference; fileEncoding = 4; lastKnownFileType = sourcecode.swift; path = "UIImageView+Animations.swift"; sourceTree = "<group>"; };
		B587797419B799D800E57C5A /* UIImageView+Networking.swift */ = {isa = PBXFileReference; fileEncoding = 4; lastKnownFileType = sourcecode.swift; path = "UIImageView+Networking.swift"; sourceTree = "<group>"; };
		B587797519B799D800E57C5A /* UITableView+Helpers.swift */ = {isa = PBXFileReference; fileEncoding = 4; lastKnownFileType = sourcecode.swift; path = "UITableView+Helpers.swift"; sourceTree = "<group>"; };
		B587797619B799D800E57C5A /* UITableViewCell+Helpers.swift */ = {isa = PBXFileReference; fileEncoding = 4; lastKnownFileType = sourcecode.swift; path = "UITableViewCell+Helpers.swift"; sourceTree = "<group>"; };
		B587797719B799D800E57C5A /* UIView+Helpers.swift */ = {isa = PBXFileReference; fileEncoding = 4; lastKnownFileType = sourcecode.swift; path = "UIView+Helpers.swift"; sourceTree = "<group>"; };
		B587798419B799EB00E57C5A /* Notification+Interface.swift */ = {isa = PBXFileReference; fileEncoding = 4; lastKnownFileType = sourcecode.swift; path = "Notification+Interface.swift"; sourceTree = "<group>"; };
		B587798519B799EB00E57C5A /* NotificationBlock+Interface.swift */ = {isa = PBXFileReference; fileEncoding = 4; lastKnownFileType = sourcecode.swift; path = "NotificationBlock+Interface.swift"; sourceTree = "<group>"; };
		B5A6CEA519FA800E009F07DE /* AccountToAccount20to21.swift */ = {isa = PBXFileReference; fileEncoding = 4; lastKnownFileType = sourcecode.swift; name = AccountToAccount20to21.swift; path = "20-21/AccountToAccount20to21.swift"; sourceTree = "<group>"; };
		B5AA54D41A8E7510003BDD12 /* WebKit.framework */ = {isa = PBXFileReference; lastKnownFileType = wrapper.framework; name = WebKit.framework; path = System/Library/Frameworks/WebKit.framework; sourceTree = SDKROOT; };
		B5AB733B19901F85005F5044 /* WPNoResultsView+AnimatedBox.h */ = {isa = PBXFileReference; fileEncoding = 4; lastKnownFileType = sourcecode.c.h; path = "WPNoResultsView+AnimatedBox.h"; sourceTree = "<group>"; };
		B5AB733C19901F85005F5044 /* WPNoResultsView+AnimatedBox.m */ = {isa = PBXFileReference; fileEncoding = 4; lastKnownFileType = sourcecode.c.objc; path = "WPNoResultsView+AnimatedBox.m"; sourceTree = "<group>"; };
		B5B56D3019AFB68800B4E29B /* WPStyleGuide+Reply.swift */ = {isa = PBXFileReference; fileEncoding = 4; lastKnownFileType = sourcecode.swift; path = "WPStyleGuide+Reply.swift"; sourceTree = "<group>"; };
		B5B56D3119AFB68800B4E29B /* WPStyleGuide+Notifications.swift */ = {isa = PBXFileReference; fileEncoding = 4; lastKnownFileType = sourcecode.swift; path = "WPStyleGuide+Notifications.swift"; sourceTree = "<group>"; };
		B5B63F3F19621A9F001601C3 /* WordPress 19.xcdatamodel */ = {isa = PBXFileReference; lastKnownFileType = wrapper.xcdatamodel; path = "WordPress 19.xcdatamodel"; sourceTree = "<group>"; };
		B5B9C08F1A38A23A00B5B85F /* Notification+Internals.h */ = {isa = PBXFileReference; lastKnownFileType = sourcecode.c.h; path = "Notification+Internals.h"; sourceTree = "<group>"; };
		B5CC05F51962150600975CAC /* Constants.m */ = {isa = PBXFileReference; fileEncoding = 4; lastKnownFileType = sourcecode.c.objc; path = Constants.m; sourceTree = "<group>"; };
		B5CC05F71962186D00975CAC /* Meta.h */ = {isa = PBXFileReference; fileEncoding = 4; lastKnownFileType = sourcecode.c.h; path = Meta.h; sourceTree = "<group>"; };
		B5CC05F81962186D00975CAC /* Meta.m */ = {isa = PBXFileReference; fileEncoding = 4; lastKnownFileType = sourcecode.c.objc; path = Meta.m; sourceTree = "<group>"; };
		B5D689FB1A5EBC900063D9E5 /* NotificationsManager+TestHelper.h */ = {isa = PBXFileReference; fileEncoding = 4; lastKnownFileType = sourcecode.c.h; path = "NotificationsManager+TestHelper.h"; sourceTree = "<group>"; };
		B5D689FC1A5EBC900063D9E5 /* NotificationsManager+TestHelper.m */ = {isa = PBXFileReference; fileEncoding = 4; lastKnownFileType = sourcecode.c.objc; path = "NotificationsManager+TestHelper.m"; sourceTree = "<group>"; };
		B5D7F2D91A04180A006D3047 /* NSAttributedString+RichTextView.swift */ = {isa = PBXFileReference; fileEncoding = 4; lastKnownFileType = sourcecode.swift; path = "NSAttributedString+RichTextView.swift"; sourceTree = "<group>"; };
		B5D7F2DA1A04180A006D3047 /* RichTextView.swift */ = {isa = PBXFileReference; fileEncoding = 4; lastKnownFileType = sourcecode.swift; path = RichTextView.swift; sourceTree = "<group>"; };
		B5D7F2DB1A04180A006D3047 /* UITextView+RichTextView.swift */ = {isa = PBXFileReference; fileEncoding = 4; lastKnownFileType = sourcecode.swift; path = "UITextView+RichTextView.swift"; sourceTree = "<group>"; };
		B5E06E2F1A9CD31D00128985 /* WPURLRequest.h */ = {isa = PBXFileReference; fileEncoding = 4; lastKnownFileType = sourcecode.c.h; path = WPURLRequest.h; sourceTree = "<group>"; };
		B5E06E301A9CD31D00128985 /* WPURLRequest.m */ = {isa = PBXFileReference; fileEncoding = 4; lastKnownFileType = sourcecode.c.objc; path = WPURLRequest.m; sourceTree = "<group>"; };
		B5E167F319C08D18009535AA /* NSCalendar+Helpers.swift */ = {isa = PBXFileReference; fileEncoding = 4; lastKnownFileType = sourcecode.swift; path = "NSCalendar+Helpers.swift"; sourceTree = "<group>"; };
		B5E23BDE19AD0D00000D6879 /* NoteTableViewCell.xib */ = {isa = PBXFileReference; fileEncoding = 4; lastKnownFileType = file.xib; path = NoteTableViewCell.xib; sourceTree = "<group>"; };
		B5F015C9195DFD7600F6ECF2 /* WordPressActivity.h */ = {isa = PBXFileReference; fileEncoding = 4; lastKnownFileType = sourcecode.c.h; path = WordPressActivity.h; sourceTree = "<group>"; };
		B5F015CA195DFD7600F6ECF2 /* WordPressActivity.m */ = {isa = PBXFileReference; fileEncoding = 4; lastKnownFileType = sourcecode.c.objc; path = WordPressActivity.m; sourceTree = "<group>"; };
		B5FD4520199D0C9A00286FBB /* WordPress-Bridging-Header.h */ = {isa = PBXFileReference; lastKnownFileType = sourcecode.c.h; path = "WordPress-Bridging-Header.h"; sourceTree = "<group>"; };
		B5FD453F199D0F2800286FBB /* NotificationDetailsViewController.h */ = {isa = PBXFileReference; fileEncoding = 4; lastKnownFileType = sourcecode.c.h; path = NotificationDetailsViewController.h; sourceTree = "<group>"; };
		B5FD4540199D0F2800286FBB /* NotificationDetailsViewController.m */ = {isa = PBXFileReference; fileEncoding = 4; lastKnownFileType = sourcecode.c.objc; lineEnding = 0; path = NotificationDetailsViewController.m; sourceTree = "<group>"; xcLanguageSpecificationIdentifier = xcode.lang.objc; };
		B5FD4541199D0F2800286FBB /* NotificationsViewController.h */ = {isa = PBXFileReference; fileEncoding = 4; lastKnownFileType = sourcecode.c.h; path = NotificationsViewController.h; sourceTree = "<group>"; };
		B5FD4542199D0F2800286FBB /* NotificationsViewController.m */ = {isa = PBXFileReference; fileEncoding = 4; lastKnownFileType = sourcecode.c.objc; path = NotificationsViewController.m; sourceTree = "<group>"; };
		B6E2365A531EA4BD7025525F /* Pods-WordPressTest.distribution.xcconfig */ = {isa = PBXFileReference; includeInIndex = 1; lastKnownFileType = text.xcconfig; name = "Pods-WordPressTest.distribution.xcconfig"; path = "../Pods/Target Support Files/Pods-WordPressTest/Pods-WordPressTest.distribution.xcconfig"; sourceTree = "<group>"; };
		C52812131832E071008931FD /* WordPress 13.xcdatamodel */ = {isa = PBXFileReference; lastKnownFileType = wrapper.xcdatamodel; path = "WordPress 13.xcdatamodel"; sourceTree = "<group>"; };
		C533CF330E6D3ADA000C3DE8 /* CommentsViewController.h */ = {isa = PBXFileReference; fileEncoding = 4; lastKnownFileType = sourcecode.c.h; path = CommentsViewController.h; sourceTree = "<group>"; };
		C533CF340E6D3ADA000C3DE8 /* CommentsViewController.m */ = {isa = PBXFileReference; fileEncoding = 4; lastKnownFileType = sourcecode.c.objc; path = CommentsViewController.m; sourceTree = "<group>"; };
		C545E0A01811B9880020844C /* ContextManager.h */ = {isa = PBXFileReference; fileEncoding = 4; lastKnownFileType = sourcecode.c.h; path = ContextManager.h; sourceTree = "<group>"; };
		C545E0A11811B9880020844C /* ContextManager.m */ = {isa = PBXFileReference; fileEncoding = 4; lastKnownFileType = sourcecode.c.objc; path = ContextManager.m; sourceTree = "<group>"; };
		C56636E61868D0CE00226AAB /* StatsViewController.h */ = {isa = PBXFileReference; fileEncoding = 4; lastKnownFileType = sourcecode.c.h; path = StatsViewController.h; sourceTree = "<group>"; };
		C56636E71868D0CE00226AAB /* StatsViewController.m */ = {isa = PBXFileReference; fileEncoding = 4; lastKnownFileType = sourcecode.c.objc; path = StatsViewController.m; sourceTree = "<group>"; };
		C57A31A2183D2111007745B9 /* NotificationsManager.h */ = {isa = PBXFileReference; fileEncoding = 4; lastKnownFileType = sourcecode.c.h; path = NotificationsManager.h; sourceTree = "<group>"; };
		C57A31A3183D2111007745B9 /* NotificationsManager.m */ = {isa = PBXFileReference; fileEncoding = 4; lastKnownFileType = sourcecode.c.objc; path = NotificationsManager.m; sourceTree = "<group>"; };
		C58349C31806F95100B64089 /* IOS7CorrectedTextView.h */ = {isa = PBXFileReference; fileEncoding = 4; lastKnownFileType = sourcecode.c.h; path = IOS7CorrectedTextView.h; sourceTree = "<group>"; };
		C58349C41806F95100B64089 /* IOS7CorrectedTextView.m */ = {isa = PBXFileReference; fileEncoding = 4; lastKnownFileType = sourcecode.c.objc; path = IOS7CorrectedTextView.m; sourceTree = "<group>"; };
		C5CFDC29184F962B00097B05 /* CoreDataConcurrencyTest.m */ = {isa = PBXFileReference; fileEncoding = 4; lastKnownFileType = sourcecode.c.objc; path = CoreDataConcurrencyTest.m; sourceTree = "<group>"; };
		C9F5071C28C57CE611E00B1F /* Pods.release-internal.xcconfig */ = {isa = PBXFileReference; includeInIndex = 1; lastKnownFileType = text.xcconfig; name = "Pods.release-internal.xcconfig"; path = "../Pods/Target Support Files/Pods/Pods.release-internal.xcconfig"; sourceTree = "<group>"; };
		CC0E20AC15B87DA100D3468B /* WPWebBridge.h */ = {isa = PBXFileReference; fileEncoding = 4; lastKnownFileType = sourcecode.c.h; path = WPWebBridge.h; sourceTree = "<group>"; };
		CC0E20AD15B87DA100D3468B /* WPWebBridge.m */ = {isa = PBXFileReference; fileEncoding = 4; lastKnownFileType = sourcecode.c.objc; path = WPWebBridge.m; sourceTree = "<group>"; };
		CC24E5ED1577D1EA00A6D5B5 /* WPFriendFinderViewController.h */ = {isa = PBXFileReference; fileEncoding = 4; lastKnownFileType = sourcecode.c.h; path = WPFriendFinderViewController.h; sourceTree = "<group>"; };
		CC24E5EE1577D1EA00A6D5B5 /* WPFriendFinderViewController.m */ = {isa = PBXFileReference; fileEncoding = 4; lastKnownFileType = sourcecode.c.objc; path = WPFriendFinderViewController.m; sourceTree = "<group>"; };
		CC24E5F01577DBC300A6D5B5 /* AddressBook.framework */ = {isa = PBXFileReference; includeInIndex = 1; lastKnownFileType = wrapper.framework; name = AddressBook.framework; path = System/Library/Frameworks/AddressBook.framework; sourceTree = SDKROOT; };
		CC24E5F21577DFF400A6D5B5 /* Twitter.framework */ = {isa = PBXFileReference; includeInIndex = 1; lastKnownFileType = wrapper.framework; name = Twitter.framework; path = System/Library/Frameworks/Twitter.framework; sourceTree = SDKROOT; };
		CC24E5F41577E16B00A6D5B5 /* Accounts.framework */ = {isa = PBXFileReference; includeInIndex = 1; lastKnownFileType = wrapper.framework; name = Accounts.framework; path = System/Library/Frameworks/Accounts.framework; sourceTree = SDKROOT; };
		CCEF152F14C9EA050001176D /* WPWebAppViewController.h */ = {isa = PBXFileReference; fileEncoding = 4; lastKnownFileType = sourcecode.c.h; path = WPWebAppViewController.h; sourceTree = "<group>"; };
		CCEF153014C9EA050001176D /* WPWebAppViewController.m */ = {isa = PBXFileReference; fileEncoding = 4; lastKnownFileType = sourcecode.c.objc; path = WPWebAppViewController.m; sourceTree = "<group>"; };
		CEBD3EA90FF1BA3B00C1396E /* Blog.h */ = {isa = PBXFileReference; fileEncoding = 4; lastKnownFileType = sourcecode.c.h; path = Blog.h; sourceTree = "<group>"; };
		CEBD3EAA0FF1BA3B00C1396E /* Blog.m */ = {isa = PBXFileReference; fileEncoding = 4; lastKnownFileType = sourcecode.c.objc; path = Blog.m; sourceTree = "<group>"; };
		D4972215061A4C21AD2CD5B8 /* libPods-WordPressTest.a */ = {isa = PBXFileReference; explicitFileType = archive.ar; includeInIndex = 0; path = "libPods-WordPressTest.a"; sourceTree = BUILT_PRODUCTS_DIR; };
		DA67DF58196D8F6A005B5BC8 /* WordPress 20.xcdatamodel */ = {isa = PBXFileReference; lastKnownFileType = wrapper.xcdatamodel; path = "WordPress 20.xcdatamodel"; sourceTree = "<group>"; };
		E100C6BA1741472F00AE48D8 /* WordPress-11-12.xcmappingmodel */ = {isa = PBXFileReference; lastKnownFileType = wrapper.xcmappingmodel; path = "WordPress-11-12.xcmappingmodel"; sourceTree = "<group>"; };
		E105E9CD1726955600C0D9E7 /* WPAccount.h */ = {isa = PBXFileReference; fileEncoding = 4; lastKnownFileType = sourcecode.c.h; path = WPAccount.h; sourceTree = "<group>"; };
		E105E9CE1726955600C0D9E7 /* WPAccount.m */ = {isa = PBXFileReference; fileEncoding = 4; lastKnownFileType = sourcecode.c.objc; path = WPAccount.m; sourceTree = "<group>"; };
		E10675C7183F82E900E5CE5C /* SettingsViewControllerTest.m */ = {isa = PBXFileReference; fileEncoding = 4; lastKnownFileType = sourcecode.c.objc; path = SettingsViewControllerTest.m; sourceTree = "<group>"; };
		E10675C9183FA78E00E5CE5C /* XCTest.framework */ = {isa = PBXFileReference; lastKnownFileType = wrapper.framework; name = XCTest.framework; path = Library/Frameworks/XCTest.framework; sourceTree = DEVELOPER_DIR; };
		E10B3651158F2D3F00419A93 /* QuartzCore.framework */ = {isa = PBXFileReference; includeInIndex = 1; lastKnownFileType = wrapper.framework; name = QuartzCore.framework; path = System/Library/Frameworks/QuartzCore.framework; sourceTree = SDKROOT; };
		E10B3653158F2D4500419A93 /* UIKit.framework */ = {isa = PBXFileReference; includeInIndex = 1; lastKnownFileType = wrapper.framework; name = UIKit.framework; path = System/Library/Frameworks/UIKit.framework; sourceTree = SDKROOT; };
		E10DB0061771926D00B7A0A3 /* GooglePlusActivity.h */ = {isa = PBXFileReference; fileEncoding = 4; lastKnownFileType = sourcecode.c.h; path = GooglePlusActivity.h; sourceTree = "<group>"; };
		E10DB0071771926D00B7A0A3 /* GooglePlusActivity.m */ = {isa = PBXFileReference; fileEncoding = 4; lastKnownFileType = sourcecode.c.objc; path = GooglePlusActivity.m; sourceTree = "<group>"; };
		E11330501A13BAA300D36D84 /* me-sites-with-jetpack.json */ = {isa = PBXFileReference; fileEncoding = 4; lastKnownFileType = text.json; path = "me-sites-with-jetpack.json"; sourceTree = "<group>"; };
		E114D798153D85A800984182 /* WPError.h */ = {isa = PBXFileReference; fileEncoding = 4; lastKnownFileType = sourcecode.c.h; path = WPError.h; sourceTree = "<group>"; };
		E114D799153D85A800984182 /* WPError.m */ = {isa = PBXFileReference; fileEncoding = 4; lastKnownFileType = sourcecode.c.objc; path = WPError.m; sourceTree = "<group>"; };
		E115F2D116776A2900CCF00D /* WordPress 8.xcdatamodel */ = {isa = PBXFileReference; lastKnownFileType = wrapper.xcdatamodel; path = "WordPress 8.xcdatamodel"; sourceTree = "<group>"; };
		E1225A4C147E6D2400B4F3A0 /* tr */ = {isa = PBXFileReference; lastKnownFileType = text.plist.strings; name = tr; path = tr.lproj/Localizable.strings; sourceTree = "<group>"; };
		E1225A4D147E6D2C00B4F3A0 /* id */ = {isa = PBXFileReference; lastKnownFileType = text.plist.strings; name = id; path = id.lproj/Localizable.strings; sourceTree = "<group>"; };
		E1249B3D19408C230035E895 /* CommentServiceRemote.h */ = {isa = PBXFileReference; fileEncoding = 4; lastKnownFileType = sourcecode.c.h; path = CommentServiceRemote.h; sourceTree = "<group>"; };
		E1249B4119408C910035E895 /* RemoteComment.h */ = {isa = PBXFileReference; fileEncoding = 4; lastKnownFileType = sourcecode.c.h; name = RemoteComment.h; path = "Remote Objects/RemoteComment.h"; sourceTree = "<group>"; };
		E1249B4219408C910035E895 /* RemoteComment.m */ = {isa = PBXFileReference; fileEncoding = 4; lastKnownFileType = sourcecode.c.objc; name = RemoteComment.m; path = "Remote Objects/RemoteComment.m"; sourceTree = "<group>"; };
		E1249B4419408D0F0035E895 /* CommentServiceRemoteXMLRPC.h */ = {isa = PBXFileReference; fileEncoding = 4; lastKnownFileType = sourcecode.c.h; path = CommentServiceRemoteXMLRPC.h; sourceTree = "<group>"; };
		E1249B4519408D0F0035E895 /* CommentServiceRemoteXMLRPC.m */ = {isa = PBXFileReference; fileEncoding = 4; lastKnownFileType = sourcecode.c.objc; path = CommentServiceRemoteXMLRPC.m; sourceTree = "<group>"; };
		E1249B471940AE550035E895 /* ServiceRemoteXMLRPC.h */ = {isa = PBXFileReference; lastKnownFileType = sourcecode.c.h; path = ServiceRemoteXMLRPC.h; sourceTree = "<group>"; };
		E1249B481940AE610035E895 /* ServiceRemoteREST.h */ = {isa = PBXFileReference; lastKnownFileType = sourcecode.c.h; path = ServiceRemoteREST.h; sourceTree = "<group>"; };
		E1249B491940AECC0035E895 /* CommentServiceRemoteREST.h */ = {isa = PBXFileReference; fileEncoding = 4; lastKnownFileType = sourcecode.c.h; path = CommentServiceRemoteREST.h; sourceTree = "<group>"; };
		E1249B4A1940AECC0035E895 /* CommentServiceRemoteREST.m */ = {isa = PBXFileReference; fileEncoding = 4; lastKnownFileType = sourcecode.c.objc; path = CommentServiceRemoteREST.m; sourceTree = "<group>"; };
		E125443D12BF5A7200D87A0A /* WordPress 2.xcdatamodel */ = {isa = PBXFileReference; lastKnownFileType = wrapper.xcdatamodel; path = "WordPress 2.xcdatamodel"; sourceTree = "<group>"; };
		E125445412BF5B3900D87A0A /* PostCategory.h */ = {isa = PBXFileReference; fileEncoding = 4; lastKnownFileType = sourcecode.c.h; path = PostCategory.h; sourceTree = "<group>"; };
		E125445512BF5B3900D87A0A /* PostCategory.m */ = {isa = PBXFileReference; fileEncoding = 4; lastKnownFileType = sourcecode.c.objc; path = PostCategory.m; sourceTree = "<group>"; };
		E125451612BF68F900D87A0A /* Page.h */ = {isa = PBXFileReference; fileEncoding = 4; lastKnownFileType = sourcecode.c.h; path = Page.h; sourceTree = "<group>"; };
		E125451712BF68F900D87A0A /* Page.m */ = {isa = PBXFileReference; fileEncoding = 4; lastKnownFileType = sourcecode.c.objc; path = Page.m; sourceTree = "<group>"; };
		E12963A8174654B2002E7744 /* ru */ = {isa = PBXFileReference; lastKnownFileType = text.plist.strings; name = ru; path = ru.lproj/Localizable.strings; sourceTree = "<group>"; };
		E12F95A51557C9C20067A653 /* zh-Hant */ = {isa = PBXFileReference; lastKnownFileType = text.plist.strings; name = "zh-Hant"; path = "zh-Hant.lproj/Localizable.strings"; sourceTree = "<group>"; };
		E12F95A61557CA210067A653 /* hu */ = {isa = PBXFileReference; lastKnownFileType = text.plist.strings; name = hu; path = hu.lproj/Localizable.strings; sourceTree = "<group>"; };
		E12F95A71557CA400067A653 /* pl */ = {isa = PBXFileReference; lastKnownFileType = text.plist.strings; name = pl; path = pl.lproj/Localizable.strings; sourceTree = "<group>"; };
		E131CB5116CACA6B004B0314 /* CoreText.framework */ = {isa = PBXFileReference; lastKnownFileType = wrapper.framework; name = CoreText.framework; path = System/Library/Frameworks/CoreText.framework; sourceTree = SDKROOT; };
		E131CB5316CACB05004B0314 /* libxml2.dylib */ = {isa = PBXFileReference; lastKnownFileType = "compiled.mach-o.dylib"; name = libxml2.dylib; path = usr/lib/libxml2.dylib; sourceTree = SDKROOT; };
		E131CB5516CACF1E004B0314 /* get-user-blogs_has-blog.json */ = {isa = PBXFileReference; fileEncoding = 4; lastKnownFileType = text.json; path = "get-user-blogs_has-blog.json"; sourceTree = "<group>"; };
		E131CB5716CACFB4004B0314 /* get-user-blogs_doesnt-have-blog.json */ = {isa = PBXFileReference; fileEncoding = 4; lastKnownFileType = text.json; path = "get-user-blogs_doesnt-have-blog.json"; sourceTree = "<group>"; };
		E133DB40137AE180003C0AF9 /* he */ = {isa = PBXFileReference; lastKnownFileType = text.plist.strings; name = he; path = he.lproj/Localizable.strings; sourceTree = "<group>"; };
		E13EB7A3157D230000885780 /* WordPressComApi.h */ = {isa = PBXFileReference; fileEncoding = 4; lastKnownFileType = sourcecode.c.h; path = WordPressComApi.h; sourceTree = "<group>"; };
		E13EB7A4157D230000885780 /* WordPressComApi.m */ = {isa = PBXFileReference; fileEncoding = 4; lastKnownFileType = sourcecode.c.objc; path = WordPressComApi.m; sourceTree = "<group>"; };
		E13F23C114FE84600081D9CC /* NSMutableDictionary+Helpers.h */ = {isa = PBXFileReference; fileEncoding = 4; lastKnownFileType = sourcecode.c.h; path = "NSMutableDictionary+Helpers.h"; sourceTree = "<group>"; };
		E13F23C214FE84600081D9CC /* NSMutableDictionary+Helpers.m */ = {isa = PBXFileReference; fileEncoding = 4; lastKnownFileType = sourcecode.c.objc; path = "NSMutableDictionary+Helpers.m"; sourceTree = "<group>"; };
		E1457202135EC85700C7BAD2 /* sv */ = {isa = PBXFileReference; lastKnownFileType = text.plist.strings; name = sv; path = sv.lproj/Localizable.strings; sourceTree = "<group>"; };
		E1472EF915344A2A00D08657 /* WordPress 5.xcdatamodel */ = {isa = PBXFileReference; lastKnownFileType = wrapper.xcdatamodel; path = "WordPress 5.xcdatamodel"; sourceTree = "<group>"; };
		E14932B4130427B300154804 /* Coordinate.h */ = {isa = PBXFileReference; fileEncoding = 4; lastKnownFileType = sourcecode.c.h; path = Coordinate.h; sourceTree = "<group>"; };
		E14932B5130427B300154804 /* Coordinate.m */ = {isa = PBXFileReference; fileEncoding = 4; lastKnownFileType = sourcecode.c.objc; path = Coordinate.m; sourceTree = "<group>"; };
		E149D64519349E69006A843D /* AccountServiceRemoteREST.h */ = {isa = PBXFileReference; fileEncoding = 4; lastKnownFileType = sourcecode.c.h; path = AccountServiceRemoteREST.h; sourceTree = "<group>"; };
		E149D64619349E69006A843D /* AccountServiceRemoteREST.m */ = {isa = PBXFileReference; fileEncoding = 4; lastKnownFileType = sourcecode.c.objc; path = AccountServiceRemoteREST.m; sourceTree = "<group>"; };
		E149D64719349E69006A843D /* AccountServiceRemoteXMLRPC.h */ = {isa = PBXFileReference; fileEncoding = 4; lastKnownFileType = sourcecode.c.h; path = AccountServiceRemoteXMLRPC.h; sourceTree = "<group>"; };
		E149D64819349E69006A843D /* AccountServiceRemoteXMLRPC.m */ = {isa = PBXFileReference; fileEncoding = 4; lastKnownFileType = sourcecode.c.objc; path = AccountServiceRemoteXMLRPC.m; sourceTree = "<group>"; };
		E149D64919349E69006A843D /* MediaServiceRemote.h */ = {isa = PBXFileReference; fileEncoding = 4; lastKnownFileType = sourcecode.c.h; path = MediaServiceRemote.h; sourceTree = "<group>"; };
		E149D64A19349E69006A843D /* MediaServiceRemoteREST.h */ = {isa = PBXFileReference; fileEncoding = 4; lastKnownFileType = sourcecode.c.h; path = MediaServiceRemoteREST.h; sourceTree = "<group>"; };
		E149D64B19349E69006A843D /* MediaServiceRemoteREST.m */ = {isa = PBXFileReference; fileEncoding = 4; lastKnownFileType = sourcecode.c.objc; path = MediaServiceRemoteREST.m; sourceTree = "<group>"; };
		E149D64C19349E69006A843D /* MediaServiceRemoteXMLRPC.h */ = {isa = PBXFileReference; fileEncoding = 4; lastKnownFileType = sourcecode.c.h; path = MediaServiceRemoteXMLRPC.h; sourceTree = "<group>"; };
		E149D64D19349E69006A843D /* MediaServiceRemoteXMLRPC.m */ = {isa = PBXFileReference; fileEncoding = 4; lastKnownFileType = sourcecode.c.objc; path = MediaServiceRemoteXMLRPC.m; sourceTree = "<group>"; };
		E14D65C717E09663007E3EA4 /* Social.framework */ = {isa = PBXFileReference; lastKnownFileType = wrapper.framework; name = Social.framework; path = System/Library/Frameworks/Social.framework; sourceTree = SDKROOT; };
		E15051C916CA5DDB00D3DDDC /* Blog+Jetpack.h */ = {isa = PBXFileReference; fileEncoding = 4; lastKnownFileType = sourcecode.c.h; path = "Blog+Jetpack.h"; sourceTree = "<group>"; };
		E15051CA16CA5DDB00D3DDDC /* Blog+Jetpack.m */ = {isa = PBXFileReference; fileEncoding = 4; lastKnownFileType = sourcecode.c.objc; path = "Blog+Jetpack.m"; sourceTree = "<group>"; };
		E150520B16CAC5C400D3DDDC /* BlogJetpackTest.m */ = {isa = PBXFileReference; fileEncoding = 4; lastKnownFileType = sourcecode.c.objc; path = BlogJetpackTest.m; sourceTree = "<group>"; };
		E150520D16CAC75A00D3DDDC /* CoreDataTestHelper.h */ = {isa = PBXFileReference; fileEncoding = 4; lastKnownFileType = sourcecode.c.h; path = CoreDataTestHelper.h; sourceTree = "<group>"; };
		E150520E16CAC75A00D3DDDC /* CoreDataTestHelper.m */ = {isa = PBXFileReference; fileEncoding = 4; lastKnownFileType = sourcecode.c.objc; path = CoreDataTestHelper.m; sourceTree = "<group>"; };
		E1523EB316D3B305002C5A36 /* InstapaperActivity.h */ = {isa = PBXFileReference; fileEncoding = 4; lastKnownFileType = sourcecode.c.h; path = InstapaperActivity.h; sourceTree = "<group>"; };
		E1523EB416D3B305002C5A36 /* InstapaperActivity.m */ = {isa = PBXFileReference; fileEncoding = 4; lastKnownFileType = sourcecode.c.objc; path = InstapaperActivity.m; sourceTree = "<group>"; };
		E1556CF0193F6FE900FC52EA /* CommentService.h */ = {isa = PBXFileReference; fileEncoding = 4; lastKnownFileType = sourcecode.c.h; path = CommentService.h; sourceTree = "<group>"; };
		E1556CF1193F6FE900FC52EA /* CommentService.m */ = {isa = PBXFileReference; fileEncoding = 4; lastKnownFileType = sourcecode.c.objc; path = CommentService.m; sourceTree = "<group>"; };
		E15618FB16DB8677006532C4 /* UIKitTestHelper.h */ = {isa = PBXFileReference; fileEncoding = 4; lastKnownFileType = sourcecode.c.h; path = UIKitTestHelper.h; sourceTree = "<group>"; };
		E15618FC16DB8677006532C4 /* UIKitTestHelper.m */ = {isa = PBXFileReference; fileEncoding = 4; lastKnownFileType = sourcecode.c.objc; path = UIKitTestHelper.m; sourceTree = "<group>"; };
		E15618FE16DBA983006532C4 /* xmlrpc-response-newpost.xml */ = {isa = PBXFileReference; fileEncoding = 4; lastKnownFileType = text.xml; path = "xmlrpc-response-newpost.xml"; sourceTree = "<group>"; };
		E156190016DBABDE006532C4 /* xmlrpc-response-getpost.xml */ = {isa = PBXFileReference; fileEncoding = 4; lastKnownFileType = text.xml; path = "xmlrpc-response-getpost.xml"; sourceTree = "<group>"; };
		E1634517183B733B005E967F /* WordPressComOAuthClient.h */ = {isa = PBXFileReference; fileEncoding = 4; lastKnownFileType = sourcecode.c.h; path = WordPressComOAuthClient.h; sourceTree = "<group>"; };
		E1634518183B733B005E967F /* WordPressComOAuthClient.m */ = {isa = PBXFileReference; fileEncoding = 4; lastKnownFileType = sourcecode.c.objc; path = WordPressComOAuthClient.m; sourceTree = "<group>"; };
		E167745A1377F24300EE44DD /* fr */ = {isa = PBXFileReference; lastKnownFileType = text.plist.strings; name = fr; path = fr.lproj/Localizable.strings; sourceTree = "<group>"; };
		E167745B1377F25500EE44DD /* nl */ = {isa = PBXFileReference; lastKnownFileType = text.plist.strings; name = nl; path = nl.lproj/Localizable.strings; sourceTree = "<group>"; };
		E167745C1377F26400EE44DD /* de */ = {isa = PBXFileReference; lastKnownFileType = text.plist.strings; name = de; path = de.lproj/Localizable.strings; sourceTree = "<group>"; };
		E167745D1377F26D00EE44DD /* hr */ = {isa = PBXFileReference; lastKnownFileType = text.plist.strings; name = hr; path = hr.lproj/Localizable.strings; sourceTree = "<group>"; };
		E16AB92A14D978240047A2E5 /* WordPressTest.xctest */ = {isa = PBXFileReference; explicitFileType = wrapper.cfbundle; includeInIndex = 0; path = WordPressTest.xctest; sourceTree = BUILT_PRODUCTS_DIR; };
		E16AB93114D978240047A2E5 /* WordPressTest-Info.plist */ = {isa = PBXFileReference; lastKnownFileType = text.plist.xml; path = "WordPressTest-Info.plist"; sourceTree = "<group>"; };
		E16AB93314D978240047A2E5 /* en */ = {isa = PBXFileReference; lastKnownFileType = text.plist.strings; name = en; path = en.lproj/InfoPlist.strings; sourceTree = "<group>"; };
		E16AB93814D978240047A2E5 /* WordPressTest-Prefix.pch */ = {isa = PBXFileReference; lastKnownFileType = sourcecode.c.h; path = "WordPressTest-Prefix.pch"; sourceTree = "<group>"; };
		E1756DD41694560100D9EC00 /* WordPressComApiCredentials.h */ = {isa = PBXFileReference; fileEncoding = 4; lastKnownFileType = sourcecode.c.h; path = WordPressComApiCredentials.h; sourceTree = "<group>"; };
		E1756DD51694560100D9EC00 /* WordPressComApiCredentials.m */ = {isa = PBXFileReference; fileEncoding = 4; lastKnownFileType = sourcecode.c.objc; path = WordPressComApiCredentials.m; sourceTree = "<group>"; };
		E1756E621694A08200D9EC00 /* gencredentials.rb */ = {isa = PBXFileReference; explicitFileType = text.script.ruby; path = gencredentials.rb; sourceTree = "<group>"; };
		E17B98E7171FFB450073E30D /* WordPress 11.xcdatamodel */ = {isa = PBXFileReference; lastKnownFileType = wrapper.xcdatamodel; path = "WordPress 11.xcdatamodel"; sourceTree = "<group>"; };
		E17BE7A9134DEC12007285FD /* ja */ = {isa = PBXFileReference; lastKnownFileType = text.plist.strings; name = ja; path = ja.lproj/Localizable.strings; sourceTree = "<group>"; };
		E18165FC14E4428B006CE885 /* loader.html */ = {isa = PBXFileReference; fileEncoding = 4; lastKnownFileType = text.html; name = loader.html; path = Resources/HTML/loader.html; sourceTree = "<group>"; };
		E183BD7217621D85000B0822 /* WPCookie.h */ = {isa = PBXFileReference; fileEncoding = 4; lastKnownFileType = sourcecode.c.h; path = WPCookie.h; sourceTree = "<group>"; };
		E183BD7317621D86000B0822 /* WPCookie.m */ = {isa = PBXFileReference; fileEncoding = 4; lastKnownFileType = sourcecode.c.objc; path = WPCookie.m; sourceTree = "<group>"; };
		E1863F9A1355E0AB0031BBC8 /* pt */ = {isa = PBXFileReference; lastKnownFileType = text.plist.strings; name = pt; path = pt.lproj/Localizable.strings; sourceTree = "<group>"; };
		E1874BFE161C5DBC0058BDC4 /* WordPress 7.xcdatamodel */ = {isa = PBXFileReference; lastKnownFileType = wrapper.xcdatamodel; path = "WordPress 7.xcdatamodel"; sourceTree = "<group>"; };
		E18D8AE21397C51A00000861 /* zh-Hans */ = {isa = PBXFileReference; lastKnownFileType = text.plist.strings; name = "zh-Hans"; path = "zh-Hans.lproj/Localizable.strings"; sourceTree = "<group>"; };
		E18D8AE41397C54E00000861 /* nb */ = {isa = PBXFileReference; lastKnownFileType = text.plist.strings; name = nb; path = nb.lproj/Localizable.strings; sourceTree = "<group>"; };
		E18EE94919349EAE00B0A40C /* AccountServiceRemote.h */ = {isa = PBXFileReference; fileEncoding = 4; lastKnownFileType = sourcecode.c.h; path = AccountServiceRemote.h; sourceTree = "<group>"; };
		E18EE94C19349EBA00B0A40C /* BlogServiceRemote.h */ = {isa = PBXFileReference; fileEncoding = 4; lastKnownFileType = sourcecode.c.h; path = BlogServiceRemote.h; sourceTree = "<group>"; };
		E18EE94D19349EBA00B0A40C /* BlogServiceRemote.m */ = {isa = PBXFileReference; fileEncoding = 4; lastKnownFileType = sourcecode.c.objc; path = BlogServiceRemote.m; sourceTree = "<group>"; };
		E18EE94F19349EC300B0A40C /* ReaderTopicServiceRemote.h */ = {isa = PBXFileReference; fileEncoding = 4; lastKnownFileType = sourcecode.c.h; path = ReaderTopicServiceRemote.h; sourceTree = "<group>"; };
		E18EE95019349EC300B0A40C /* ReaderTopicServiceRemote.m */ = {isa = PBXFileReference; fileEncoding = 4; lastKnownFileType = sourcecode.c.objc; path = ReaderTopicServiceRemote.m; sourceTree = "<group>"; };
		E19853331755E461001CC6D5 /* da */ = {isa = PBXFileReference; lastKnownFileType = text.plist.strings; name = da; path = da.lproj/Localizable.strings; sourceTree = "<group>"; };
		E19853341755E4B3001CC6D5 /* ko */ = {isa = PBXFileReference; lastKnownFileType = text.plist.strings; name = ko; path = ko.lproj/Localizable.strings; sourceTree = "<group>"; };
		E19BF8F913CC69E7004753FE /* WordPress 3.xcdatamodel */ = {isa = PBXFileReference; lastKnownFileType = wrapper.xcdatamodel; path = "WordPress 3.xcdatamodel"; sourceTree = "<group>"; };
		E19DF740141F7BDD000002F3 /* libz.dylib */ = {isa = PBXFileReference; includeInIndex = 1; lastKnownFileType = "compiled.mach-o.dylib"; name = libz.dylib; path = usr/lib/libz.dylib; sourceTree = SDKROOT; };
		E1A03EE017422DCD0085D192 /* BlogToAccount.h */ = {isa = PBXFileReference; fileEncoding = 4; lastKnownFileType = sourcecode.c.h; path = BlogToAccount.h; sourceTree = "<group>"; };
		E1A03EE117422DCE0085D192 /* BlogToAccount.m */ = {isa = PBXFileReference; fileEncoding = 4; lastKnownFileType = sourcecode.c.objc; path = BlogToAccount.m; sourceTree = "<group>"; };
		E1A03F46174283DF0085D192 /* BlogToJetpackAccount.h */ = {isa = PBXFileReference; fileEncoding = 4; lastKnownFileType = sourcecode.c.h; path = BlogToJetpackAccount.h; sourceTree = "<group>"; };
		E1A03F47174283E00085D192 /* BlogToJetpackAccount.m */ = {isa = PBXFileReference; fileEncoding = 4; lastKnownFileType = sourcecode.c.objc; path = BlogToJetpackAccount.m; sourceTree = "<group>"; };
		E1A0FAE5162F11CE0063B098 /* UIDevice+Helpers.h */ = {isa = PBXFileReference; fileEncoding = 4; lastKnownFileType = sourcecode.c.h; lineEnding = 0; path = "UIDevice+Helpers.h"; sourceTree = "<group>"; xcLanguageSpecificationIdentifier = xcode.lang.objcpp; };
		E1A0FAE6162F11CE0063B098 /* UIDevice+Helpers.m */ = {isa = PBXFileReference; fileEncoding = 4; lastKnownFileType = sourcecode.c.objc; lineEnding = 0; path = "UIDevice+Helpers.m"; sourceTree = "<group>"; xcLanguageSpecificationIdentifier = xcode.lang.objc; };
		E1A386C714DB05C300954CF8 /* AVFoundation.framework */ = {isa = PBXFileReference; includeInIndex = 1; lastKnownFileType = wrapper.framework; name = AVFoundation.framework; path = System/Library/Frameworks/AVFoundation.framework; sourceTree = SDKROOT; };
		E1A386C914DB05F700954CF8 /* CoreMedia.framework */ = {isa = PBXFileReference; includeInIndex = 1; lastKnownFileType = wrapper.framework; name = CoreMedia.framework; path = System/Library/Frameworks/CoreMedia.framework; sourceTree = SDKROOT; };
		E1A38C921581879D00439E55 /* WPTableViewControllerSubclass.h */ = {isa = PBXFileReference; lastKnownFileType = sourcecode.c.h; path = WPTableViewControllerSubclass.h; sourceTree = "<group>"; };
		E1A6DBD619DC7D080071AC1E /* RemotePostCategory.h */ = {isa = PBXFileReference; fileEncoding = 4; lastKnownFileType = sourcecode.c.h; name = RemotePostCategory.h; path = "Remote Objects/RemotePostCategory.h"; sourceTree = "<group>"; };
		E1A6DBD719DC7D080071AC1E /* RemotePostCategory.m */ = {isa = PBXFileReference; fileEncoding = 4; lastKnownFileType = sourcecode.c.objc; name = RemotePostCategory.m; path = "Remote Objects/RemotePostCategory.m"; sourceTree = "<group>"; };
		E1A6DBD819DC7D080071AC1E /* RemotePost.h */ = {isa = PBXFileReference; fileEncoding = 4; lastKnownFileType = sourcecode.c.h; name = RemotePost.h; path = "Remote Objects/RemotePost.h"; sourceTree = "<group>"; };
		E1A6DBD919DC7D080071AC1E /* RemotePost.m */ = {isa = PBXFileReference; fileEncoding = 4; lastKnownFileType = sourcecode.c.objc; name = RemotePost.m; path = "Remote Objects/RemotePost.m"; sourceTree = "<group>"; };
		E1A6DBDC19DC7D140071AC1E /* PostServiceRemote.h */ = {isa = PBXFileReference; fileEncoding = 4; lastKnownFileType = sourcecode.c.h; path = PostServiceRemote.h; sourceTree = "<group>"; };
		E1A6DBDD19DC7D140071AC1E /* PostServiceRemoteREST.h */ = {isa = PBXFileReference; fileEncoding = 4; lastKnownFileType = sourcecode.c.h; path = PostServiceRemoteREST.h; sourceTree = "<group>"; };
		E1A6DBDE19DC7D140071AC1E /* PostServiceRemoteREST.m */ = {isa = PBXFileReference; fileEncoding = 4; lastKnownFileType = sourcecode.c.objc; path = PostServiceRemoteREST.m; sourceTree = "<group>"; };
		E1A6DBDF19DC7D140071AC1E /* PostServiceRemoteXMLRPC.h */ = {isa = PBXFileReference; fileEncoding = 4; lastKnownFileType = sourcecode.c.h; path = PostServiceRemoteXMLRPC.h; sourceTree = "<group>"; };
		E1A6DBE019DC7D140071AC1E /* PostServiceRemoteXMLRPC.m */ = {isa = PBXFileReference; fileEncoding = 4; lastKnownFileType = sourcecode.c.objc; path = PostServiceRemoteXMLRPC.m; sourceTree = "<group>"; };
		E1A6DBE319DC7D230071AC1E /* PostService.h */ = {isa = PBXFileReference; fileEncoding = 4; lastKnownFileType = sourcecode.c.h; path = PostService.h; sourceTree = "<group>"; };
		E1A6DBE419DC7D230071AC1E /* PostService.m */ = {isa = PBXFileReference; fileEncoding = 4; lastKnownFileType = sourcecode.c.objc; lineEnding = 0; path = PostService.m; sourceTree = "<group>"; xcLanguageSpecificationIdentifier = xcode.lang.objc; };
		E1AB07AB1578D34300D6AD64 /* SettingsViewController.h */ = {isa = PBXFileReference; fileEncoding = 4; lastKnownFileType = sourcecode.c.h; path = SettingsViewController.h; sourceTree = "<group>"; };
		E1AB07AC1578D34300D6AD64 /* SettingsViewController.m */ = {isa = PBXFileReference; fileEncoding = 4; lastKnownFileType = sourcecode.c.objc; lineEnding = 0; path = SettingsViewController.m; sourceTree = "<group>"; xcLanguageSpecificationIdentifier = xcode.lang.objc; };
		E1B289D919F7AF7000DB0707 /* RemoteBlog.h */ = {isa = PBXFileReference; fileEncoding = 4; lastKnownFileType = sourcecode.c.h; name = RemoteBlog.h; path = "Remote Objects/RemoteBlog.h"; sourceTree = "<group>"; };
		E1B289DA19F7AF7000DB0707 /* RemoteBlog.m */ = {isa = PBXFileReference; fileEncoding = 4; lastKnownFileType = sourcecode.c.objc; name = RemoteBlog.m; path = "Remote Objects/RemoteBlog.m"; sourceTree = "<group>"; };
		E1B4A9DF12FC8B1000EB3F67 /* EGORefreshTableHeaderView.h */ = {isa = PBXFileReference; fileEncoding = 4; lastKnownFileType = sourcecode.c.h; path = EGORefreshTableHeaderView.h; sourceTree = "<group>"; };
		E1B4A9E012FC8B1000EB3F67 /* EGORefreshTableHeaderView.m */ = {isa = PBXFileReference; fileEncoding = 4; lastKnownFileType = sourcecode.c.objc; path = EGORefreshTableHeaderView.m; sourceTree = "<group>"; };
		E1B62A7913AA61A100A6FCA4 /* WPWebViewController.h */ = {isa = PBXFileReference; fileEncoding = 4; lastKnownFileType = sourcecode.c.h; path = WPWebViewController.h; sourceTree = "<group>"; };
		E1B62A7A13AA61A100A6FCA4 /* WPWebViewController.m */ = {isa = PBXFileReference; fileEncoding = 4; lastKnownFileType = sourcecode.c.objc; path = WPWebViewController.m; sourceTree = "<group>"; };
		E1C807471696F72E00E545A6 /* WordPress 9.xcdatamodel */ = {isa = PBXFileReference; lastKnownFileType = wrapper.xcdatamodel; path = "WordPress 9.xcdatamodel"; sourceTree = "<group>"; };
		E1CCFB32175D624F0016BD8A /* Crashlytics.framework */ = {isa = PBXFileReference; lastKnownFileType = wrapper.framework; path = Crashlytics.framework; sourceTree = "<group>"; };
		E1D04D7C19374CFE002FADD7 /* BlogServiceRemoteXMLRPC.h */ = {isa = PBXFileReference; fileEncoding = 4; lastKnownFileType = sourcecode.c.h; path = BlogServiceRemoteXMLRPC.h; sourceTree = "<group>"; };
		E1D04D7D19374CFE002FADD7 /* BlogServiceRemoteXMLRPC.m */ = {isa = PBXFileReference; fileEncoding = 4; lastKnownFileType = sourcecode.c.objc; path = BlogServiceRemoteXMLRPC.m; sourceTree = "<group>"; };
		E1D04D8219374F2C002FADD7 /* BlogServiceRemoteREST.h */ = {isa = PBXFileReference; fileEncoding = 4; lastKnownFileType = sourcecode.c.h; path = BlogServiceRemoteREST.h; sourceTree = "<group>"; };
		E1D04D8319374F2C002FADD7 /* BlogServiceRemoteREST.m */ = {isa = PBXFileReference; fileEncoding = 4; lastKnownFileType = sourcecode.c.objc; path = BlogServiceRemoteREST.m; sourceTree = "<group>"; };
		E1D062D2177C685700644185 /* ContentActionButton.h */ = {isa = PBXFileReference; lastKnownFileType = sourcecode.c.h; path = ContentActionButton.h; sourceTree = "<group>"; };
		E1D062D3177C685700644185 /* ContentActionButton.m */ = {isa = PBXFileReference; lastKnownFileType = sourcecode.c.objc; path = ContentActionButton.m; sourceTree = "<group>"; };
		E1D086E0194214C600F0CC19 /* NSDate+WordPressJSON.h */ = {isa = PBXFileReference; fileEncoding = 4; lastKnownFileType = sourcecode.c.h; path = "NSDate+WordPressJSON.h"; sourceTree = "<group>"; };
		E1D086E1194214C600F0CC19 /* NSDate+WordPressJSON.m */ = {isa = PBXFileReference; fileEncoding = 4; lastKnownFileType = sourcecode.c.objc; path = "NSDate+WordPressJSON.m"; sourceTree = "<group>"; };
		E1D0D81416D3B86800E33F4C /* SafariActivity.h */ = {isa = PBXFileReference; fileEncoding = 4; lastKnownFileType = sourcecode.c.h; path = SafariActivity.h; sourceTree = "<group>"; };
		E1D0D81516D3B86800E33F4C /* SafariActivity.m */ = {isa = PBXFileReference; fileEncoding = 4; lastKnownFileType = sourcecode.c.objc; path = SafariActivity.m; sourceTree = "<group>"; };
		E1D0D81F16D3D19200E33F4C /* PocketAPI+NSOperation.h */ = {isa = PBXFileReference; fileEncoding = 4; lastKnownFileType = sourcecode.c.h; path = "PocketAPI+NSOperation.h"; sourceTree = "<group>"; };
		E1D0D82016D3D19200E33F4C /* PocketAPI.h */ = {isa = PBXFileReference; fileEncoding = 4; lastKnownFileType = sourcecode.c.h; path = PocketAPI.h; sourceTree = "<group>"; };
		E1D0D82116D3D19200E33F4C /* PocketAPI.m */ = {isa = PBXFileReference; fileEncoding = 4; lastKnownFileType = sourcecode.c.objc; path = PocketAPI.m; sourceTree = "<group>"; };
		E1D0D82216D3D19200E33F4C /* PocketAPILogin.h */ = {isa = PBXFileReference; fileEncoding = 4; lastKnownFileType = sourcecode.c.h; path = PocketAPILogin.h; sourceTree = "<group>"; };
		E1D0D82316D3D19200E33F4C /* PocketAPILogin.m */ = {isa = PBXFileReference; fileEncoding = 4; lastKnownFileType = sourcecode.c.objc; path = PocketAPILogin.m; sourceTree = "<group>"; };
		E1D0D82416D3D19200E33F4C /* PocketAPIOperation.h */ = {isa = PBXFileReference; fileEncoding = 4; lastKnownFileType = sourcecode.c.h; path = PocketAPIOperation.h; sourceTree = "<group>"; };
		E1D0D82516D3D19200E33F4C /* PocketAPIOperation.m */ = {isa = PBXFileReference; fileEncoding = 4; lastKnownFileType = sourcecode.c.objc; path = PocketAPIOperation.m; sourceTree = "<group>"; };
		E1D0D82616D3D19200E33F4C /* PocketAPITypes.h */ = {isa = PBXFileReference; fileEncoding = 4; lastKnownFileType = sourcecode.c.h; path = PocketAPITypes.h; sourceTree = "<group>"; };
		E1D0D84516D3D2EA00E33F4C /* PocketActivity.h */ = {isa = PBXFileReference; fileEncoding = 4; lastKnownFileType = sourcecode.c.h; path = PocketActivity.h; sourceTree = "<group>"; };
		E1D0D84616D3D2EA00E33F4C /* PocketActivity.m */ = {isa = PBXFileReference; fileEncoding = 4; lastKnownFileType = sourcecode.c.objc; path = PocketActivity.m; sourceTree = "<group>"; };
		E1D91455134A853D0089019C /* en */ = {isa = PBXFileReference; lastKnownFileType = text.plist.strings; name = en; path = en.lproj/Localizable.strings; sourceTree = "<group>"; };
		E1D91457134A854A0089019C /* es */ = {isa = PBXFileReference; lastKnownFileType = text.plist.strings; name = es; path = es.lproj/Localizable.strings; sourceTree = "<group>"; };
		E1D95EB617A28F5E00A3E9F3 /* WPActivityDefaults.h */ = {isa = PBXFileReference; fileEncoding = 4; lastKnownFileType = sourcecode.c.h; path = WPActivityDefaults.h; sourceTree = "<group>"; };
		E1D95EB717A28F5E00A3E9F3 /* WPActivityDefaults.m */ = {isa = PBXFileReference; fileEncoding = 4; lastKnownFileType = sourcecode.c.objc; path = WPActivityDefaults.m; sourceTree = "<group>"; };
		E1DF5DF919E7CFAE004E70D5 /* PostCategoryServiceRemoteREST.h */ = {isa = PBXFileReference; fileEncoding = 4; lastKnownFileType = sourcecode.c.h; path = PostCategoryServiceRemoteREST.h; sourceTree = "<group>"; };
		E1DF5DFA19E7CFAE004E70D5 /* PostCategoryServiceRemoteREST.m */ = {isa = PBXFileReference; fileEncoding = 4; lastKnownFileType = sourcecode.c.objc; path = PostCategoryServiceRemoteREST.m; sourceTree = "<group>"; };
		E1DF5DFB19E7CFAE004E70D5 /* PostCategoryServiceRemoteXMLRPC.h */ = {isa = PBXFileReference; fileEncoding = 4; lastKnownFileType = sourcecode.c.h; path = PostCategoryServiceRemoteXMLRPC.h; sourceTree = "<group>"; };
		E1DF5DFC19E7CFAE004E70D5 /* PostCategoryServiceRemoteXMLRPC.m */ = {isa = PBXFileReference; fileEncoding = 4; lastKnownFileType = sourcecode.c.objc; path = PostCategoryServiceRemoteXMLRPC.m; sourceTree = "<group>"; };
		E1E4CE0517739FAB00430844 /* test-image.jpg */ = {isa = PBXFileReference; lastKnownFileType = image.jpeg; path = "test-image.jpg"; sourceTree = "<group>"; };
		E1E4CE091773C59B00430844 /* WPAvatarSource.h */ = {isa = PBXFileReference; fileEncoding = 4; lastKnownFileType = sourcecode.c.h; path = WPAvatarSource.h; sourceTree = "<group>"; };
		E1E4CE0A1773C59B00430844 /* WPAvatarSource.m */ = {isa = PBXFileReference; fileEncoding = 4; lastKnownFileType = sourcecode.c.objc; path = WPAvatarSource.m; sourceTree = "<group>"; };
		E1E4CE0C177439D100430844 /* WPAvatarSourceTest.m */ = {isa = PBXFileReference; fileEncoding = 4; lastKnownFileType = sourcecode.c.objc; path = WPAvatarSourceTest.m; sourceTree = "<group>"; };
		E1E4CE0E1774531500430844 /* misteryman.jpg */ = {isa = PBXFileReference; lastKnownFileType = image.jpeg; path = misteryman.jpg; sourceTree = "<group>"; };
		E1E977BC17B0FA9A00AFB867 /* th */ = {isa = PBXFileReference; lastKnownFileType = text.plist.strings; name = th; path = th.lproj/Localizable.strings; sourceTree = "<group>"; };
		E1F5A1BA1771C90A00E0495F /* WPTableImageSource.h */ = {isa = PBXFileReference; fileEncoding = 4; lastKnownFileType = sourcecode.c.h; path = WPTableImageSource.h; sourceTree = "<group>"; };
		E1F5A1BB1771C90A00E0495F /* WPTableImageSource.m */ = {isa = PBXFileReference; fileEncoding = 4; lastKnownFileType = sourcecode.c.objc; path = WPTableImageSource.m; sourceTree = "<group>"; };
		E1F80823146420B000726BC7 /* UIImageView+Gravatar.h */ = {isa = PBXFileReference; fileEncoding = 4; lastKnownFileType = sourcecode.c.h; path = "UIImageView+Gravatar.h"; sourceTree = "<group>"; };
		E1F80824146420B000726BC7 /* UIImageView+Gravatar.m */ = {isa = PBXFileReference; fileEncoding = 4; lastKnownFileType = sourcecode.c.objc; path = "UIImageView+Gravatar.m"; sourceTree = "<group>"; };
		E1FC3DB313C7788700F6B60F /* WPWebViewController~ipad.xib */ = {isa = PBXFileReference; fileEncoding = 4; lastKnownFileType = file.xib; name = "WPWebViewController~ipad.xib"; path = "Resources-iPad/WPWebViewController~ipad.xib"; sourceTree = "<group>"; };
		E23EEC5C185A72C100F4DE2A /* WPContentCell.h */ = {isa = PBXFileReference; fileEncoding = 4; lastKnownFileType = sourcecode.c.h; path = WPContentCell.h; sourceTree = "<group>"; };
		E23EEC5D185A72C100F4DE2A /* WPContentCell.m */ = {isa = PBXFileReference; fileEncoding = 4; lastKnownFileType = sourcecode.c.objc; path = WPContentCell.m; sourceTree = "<group>"; };
		E240859A183D82AE002EB0EF /* WPAnimatedBox.h */ = {isa = PBXFileReference; fileEncoding = 4; lastKnownFileType = sourcecode.c.h; path = WPAnimatedBox.h; sourceTree = "<group>"; };
		E240859B183D82AE002EB0EF /* WPAnimatedBox.m */ = {isa = PBXFileReference; fileEncoding = 4; lastKnownFileType = sourcecode.c.objc; path = WPAnimatedBox.m; sourceTree = "<group>"; };
		E2AA87A318523E5300886693 /* UIView+Subviews.h */ = {isa = PBXFileReference; fileEncoding = 4; lastKnownFileType = sourcecode.c.h; path = "UIView+Subviews.h"; sourceTree = "<group>"; };
		E2AA87A418523E5300886693 /* UIView+Subviews.m */ = {isa = PBXFileReference; fileEncoding = 4; lastKnownFileType = sourcecode.c.objc; path = "UIView+Subviews.m"; sourceTree = "<group>"; };
		E2DA78041864B11D007BA447 /* WPFixedWidthScrollView.h */ = {isa = PBXFileReference; fileEncoding = 4; lastKnownFileType = sourcecode.c.h; path = WPFixedWidthScrollView.h; sourceTree = "<group>"; };
		E2DA78051864B11E007BA447 /* WPFixedWidthScrollView.m */ = {isa = PBXFileReference; fileEncoding = 4; lastKnownFileType = sourcecode.c.objc; path = WPFixedWidthScrollView.m; sourceTree = "<group>"; };
		E2E7EB44185FB140004F5E72 /* WPBlogSelectorButton.h */ = {isa = PBXFileReference; fileEncoding = 4; lastKnownFileType = sourcecode.c.h; path = WPBlogSelectorButton.h; sourceTree = "<group>"; };
		E2E7EB45185FB140004F5E72 /* WPBlogSelectorButton.m */ = {isa = PBXFileReference; fileEncoding = 4; lastKnownFileType = sourcecode.c.objc; path = WPBlogSelectorButton.m; sourceTree = "<group>"; };
		EC4696FD0EA75D460040EE8E /* PagesViewController.h */ = {isa = PBXFileReference; fileEncoding = 4; lastKnownFileType = sourcecode.c.h; path = PagesViewController.h; sourceTree = "<group>"; };
		EC4696FE0EA75D460040EE8E /* PagesViewController.m */ = {isa = PBXFileReference; fileEncoding = 4; lastKnownFileType = sourcecode.c.objc; path = PagesViewController.m; sourceTree = "<group>"; };
		F1564E5A18946087009F8F97 /* NSStringHelpersTest.m */ = {isa = PBXFileReference; fileEncoding = 4; lastKnownFileType = sourcecode.c.objc; path = NSStringHelpersTest.m; sourceTree = "<group>"; };
		FD0D42C11499F31700F5E115 /* WordPress 4.xcdatamodel */ = {isa = PBXFileReference; lastKnownFileType = wrapper.xcdatamodel; path = "WordPress 4.xcdatamodel"; sourceTree = "<group>"; };
		FD21397E13128C5300099582 /* libiconv.dylib */ = {isa = PBXFileReference; includeInIndex = 1; lastKnownFileType = "compiled.mach-o.dylib"; name = libiconv.dylib; path = usr/lib/libiconv.dylib; sourceTree = SDKROOT; };
		FD374343156CF4B800BAB5B5 /* WordPress 6.xcdatamodel */ = {isa = PBXFileReference; lastKnownFileType = wrapper.xcdatamodel; path = "WordPress 6.xcdatamodel"; sourceTree = "<group>"; };
		FD3D6D2B1349F5D30061136A /* ImageIO.framework */ = {isa = PBXFileReference; includeInIndex = 1; lastKnownFileType = wrapper.framework; name = ImageIO.framework; path = System/Library/Frameworks/ImageIO.framework; sourceTree = SDKROOT; };
		FD75DDAB15B021C70043F12C /* UIViewController+Rotation.h */ = {isa = PBXFileReference; fileEncoding = 4; lastKnownFileType = sourcecode.c.h; path = "UIViewController+Rotation.h"; sourceTree = "<group>"; };
		FD75DDAC15B021C80043F12C /* UIViewController+Rotation.m */ = {isa = PBXFileReference; fileEncoding = 4; lastKnownFileType = sourcecode.c.objc; path = "UIViewController+Rotation.m"; sourceTree = "<group>"; };
		FD9A948A12FAEA2300438F94 /* DateUtils.h */ = {isa = PBXFileReference; fileEncoding = 4; lastKnownFileType = sourcecode.c.h; path = DateUtils.h; sourceTree = "<group>"; };
		FD9A948B12FAEA2300438F94 /* DateUtils.m */ = {isa = PBXFileReference; fileEncoding = 4; lastKnownFileType = sourcecode.c.objc; path = DateUtils.m; sourceTree = "<group>"; };
		FDCB9A89134B75B900E5C776 /* it */ = {isa = PBXFileReference; lastKnownFileType = text.plist.strings; name = it; path = it.lproj/Localizable.strings; sourceTree = "<group>"; };
		FDFB011916B1EA1C00F589A8 /* WordPress 10.xcdatamodel */ = {isa = PBXFileReference; lastKnownFileType = wrapper.xcdatamodel; path = "WordPress 10.xcdatamodel"; sourceTree = "<group>"; };
		FF0AAE081A1509C50089841D /* WPProgressTableViewCell.h */ = {isa = PBXFileReference; fileEncoding = 4; lastKnownFileType = sourcecode.c.h; path = WPProgressTableViewCell.h; sourceTree = "<group>"; };
		FF0AAE091A150A560089841D /* WPProgressTableViewCell.m */ = {isa = PBXFileReference; fileEncoding = 4; lastKnownFileType = sourcecode.c.objc; path = WPProgressTableViewCell.m; sourceTree = "<group>"; };
		FF0AAE0B1A16550D0089841D /* WPMediaProgressTableViewController.h */ = {isa = PBXFileReference; fileEncoding = 4; lastKnownFileType = sourcecode.c.h; path = WPMediaProgressTableViewController.h; sourceTree = "<group>"; };
		FF0AAE0C1A16550D0089841D /* WPMediaProgressTableViewController.m */ = {isa = PBXFileReference; fileEncoding = 4; lastKnownFileType = sourcecode.c.objc; path = WPMediaProgressTableViewController.m; sourceTree = "<group>"; };
		FF3DD6BD19F2B6B3003A52CB /* RemoteMedia.m */ = {isa = PBXFileReference; fileEncoding = 4; lastKnownFileType = sourcecode.c.objc; name = RemoteMedia.m; path = "Remote Objects/RemoteMedia.m"; sourceTree = "<group>"; };
		FF3DD6BF19F2B77A003A52CB /* RemoteMedia.h */ = {isa = PBXFileReference; lastKnownFileType = sourcecode.c.h; name = RemoteMedia.h; path = "Remote Objects/RemoteMedia.h"; sourceTree = "<group>"; };
		FFAB7CAF1A0BD83A00765942 /* WPAssetExporter.h */ = {isa = PBXFileReference; fileEncoding = 4; lastKnownFileType = sourcecode.c.h; path = WPAssetExporter.h; sourceTree = "<group>"; };
		FFAB7CB01A0BD83A00765942 /* WPAssetExporter.m */ = {isa = PBXFileReference; fileEncoding = 4; lastKnownFileType = sourcecode.c.objc; path = WPAssetExporter.m; sourceTree = "<group>"; };
		FFAB7CB21A14D1AC00765942 /* ProgressTest.m */ = {isa = PBXFileReference; fileEncoding = 4; lastKnownFileType = sourcecode.c.objc; path = ProgressTest.m; sourceTree = "<group>"; };
		FFAC890E1A96A85800CC06AC /* NSProcessInfo+Util.h */ = {isa = PBXFileReference; fileEncoding = 4; lastKnownFileType = sourcecode.c.h; path = "NSProcessInfo+Util.h"; sourceTree = "<group>"; };
		FFAC890F1A96A85800CC06AC /* NSProcessInfo+Util.m */ = {isa = PBXFileReference; fileEncoding = 4; lastKnownFileType = sourcecode.c.objc; path = "NSProcessInfo+Util.m"; sourceTree = "<group>"; };
		FFB7B81C1A0012E80032E723 /* WordPressTestCredentials.m */ = {isa = PBXFileReference; fileEncoding = 4; lastKnownFileType = sourcecode.c.objc; path = WordPressTestCredentials.m; sourceTree = "<group>"; };
		FFB7B81D1A0012E80032E723 /* WordPressComApiCredentials.m */ = {isa = PBXFileReference; fileEncoding = 4; lastKnownFileType = sourcecode.c.objc; path = WordPressComApiCredentials.m; sourceTree = "<group>"; };
		FFF96F8219EBE7FB00DFC821 /* UITests.xctest */ = {isa = PBXFileReference; explicitFileType = wrapper.cfbundle; includeInIndex = 0; path = UITests.xctest; sourceTree = BUILT_PRODUCTS_DIR; };
		FFF96F8519EBE7FB00DFC821 /* Info.plist */ = {isa = PBXFileReference; lastKnownFileType = text.plist.xml; path = Info.plist; sourceTree = "<group>"; };
		FFF96F8F19EBE81F00DFC821 /* CommentsTests.m */ = {isa = PBXFileReference; fileEncoding = 4; lastKnownFileType = sourcecode.c.objc; path = CommentsTests.m; sourceTree = "<group>"; };
		FFF96F9019EBE81F00DFC821 /* gencredentials.rb */ = {isa = PBXFileReference; fileEncoding = 4; lastKnownFileType = text.script.ruby; path = gencredentials.rb; sourceTree = "<group>"; };
		FFF96F9119EBE81F00DFC821 /* LoginTests.m */ = {isa = PBXFileReference; fileEncoding = 4; lastKnownFileType = sourcecode.c.objc; path = LoginTests.m; sourceTree = "<group>"; };
		FFF96F9219EBE81F00DFC821 /* MeTabTests.m */ = {isa = PBXFileReference; fileEncoding = 4; lastKnownFileType = sourcecode.c.objc; path = MeTabTests.m; sourceTree = "<group>"; };
		FFF96F9319EBE81F00DFC821 /* NotificationsTests.m */ = {isa = PBXFileReference; fileEncoding = 4; lastKnownFileType = sourcecode.c.objc; path = NotificationsTests.m; sourceTree = "<group>"; };
		FFF96F9419EBE81F00DFC821 /* PagesTests.m */ = {isa = PBXFileReference; fileEncoding = 4; lastKnownFileType = sourcecode.c.objc; path = PagesTests.m; sourceTree = "<group>"; };
		FFF96F9519EBE81F00DFC821 /* PostsTests.m */ = {isa = PBXFileReference; fileEncoding = 4; lastKnownFileType = sourcecode.c.objc; path = PostsTests.m; sourceTree = "<group>"; };
		FFF96F9619EBE81F00DFC821 /* ReaderTests.m */ = {isa = PBXFileReference; fileEncoding = 4; lastKnownFileType = sourcecode.c.objc; path = ReaderTests.m; sourceTree = "<group>"; };
		FFF96F9719EBE81F00DFC821 /* StatsTests.m */ = {isa = PBXFileReference; fileEncoding = 4; lastKnownFileType = sourcecode.c.objc; path = StatsTests.m; sourceTree = "<group>"; };
		FFF96F9819EBE81F00DFC821 /* WordPressTestCredentials.h */ = {isa = PBXFileReference; fileEncoding = 4; lastKnownFileType = sourcecode.c.h; path = WordPressTestCredentials.h; sourceTree = "<group>"; };
		FFF96F9919EBE81F00DFC821 /* WordPressTestCredentials.m */ = {isa = PBXFileReference; fileEncoding = 4; lastKnownFileType = sourcecode.c.objc; path = WordPressTestCredentials.m; sourceTree = "<group>"; };
		FFF96F9A19EBE81F00DFC821 /* WPUITestCase.h */ = {isa = PBXFileReference; fileEncoding = 4; lastKnownFileType = sourcecode.c.h; path = WPUITestCase.h; sourceTree = "<group>"; };
		FFF96F9B19EBE81F00DFC821 /* WPUITestCase.m */ = {isa = PBXFileReference; fileEncoding = 4; lastKnownFileType = sourcecode.c.objc; path = WPUITestCase.m; sourceTree = "<group>"; };
		FFF96FA919ED724F00DFC821 /* KIFUITestActor-WPExtras.h */ = {isa = PBXFileReference; fileEncoding = 4; lastKnownFileType = sourcecode.c.h; path = "KIFUITestActor-WPExtras.h"; sourceTree = "<group>"; };
		FFF96FAA19ED724F00DFC821 /* KIFUITestActor-WPExtras.m */ = {isa = PBXFileReference; fileEncoding = 4; lastKnownFileType = sourcecode.c.objc; path = "KIFUITestActor-WPExtras.m"; sourceTree = "<group>"; };
		FFF96FAC19ED7F4D00DFC821 /* wp_test_credentials_sample */ = {isa = PBXFileReference; fileEncoding = 4; lastKnownFileType = text; path = wp_test_credentials_sample; sourceTree = "<group>"; };
/* End PBXFileReference section */

/* Begin PBXFrameworksBuildPhase section */
		1D60588F0D05DD3D006BFB54 /* Frameworks */ = {
			isa = PBXFrameworksBuildPhase;
			buildActionMask = 2147483647;
			files = (
				93E5285619A77BAC003A1A9C /* NotificationCenter.framework in Frameworks */,
				93A3F7DE1843F6F00082FEEA /* CoreTelephony.framework in Frameworks */,
				E14D65C817E09664007E3EA4 /* Social.framework in Frameworks */,
				8355D67E11D13EAD00A61362 /* MobileCoreServices.framework in Frameworks */,
				A01C542E0E24E88400D411F2 /* SystemConfiguration.framework in Frameworks */,
				374CB16215B93C0800DD0EBC /* AudioToolbox.framework in Frameworks */,
				E10B3655158F2D7800419A93 /* CoreGraphics.framework in Frameworks */,
				E10B3654158F2D4500419A93 /* UIKit.framework in Frameworks */,
				E10B3652158F2D3F00419A93 /* QuartzCore.framework in Frameworks */,
				CC24E5F51577E16B00A6D5B5 /* Accounts.framework in Frameworks */,
				CC24E5F11577DBC300A6D5B5 /* AddressBook.framework in Frameworks */,
				E1A386CB14DB063800954CF8 /* MediaPlayer.framework in Frameworks */,
				E1A386CA14DB05F700954CF8 /* CoreMedia.framework in Frameworks */,
				E1A386C814DB05C300954CF8 /* AVFoundation.framework in Frameworks */,
				E19DF741141F7BDD000002F3 /* libz.dylib in Frameworks */,
				1D60589F0D05DD5A006BFB54 /* Foundation.framework in Frameworks */,
				296890780FE971DC00770264 /* Security.framework in Frameworks */,
				83F3E26011275E07004CD686 /* MapKit.framework in Frameworks */,
				83F3E2D311276371004CD686 /* CoreLocation.framework in Frameworks */,
				8355D7D911D260AA00A61362 /* CoreData.framework in Frameworks */,
				834CE7341256D0DE0046A4A3 /* CFNetwork.framework in Frameworks */,
				835E2403126E66E50085940B /* AssetsLibrary.framework in Frameworks */,
				83043E55126FA31400EC9953 /* MessageUI.framework in Frameworks */,
				FD21397F13128C5300099582 /* libiconv.dylib in Frameworks */,
				FD3D6D2C1349F5D30061136A /* ImageIO.framework in Frameworks */,
				FEA64EDF0F7E4616BA835081 /* libPods.a in Frameworks */,
				B5AA54D51A8E7510003BDD12 /* WebKit.framework in Frameworks */,
				E1CCFB33175D62500016BD8A /* Crashlytics.framework in Frameworks */,
			);
			runOnlyForDeploymentPostprocessing = 0;
		};
		93E5283719A7741A003A1A9C /* Frameworks */ = {
			isa = PBXFrameworksBuildPhase;
			buildActionMask = 2147483647;
			files = (
				93E5283C19A7741A003A1A9C /* NotificationCenter.framework in Frameworks */,
				ECFA8F2B890D45298F324B8B /* libPods-WordPressTodayWidget.a in Frameworks */,
			);
			runOnlyForDeploymentPostprocessing = 0;
		};
		E16AB92614D978240047A2E5 /* Frameworks */ = {
			isa = PBXFrameworksBuildPhase;
			buildActionMask = 2147483647;
			files = (
				E131CB5416CACB05004B0314 /* libxml2.dylib in Frameworks */,
				E183EC9D16B2160200C2EB11 /* MobileCoreServices.framework in Frameworks */,
				E183EC9C16B215FE00C2EB11 /* SystemConfiguration.framework in Frameworks */,
				E131CB5216CACA6B004B0314 /* CoreText.framework in Frameworks */,
				E183ECA216B2179B00C2EB11 /* Accounts.framework in Frameworks */,
				E183ECA316B2179B00C2EB11 /* AddressBook.framework in Frameworks */,
				E183ECA416B2179B00C2EB11 /* AssetsLibrary.framework in Frameworks */,
				E183ECA516B2179B00C2EB11 /* AudioToolbox.framework in Frameworks */,
				E183ECA616B2179B00C2EB11 /* AVFoundation.framework in Frameworks */,
				E183ECA716B2179B00C2EB11 /* CFNetwork.framework in Frameworks */,
				E183ECA816B2179B00C2EB11 /* CoreData.framework in Frameworks */,
				00F2E3F8166EEF9800D0527C /* CoreGraphics.framework in Frameworks */,
				E183ECA916B2179B00C2EB11 /* CoreLocation.framework in Frameworks */,
				E183ECAA16B2179B00C2EB11 /* CoreMedia.framework in Frameworks */,
				E16AB92E14D978240047A2E5 /* Foundation.framework in Frameworks */,
				E183ECAB16B2179B00C2EB11 /* ImageIO.framework in Frameworks */,
				E183ECAC16B2179B00C2EB11 /* libiconv.dylib in Frameworks */,
				E183ECAD16B2179B00C2EB11 /* libz.dylib in Frameworks */,
				E183ECAE16B2179B00C2EB11 /* MapKit.framework in Frameworks */,
				E183ECAF16B2179B00C2EB11 /* MediaPlayer.framework in Frameworks */,
				E183ECB016B2179B00C2EB11 /* MessageUI.framework in Frameworks */,
				00F2E3FB166EEFE100D0527C /* QuartzCore.framework in Frameworks */,
				E183ECB116B2179B00C2EB11 /* Security.framework in Frameworks */,
				E183ECB216B2179B00C2EB11 /* Twitter.framework in Frameworks */,
				00F2E3FA166EEFBE00D0527C /* UIKit.framework in Frameworks */,
				067D911C15654CE79F0A4A29 /* libPods-WordPressTest.a in Frameworks */,
			);
			runOnlyForDeploymentPostprocessing = 0;
		};
		FFF96F7F19EBE7FB00DFC821 /* Frameworks */ = {
			isa = PBXFrameworksBuildPhase;
			buildActionMask = 2147483647;
			files = (
				4253506E2DDC92882C721F55 /* libPods-UITests.a in Frameworks */,
			);
			runOnlyForDeploymentPostprocessing = 0;
		};
/* End PBXFrameworksBuildPhase section */

/* Begin PBXGroup section */
		031662E60FFB14C60045D052 /* Views */ = {
			isa = PBXGroup;
			children = (
				37EAAF4C1A11799A006D6306 /* CircularImageView.swift */,
				37022D8F1981BF9200F322B7 /* VerticallyStackedButton.h */,
				37022D901981BF9200F322B7 /* VerticallyStackedButton.m */,
				5DA5BF2A18E32DCF005F11F9 /* InputViewButton.h */,
				5DA5BF2B18E32DCF005F11F9 /* InputViewButton.m */,
				5DA5BF3B18E32DCF005F11F9 /* WPLoadingView.h */,
				5DA5BF3C18E32DCF005F11F9 /* WPLoadingView.m */,
				C58349C31806F95100B64089 /* IOS7CorrectedTextView.h */,
				C58349C41806F95100B64089 /* IOS7CorrectedTextView.m */,
				93740DC817D8F85600C41B2F /* WPAlertView.h */,
				93740DCA17D8F86700C41B2F /* WPAlertView.m */,
				E240859A183D82AE002EB0EF /* WPAnimatedBox.h */,
				E240859B183D82AE002EB0EF /* WPAnimatedBox.m */,
				E2E7EB44185FB140004F5E72 /* WPBlogSelectorButton.h */,
				E2E7EB45185FB140004F5E72 /* WPBlogSelectorButton.m */,
				740BD8331A0D4C3600F04D18 /* WPUploadStatusButton.h */,
				740BD8341A0D4C3600F04D18 /* WPUploadStatusButton.m */,
				5DF94E361962BAA700359241 /* WPContentActionView.h */,
				5DF94E371962BAA700359241 /* WPContentActionView.m */,
				5DF94E381962BAA700359241 /* WPContentAttributionView.h */,
				5DF94E391962BAA700359241 /* WPContentAttributionView.m */,
				5DF94E3A1962BAA700359241 /* WPContentView.h */,
				5DF94E3B1962BAA700359241 /* WPContentView.m */,
				E2DA78041864B11D007BA447 /* WPFixedWidthScrollView.h */,
				E2DA78051864B11E007BA447 /* WPFixedWidthScrollView.m */,
				03958060100D6CFC00850742 /* WPLabel.h */,
				03958061100D6CFC00850742 /* WPLabel.m */,
				5DF94E3C1962BAA700359241 /* WPRichContentView.h */,
				5DF94E3D1962BAA700359241 /* WPRichContentView.m */,
				5D7B414319E482C9007D9EC7 /* WPRichTextEmbed.swift */,
				5D7B414419E482C9007D9EC7 /* WPRichTextImage.swift */,
				5D7B414519E482C9007D9EC7 /* WPRichTextMediaAttachment.swift */,
				5DF94E3E1962BAA700359241 /* WPRichTextView.h */,
				5DF94E3F1962BAA700359241 /* WPRichTextView.m */,
				5DF94E401962BAA700359241 /* WPSimpleContentAttributionView.h */,
				5DF94E411962BAA700359241 /* WPSimpleContentAttributionView.m */,
				5DEB61B2156FCD3400242C35 /* WPWebView.h */,
				5DEB61B3156FCD3400242C35 /* WPWebView.m */,
				ADF544C0195A0F620092213D /* CustomHighlightButton.h */,
				ADF544C1195A0F620092213D /* CustomHighlightButton.m */,
				591A428A1A6DC1B0003807A6 /* WPBackgroundDimmerView.h */,
				591A428B1A6DC1B0003807A6 /* WPBackgroundDimmerView.m */,
			);
			path = Views;
			sourceTree = "<group>";
		};
		080E96DDFE201D6D7F000001 /* Classes */ = {
			isa = PBXGroup;
			children = (
				C59D3D480E6410BC00AA591D /* Categories */,
				B587796C19B799D800E57C5A /* Extensions */,
				2F706A870DFB229B00B43086 /* Models */,
				850BD4531922F95C0032F3AD /* Networking */,
				93FA59DA18D88BDB001446BC /* Services */,
				8584FDB719243E550019C02E /* System */,
				8584FDB4192437160019C02E /* Utility */,
				8584FDB31923EF4F0019C02E /* ViewRelated */,
			);
			path = Classes;
			sourceTree = "<group>";
		};
		19C28FACFE9D520D11CA2CBB /* Products */ = {
			isa = PBXGroup;
			children = (
				1D6058910D05DD3D006BFB54 /* WordPress.app */,
				E16AB92A14D978240047A2E5 /* WordPressTest.xctest */,
				93E5283A19A7741A003A1A9C /* WordPressTodayWidget.appex */,
				FFF96F8219EBE7FB00DFC821 /* UITests.xctest */,
			);
			name = Products;
			sourceTree = "<group>";
		};
		29B97314FDCFA39411CA2CEA /* CustomTemplate */ = {
			isa = PBXGroup;
			children = (
				E1756E661694AA1500D9EC00 /* Derived Sources */,
				E11F949814A3344300277D31 /* WordPressApi */,
				080E96DDFE201D6D7F000001 /* Classes */,
				E12F55F714A1F2640060A510 /* Vendor */,
				29B97315FDCFA39411CA2CEA /* Other Sources */,
				29B97317FDCFA39411CA2CEA /* Resources */,
				45C73C23113C36F50024D0D2 /* Resources-iPad */,
				E16AB92F14D978240047A2E5 /* WordPressTest */,
				93E5283D19A7741A003A1A9C /* WordPressTodayWidget */,
				FFF96F8319EBE7FB00DFC821 /* UITests */,
				29B97323FDCFA39411CA2CEA /* Frameworks */,
				19C28FACFE9D520D11CA2CBB /* Products */,
				A28F6FD119B61ACA00AADE55 /* SwiftPlayground.playground */,
				93FA0F0118E451A80007903B /* LICENSE */,
				93FA0F0218E451A80007903B /* README.md */,
				C430074CAC011A24F4A74E17 /* Pods */,
			);
			name = CustomTemplate;
			sourceTree = "<group>";
			usesTabs = 0;
		};
		29B97315FDCFA39411CA2CEA /* Other Sources */ = {
			isa = PBXGroup;
			children = (
				934F1B3119ACCE5600E9E63E /* WordPress.entitlements */,
				934884AE19B7875C004028D8 /* WordPress-Internal.entitlements */,
				93FA0F0418E451A80007903B /* fix-translation.php */,
				93FA0F0518E451A80007903B /* localize.py */,
				29B97316FDCFA39411CA2CEA /* main.m */,
				93FA0F0318E451A80007903B /* update-translations.rb */,
				28A0AAE50D9B0CCF005BE974 /* WordPress_Prefix.pch */,
			);
			name = "Other Sources";
			sourceTree = "<group>";
		};
		29B97317FDCFA39411CA2CEA /* Resources */ = {
			isa = PBXGroup;
			children = (
				74C1C307199170A30077A7DC /* Post */,
				858DE3FF172F9991000AC628 /* Fonts */,
				CC098B8116A9EB0400450976 /* HTML */,
				5D6651461637324000EBDA7D /* Sounds */,
				E19472D8134E3E4A00879F63 /* UI */,
				4645AFC41961E1FB005F7509 /* AppImages.xcassets */,
				85ED988717DFA00000090D0B /* Images.xcassets */,
				6EDC0E8E105881A800F68A1D /* iTunesArtwork */,
				85ED98AA17DFB17200090D0B /* iTunesArtwork@2x */,
				85D80557171630B30075EEAC /* DotCom-Languages.plist */,
				A2787D0119002AB1000D6CA6 /* HelpshiftConfig.plist */,
				8D1107310486CEB800E47090 /* Info.plist */,
				931DF4D818D09A2F00540BDD /* InfoPlist.strings */,
				E1D91454134A853D0089019C /* Localizable.strings */,
				930C6374182BD86400976C21 /* WordPress-Internal-Info.plist */,
				E125443B12BF5A7200D87A0A /* WordPress.xcdatamodeld */,
			);
			name = Resources;
			sourceTree = "<group>";
		};
		29B97323FDCFA39411CA2CEA /* Frameworks */ = {
			isa = PBXGroup;
			children = (
				B5AA54D41A8E7510003BDD12 /* WebKit.framework */,
				E10675C9183FA78E00E5CE5C /* XCTest.framework */,
				93A3F7DD1843F6F00082FEEA /* CoreTelephony.framework */,
				E14D65C717E09663007E3EA4 /* Social.framework */,
				8527B15717CE98C5001CBA2E /* Accelerate.framework */,
				CC24E5F41577E16B00A6D5B5 /* Accounts.framework */,
				CC24E5F01577DBC300A6D5B5 /* AddressBook.framework */,
				835E2402126E66E50085940B /* AssetsLibrary.framework */,
				374CB16115B93C0800DD0EBC /* AudioToolbox.framework */,
				E1A386C714DB05C300954CF8 /* AVFoundation.framework */,
				834CE7331256D0DE0046A4A3 /* CFNetwork.framework */,
				8355D7D811D260AA00A61362 /* CoreData.framework */,
				834CE7371256D0F60046A4A3 /* CoreGraphics.framework */,
				83F3E2D211276371004CD686 /* CoreLocation.framework */,
				E1A386C914DB05F700954CF8 /* CoreMedia.framework */,
				E131CB5116CACA6B004B0314 /* CoreText.framework */,
				E1CCFB32175D624F0016BD8A /* Crashlytics.framework */,
				1D30AB110D05D00D00671497 /* Foundation.framework */,
				FD3D6D2B1349F5D30061136A /* ImageIO.framework */,
				FD21397E13128C5300099582 /* libiconv.dylib */,
				D4972215061A4C21AD2CD5B8 /* libPods-WordPressTest.a */,
				69187343EC8F435684EFFAF1 /* libPods.a */,
				E131CB5316CACB05004B0314 /* libxml2.dylib */,
				E19DF740141F7BDD000002F3 /* libz.dylib */,
				83F3E25F11275E07004CD686 /* MapKit.framework */,
				83FB4D3E122C38F700DB9506 /* MediaPlayer.framework */,
				83043E54126FA31400EC9953 /* MessageUI.framework */,
				8355D67D11D13EAD00A61362 /* MobileCoreServices.framework */,
				E10B3651158F2D3F00419A93 /* QuartzCore.framework */,
				296890770FE971DC00770264 /* Security.framework */,
				A01C542D0E24E88400D411F2 /* SystemConfiguration.framework */,
				CC24E5F21577DFF400A6D5B5 /* Twitter.framework */,
				E10B3653158F2D4500419A93 /* UIKit.framework */,
				93E5283B19A7741A003A1A9C /* NotificationCenter.framework */,
				872A78E046E04A05B17EB1A1 /* libPods-WordPressTodayWidget.a */,
				369D8993FF42F0A2D183A062 /* libPods-UITests.a */,
			);
			name = Frameworks;
			sourceTree = "<group>";
		};
		2F706A870DFB229B00B43086 /* Models */ = {
			isa = PBXGroup;
			children = (
				5D42A3D6175E7452005CFF05 /* AbstractPost.h */,
				5D42A3D7175E7452005CFF05 /* AbstractPost.m */,
				5D42A3D8175E7452005CFF05 /* BasePost.h */,
				5D42A3D9175E7452005CFF05 /* BasePost.m */,
				E15051C916CA5DDB00D3DDDC /* Blog+Jetpack.h */,
				E15051CA16CA5DDB00D3DDDC /* Blog+Jetpack.m */,
				CEBD3EA90FF1BA3B00C1396E /* Blog.h */,
				CEBD3EAA0FF1BA3B00C1396E /* Blog.m */,
				E125445412BF5B3900D87A0A /* PostCategory.h */,
				E125445512BF5B3900D87A0A /* PostCategory.m */,
				83418AA811C9FA6E00ACF00C /* Comment.h */,
				83418AA911C9FA6E00ACF00C /* Comment.m */,
				E14932B4130427B300154804 /* Coordinate.h */,
				E14932B5130427B300154804 /* Coordinate.m */,
				8350E49411D2C71E00A7B073 /* Media.h */,
				8350E49511D2C71E00A7B073 /* Media.m */,
				B545186718E9E08000AC3A54 /* Notifications */,
				E125451612BF68F900D87A0A /* Page.h */,
				E125451712BF68F900D87A0A /* Page.m */,
				838C672C1210C3C300B09CA3 /* Post.h */,
				838C672D1210C3C300B09CA3 /* Post.m */,
				833AF259114575A50016DE8F /* PostAnnotation.h */,
				833AF25A114575A50016DE8F /* PostAnnotation.m */,
				5D42A3DC175E7452005CFF05 /* ReaderPost.h */,
				5D42A3DD175E7452005CFF05 /* ReaderPost.m */,
				5DCC4CD619A50CC0003E548C /* ReaderSite.h */,
				5DCC4CD719A50CC0003E548C /* ReaderSite.m */,
				5DBCD9D018F3569F00B32229 /* ReaderTopic.h */,
				5DBCD9D118F3569F00B32229 /* ReaderTopic.m */,
				319D6E7919E447500013871C /* Suggestion.h */,
				319D6E7A19E447500013871C /* Suggestion.m */,
				5DA5BF3318E32DCF005F11F9 /* Theme.h */,
				5DA5BF3418E32DCF005F11F9 /* Theme.m */,
				E105E9CD1726955600C0D9E7 /* WPAccount.h */,
				E105E9CE1726955600C0D9E7 /* WPAccount.m */,
				46F84612185A8B7E009D0DA5 /* WPContentViewProvider.h */,
				5D35F7581A042255004E7B0D /* WPCommentContentViewProvider.h */,
				5D333A561AA7A9E200DA295F /* WPPostContentViewProvider.h */,
			);
			path = Models;
			sourceTree = "<group>";
		};
		319D6E8219E44C7B0013871C /* Suggestions */ = {
			isa = PBXGroup;
			children = (
				319D6E7F19E44C680013871C /* SuggestionsTableView.h */,
				319D6E8019E44C680013871C /* SuggestionsTableView.m */,
				319D6E8319E44F7F0013871C /* SuggestionsTableViewCell.h */,
				319D6E8419E44F7F0013871C /* SuggestionsTableViewCell.m */,
			);
			name = Suggestions;
			sourceTree = "<group>";
		};
		31F4F6641A13858F00196A98 /* Me */ = {
			isa = PBXGroup;
			children = (
				31F4F6651A1385BE00196A98 /* MeViewController.h */,
				31F4F6661A1385BE00196A98 /* MeViewController.m */,
				315FC2C31A2CB29300E7CDA2 /* MeHeaderView.h */,
				315FC2C41A2CB29300E7CDA2 /* MeHeaderView.m */,
			);
			name = Me;
			sourceTree = "<group>";
		};
		37195B7F166A5DDC005F2292 /* Notifications */ = {
			isa = PBXGroup;
			children = (
				3716E400167296D30035F8C4 /* ToastView.xib */,
			);
			name = Notifications;
			sourceTree = "<group>";
		};
		3792259E12F6DBCC00F2176A /* Stats */ = {
			isa = PBXGroup;
			children = (
				5D1EE7FF15E7AF3E007F1F02 /* JetpackSettingsViewController.h */,
				5D1EE80015E7AF3E007F1F02 /* JetpackSettingsViewController.m */,
				C56636E61868D0CE00226AAB /* StatsViewController.h */,
				C56636E71868D0CE00226AAB /* StatsViewController.m */,
				857610D418C0377300EDF406 /* StatsWebViewController.h */,
				857610D518C0377300EDF406 /* StatsWebViewController.m */,
			);
			path = Stats;
			sourceTree = "<group>";
		};
		45C73C23113C36F50024D0D2 /* Resources-iPad */ = {
			isa = PBXGroup;
			children = (
				74C1C30F199170F10077A7DC /* Post */,
				83F1FCA7123748EF00069F99 /* Blogs */,
				E1FC3DB313C7788700F6B60F /* WPWebViewController~ipad.xib */,
				45C73C24113C36F70024D0D2 /* MainWindow-iPad.xib */,
			);
			name = "Resources-iPad";
			sourceTree = "<group>";
		};
		595B021F1A6C4E4F00415A30 /* WhatsNew */ = {
			isa = PBXGroup;
			children = (
				598351AC1A704E7A00B6DD4F /* WPWhatsNew.h */,
				598351AD1A704E7A00B6DD4F /* WPWhatsNew.m */,
				595B02201A6C4ECD00415A30 /* WPWhatsNewView.h */,
				595B02211A6C4ECD00415A30 /* WPWhatsNewView.m */,
			);
			name = WhatsNew;
			sourceTree = "<group>";
		};
		595B02231A6C4FC500415A30 /* WhatsNew */ = {
			isa = PBXGroup;
			children = (
				595B02261A6C504400415A30 /* WPWhatsNewView.xib */,
			);
			name = WhatsNew;
			sourceTree = "<group>";
		};
		59DD94311AC479DC0032DD6B /* Logging */ = {
			isa = PBXGroup;
			children = (
				59DD94321AC479ED0032DD6B /* WPLogger.h */,
				59DD94331AC479ED0032DD6B /* WPLogger.m */,
			);
			path = Logging;
			sourceTree = "<group>";
		};
		5D08B8FC19647C0300D5B381 /* Views */ = {
			isa = PBXGroup;
			children = (
				5DB93EE819B6190700EC88EB /* CommentContentView.h */,
				5DB93EE919B6190700EC88EB /* CommentContentView.m */,
				5DB93EEA19B6190700EC88EB /* ReaderCommentCell.h */,
				5DB93EEB19B6190700EC88EB /* ReaderCommentCell.m */,
				5DF94E481962BAEB00359241 /* ReaderPostAttributionView.h */,
				5DF94E491962BAEB00359241 /* ReaderPostAttributionView.m */,
				5DF94E4A1962BAEB00359241 /* ReaderPostContentView.h */,
				5DF94E4B1962BAEB00359241 /* ReaderPostContentView.m */,
				5D9BFF051A85584A001D6D63 /* ReaderPostUnattributedContentView.h */,
				5D9BFF061A85584A001D6D63 /* ReaderPostUnattributedContentView.m */,
				5DF94E4C1962BAEB00359241 /* ReaderPostRichContentView.h */,
				5D9BFF031A8557A8001D6D63 /* ReaderPostRichContentView.m */,
				5D9BFF081A856801001D6D63 /* ReaderPostRichUnattributedContentView.h */,
				5D9BFF091A856801001D6D63 /* ReaderPostRichUnattributedContentView.m */,
				5DF94E4E1962BAEB00359241 /* ReaderPostSimpleContentView.h */,
				5DF94E4F1962BAEB00359241 /* ReaderPostSimpleContentView.m */,
				5D42A3EF175E75EE005CFF05 /* ReaderPostTableViewCell.h */,
				5D42A3F0175E75EE005CFF05 /* ReaderPostTableViewCell.m */,
				5DE88FA81A859DD9000E2CA6 /* ReaderPostUnattributedTableViewCell.h */,
				5DE88FA91A859DD9000E2CA6 /* ReaderPostUnattributedTableViewCell.m */,
				5D9B17C319998A430047A4A2 /* ReaderBlockedTableViewCell.h */,
				5D9B17C419998A430047A4A2 /* ReaderBlockedTableViewCell.m */,
				E1D062D2177C685700644185 /* ContentActionButton.h */,
				E1D062D3177C685700644185 /* ContentActionButton.m */,
				5DAE40AB19EC70930011A0AE /* ReaderPostHeaderView.h */,
				5DAE40AC19EC70930011A0AE /* ReaderPostHeaderView.m */,
				5D157B8A1A8AB73C003ADF4C /* ReaderSiteHeaderView.h */,
				5D157B8B1A8AB73C003ADF4C /* ReaderSiteHeaderView.m */,
				5D2415C91A8842C9009BD444 /* ReaderPreviewHeaderView.h */,
				5D2415CA1A8842C9009BD444 /* ReaderPreviewHeaderView.m */,
			);
			name = Views;
			sourceTree = "<group>";
		};
		5D08B8FD19647C0800D5B381 /* Controllers */ = {
			isa = PBXGroup;
			children = (
				5DDC44651A72BB07007F538E /* ReaderViewController.h */,
				5DDC44661A72BB07007F538E /* ReaderViewController.m */,
				5D1D9C5319885B01009D13B7 /* ReaderEditableSubscriptionPage.h */,
				5D08B90219648C3400D5B381 /* ReaderSubscriptionViewController.h */,
				5D08B90319648C3400D5B381 /* ReaderSubscriptionViewController.m */,
				5DF738921965FAB900393584 /* SubscribedTopicsViewController.h */,
				5DF738931965FAB900393584 /* SubscribedTopicsViewController.m */,
				5DF738951965FACD00393584 /* RecommendedTopicsViewController.h */,
				5DF738961965FACD00393584 /* RecommendedTopicsViewController.m */,
				5D20A6511982D56600463A91 /* FollowedSitesViewController.h */,
				5D20A6521982D56600463A91 /* FollowedSitesViewController.m */,
				5D0431AC1A7C31AB0025BDFD /* ReaderBrowseSiteViewController.h */,
				5D0431AD1A7C31AB0025BDFD /* ReaderBrowseSiteViewController.m */,
				5D42A3ED175E75EE005CFF05 /* ReaderPostsViewController.h */,
				5D42A3EE175E75EE005CFF05 /* ReaderPostsViewController.m */,
				5D42A3EB175E75EE005CFF05 /* ReaderPostDetailViewController.h */,
				5D42A3EC175E75EE005CFF05 /* ReaderPostDetailViewController.m */,
				5DF8D25F19E82B1000A2CD95 /* ReaderCommentsViewController.h */,
				5DF8D26019E82B1000A2CD95 /* ReaderCommentsViewController.m */,
				5D37941919216B1300E26CA4 /* RebloggingViewController.h */,
				5D37941A19216B1300E26CA4 /* RebloggingViewController.m */,
				CC24E5ED1577D1EA00A6D5B5 /* WPFriendFinderViewController.h */,
				CC24E5EE1577D1EA00A6D5B5 /* WPFriendFinderViewController.m */,
				5D42A401175E76A1005CFF05 /* WPImageViewController.h */,
				5D42A402175E76A2005CFF05 /* WPImageViewController.m */,
				CCEF152F14C9EA050001176D /* WPWebAppViewController.h */,
				CCEF153014C9EA050001176D /* WPWebAppViewController.m */,
				5D42A403175E76A4005CFF05 /* WPWebVideoViewController.h */,
				5D42A404175E76A5005CFF05 /* WPWebVideoViewController.m */,
			);
			name = Controllers;
			sourceTree = "<group>";
		};
		5D08B8FE19647C2C00D5B381 /* Utils */ = {
			isa = PBXGroup;
			children = (
				5D0C2CB719AB932C002DF1E5 /* WPContentSyncHelper.swift */,
				5DF738981965FB3C00393584 /* WPTableViewHandler.h */,
				5DF738991965FB3C00393584 /* WPTableViewHandler.m */,
				CC0E20AC15B87DA100D3468B /* WPWebBridge.h */,
				CC0E20AD15B87DA100D3468B /* WPWebBridge.m */,
			);
			name = Utils;
			sourceTree = "<group>";
		};
		5D1EBF56187C9B95003393F8 /* Categories */ = {
			isa = PBXGroup;
			children = (
				A0E293EF0E21027E00C6919C /* WPAddPostCategoryViewController.h */,
				A0E293F00E21027E00C6919C /* WPAddPostCategoryViewController.m */,
				7059CD1F0F332B6500A0660B /* WPCategoryTree.h */,
				7059CD200F332B6500A0660B /* WPCategoryTree.m */,
				5D5D0025187DA9D30027CEF6 /* PostCategoriesViewController.h */,
				5D5D0026187DA9D30027CEF6 /* PostCategoriesViewController.m */,
			);
			path = Categories;
			sourceTree = "<group>";
		};
		5D49B03519BE37CC00703A9B /* 20-21 */ = {
			isa = PBXGroup;
			children = (
				B5A6CEA519FA800E009F07DE /* AccountToAccount20to21.swift */,
				5D49B03919BE3CAD00703A9B /* SafeReaderTopicToReaderTopic.h */,
				5D49B03A19BE3CAD00703A9B /* SafeReaderTopicToReaderTopic.m */,
			);
			name = "20-21";
			sourceTree = "<group>";
		};
		5D577D301891278D00B964C3 /* Geolocation */ = {
			isa = PBXGroup;
			children = (
				5D577D31189127BE00B964C3 /* PostGeolocationViewController.h */,
				5D577D32189127BE00B964C3 /* PostGeolocationViewController.m */,
				5D577D341891360900B964C3 /* PostGeolocationView.h */,
				5D577D351891360900B964C3 /* PostGeolocationView.m */,
			);
			path = Geolocation;
			sourceTree = "<group>";
		};
		5D6651461637324000EBDA7D /* Sounds */ = {
			isa = PBXGroup;
			children = (
				5D69DBC3165428CA00A2D1F7 /* n.caf */,
			);
			name = Sounds;
			sourceTree = "<group>";
		};
		5D87E10D15F512380012C595 /* Settings */ = {
			isa = PBXGroup;
			children = (
				93069F571762410B000C966D /* ActivityLogDetailViewController.h */,
				93069F581762410B000C966D /* ActivityLogDetailViewController.m */,
				93069F54176237A4000C966D /* ActivityLogViewController.h */,
				93069F55176237A4000C966D /* ActivityLogViewController.m */,
				37B7924B16768FCB0021B3A4 /* NotificationSettingsViewController.h */,
				37B7924C16768FCB0021B3A4 /* NotificationSettingsViewController.m */,
				5D87E10915F5120C0012C595 /* SettingsPageViewController.h */,
				5D87E10A15F5120C0012C595 /* SettingsPageViewController.m */,
				E1AB07AB1578D34300D6AD64 /* SettingsViewController.h */,
				E1AB07AC1578D34300D6AD64 /* SettingsViewController.m */,
				93027BB61758332300483FFD /* SupportViewController.h */,
				93027BB71758332300483FFD /* SupportViewController.m */,
				30AF6CFB13C230C600A29C00 /* AboutViewController.h */,
				30AF6CFC13C230C600A29C00 /* AboutViewController.m */,
			);
			path = Settings;
			sourceTree = "<group>";
		};
		5DA5BF4918E32DDB005F11F9 /* Themes */ = {
			isa = PBXGroup;
			children = (
				5DA5BF3518E32DCF005F11F9 /* ThemeBrowserCell.h */,
				5DA5BF3618E32DCF005F11F9 /* ThemeBrowserCell.m */,
				5DA5BF3718E32DCF005F11F9 /* ThemeBrowserViewController.h */,
				5DA5BF3818E32DCF005F11F9 /* ThemeBrowserViewController.m */,
				5DA5BF3918E32DCF005F11F9 /* ThemeDetailsViewController.h */,
				5DA5BF3A18E32DCF005F11F9 /* ThemeDetailsViewController.m */,
			);
			path = Themes;
			sourceTree = "<group>";
		};
		5DA5BF4A18E32DE2005F11F9 /* Media */ = {
			isa = PBXGroup;
			children = (
				5DA5BF2718E32DCF005F11F9 /* EditMediaViewController.h */,
				5DA5BF2818E32DCF005F11F9 /* EditMediaViewController.m */,
				5DA5BF2918E32DCF005F11F9 /* EditMediaViewController.xib */,
				5DA5BF2C18E32DCF005F11F9 /* MediaBrowserCell.h */,
				5DA5BF2D18E32DCF005F11F9 /* MediaBrowserCell.m */,
				5DA5BF2E18E32DCF005F11F9 /* MediaBrowserViewController.h */,
				5DA5BF2F18E32DCF005F11F9 /* MediaBrowserViewController.m */,
				5DA5BF3018E32DCF005F11F9 /* MediaBrowserViewController.xib */,
				5DA5BF3118E32DCF005F11F9 /* MediaSearchFilterHeaderView.h */,
				5DA5BF3218E32DCF005F11F9 /* MediaSearchFilterHeaderView.m */,
				852CD8AB190E0BC4006C9AED /* WPMediaSizing.h */,
				852CD8AC190E0BC4006C9AED /* WPMediaSizing.m */,
			);
			path = Media;
			sourceTree = "<group>";
		};
		5DC02A3318E4C5A3009A1765 /* Themes */ = {
			isa = PBXGroup;
			children = (
				5DC02A3418E4C5BD009A1765 /* ThemeBrowserViewController.xib */,
				5DC02A3518E4C5BD009A1765 /* ThemeDetailsViewController.xib */,
				5DC02A3618E4C5BD009A1765 /* ThemeDetailsViewController~ipad.xib */,
			);
			name = Themes;
			sourceTree = "<group>";
		};
		5DF3DD691A9377220051A229 /* Controllers */ = {
			isa = PBXGroup;
			children = (
				5DBFC8A51A9BC34F00E00DE4 /* CalypsoPostsViewController.h */,
				5DBFC8A61A9BC34F00E00DE4 /* CalypsoPostsViewController.m */,
			);
			name = Controllers;
			sourceTree = "<group>";
		};
		5DF3DD6A1A93772D0051A229 /* Views */ = {
			isa = PBXGroup;
			children = (
				5D17530D1A97D2CA0031A082 /* PostCardTableViewCell.h */,
				5D17530E1A97D2CA0031A082 /* PostCardTableViewCell.m */,
				5D4C89FD1AB88EF7007464B3 /* PostCardTextCell.xib */,
				5D4C89FF1AB88F58007464B3 /* PostCardImageCell.xib */,
				5D000DDC1AC076C000A7BAF9 /* PostCardActionBar.h */,
				5D000DDD1AC076C000A7BAF9 /* PostCardActionBar.m */,
				5D000DDF1AC0879600A7BAF9 /* PostCardActionBarItem.h */,
				5D000DE01AC0879600A7BAF9 /* PostCardActionBarItem.m */,
			);
			name = Views;
			sourceTree = "<group>";
		};
		5DF3DD6B1A93773B0051A229 /* Style */ = {
			isa = PBXGroup;
			children = (
				5D4E30CF1AA4B41A000D9904 /* WPStyleGuide+Posts.h */,
				5D4E30D01AA4B41A000D9904 /* WPStyleGuide+Posts.m */,
			);
			name = Style;
			sourceTree = "<group>";
		};
		5DF94E351962BA5F00359241 /* Reader */ = {
			isa = PBXGroup;
			children = (
				5DE8A0401912D95B00B2FF59 /* ReaderPostServiceTest.m */,
				5DFA9D19196B1BA30061FF96 /* ReaderTopicServiceTest.m */,
			);
			name = Reader;
			sourceTree = "<group>";
		};
		74C1C307199170A30077A7DC /* Post */ = {
			isa = PBXGroup;
			children = (
				74C1C305199170930077A7DC /* PostDetailViewController.xib */,
			);
			name = Post;
			sourceTree = "<group>";
		};
		74C1C30F199170F10077A7DC /* Post */ = {
			isa = PBXGroup;
			children = (
				74C1C30D199170EA0077A7DC /* PostDetailViewController~ipad.xib */,
			);
			name = Post;
			sourceTree = "<group>";
		};
		8320B5CF11FCA3EA00607422 /* Cells */ = {
			isa = PBXGroup;
			children = (
				5DF94E251962B97D00359241 /* NewCommentsTableViewCell.h */,
				5DF94E261962B97D00359241 /* NewCommentsTableViewCell.m */,
				5DF94E291962B97D00359241 /* NewPostTableViewCell.h */,
				5DF94E2A1962B97D00359241 /* NewPostTableViewCell.m */,
				E23EEC5C185A72C100F4DE2A /* WPContentCell.h */,
				E23EEC5D185A72C100F4DE2A /* WPContentCell.m */,
				8370D10811FA499A009D650F /* WPTableViewActivityCell.h */,
				8370D10911FA499A009D650F /* WPTableViewActivityCell.m */,
				30EABE0718A5903400B73A9C /* WPBlogTableViewCell.h */,
				30EABE0818A5903400B73A9C /* WPBlogTableViewCell.m */,
				375D090B133B94C3000CC9CD /* BlogsTableViewCell.h */,
				375D090C133B94C3000CC9CD /* BlogsTableViewCell.m */,
				5D839AA6187F0D6B00811F4A /* PostFeaturedImageCell.h */,
				5D839AA7187F0D6B00811F4A /* PostFeaturedImageCell.m */,
				5D839AA9187F0D8000811F4A /* PostGeolocationCell.h */,
				5D839AAA187F0D8000811F4A /* PostGeolocationCell.m */,
				FF0AAE081A1509C50089841D /* WPProgressTableViewCell.h */,
				FF0AAE091A150A560089841D /* WPProgressTableViewCell.m */,
			);
			path = Cells;
			sourceTree = "<group>";
		};
		8320B5D711FCA4EE00607422 /* Cells */ = {
			isa = PBXGroup;
			children = (
				8370D10B11FA4A1B009D650F /* WPTableViewActivityCell.xib */,
			);
			name = Cells;
			sourceTree = "<group>";
		};
		83290399120CF517000A965A /* Media */ = {
			isa = PBXGroup;
			children = (
				83CAD4201235F9F4003DFA20 /* MediaObjectView.xib */,
			);
			name = Media;
			sourceTree = "<group>";
		};
		83F1FCA7123748EF00069F99 /* Blogs */ = {
			isa = PBXGroup;
			children = (
				8362C1031201E7CE00599347 /* WebSignupViewController-iPad.xib */,
			);
			name = Blogs;
			sourceTree = "<group>";
		};
		850BD4531922F95C0032F3AD /* Networking */ = {
			isa = PBXGroup;
			children = (
				E1A6DBDC19DC7D140071AC1E /* PostServiceRemote.h */,
				E1A6DBDD19DC7D140071AC1E /* PostServiceRemoteREST.h */,
				E1A6DBDE19DC7D140071AC1E /* PostServiceRemoteREST.m */,
				E1A6DBDF19DC7D140071AC1E /* PostServiceRemoteXMLRPC.h */,
				E1A6DBE019DC7D140071AC1E /* PostServiceRemoteXMLRPC.m */,
				E1249B4019408C6F0035E895 /* Remote Objects */,
				E18EE94919349EAE00B0A40C /* AccountServiceRemote.h */,
				E149D64519349E69006A843D /* AccountServiceRemoteREST.h */,
				E149D64619349E69006A843D /* AccountServiceRemoteREST.m */,
				E149D64719349E69006A843D /* AccountServiceRemoteXMLRPC.h */,
				E149D64819349E69006A843D /* AccountServiceRemoteXMLRPC.m */,
				E18EE94C19349EBA00B0A40C /* BlogServiceRemote.h */,
				E18EE94D19349EBA00B0A40C /* BlogServiceRemote.m */,
				E1D04D8219374F2C002FADD7 /* BlogServiceRemoteREST.h */,
				E1D04D8319374F2C002FADD7 /* BlogServiceRemoteREST.m */,
				E1D04D7C19374CFE002FADD7 /* BlogServiceRemoteXMLRPC.h */,
				E1D04D7D19374CFE002FADD7 /* BlogServiceRemoteXMLRPC.m */,
				93D6D6461924FDAD00A4F44A /* PostCategoryServiceRemote.h */,
				E1DF5DF919E7CFAE004E70D5 /* PostCategoryServiceRemoteREST.h */,
				E1DF5DFA19E7CFAE004E70D5 /* PostCategoryServiceRemoteREST.m */,
				E1DF5DFB19E7CFAE004E70D5 /* PostCategoryServiceRemoteXMLRPC.h */,
				E1DF5DFC19E7CFAE004E70D5 /* PostCategoryServiceRemoteXMLRPC.m */,
				E1249B3D19408C230035E895 /* CommentServiceRemote.h */,
				E1249B491940AECC0035E895 /* CommentServiceRemoteREST.h */,
				E1249B4A1940AECC0035E895 /* CommentServiceRemoteREST.m */,
				E1249B4419408D0F0035E895 /* CommentServiceRemoteXMLRPC.h */,
				E1249B4519408D0F0035E895 /* CommentServiceRemoteXMLRPC.m */,
				E149D64919349E69006A843D /* MediaServiceRemote.h */,
				E149D64A19349E69006A843D /* MediaServiceRemoteREST.h */,
				E149D64B19349E69006A843D /* MediaServiceRemoteREST.m */,
				E149D64C19349E69006A843D /* MediaServiceRemoteXMLRPC.h */,
				E149D64D19349E69006A843D /* MediaServiceRemoteXMLRPC.m */,
				5D3D559818F88C5E00782892 /* ReaderPostServiceRemote.h */,
				5D3D559918F88C5E00782892 /* ReaderPostServiceRemote.m */,
				5D44EB331986D695008B7175 /* ReaderSiteServiceRemote.h */,
				5D44EB341986D695008B7175 /* ReaderSiteServiceRemote.m */,
				E18EE94F19349EC300B0A40C /* ReaderTopicServiceRemote.h */,
				E18EE95019349EC300B0A40C /* ReaderTopicServiceRemote.m */,
				E1249B481940AE610035E895 /* ServiceRemoteREST.h */,
				E1249B471940AE550035E895 /* ServiceRemoteXMLRPC.h */,
			);
			path = Networking;
			sourceTree = "<group>";
		};
		850D22B21729EE8600EC6A16 /* NUX */ = {
			isa = PBXGroup;
			children = (
				85D08A6F17342ECE00E2BBCA /* AddUsersBlogCell.h */,
				85D08A7017342ECE00E2BBCA /* AddUsersBlogCell.m */,
				85EC44D21739826A00686604 /* CreateAccountAndBlogViewController.h */,
				85EC44D31739826A00686604 /* CreateAccountAndBlogViewController.m */,
				858DE40D1730384F000AC628 /* LoginViewController.h */,
				858DE40E1730384F000AC628 /* LoginViewController.m */,
				85B6F7501742DAE800CE7F3A /* WPNUXBackButton.h */,
				85B6F7511742DAE800CE7F3A /* WPNUXBackButton.m */,
				85B6F74D1742DA1D00CE7F3A /* WPNUXMainButton.h */,
				85B6F74E1742DA1D00CE7F3A /* WPNUXMainButton.m */,
				85AD6AEA173CCF9E002CB896 /* WPNUXPrimaryButton.h */,
				85AD6AEB173CCF9E002CB896 /* WPNUXPrimaryButton.m */,
				85AD6AED173CCFDC002CB896 /* WPNUXSecondaryButton.h */,
				85AD6AEE173CCFDC002CB896 /* WPNUXSecondaryButton.m */,
				85E105841731A597001071A3 /* WPWalkthroughOverlayView.h */,
				85E105851731A597001071A3 /* WPWalkthroughOverlayView.m */,
				85C720AF1730CEFA00460645 /* WPWalkthroughTextField.h */,
				85C720B01730CEFA00460645 /* WPWalkthroughTextField.m */,
				A2DC5B181953451B009584C3 /* WPNUXHelpBadgeLabel.h */,
				A2DC5B191953451B009584C3 /* WPNUXHelpBadgeLabel.m */,
			);
			path = NUX;
			sourceTree = "<group>";
		};
		852416CC1A12EAF70030700C /* Ratings */ = {
			isa = PBXGroup;
			children = (
				852416CD1A12EBDD0030700C /* AppRatingUtility.h */,
				852416CE1A12EBDD0030700C /* AppRatingUtility.m */,
			);
			path = Ratings;
			sourceTree = "<group>";
		};
		852416D01A12ED2D0030700C /* Utility */ = {
			isa = PBXGroup;
			children = (
				852416D11A12ED690030700C /* AppRatingUtilityTests.m */,
			);
			name = Utility;
			sourceTree = "<group>";
		};
		852CD8AE190E0D04006C9AED /* Media */ = {
			isa = PBXGroup;
			children = (
			);
			name = Media;
			sourceTree = "<group>";
		};
		8584FDB31923EF4F0019C02E /* ViewRelated */ = {
			isa = PBXGroup;
			children = (
				8584FDB619243AC40019C02E /* System */,
				850D22B21729EE8600EC6A16 /* NUX */,
				31F4F6641A13858F00196A98 /* Me */,
				CC1D800D1656D8B2002A542F /* Notifications */,
				AC34397B0E11443300E5D79B /* Blog */,
				C533CF320E6D3AB3000C3DE8 /* Comments */,
				5DA5BF4A18E32DE2005F11F9 /* Media */,
				EC4696A80EA74DAC0040EE8E /* Pages */,
				AC3439790E11434600E5D79B /* Post */,
				319D6E8219E44C7B0013871C /* Suggestions */,
				CCB3A03814C8DD5100D43C3F /* Reader */,
				3792259E12F6DBCC00F2176A /* Stats */,
				5D87E10D15F512380012C595 /* Settings */,
				5DA5BF4918E32DDB005F11F9 /* Themes */,
				8320B5CF11FCA3EA00607422 /* Cells */,
				031662E60FFB14C60045D052 /* Views */,
				595B021F1A6C4E4F00415A30 /* WhatsNew */,
			);
			path = ViewRelated;
			sourceTree = "<group>";
		};
		8584FDB4192437160019C02E /* Utility */ = {
			isa = PBXGroup;
			children = (
				852416CC1A12EAF70030700C /* Ratings */,
				85A1B6721742E7DB00BA5E35 /* Analytics */,
				59DD94311AC479DC0032DD6B /* Logging */,
				E159D1011309AAF200F498E2 /* Migrations */,
				E1523EB216D3B2EE002C5A36 /* Sharing */,
				C545E0A01811B9880020844C /* ContextManager.h */,
				93EF094B19ED4F1100C89770 /* ContextManager-Internals.h */,
				C545E0A11811B9880020844C /* ContextManager.m */,
				FD9A948A12FAEA2300438F94 /* DateUtils.h */,
				FD9A948B12FAEA2300438F94 /* DateUtils.m */,
				93A379D919FE6D3000415023 /* DDLogSwift.h */,
				93A379DA19FE6D3000415023 /* DDLogSwift.m */,
				313692771A5D6F7900EBE645 /* HelpshiftUtils.h */,
				313692781A5D6F7900EBE645 /* HelpshiftUtils.m */,
				5DB4683918A2E718004A89A9 /* LocationService.h */,
				5DB4683A18A2E718004A89A9 /* LocationService.m */,
				C57A31A2183D2111007745B9 /* NotificationsManager.h */,
				C57A31A3183D2111007745B9 /* NotificationsManager.m */,
				FFAB7CB01A0BD83A00765942 /* WPAssetExporter.m */,
				5D3E334C15EEBB6B005FC6F2 /* ReachabilityUtils.h */,
				5D3E334D15EEBB6B005FC6F2 /* ReachabilityUtils.m */,
				5D2B043515E83800007E3422 /* SettingsViewControllerDelegate.h */,
				292CECFE1027259000BD407D /* SFHFKeychainUtils.h */,
				292CECFF1027259000BD407D /* SFHFKeychainUtils.m */,
				8514973F171E13DF00B87F3F /* WPAsyncBlockOperation.h */,
				85149740171E13DF00B87F3F /* WPAsyncBlockOperation.m */,
				E1E4CE091773C59B00430844 /* WPAvatarSource.h */,
				E1E4CE0A1773C59B00430844 /* WPAvatarSource.m */,
				5DEB61B6156FCD5200242C35 /* WPChromelessWebViewController.h */,
				5DEB61B7156FCD5200242C35 /* WPChromelessWebViewController.m */,
				85253989171761D9003F6B32 /* WPComLanguages.h */,
				8525398A171761D9003F6B32 /* WPComLanguages.m */,
				E183BD7217621D85000B0822 /* WPCookie.h */,
				E183BD7317621D86000B0822 /* WPCookie.m */,
				5926E1E11AC4468300964783 /* WPCrashlytics.h */,
				5926E1E21AC4468300964783 /* WPCrashlytics.m */,
				E114D798153D85A800984182 /* WPError.h */,
				E114D799153D85A800984182 /* WPError.m */,
				5DA3EE0E192508F700294E0B /* WPImageOptimizer.h */,
				5DA3EE0F192508F700294E0B /* WPImageOptimizer.m */,
				5DA3EE10192508F700294E0B /* WPImageOptimizer+Private.h */,
				5DA3EE11192508F700294E0B /* WPImageOptimizer+Private.m */,
				B5AB733B19901F85005F5044 /* WPNoResultsView+AnimatedBox.h */,
				B5AB733C19901F85005F5044 /* WPNoResultsView+AnimatedBox.m */,
				B5E06E2F1A9CD31D00128985 /* WPURLRequest.h */,
				B5E06E301A9CD31D00128985 /* WPURLRequest.m */,
				E1F5A1BA1771C90A00E0495F /* WPTableImageSource.h */,
				E1F5A1BB1771C90A00E0495F /* WPTableImageSource.m */,
				8516972A169D42F4006C5DED /* WPToast.h */,
				8516972B169D42F4006C5DED /* WPToast.m */,
				E1B62A7913AA61A100A6FCA4 /* WPWebViewController.h */,
				E1B62A7A13AA61A100A6FCA4 /* WPWebViewController.m */,
				FFAB7CAF1A0BD83A00765942 /* WPAssetExporter.h */,
				74F313ED1A9B97A200AA8B45 /* WPTooltip.h */,
				74F313EE1A9B97A200AA8B45 /* WPTooltip.m */,
				594DB2931AB891A200E2E456 /* WPUserAgent.h */,
				594DB2941AB891A200E2E456 /* WPUserAgent.m */,
			);
			path = Utility;
			sourceTree = "<group>";
		};
		8584FDB619243AC40019C02E /* System */ = {
			isa = PBXGroup;
			children = (
				310186691A373B01008F7DF6 /* WPTabBarController.h */,
				3101866A1A373B01008F7DF6 /* WPTabBarController.m */,
				A25EBD85156E330600530E3D /* WPTableViewController.h */,
				A25EBD86156E330600530E3D /* WPTableViewController.m */,
				E1A38C921581879D00439E55 /* WPTableViewControllerSubclass.h */,
				5DBFC8AA1A9C0EEF00E00DE4 /* WPScrollableViewController.h */,
			);
			path = System;
			sourceTree = "<group>";
		};
		8584FDB719243E550019C02E /* System */ = {
			isa = PBXGroup;
			children = (
				2F970F970DF929B8006BD934 /* Constants.h */,
				B5CC05F51962150600975CAC /* Constants.m */,
				B5FD4520199D0C9A00286FBB /* WordPress-Bridging-Header.h */,
				1D3623240D0F684500981E51 /* WordPressAppDelegate.h */,
				1D3623250D0F684500981E51 /* WordPressAppDelegate.m */,
				591A428D1A6DC6F2003807A6 /* WPGUIConstants.h */,
				591A428E1A6DC6F2003807A6 /* WPGUIConstants.m */,
			);
			path = System;
			sourceTree = "<group>";
		};
		858DE3FF172F9991000AC628 /* Fonts */ = {
			isa = PBXGroup;
			children = (
				B55853F419630AF900FAF6C3 /* Noticons-Regular.otf */,
				462F4E0F183867AE0028D2F8 /* Merriweather-Bold.ttf */,
			);
			name = Fonts;
			sourceTree = "<group>";
		};
		85A1B6721742E7DB00BA5E35 /* Analytics */ = {
			isa = PBXGroup;
			children = (
				5948AD0C1AB734F2006E8882 /* WPAppAnalytics.h */,
				5948AD0D1AB734F2006E8882 /* WPAppAnalytics.m */,
				85D2275718F1EB8A001DA8DA /* WPAnalyticsTrackerMixpanel.h */,
				85D2275818F1EB8A001DA8DA /* WPAnalyticsTrackerMixpanel.m */,
				859F761B18F2159800EF8D5D /* WPAnalyticsTrackerMixpanelInstructionsForStat.h */,
				859F761C18F2159800EF8D5D /* WPAnalyticsTrackerMixpanelInstructionsForStat.m */,
				85DA8C4218F3F29A0074C8A4 /* WPAnalyticsTrackerWPCom.h */,
				85DA8C4318F3F29A0074C8A4 /* WPAnalyticsTrackerWPCom.m */,
			);
			path = Analytics;
			sourceTree = "<group>";
		};
		931D26FB19EDA0D000114F17 /* ALIterativeMigrator */ = {
			isa = PBXGroup;
			children = (
				931D26FC19EDA10D00114F17 /* ALIterativeMigrator.h */,
				931D26FD19EDA10D00114F17 /* ALIterativeMigrator.m */,
			);
			name = ALIterativeMigrator;
			sourceTree = "<group>";
		};
		937D9A0D19F837ED007B9D5F /* 22-23 */ = {
			isa = PBXGroup;
			children = (
				937D9A1019F838C2007B9D5F /* AccountToAccount22to23.swift */,
			);
			name = "22-23";
			sourceTree = "<group>";
		};
		93E5283D19A7741A003A1A9C /* WordPressTodayWidget */ = {
			isa = PBXGroup;
			children = (
				93E5285719A7AA5C003A1A9C /* WordPressTodayWidget.entitlements */,
				934884AC19B78723004028D8 /* WordPressTodayWidget-Internal.entitlements */,
				93E5284219A7741A003A1A9C /* MainInterface.storyboard */,
				93E5283E19A7741A003A1A9C /* Supporting Files */,
				93E5284019A7741A003A1A9C /* TodayViewController.swift */,
				93E5284F19A77824003A1A9C /* WordPressTodayWidget-Bridging-Header.h */,
				93E5285319A778AF003A1A9C /* WPDDLogWrapper.h */,
				93E5285419A778AF003A1A9C /* WPDDLogWrapper.m */,
			);
			path = WordPressTodayWidget;
			sourceTree = "<group>";
		};
		93E5283E19A7741A003A1A9C /* Supporting Files */ = {
			isa = PBXGroup;
			children = (
				93E5283F19A7741A003A1A9C /* Info.plist */,
				93267A6019B896CD00997EB8 /* Info-Internal.plist */,
				591252291A38AE9C00468279 /* TodayWidgetPrefix.pch */,
			);
			name = "Supporting Files";
			sourceTree = "<group>";
		};
		93FA59DA18D88BDB001446BC /* Services */ = {
			isa = PBXGroup;
			children = (
				E1A6DBE319DC7D230071AC1E /* PostService.h */,
				E1A6DBE419DC7D230071AC1E /* PostService.m */,
				93C1147D18EC5DD500DAC95C /* AccountService.h */,
				93C1147E18EC5DD500DAC95C /* AccountService.m */,
				93C1148318EDF6E100DAC95C /* BlogService.h */,
				93C1148418EDF6E100DAC95C /* BlogService.m */,
				93FA59DB18D88C1C001446BC /* PostCategoryService.h */,
				93FA59DC18D88C1C001446BC /* PostCategoryService.m */,
				E1556CF0193F6FE900FC52EA /* CommentService.h */,
				E1556CF1193F6FE900FC52EA /* CommentService.m */,
				930284B618EAF7B600CB0BF4 /* LocalCoreDataService.h */,
				5DA3EE141925090A00294E0B /* MediaService.h */,
				5DA3EE151925090A00294E0B /* MediaService.m */,
				5D3D559518F88C3500782892 /* ReaderPostService.h */,
				5D3D559618F88C3500782892 /* ReaderPostService.m */,
				5D44EB361986D8BA008B7175 /* ReaderSiteService.h */,
				5D44EB371986D8BA008B7175 /* ReaderSiteService.m */,
				5DBCD9D318F35D7500B32229 /* ReaderTopicService.h */,
				5DBCD9D418F35D7500B32229 /* ReaderTopicService.m */,
				319D6E7C19E447C80013871C /* SuggestionService.h */,
				319D6E7D19E447C80013871C /* SuggestionService.m */,
				93DEB88019E5BF7100F9546D /* TodayExtensionService.h */,
				93DEB88119E5BF7100F9546D /* TodayExtensionService.m */,
			);
			path = Services;
			sourceTree = "<group>";
		};
		AC3439790E11434600E5D79B /* Post */ = {
			isa = PBXGroup;
			children = (
				5DBFC8A81A9BE07B00E00DE4 /* Calypso.storyboard */,
				5DF3DD6B1A93773B0051A229 /* Style */,
				5DF3DD6A1A93772D0051A229 /* Views */,
				5DF3DD691A9377220051A229 /* Controllers */,
				5D577D301891278D00B964C3 /* Geolocation */,
				5D1EBF56187C9B95003393F8 /* Categories */,
				ACC156CA0E10E67600D6E1A0 /* WPPostViewController.h */,
				ACC156CB0E10E67600D6E1A0 /* WPPostViewController.m */,
				5903AE1C19B60AB9009D5354 /* WPButtonForNavigationBar.h */,
				5903AE1A19B60A98009D5354 /* WPButtonForNavigationBar.m */,
				ACBAB6840E1247F700F38795 /* PostPreviewViewController.h */,
				ACBAB6850E1247F700F38795 /* PostPreviewViewController.m */,
				74D5FFD419ACDF6700389E8F /* WPLegacyEditPostViewController.h */,
				74D5FFD319ACDF6700389E8F /* WPLegacyEditPostViewController_Internal.h */,
				74D5FFD519ACDF6700389E8F /* WPLegacyEditPostViewController.m */,
				ACBAB5FC0E121C7300F38795 /* PostSettingsViewController.h */,
				ACBAB5FD0E121C7300F38795 /* PostSettingsViewController.m */,
				5D62BAD818AAAE9B0044E5F7 /* PostSettingsViewController_Internal.h */,
				5DF94E2E1962B99C00359241 /* PostSettingsSelectionViewController.h */,
				5DF94E2F1962B99C00359241 /* PostSettingsSelectionViewController.m */,
				2F970F720DF92274006BD934 /* PostsViewController.h */,
				2F970F730DF92274006BD934 /* PostsViewController.m */,
				5D146EB9189857ED0068FDC6 /* FeaturedImageViewController.h */,
				5D146EBA189857ED0068FDC6 /* FeaturedImageViewController.m */,
				5DB3BA0318D0E7B600F3F3E9 /* WPPickerView.h */,
				5DB3BA0418D0E7B600F3F3E9 /* WPPickerView.m */,
				5DB3BA0618D11D8D00F3F3E9 /* PublishDatePickerView.h */,
				5DB3BA0718D11D8D00F3F3E9 /* PublishDatePickerView.m */,
				5D17F0BC1A1D4C5F0087CCB8 /* PrivateSiteURLProtocol.h */,
				5D17F0BD1A1D4C5F0087CCB8 /* PrivateSiteURLProtocol.m */,
				FF0AAE0B1A16550D0089841D /* WPMediaProgressTableViewController.h */,
				FF0AAE0C1A16550D0089841D /* WPMediaProgressTableViewController.m */,
				5D8CBC451A6F47880081F4AE /* EditImageDetailsViewController.h */,
				5D8CBC461A6F47880081F4AE /* EditImageDetailsViewController.m */,
			);
			path = Post;
			sourceTree = "<group>";
		};
		AC34397B0E11443300E5D79B /* Blog */ = {
			isa = PBXGroup;
			children = (
				5D8D53ED19250412003C8859 /* BlogSelectorViewController.h */,
				5D8D53EE19250412003C8859 /* BlogSelectorViewController.m */,
				5D8D53EF19250412003C8859 /* WPComBlogSelectorViewController.h */,
				5D8D53F019250412003C8859 /* WPComBlogSelectorViewController.m */,
				462F4E0618369F0B0028D2F8 /* BlogDetailsViewController.h */,
				462F4E0718369F0B0028D2F8 /* BlogDetailsViewController.m */,
				462F4E0818369F0B0028D2F8 /* BlogListViewController.h */,
				462F4E0918369F0B0028D2F8 /* BlogListViewController.m */,
				83FEFC7311FF6C5A0078B462 /* EditSiteViewController.h */,
				83FEFC7411FF6C5A0078B462 /* EditSiteViewController.m */,
				85D8055B171631F10075EEAC /* SelectWPComLanguageViewController.h */,
				85D8055C171631F10075EEAC /* SelectWPComLanguageViewController.m */,
				31C9F82C1A2368A2008BB945 /* BlogDetailHeaderView.h */,
				31C9F82D1A2368A2008BB945 /* BlogDetailHeaderView.m */,
			);
			path = Blog;
			sourceTree = "<group>";
		};
		ACFF1DC00E231EF600EC6BF5 /* Blog */ = {
			isa = PBXGroup;
			children = (
				8333FE0D11FF6EF200A495C1 /* EditSiteViewController.xib */,
				8370D1BC11FA6295009D650F /* AddSiteViewController.xib */,
				8398EE9811ACE63C000FE6E0 /* WebSignupViewController.xib */,
			);
			name = Blog;
			sourceTree = "<group>";
		};
		B545186718E9E08000AC3A54 /* Notifications */ = {
			isa = PBXGroup;
			children = (
				B5CC05F71962186D00975CAC /* Meta.h */,
				B5CC05F81962186D00975CAC /* Meta.m */,
				B55853F819630E7900FAF6C3 /* Notification.h */,
				B55853F919630E7900FAF6C3 /* Notification.m */,
				B5B9C08F1A38A23A00B5B85F /* Notification+Internals.h */,
			);
			path = Notifications;
			sourceTree = "<group>";
		};
		B54E1DEC1A0A7BAA00807537 /* ReplyTextView */ = {
			isa = PBXGroup;
			children = (
				B54E1DED1A0A7BAA00807537 /* ReplyBezierView.swift */,
				B54E1DEE1A0A7BAA00807537 /* ReplyTextView.swift */,
				B54E1DEF1A0A7BAA00807537 /* ReplyTextView.xib */,
			);
			path = ReplyTextView;
			sourceTree = "<group>";
		};
		B587796C19B799D800E57C5A /* Extensions */ = {
			isa = PBXGroup;
			children = (
				B587798319B799EB00E57C5A /* Notifications */,
				B5E167F319C08D18009535AA /* NSCalendar+Helpers.swift */,
				B587796F19B799D800E57C5A /* NSDate+Helpers.swift */,
				B587797019B799D800E57C5A /* NSIndexPath+Swift.swift */,
				B587797119B799D800E57C5A /* NSParagraphStyle+Helpers.swift */,
				B587797219B799D800E57C5A /* UIDevice+Helpers.swift */,
				B587797319B799D800E57C5A /* UIImageView+Animations.swift */,
				B587797419B799D800E57C5A /* UIImageView+Networking.swift */,
				B587797519B799D800E57C5A /* UITableView+Helpers.swift */,
				B587797619B799D800E57C5A /* UITableViewCell+Helpers.swift */,
				B587797719B799D800E57C5A /* UIView+Helpers.swift */,
				B53FDF6C19B8C336000723B6 /* UIScreen+Helpers.swift */,
				B54866C91A0D7042004AC79D /* NSAttributedString+Helpers.swift */,
			);
			path = Extensions;
			sourceTree = "<group>";
		};
		B587798319B799EB00E57C5A /* Notifications */ = {
			isa = PBXGroup;
			children = (
				B587798419B799EB00E57C5A /* Notification+Interface.swift */,
				B587798519B799EB00E57C5A /* NotificationBlock+Interface.swift */,
			);
			path = Notifications;
			sourceTree = "<group>";
		};
		B5B56D2F19AFB68800B4E29B /* Style */ = {
			isa = PBXGroup;
			children = (
				B5B56D3019AFB68800B4E29B /* WPStyleGuide+Reply.swift */,
				B5B56D3119AFB68800B4E29B /* WPStyleGuide+Notifications.swift */,
			);
			path = Style;
			sourceTree = "<group>";
		};
		B5D7F2D81A04180A006D3047 /* RichTextView */ = {
			isa = PBXGroup;
			children = (
				B5D7F2DA1A04180A006D3047 /* RichTextView.swift */,
				B5D7F2D91A04180A006D3047 /* NSAttributedString+RichTextView.swift */,
				B5D7F2DB1A04180A006D3047 /* UITextView+RichTextView.swift */,
			);
			path = RichTextView;
			sourceTree = "<group>";
		};
		B5E23BD919AD0CED000D6879 /* Tools */ = {
			isa = PBXGroup;
			children = (
				B54E1DF31A0A7BBF00807537 /* NotificationMediaDownloader.swift */,
			);
			path = Tools;
			sourceTree = "<group>";
		};
		B5FD4523199D0F1100286FBB /* Views */ = {
			isa = PBXGroup;
			children = (
				B57B99D419A2C20200506504 /* NoteTableHeaderView.swift */,
				B52C4C7E199D74AE009FD823 /* NoteTableViewCell.swift */,
				B5E23BDE19AD0D00000D6879 /* NoteTableViewCell.xib */,
				B532D4E7199D4357006E4DF6 /* NoteBlockTableViewCell.swift */,
				B532D4E6199D4357006E4DF6 /* NoteBlockHeaderTableViewCell.swift */,
				B532D4E8199D4357006E4DF6 /* NoteBlockTextTableViewCell.swift */,
				B532D4E5199D4357006E4DF6 /* NoteBlockCommentTableViewCell.swift */,
				B532D4ED199D4418006E4DF6 /* NoteBlockImageTableViewCell.swift */,
				B52C4C7C199D4CD3009FD823 /* NoteBlockUserTableViewCell.swift */,
			);
			path = Views;
			sourceTree = "<group>";
		};
		B5FD453E199D0F2800286FBB /* Controllers */ = {
			isa = PBXGroup;
			children = (
				B5FD4541199D0F2800286FBB /* NotificationsViewController.h */,
				B5FD4542199D0F2800286FBB /* NotificationsViewController.m */,
				B5FD453F199D0F2800286FBB /* NotificationDetailsViewController.h */,
				B5FD4540199D0F2800286FBB /* NotificationDetailsViewController.m */,
			);
			path = Controllers;
			sourceTree = "<group>";
		};
		C430074CAC011A24F4A74E17 /* Pods */ = {
			isa = PBXGroup;
			children = (
				AC055AD29E203B2021E7F39B /* Pods.debug.xcconfig */,
				AEFB66560B716519236CEE67 /* Pods.release.xcconfig */,
				C9F5071C28C57CE611E00B1F /* Pods.release-internal.xcconfig */,
				501C8A355B53A6971F731ECA /* Pods.distribution.xcconfig */,
				B43F6A7D9B3DC5B8B4A7DDCA /* Pods-WordPressTest.debug.xcconfig */,
				9198544476D3B385673B18E9 /* Pods-WordPressTest.release.xcconfig */,
				A42FAD830601402EC061BE54 /* Pods-WordPressTest.release-internal.xcconfig */,
				B6E2365A531EA4BD7025525F /* Pods-WordPressTest.distribution.xcconfig */,
				0CF877DC71756EFA3346E26F /* Pods-WordPressTodayWidget.debug.xcconfig */,
				2B3804821972897F0DEC4183 /* Pods-WordPressTodayWidget.release.xcconfig */,
				052EFF90F810139789A446FB /* Pods-WordPressTodayWidget.release-internal.xcconfig */,
				67040029265369CB7FAE64FA /* Pods-WordPressTodayWidget.distribution.xcconfig */,
				45A679DE2C6B64047BAF97E9 /* Pods-UITests.debug.xcconfig */,
				1E59E0C89B24D8AA3B12DEC8 /* Pods-UITests.release.xcconfig */,
				91E1D2929A320BA8932240BF /* Pods-UITests.release-internal.xcconfig */,
				71E3F8ABCB453500748B60CE /* Pods-UITests.distribution.xcconfig */,
			);
			name = Pods;
			sourceTree = "<group>";
		};
		C50E78130E71648100991509 /* Comments */ = {
			isa = PBXGroup;
			children = (
				B5509A9419CA3B9F006D2E49 /* EditReplyViewController.xib */,
				2906F811110CDA8900169D56 /* EditCommentViewController.xib */,
			);
			name = Comments;
			sourceTree = "<group>";
		};
		C533CF320E6D3AB3000C3DE8 /* Comments */ = {
			isa = PBXGroup;
			children = (
				5DF94E211962B90300359241 /* CommentsTableViewDelegate.h */,
				C533CF330E6D3ADA000C3DE8 /* CommentsViewController.h */,
				C533CF340E6D3ADA000C3DE8 /* CommentsViewController.m */,
				313AE49B19E3F20400AAFABE /* CommentViewController.h */,
				313AE49C19E3F20400AAFABE /* CommentViewController.m */,
				313AE49D19E3F20400AAFABE /* CommentTableViewCell.swift */,
				313AE49E19E3F20400AAFABE /* CommentTableViewCell.xib */,
				313AE49F19E3F20400AAFABE /* CommentTableViewHeaderCell.xib */,
				2906F80F110CDA8900169D56 /* EditCommentViewController.h */,
				2906F810110CDA8900169D56 /* EditCommentViewController.m */,
				B5509A9119CA38B3006D2E49 /* EditReplyViewController.h */,
				B5509A9219CA38B3006D2E49 /* EditReplyViewController.m */,
			);
			path = Comments;
			sourceTree = "<group>";
		};
		C59D3D480E6410BC00AA591D /* Categories */ = {
			isa = PBXGroup;
			children = (
				B55853F519630D5400FAF6C3 /* NSAttributedString+Util.h */,
				B55853F619630D5400FAF6C3 /* NSAttributedString+Util.m */,
				E13F23C114FE84600081D9CC /* NSMutableDictionary+Helpers.h */,
				E13F23C214FE84600081D9CC /* NSMutableDictionary+Helpers.m */,
				B55853F11962337500FAF6C3 /* NSScanner+Helpers.h */,
				B55853F21962337500FAF6C3 /* NSScanner+Helpers.m */,
				296526FC105810E100597FA3 /* NSString+Helpers.h */,
				296526FD105810E100597FA3 /* NSString+Helpers.m */,
				E1A0FAE5162F11CE0063B098 /* UIDevice+Helpers.h */,
				E1A0FAE6162F11CE0063B098 /* UIDevice+Helpers.m */,
				834CAE9B122D56B1003DDF49 /* UIImage+Alpha.h */,
				834CAE9D122D56B1003DDF49 /* UIImage+Alpha.m */,
				834CAE7A122D528A003DDF49 /* UIImage+Resize.h */,
				834CAE7B122D528A003DDF49 /* UIImage+Resize.m */,
				834CAE9C122D56B1003DDF49 /* UIImage+RoundedCorner.h */,
				834CAE9E122D56B1003DDF49 /* UIImage+RoundedCorner.m */,
				E1F80823146420B000726BC7 /* UIImageView+Gravatar.h */,
				E1F80824146420B000726BC7 /* UIImageView+Gravatar.m */,
				5D97C2F115CAF8D8009B44DD /* UINavigationController+KeyboardFix.h */,
				5D97C2F215CAF8D8009B44DD /* UINavigationController+KeyboardFix.m */,
				5DC3A44B1610B9BC00A890BE /* UINavigationController+Rotation.h */,
				5DC3A44C1610B9BC00A890BE /* UINavigationController+Rotation.m */,
				FD75DDAB15B021C70043F12C /* UIViewController+Rotation.h */,
				FD75DDAC15B021C80043F12C /* UIViewController+Rotation.m */,
				5D119DA1176FBE040073D83A /* UIImageView+AFNetworkingExtra.h */,
				5D119DA2176FBE040073D83A /* UIImageView+AFNetworkingExtra.m */,
				5DF59C091770AE3A00171208 /* UILabel+SuggestSize.h */,
				5DF59C0A1770AE3A00171208 /* UILabel+SuggestSize.m */,
				851734411798C64700A30E27 /* NSURL+Util.h */,
				851734421798C64700A30E27 /* NSURL+Util.m */,
				46F8714D1838C41600BC149B /* NSDate+StringFormatting.h */,
				46F8714E1838C41600BC149B /* NSDate+StringFormatting.m */,
				E2AA87A318523E5300886693 /* UIView+Subviews.h */,
				E2AA87A418523E5300886693 /* UIView+Subviews.m */,
				B548458019A258890077E7A5 /* UIActionSheet+Helpers.h */,
				B548458119A258890077E7A5 /* UIActionSheet+Helpers.m */,
				B57B99DC19A2DBF200506504 /* NSObject+Helpers.h */,
				B57B99DD19A2DBF200506504 /* NSObject+Helpers.m */,
				31EC15061A5B6675009FC8B3 /* WPStyleGuide+Suggestions.h */,
				31EC15071A5B6675009FC8B3 /* WPStyleGuide+Suggestions.m */,
				85CE4C1E1A703CF200780DFE /* NSBundle+VersionNumberHelper.h */,
				85CE4C1F1A703CF200780DFE /* NSBundle+VersionNumberHelper.m */,
				FFAC890E1A96A85800CC06AC /* NSProcessInfo+Util.h */,
				FFAC890F1A96A85800CC06AC /* NSProcessInfo+Util.m */,
			);
			path = Categories;
			sourceTree = "<group>";
		};
		CC098B8116A9EB0400450976 /* HTML */ = {
			isa = PBXGroup;
			children = (
				5DB767401588F64D00EBE36C /* postPreview.html */,
				E18165FC14E4428B006CE885 /* loader.html */,
				A01C55470E25E0D000D411F2 /* defaultPostTemplate.html */,
				2FAE97040E33B21600CA8540 /* defaultPostTemplate_old.html */,
				2FAE97070E33B21600CA8540 /* xhtml1-transitional.dtd */,
				2FAE97080E33B21600CA8540 /* xhtmlValidatorTemplate.xhtml */,
			);
			name = HTML;
			sourceTree = "<group>";
		};
		CC1D800D1656D8B2002A542F /* Notifications */ = {
			isa = PBXGroup;
			children = (
				B5B56D2F19AFB68800B4E29B /* Style */,
				B5D7F2D81A04180A006D3047 /* RichTextView */,
				B54E1DEC1A0A7BAA00807537 /* ReplyTextView */,
				B5E23BD919AD0CED000D6879 /* Tools */,
				B5FD453E199D0F2800286FBB /* Controllers */,
				B5FD4523199D0F1100286FBB /* Views */,
				B558541019631A1000FAF6C3 /* Notifications.storyboard */,
			);
			path = Notifications;
			sourceTree = "<group>";
		};
		CCB3A03814C8DD5100D43C3F /* Reader */ = {
			isa = PBXGroup;
			children = (
				5D7DEA2819D488DD0032EE77 /* WPStyleGuide+Comments.swift */,
				5D08B8FD19647C0800D5B381 /* Controllers */,
				5D08B8FE19647C2C00D5B381 /* Utils */,
				5D08B8FC19647C0300D5B381 /* Views */,
			);
			path = Reader;
			sourceTree = "<group>";
		};
		E11F949814A3344300277D31 /* WordPressApi */ = {
			isa = PBXGroup;
			children = (
				E1D086E0194214C600F0CC19 /* NSDate+WordPressJSON.h */,
				E1D086E1194214C600F0CC19 /* NSDate+WordPressJSON.m */,
				E1756E621694A08200D9EC00 /* gencredentials.rb */,
				E13EB7A3157D230000885780 /* WordPressComApi.h */,
				E13EB7A4157D230000885780 /* WordPressComApi.m */,
				E1756DD41694560100D9EC00 /* WordPressComApiCredentials.h */,
				E1756DD51694560100D9EC00 /* WordPressComApiCredentials.m */,
				E1634517183B733B005E967F /* WordPressComOAuthClient.h */,
				E1634518183B733B005E967F /* WordPressComOAuthClient.m */,
			);
			path = WordPressApi;
			sourceTree = "<group>";
		};
		E1239B7B176A2E0F00D37220 /* Tests */ = {
			isa = PBXGroup;
			children = (
				852416D01A12ED2D0030700C /* Utility */,
				9363113E19FA996700B0C739 /* AccountServiceTests.swift */,
				E150520B16CAC5C400D3DDDC /* BlogJetpackTest.m */,
				930FD0A519882742000CC81D /* BlogServiceTest.m */,
				93E9050319E6F242005513C9 /* ContextManagerTests.swift */,
				C5CFDC29184F962B00097B05 /* CoreDataConcurrencyTest.m */,
				931D26FF19EDAE8600114F17 /* CoreDataMigrationTests.m */,
				852CD8AE190E0D04006C9AED /* Media */,
				F1564E5A18946087009F8F97 /* NSStringHelpersTest.m */,
				5DF94E351962BA5F00359241 /* Reader */,
				E10675C7183F82E900E5CE5C /* SettingsViewControllerTest.m */,
				5948AD101AB73D19006E8882 /* WPAppAnalyticsTests.m */,
				E1E4CE0C177439D100430844 /* WPAvatarSourceTest.m */,
				5DA3EE191925111700294E0B /* WPImageOptimizerTest.m */,
				5D2BEB4819758102005425F7 /* WPTableImageSourceTest.m */,
				93A379EB19FFBF7900415023 /* KeychainTest.m */,
				FFAB7CB21A14D1AC00765942 /* ProgressTest.m */,
				5981FE041AB8A89A0009E080 /* WPUserAgentTests.m */,
			);
			name = Tests;
			sourceTree = "<group>";
		};
		E1249B4019408C6F0035E895 /* Remote Objects */ = {
			isa = PBXGroup;
			children = (
				E1A6DBD619DC7D080071AC1E /* RemotePostCategory.h */,
				E1A6DBD719DC7D080071AC1E /* RemotePostCategory.m */,
				E1A6DBD819DC7D080071AC1E /* RemotePost.h */,
				E1A6DBD919DC7D080071AC1E /* RemotePost.m */,
				E1249B4119408C910035E895 /* RemoteComment.h */,
				E1249B4219408C910035E895 /* RemoteComment.m */,
				5D12FE1A1988243700378BD6 /* RemoteReaderPost.h */,
				5D12FE1B1988243700378BD6 /* RemoteReaderPost.m */,
				5D12FE201988245B00378BD6 /* RemoteReaderSite.h */,
				5D12FE211988245B00378BD6 /* RemoteReaderSite.m */,
				5D12FE1C1988243700378BD6 /* RemoteReaderTopic.h */,
				5D12FE1D1988243700378BD6 /* RemoteReaderTopic.m */,
				E1B289D919F7AF7000DB0707 /* RemoteBlog.h */,
				E1B289DA19F7AF7000DB0707 /* RemoteBlog.m */,
				FF3DD6BF19F2B77A003A52CB /* RemoteMedia.h */,
				FF3DD6BD19F2B6B3003A52CB /* RemoteMedia.m */,
			);
			name = "Remote Objects";
			sourceTree = "<group>";
		};
		E12F55F714A1F2640060A510 /* Vendor */ = {
			isa = PBXGroup;
			children = (
				931D26FB19EDA0D000114F17 /* ALIterativeMigrator */,
				E1D0D81E16D3D19200E33F4C /* PocketAPI */,
				E1B4A9DE12FC8B1000EB3F67 /* EGOTableViewPullRefresh */,
			);
			path = Vendor;
			sourceTree = "<group>";
		};
		E131CB5B16CAD638004B0314 /* Test Helpers */ = {
			isa = PBXGroup;
			children = (
				E150520D16CAC75A00D3DDDC /* CoreDataTestHelper.h */,
				E150520E16CAC75A00D3DDDC /* CoreDataTestHelper.m */,
				E15618FB16DB8677006532C4 /* UIKitTestHelper.h */,
				E15618FC16DB8677006532C4 /* UIKitTestHelper.m */,
				93E9050519E6F3D8005513C9 /* TestContextManager.h */,
				93E9050619E6F3D8005513C9 /* TestContextManager.m */,
				B5D689FB1A5EBC900063D9E5 /* NotificationsManager+TestHelper.h */,
				B5D689FC1A5EBC900063D9E5 /* NotificationsManager+TestHelper.m */,
			);
			name = "Test Helpers";
			sourceTree = "<group>";
		};
		E1523EB216D3B2EE002C5A36 /* Sharing */ = {
			isa = PBXGroup;
			children = (
				E1523EB316D3B305002C5A36 /* InstapaperActivity.h */,
				E1523EB416D3B305002C5A36 /* InstapaperActivity.m */,
				E1D0D81416D3B86800E33F4C /* SafariActivity.h */,
				E1D0D81516D3B86800E33F4C /* SafariActivity.m */,
				E1D0D84516D3D2EA00E33F4C /* PocketActivity.h */,
				E1D0D84616D3D2EA00E33F4C /* PocketActivity.m */,
				E10DB0061771926D00B7A0A3 /* GooglePlusActivity.h */,
				E10DB0071771926D00B7A0A3 /* GooglePlusActivity.m */,
				B5F015C9195DFD7600F6ECF2 /* WordPressActivity.h */,
				B5F015CA195DFD7600F6ECF2 /* WordPressActivity.m */,
				E1D95EB617A28F5E00A3E9F3 /* WPActivityDefaults.h */,
				E1D95EB717A28F5E00A3E9F3 /* WPActivityDefaults.m */,
			);
			path = Sharing;
			sourceTree = "<group>";
		};
		E159D1011309AAF200F498E2 /* Migrations */ = {
			isa = PBXGroup;
			children = (
				E1A03EDF17422DBC0085D192 /* 10-11 */,
				5D49B03519BE37CC00703A9B /* 20-21 */,
				937D9A0D19F837ED007B9D5F /* 22-23 */,
				E100C6BA1741472F00AE48D8 /* WordPress-11-12.xcmappingmodel */,
				5D51ADAE19A832AF00539C0B /* WordPress-20-21.xcmappingmodel */,
				937D9A0E19F83812007B9D5F /* WordPress-22-23.xcmappingmodel */,
			);
			path = Migrations;
			sourceTree = "<group>";
		};
		E16AB92F14D978240047A2E5 /* WordPressTest */ = {
			isa = PBXGroup;
			children = (
				E16AB93014D978240047A2E5 /* Supporting Files */,
				E16AB94414D9A13A0047A2E5 /* Test Data */,
				E131CB5B16CAD638004B0314 /* Test Helpers */,
				E1239B7B176A2E0F00D37220 /* Tests */,
			);
			path = WordPressTest;
			sourceTree = "<group>";
		};
		E16AB93014D978240047A2E5 /* Supporting Files */ = {
			isa = PBXGroup;
			children = (
				93E9050219E6F240005513C9 /* WordPressTest-Bridging-Header.h */,
				E16AB93114D978240047A2E5 /* WordPressTest-Info.plist */,
				E16AB93214D978240047A2E5 /* InfoPlist.strings */,
				E16AB93814D978240047A2E5 /* WordPressTest-Prefix.pch */,
			);
			name = "Supporting Files";
			sourceTree = "<group>";
		};
		E16AB94414D9A13A0047A2E5 /* Test Data */ = {
			isa = PBXGroup;
			children = (
				93CD939219099BE70049096E /* authtoken.json */,
				E131CB5716CACFB4004B0314 /* get-user-blogs_doesnt-have-blog.json */,
				E131CB5516CACF1E004B0314 /* get-user-blogs_has-blog.json */,
				E1E4CE0E1774531500430844 /* misteryman.jpg */,
				E1E4CE0517739FAB00430844 /* test-image.jpg */,
				E156190016DBABDE006532C4 /* xmlrpc-response-getpost.xml */,
				E15618FE16DBA983006532C4 /* xmlrpc-response-newpost.xml */,
				93594BD4191D2F5A0079E6B2 /* stats-batch.json */,
				E11330501A13BAA300D36D84 /* me-sites-with-jetpack.json */,
				855408851A6F105700DDBD79 /* app-review-prompt-all-enabled.json */,
				855408871A6F106800DDBD79 /* app-review-prompt-notifications-disabled.json */,
				855408891A6F107D00DDBD79 /* app-review-prompt-global-disable.json */,
			);
			path = "Test Data";
			sourceTree = "<group>";
		};
		E1756E661694AA1500D9EC00 /* Derived Sources */ = {
			isa = PBXGroup;
			children = (
				FFB7B81C1A0012E80032E723 /* WordPressTestCredentials.m */,
				FFB7B81D1A0012E80032E723 /* WordPressComApiCredentials.m */,
			);
			name = "Derived Sources";
			path = /private/tmp/WordPress.build;
			sourceTree = "<absolute>";
		};
		E19472D8134E3E4A00879F63 /* UI */ = {
			isa = PBXGroup;
			children = (
				5DC02A3318E4C5A3009A1765 /* Themes */,
				37195B7F166A5DDC005F2292 /* Notifications */,
				ACFF1DC00E231EF600EC6BF5 /* Blog */,
				C50E78130E71648100991509 /* Comments */,
				83290399120CF517000A965A /* Media */,
				8320B5D711FCA4EE00607422 /* Cells */,
				595B02231A6C4FC500415A30 /* WhatsNew */,
				37245ADB13FC23FF006CDBE3 /* WPWebViewController.xib */,
				28AD735F0D9D9599002E5188 /* MainWindow.xib */,
				30AF6CF413C2289600A29C00 /* AboutViewController.xib */,
				3768BEF013041E7900E7C9A9 /* BetaFeedbackViewController.xib */,
				5DF94E311962B9D800359241 /* WPAlertView.xib */,
				5DF94E321962B9D800359241 /* WPAlertViewSideBySide.xib */,
			);
			name = UI;
			sourceTree = "<group>";
		};
		E1A03EDF17422DBC0085D192 /* 10-11 */ = {
			isa = PBXGroup;
			children = (
				E1A03EE017422DCD0085D192 /* BlogToAccount.h */,
				E1A03EE117422DCE0085D192 /* BlogToAccount.m */,
				E1A03F46174283DF0085D192 /* BlogToJetpackAccount.h */,
				E1A03F47174283E00085D192 /* BlogToJetpackAccount.m */,
			);
			path = "10-11";
			sourceTree = "<group>";
		};
		E1B4A9DE12FC8B1000EB3F67 /* EGOTableViewPullRefresh */ = {
			isa = PBXGroup;
			children = (
				E1B4A9DF12FC8B1000EB3F67 /* EGORefreshTableHeaderView.h */,
				E1B4A9E012FC8B1000EB3F67 /* EGORefreshTableHeaderView.m */,
			);
			path = EGOTableViewPullRefresh;
			sourceTree = "<group>";
		};
		E1D0D81E16D3D19200E33F4C /* PocketAPI */ = {
			isa = PBXGroup;
			children = (
				E1D0D81F16D3D19200E33F4C /* PocketAPI+NSOperation.h */,
				E1D0D82016D3D19200E33F4C /* PocketAPI.h */,
				E1D0D82116D3D19200E33F4C /* PocketAPI.m */,
				E1D0D82216D3D19200E33F4C /* PocketAPILogin.h */,
				E1D0D82316D3D19200E33F4C /* PocketAPILogin.m */,
				E1D0D82416D3D19200E33F4C /* PocketAPIOperation.h */,
				E1D0D82516D3D19200E33F4C /* PocketAPIOperation.m */,
				E1D0D82616D3D19200E33F4C /* PocketAPITypes.h */,
			);
			path = PocketAPI;
			sourceTree = "<group>";
		};
		EC4696A80EA74DAC0040EE8E /* Pages */ = {
			isa = PBXGroup;
			children = (
				EC4696FD0EA75D460040EE8E /* PagesViewController.h */,
				EC4696FE0EA75D460040EE8E /* PagesViewController.m */,
				74BB6F1819AE7B9400FB7829 /* WPLegacyEditPageViewController.h */,
				74BB6F1919AE7B9400FB7829 /* WPLegacyEditPageViewController.m */,
				83D180F712329B1A002DCCB0 /* EditPageViewController.h */,
				83D180F812329B1A002DCCB0 /* EditPageViewController.m */,
				5D62BAD518AA88210044E5F7 /* PageSettingsViewController.h */,
				5D62BAD618AA88210044E5F7 /* PageSettingsViewController.m */,
			);
			path = Pages;
			sourceTree = "<group>";
		};
		FFF96F8319EBE7FB00DFC821 /* UITests */ = {
			isa = PBXGroup;
			children = (
				FFF96FAC19ED7F4D00DFC821 /* wp_test_credentials_sample */,
				FFF96F8419EBE7FB00DFC821 /* Supporting Files */,
				FFF96F8F19EBE81F00DFC821 /* CommentsTests.m */,
				FFF96F9119EBE81F00DFC821 /* LoginTests.m */,
				FFF96F9219EBE81F00DFC821 /* MeTabTests.m */,
				FFF96F9319EBE81F00DFC821 /* NotificationsTests.m */,
				FFF96F9419EBE81F00DFC821 /* PagesTests.m */,
				FFF96F9519EBE81F00DFC821 /* PostsTests.m */,
				FFF96F9619EBE81F00DFC821 /* ReaderTests.m */,
				FFF96F9719EBE81F00DFC821 /* StatsTests.m */,
				FFF96F9819EBE81F00DFC821 /* WordPressTestCredentials.h */,
				FFF96F9919EBE81F00DFC821 /* WordPressTestCredentials.m */,
				FFF96F9A19EBE81F00DFC821 /* WPUITestCase.h */,
				FFF96F9B19EBE81F00DFC821 /* WPUITestCase.m */,
				FFF96FA919ED724F00DFC821 /* KIFUITestActor-WPExtras.h */,
				FFF96FAA19ED724F00DFC821 /* KIFUITestActor-WPExtras.m */,
			);
			path = UITests;
			sourceTree = "<group>";
		};
		FFF96F8419EBE7FB00DFC821 /* Supporting Files */ = {
			isa = PBXGroup;
			children = (
				FFF96F9019EBE81F00DFC821 /* gencredentials.rb */,
				FFF96F8519EBE7FB00DFC821 /* Info.plist */,
			);
			name = "Supporting Files";
			sourceTree = "<group>";
		};
/* End PBXGroup section */

/* Begin PBXNativeTarget section */
		1D6058900D05DD3D006BFB54 /* WordPress */ = {
			isa = PBXNativeTarget;
			buildConfigurationList = 1D6058960D05DD3E006BFB54 /* Build configuration list for PBXNativeTarget "WordPress" */;
			buildPhases = (
				1D60588D0D05DD3D006BFB54 /* Resources */,
				832D4F01120A6F7C001708D4 /* CopyFiles */,
				855804B81A5C5EED008D5A77 /* Generate Build Icon */,
				E1756E61169493AD00D9EC00 /* Generate WP.com credentials */,
				1D60588E0D05DD3D006BFB54 /* Sources */,
				1D60588F0D05DD3D006BFB54 /* Frameworks */,
				79289B3ECCA2441197B8D7F6 /* Copy Pods Resources */,
				E1CCFB31175D62320016BD8A /* Run Script */,
				93E5284E19A7741A003A1A9C /* Embed App Extensions */,
			);
			buildRules = (
			);
			dependencies = (
				93E5284519A7741A003A1A9C /* PBXTargetDependency */,
				93E5284819A7741A003A1A9C /* PBXTargetDependency */,
			);
			name = WordPress;
			productName = WordPress;
			productReference = 1D6058910D05DD3D006BFB54 /* WordPress.app */;
			productType = "com.apple.product-type.application";
		};
		93E5283919A7741A003A1A9C /* WordPressTodayWidget */ = {
			isa = PBXNativeTarget;
			buildConfigurationList = 93E5284D19A7741A003A1A9C /* Build configuration list for PBXNativeTarget "WordPressTodayWidget" */;
			buildPhases = (
				1433631E1B534FCE8E3401B1 /* Check Pods Manifest.lock */,
				B500E3B71A3B18770071ABA8 /* App Installation Failed Workaround */,
				93E5283619A7741A003A1A9C /* Sources */,
				93E5283719A7741A003A1A9C /* Frameworks */,
				93E5283819A7741A003A1A9C /* Resources */,
				2AFAFA8761E84119A747E117 /* Copy Pods Resources */,
			);
			buildRules = (
			);
			dependencies = (
			);
			name = WordPressTodayWidget;
			productName = WordPressTodayWidget;
			productReference = 93E5283A19A7741A003A1A9C /* WordPressTodayWidget.appex */;
			productType = "com.apple.product-type.app-extension";
		};
		E16AB92914D978240047A2E5 /* WordPressTest */ = {
			isa = PBXNativeTarget;
			buildConfigurationList = E16AB93D14D978240047A2E5 /* Build configuration list for PBXNativeTarget "WordPressTest" */;
			buildPhases = (
				E16AB92514D978240047A2E5 /* Sources */,
				E16AB92614D978240047A2E5 /* Frameworks */,
				E16AB92714D978240047A2E5 /* Resources */,
				E16AB92814D978240047A2E5 /* ShellScript */,
				08CDD6C52F6F4CE8B478F112 /* Copy Pods Resources */,
			);
			buildRules = (
			);
			dependencies = (
				E16AB93F14D978520047A2E5 /* PBXTargetDependency */,
			);
			name = WordPressTest;
			productName = WordPressTest;
			productReference = E16AB92A14D978240047A2E5 /* WordPressTest.xctest */;
			productType = "com.apple.product-type.bundle.unit-test";
		};
		FFF96F8119EBE7FB00DFC821 /* UITests */ = {
			isa = PBXNativeTarget;
			buildConfigurationList = FFF96F8E19EBE7FB00DFC821 /* Build configuration list for PBXNativeTarget "UITests" */;
			buildPhases = (
				F538F2E32959A7F71EED0023 /* Check Pods Manifest.lock */,
				FFF87E8219F1B6CF00206205 /* Gen Test Credentials */,
				FFF96F7E19EBE7FB00DFC821 /* Sources */,
				FFF96F7F19EBE7FB00DFC821 /* Frameworks */,
				FFF96F8019EBE7FB00DFC821 /* Resources */,
				BD568EA7006B338911997D59 /* Copy Pods Resources */,
			);
			buildRules = (
			);
			dependencies = (
				FFF96F8919EBE7FB00DFC821 /* PBXTargetDependency */,
			);
			name = UITests;
			productName = UITests;
			productReference = FFF96F8219EBE7FB00DFC821 /* UITests.xctest */;
			productType = "com.apple.product-type.bundle.unit-test";
		};
/* End PBXNativeTarget section */

/* Begin PBXProject section */
		29B97313FDCFA39411CA2CEA /* Project object */ = {
			isa = PBXProject;
			attributes = {
				LastUpgradeCheck = 0510;
				ORGANIZATIONNAME = WordPress;
				TargetAttributes = {
					1D6058900D05DD3D006BFB54 = {
						DevelopmentTeam = PZYM8XX95Q;
						SystemCapabilities = {
							com.apple.ApplicationGroups.iOS = {
								enabled = 1;
							};
							com.apple.Keychain = {
								enabled = 1;
							};
						};
					};
					93E5283919A7741A003A1A9C = {
						CreatedOnToolsVersion = 6.0;
						DevelopmentTeam = PZYM8XX95Q;
						SystemCapabilities = {
							com.apple.ApplicationGroups.iOS = {
								enabled = 1;
							};
							com.apple.Keychain = {
								enabled = 1;
							};
						};
					};
					E16AB92914D978240047A2E5 = {
						TestTargetID = 1D6058900D05DD3D006BFB54;
					};
					FFF96F8119EBE7FB00DFC821 = {
						CreatedOnToolsVersion = 6.1;
						TestTargetID = 1D6058900D05DD3D006BFB54;
					};
				};
			};
			buildConfigurationList = C01FCF4E08A954540054247B /* Build configuration list for PBXProject "WordPress" */;
			compatibilityVersion = "Xcode 3.2";
			developmentRegion = English;
			hasScannedForEncodings = 1;
			knownRegions = (
				English,
				Japanese,
				French,
				German,
				en,
				es,
				it,
				ja,
				pt,
				sv,
				"zh-Hans",
				nb,
				tr,
				id,
				"zh-Hant",
				hu,
				pl,
				ru,
				da,
				ko,
				th,
				fr,
				nl,
				de,
				"en-GB",
				"pt-BR",
			);
			mainGroup = 29B97314FDCFA39411CA2CEA /* CustomTemplate */;
			projectDirPath = "";
			projectRoot = "";
			targets = (
				1D6058900D05DD3D006BFB54 /* WordPress */,
				E16AB92914D978240047A2E5 /* WordPressTest */,
				A2795807198819DE0031C6A3 /* OCLint */,
				93E5283919A7741A003A1A9C /* WordPressTodayWidget */,
				FFF96F8119EBE7FB00DFC821 /* UITests */,
			);
		};
/* End PBXProject section */

/* Begin PBXResourcesBuildPhase section */
		1D60588D0D05DD3D006BFB54 /* Resources */ = {
			isa = PBXResourcesBuildPhase;
			buildActionMask = 2147483647;
			files = (
				B586593F197EE15900F67E57 /* Merriweather-Bold.ttf in Resources */,
				28AD73600D9D9599002E5188 /* MainWindow.xib in Resources */,
				A01C55480E25E0D000D411F2 /* defaultPostTemplate.html in Resources */,
				2FAE97090E33B21600CA8540 /* defaultPostTemplate_old.html in Resources */,
				5DBFC8A91A9BE07B00E00DE4 /* Calypso.storyboard in Resources */,
				2FAE970C0E33B21600CA8540 /* xhtml1-transitional.dtd in Resources */,
				5D4C89FE1AB88EF7007464B3 /* PostCardTextCell.xib in Resources */,
				595B02271A6C504400415A30 /* WPWhatsNewView.xib in Resources */,
				2FAE970D0E33B21600CA8540 /* xhtmlValidatorTemplate.xhtml in Resources */,
				931DF4D618D09A2F00540BDD /* InfoPlist.strings in Resources */,
				B558541419631A1000FAF6C3 /* Notifications.storyboard in Resources */,
				2906F813110CDA8900169D56 /* EditCommentViewController.xib in Resources */,
				5DF94E341962B9D800359241 /* WPAlertViewSideBySide.xib in Resources */,
				45C73C25113C36F70024D0D2 /* MainWindow-iPad.xib in Resources */,
				8398EE9A11ACE63C000FE6E0 /* WebSignupViewController.xib in Resources */,
				74C1C30E199170EA0077A7DC /* PostDetailViewController~ipad.xib in Resources */,
				8370D10C11FA4A1B009D650F /* WPTableViewActivityCell.xib in Resources */,
				8370D1BE11FA6295009D650F /* AddSiteViewController.xib in Resources */,
				8333FE0E11FF6EF200A495C1 /* EditSiteViewController.xib in Resources */,
				74C1C306199170930077A7DC /* PostDetailViewController.xib in Resources */,
				5DF94E331962B9D800359241 /* WPAlertView.xib in Resources */,
				8362C1041201E7CE00599347 /* WebSignupViewController-iPad.xib in Resources */,
				83CAD4211235F9F4003DFA20 /* MediaObjectView.xib in Resources */,
				B54E1DF21A0A7BAA00807537 /* ReplyTextView.xib in Resources */,
				3768BEF213041E7900E7C9A9 /* BetaFeedbackViewController.xib in Resources */,
				313AE4A319E3F20400AAFABE /* CommentTableViewHeaderCell.xib in Resources */,
				5D4C8A001AB88F58007464B3 /* PostCardImageCell.xib in Resources */,
				E1D91456134A853D0089019C /* Localizable.strings in Resources */,
				B5E23BDF19AD0D00000D6879 /* NoteTableViewCell.xib in Resources */,
				5DC02A3918E4C5BD009A1765 /* ThemeDetailsViewController~ipad.xib in Resources */,
				30AF6CF513C2289600A29C00 /* AboutViewController.xib in Resources */,
				E1FC3DB413C7788700F6B60F /* WPWebViewController~ipad.xib in Resources */,
				37245ADC13FC23FF006CDBE3 /* WPWebViewController.xib in Resources */,
				4645AFC51961E1FB005F7509 /* AppImages.xcassets in Resources */,
				E18165FD14E4428B006CE885 /* loader.html in Resources */,
				5DB767411588F64D00EBE36C /* postPreview.html in Resources */,
				93740DC917D8F85600C41B2F /* WPAlertView.h in Resources */,
				85ED988817DFA00000090D0B /* Images.xcassets in Resources */,
				5DC02A3818E4C5BD009A1765 /* ThemeDetailsViewController.xib in Resources */,
				313AE4A219E3F20400AAFABE /* CommentTableViewCell.xib in Resources */,
				3716E401167296D30035F8C4 /* ToastView.xib in Resources */,
				5DA5BF3E18E32DCF005F11F9 /* EditMediaViewController.xib in Resources */,
				B5509A9519CA3B9F006D2E49 /* EditReplyViewController.xib in Resources */,
				5DA5BF4218E32DCF005F11F9 /* MediaBrowserViewController.xib in Resources */,
				5D69DBC4165428CA00A2D1F7 /* n.caf in Resources */,
				85D80558171630B30075EEAC /* DotCom-Languages.plist in Resources */,
				B51D9A7E19634D4400CA857B /* Noticons-Regular.otf in Resources */,
				5DC02A3718E4C5BD009A1765 /* ThemeBrowserViewController.xib in Resources */,
				A2787D0219002AB1000D6CA6 /* HelpshiftConfig.plist in Resources */,
			);
			runOnlyForDeploymentPostprocessing = 0;
		};
		93E5283819A7741A003A1A9C /* Resources */ = {
			isa = PBXResourcesBuildPhase;
			buildActionMask = 2147483647;
			files = (
				93E5284319A7741A003A1A9C /* MainInterface.storyboard in Resources */,
				934884AF19B7875C004028D8 /* WordPress-Internal.entitlements in Resources */,
				934884AD19B78723004028D8 /* WordPressTodayWidget-Internal.entitlements in Resources */,
			);
			runOnlyForDeploymentPostprocessing = 0;
		};
		E16AB92714D978240047A2E5 /* Resources */ = {
			isa = PBXResourcesBuildPhase;
			buildActionMask = 2147483647;
			files = (
				E16AB93414D978240047A2E5 /* InfoPlist.strings in Resources */,
				93594BD5191D2F5A0079E6B2 /* stats-batch.json in Resources */,
				93CD939319099BE70049096E /* authtoken.json in Resources */,
				E1E4CE0F1774563F00430844 /* misteryman.jpg in Resources */,
				855408881A6F106800DDBD79 /* app-review-prompt-notifications-disabled.json in Resources */,
				8554088A1A6F107D00DDBD79 /* app-review-prompt-global-disable.json in Resources */,
				E1E4CE0617739FAB00430844 /* test-image.jpg in Resources */,
				E11330511A13BAA300D36D84 /* me-sites-with-jetpack.json in Resources */,
				855408861A6F105700DDBD79 /* app-review-prompt-all-enabled.json in Resources */,
				E131CB5616CACF1E004B0314 /* get-user-blogs_has-blog.json in Resources */,
				E131CB5816CACFB4004B0314 /* get-user-blogs_doesnt-have-blog.json in Resources */,
				E15618FF16DBA983006532C4 /* xmlrpc-response-newpost.xml in Resources */,
				E156190116DBABDE006532C4 /* xmlrpc-response-getpost.xml in Resources */,
			);
			runOnlyForDeploymentPostprocessing = 0;
		};
		FFF96F8019EBE7FB00DFC821 /* Resources */ = {
			isa = PBXResourcesBuildPhase;
			buildActionMask = 2147483647;
			files = (
				FFF96F9D19EBE81F00DFC821 /* gencredentials.rb in Resources */,
			);
			runOnlyForDeploymentPostprocessing = 0;
		};
/* End PBXResourcesBuildPhase section */

/* Begin PBXShellScriptBuildPhase section */
		08CDD6C52F6F4CE8B478F112 /* Copy Pods Resources */ = {
			isa = PBXShellScriptBuildPhase;
			buildActionMask = 2147483647;
			files = (
			);
			inputPaths = (
			);
			name = "Copy Pods Resources";
			outputPaths = (
			);
			runOnlyForDeploymentPostprocessing = 0;
			shellPath = /bin/sh;
			shellScript = "\"${SRCROOT}/../Pods/Target Support Files/Pods-WordPressTest/Pods-WordPressTest-resources.sh\"\n";
		};
		1433631E1B534FCE8E3401B1 /* Check Pods Manifest.lock */ = {
			isa = PBXShellScriptBuildPhase;
			buildActionMask = 2147483647;
			files = (
			);
			inputPaths = (
			);
			name = "Check Pods Manifest.lock";
			outputPaths = (
			);
			runOnlyForDeploymentPostprocessing = 0;
			shellPath = /bin/sh;
			shellScript = "diff \"${PODS_ROOT}/../Podfile.lock\" \"${PODS_ROOT}/Manifest.lock\" > /dev/null\nif [[ $? != 0 ]] ; then\n    cat << EOM\nerror: The sandbox is not in sync with the Podfile.lock. Run 'pod install' or update your CocoaPods installation.\nEOM\n    exit 1\nfi\n";
			showEnvVarsInLog = 0;
		};
		2AFAFA8761E84119A747E117 /* Copy Pods Resources */ = {
			isa = PBXShellScriptBuildPhase;
			buildActionMask = 2147483647;
			files = (
			);
			inputPaths = (
			);
			name = "Copy Pods Resources";
			outputPaths = (
			);
			runOnlyForDeploymentPostprocessing = 0;
			shellPath = /bin/sh;
			shellScript = "\"${SRCROOT}/../Pods/Target Support Files/Pods-WordPressTodayWidget/Pods-WordPressTodayWidget-resources.sh\"\n";
			showEnvVarsInLog = 0;
		};
		79289B3ECCA2441197B8D7F6 /* Copy Pods Resources */ = {
			isa = PBXShellScriptBuildPhase;
			buildActionMask = 2147483647;
			files = (
			);
			inputPaths = (
			);
			name = "Copy Pods Resources";
			outputPaths = (
			);
			runOnlyForDeploymentPostprocessing = 0;
			shellPath = /bin/sh;
			shellScript = "\"${SRCROOT}/../Pods/Target Support Files/Pods/Pods-resources.sh\"\n";
		};
		855804B81A5C5EED008D5A77 /* Generate Build Icon */ = {
			isa = PBXShellScriptBuildPhase;
			buildActionMask = 2147483647;
			files = (
			);
			inputPaths = (
			);
			name = "Generate Build Icon";
			outputPaths = (
			);
			runOnlyForDeploymentPostprocessing = 0;
			shellPath = /bin/sh;
			shellScript = "#!/bin/sh\nexport PATH=/opt/local/bin/:/opt/local/sbin:$PATH:/usr/local/bin:\nif [ \"${CONFIGURATION}\" != \"Release-Internal\" ]; then\nexit 0;\nfi\n\nconvertPath=`which convert`\necho ${convertPath}\nif [[ ! -f ${convertPath} || -z ${convertPath} ]]; then\necho \"warning: Skipping Icon versioning, you need to install ImageMagick and ghostscript (fonts) first, you can use brew to simplify process:\nbrew install imagemagick\nbrew install ghostscript\"\nexit 0;\nfi\n\ncommit=`git rev-parse --short HEAD`\nbranch=`git rev-parse --abbrev-ref HEAD`\nversion=`/usr/libexec/PlistBuddy -c \"Print CFBundleShortVersionString\" \"${INFOPLIST_FILE}\"`\nbuild_num=`/usr/libexec/PlistBuddy -c \"Print CFBundleVersion\" \"${INFOPLIST_FILE}\"`\n\nshopt -s extglob\nshopt -u extglob\ncaption=\"${version}\\n${commit}\"\necho $caption\n\nfunction abspath() { pushd . > /dev/null; if [ -d \"$1\" ]; then cd \"$1\"; dirs -l +0; else cd \"`dirname \\\"$1\\\"`\"; cur_dir=`dirs -l +0`; if [ \"$cur_dir\" == \"/\" ]; then echo \"$cur_dir`basename \\\"$1\\\"`\"; else echo \"$cur_dir/`basename \\\"$1\\\"`\"; fi; fi; popd > /dev/null; }\n\nfunction processIcon() {\n    base_file=$1\n    \n    cd \"${CONFIGURATION_BUILD_DIR}/${UNLOCALIZED_RESOURCES_FOLDER_PATH}\"\n    base_path=`find . -name ${base_file}`\n    \n    real_path=$( abspath \"${base_path}\" )\n    echo \"base path ${real_path}\"\n    \n    if [[ ! -f ${base_path} || -z ${base_path} ]]; then\n    return;\n    fi\n    \n    # TODO: if they are the same we need to fix it by introducing temp\n    target_file=`basename $base_path`\n    target_path=\"${CONFIGURATION_BUILD_DIR}/${UNLOCALIZED_RESOURCES_FOLDER_PATH}/${target_file}\"\n    \n    base_tmp_normalizedFileName=\"${base_file%.*}-normalized.${base_file##*.}\"\n    base_tmp_path=`dirname $base_path`\n    base_tmp_normalizedFilePath=\"${base_tmp_path}/${base_tmp_normalizedFileName}\"\n    \n    stored_original_file=\"${base_tmp_normalizedFilePath}-tmp\"\n    if [[ -f ${stored_original_file} ]]; then\n    echo \"found previous file at path ${stored_original_file}, using it as base\"\n    mv \"${stored_original_file}\" \"${base_path}\"\n    fi\n    \n    if [ $CONFIGURATION = \"Release\" ]; then\n    cp \"${base_path}\" \"$target_path\"\n    return 0;\n    fi\n    \n    echo \"Reverting optimized PNG to normal\"\n    # Normalize\n    echo \"xcrun -sdk iphoneos pngcrush -revert-iphone-optimizations -q ${base_path} ${base_tmp_normalizedFilePath}\"\n    xcrun -sdk iphoneos pngcrush -revert-iphone-optimizations -q \"${base_path}\" \"${base_tmp_normalizedFilePath}\"\n    \n    # move original pngcrush png to tmp file\n    echo \"moving pngcrushed png file at ${base_path} to ${stored_original_file}\"\n    #rm \"$base_path\"\n    mv \"$base_path\" \"${stored_original_file}\"\n    \n    # Rename normalized png's filename to original one\n    echo \"Moving normalized png file to original one ${base_tmp_normalizedFilePath} to ${base_path}\"\n    mv \"${base_tmp_normalizedFilePath}\" \"${base_path}\"\n    \n    width=`identify -format %w ${base_path}`\n    height=`identify -format %h ${base_path}`\n    band_height=$((($height * 33) / 100))\n    band_position=$(($height - $band_height))\n    text_position=$(($band_position - 3))\n    point_size=$(((13 * $width) / 100))\n    \n    echo \"Image dimensions ($width x $height) - band height $band_height @ $band_position - point size $point_size\"\n    \n    #\n    # blur band and text\n    #\n    convert ${base_path} -blur 10x8 /tmp/blurred.png\n    convert /tmp/blurred.png -gamma 0 -fill white -draw \"rectangle 0,$band_position,$width,$height\" /tmp/mask.png\n    convert -size ${width}x${band_height} xc:none -fill 'rgba(0,0,0,0.2)' -draw \"rectangle 0,0,$width,$band_height\" /tmp/labels-base.png\n    convert -background none -size ${width}x${band_height} -pointsize $point_size -fill white -gravity center -gravity South caption:\"$caption\" /tmp/labels.png\n    \n    convert ${base_path} /tmp/blurred.png /tmp/mask.png -composite /tmp/temp.png\n    \n    rm /tmp/blurred.png\n    rm /tmp/mask.png\n    \n    #\n    # compose final image\n    #\n    filename=New${base_file}\n    convert /tmp/temp.png /tmp/labels-base.png -geometry +0+$band_position -composite /tmp/labels.png -geometry +0+$text_position -geometry +${w}-${h} -composite \"${target_path}\"\n    \n    # clean up\n    rm /tmp/temp.png\n    rm /tmp/labels-base.png\n    rm /tmp/labels.png\n    rm $stored_original_file\n    \n    echo \"Overlayed ${target_path}\"\n}\n\nicon_count=`/usr/libexec/PlistBuddy -c \"Print CFBundleIcons:CFBundlePrimaryIcon:CFBundleIconFiles\" \"${CONFIGURATION_BUILD_DIR}/${INFOPLIST_PATH}\" | wc -l`\nlast_icon_index=$((${icon_count} - 2))\n\ni=0\nwhile [  $i -lt $last_icon_index ]; do\nicon=`/usr/libexec/PlistBuddy -c \"Print CFBundleIcons:CFBundlePrimaryIcon:CFBundleIconFiles:$i\" \"${CONFIGURATION_BUILD_DIR}/${INFOPLIST_PATH}\"`\n\nif [[ $icon == *.png ]] || [[ $icon == *.PNG ]]\nthen\nprocessIcon $icon\nelse\nprocessIcon \"${icon}.png\"\nprocessIcon \"${icon}~ipad.png\"\nprocessIcon \"${icon}@2x.png\"\nprocessIcon \"${icon}@2x~ipad.png\"\nprocessIcon \"${icon}@3x.png\"\nfi\nlet i=i+1\ndone\n\n# Workaround to fix issue#16 to use wildcard * to actually find the file\n# Only 72x72 and 76x76 that we need for ipad app icons\nprocessIcon \"AppIcon72x72~ipad*\"\nprocessIcon \"AppIcon72x72@2x~ipad*\"\nprocessIcon \"AppIcon76x76~ipad*\"\nprocessIcon \"AppIcon76x76@2x~ipad*\"\nprocessIcon \"AppIcon-Internal72x72~ipad*\"\nprocessIcon \"AppIcon-Internal72x72@2x~ipad*\"\nprocessIcon \"AppIcon-Internal76x76~ipad*\"\nprocessIcon \"AppIcon-Internal76x76@2x~ipad*\"";
		};
		A279580D198819F50031C6A3 /* ShellScript */ = {
			isa = PBXShellScriptBuildPhase;
			buildActionMask = 2147483647;
			files = (
			);
			inputPaths = (
			);
			outputPaths = (
			);
			runOnlyForDeploymentPostprocessing = 0;
			shellPath = /bin/sh;
			shellScript = "# sh ../run-oclint.sh <optional: filename to lint>\nsh ../Scripts/run-oclint.sh";
			showEnvVarsInLog = 0;
		};
		B500E3B71A3B18770071ABA8 /* App Installation Failed Workaround */ = {
			isa = PBXShellScriptBuildPhase;
			buildActionMask = 2147483647;
			files = (
			);
			inputPaths = (
			);
			name = "App Installation Failed Workaround";
			outputPaths = (
			);
			runOnlyForDeploymentPostprocessing = 0;
			shellPath = /bin/sh;
			shellScript = "#\n# This is just a workaround for the \"App Installation Failed\" AlertView.\n# For more information, please, check issue #2917\n#\necho \"Running Cocoapods Workaround\"\ntouch \"${PROJECT_DIR}/WordPressTodayWidget/TodayViewController.swift\"\n";
		};
		BD568EA7006B338911997D59 /* Copy Pods Resources */ = {
			isa = PBXShellScriptBuildPhase;
			buildActionMask = 2147483647;
			files = (
			);
			inputPaths = (
			);
			name = "Copy Pods Resources";
			outputPaths = (
			);
			runOnlyForDeploymentPostprocessing = 0;
			shellPath = /bin/sh;
			shellScript = "\"${SRCROOT}/../Pods/Target Support Files/Pods-UITests/Pods-UITests-resources.sh\"\n";
			showEnvVarsInLog = 0;
		};
		E16AB92814D978240047A2E5 /* ShellScript */ = {
			isa = PBXShellScriptBuildPhase;
			buildActionMask = 2147483647;
			files = (
			);
			inputPaths = (
			);
			outputPaths = (
			);
			runOnlyForDeploymentPostprocessing = 0;
			shellPath = /bin/sh;
			shellScript = "# Run the unit tests in this test bundle.\n\"${SYSTEM_DEVELOPER_DIR}/Tools/RunUnitTests\"\n";
		};
		E1756E61169493AD00D9EC00 /* Generate WP.com credentials */ = {
			isa = PBXShellScriptBuildPhase;
			buildActionMask = 2147483647;
			files = (
			);
			inputPaths = (
				"$(SRCROOT)/WordPressApi/gencredentials.rb",
			);
			name = "Generate WP.com credentials";
			outputPaths = (
				/tmp/WordPress.build/WordPressComApiCredentials.m,
			);
			runOnlyForDeploymentPostprocessing = 0;
			shellPath = /bin/sh;
			shellScript = "DERIVED_TMP_DIR=/tmp/WordPress.build\ncp ${SOURCE_ROOT}/WordPressApi/WordPressComApiCredentials.m ${DERIVED_TMP_DIR}/WordPressComApiCredentials.m\n\necho \"Checking for WordPress.com Oauth App Secret in $WPCOM_CONFIG\"\nif [ -a $WPCOM_CONFIG ]\nthen\necho \"Config found\"\nsource $WPCOM_CONFIG\nelse\necho \"No config found\"\nexit 0\nfi\n\nif [ -z $WPCOM_APP_ID ]\nthen\necho \"warning: Missing WPCOM_APP_ID\"\nexit 1\nfi\nif [ -z $WPCOM_APP_SECRET ]\nthen\necho \"warning: Missing WPCOM_APP_SECRET\"\nexit 1\nfi\n\necho \"Generating credentials file in ${DERIVED_TMP_DIR}/WordPressComApiCredentials.m\"\nruby ${SOURCE_ROOT}/WordPressApi/gencredentials.rb > ${DERIVED_TMP_DIR}/WordPressComApiCredentials.m\n";
			showEnvVarsInLog = 0;
		};
		E1CCFB31175D62320016BD8A /* Run Script */ = {
			isa = PBXShellScriptBuildPhase;
			buildActionMask = 2147483647;
			files = (
			);
			inputPaths = (
			);
			name = "Run Script";
			outputPaths = (
			);
			runOnlyForDeploymentPostprocessing = 0;
			shellPath = /bin/sh;
			shellScript = "[ -f ~/.wpcom_app_credentials ] && source ~/.wpcom_app_credentials\n \n if [ \"x$CRASHLYTICS_API_KEY\" != \"x\" ]; then\n ./Crashlytics.framework/run $CRASHLYTICS_API_KEY\n else\n echo \"warning: Crashytics API Key not found\"\n fi";
		};
		F538F2E32959A7F71EED0023 /* Check Pods Manifest.lock */ = {
			isa = PBXShellScriptBuildPhase;
			buildActionMask = 2147483647;
			files = (
			);
			inputPaths = (
			);
			name = "Check Pods Manifest.lock";
			outputPaths = (
			);
			runOnlyForDeploymentPostprocessing = 0;
			shellPath = /bin/sh;
			shellScript = "diff \"${PODS_ROOT}/../Podfile.lock\" \"${PODS_ROOT}/Manifest.lock\" > /dev/null\nif [[ $? != 0 ]] ; then\n    cat << EOM\nerror: The sandbox is not in sync with the Podfile.lock. Run 'pod install' or update your CocoaPods installation.\nEOM\n    exit 1\nfi\n";
			showEnvVarsInLog = 0;
		};
		FFF87E8219F1B6CF00206205 /* Gen Test Credentials */ = {
			isa = PBXShellScriptBuildPhase;
			buildActionMask = 2147483647;
			files = (
			);
			inputPaths = (
			);
			name = "Gen Test Credentials";
			outputPaths = (
			);
			runOnlyForDeploymentPostprocessing = 0;
			shellPath = /bin/sh;
			shellScript = "DERIVED_TMP_DIR=/tmp/WordPress.build\ncp ${SOURCE_ROOT}/UITests/WordPressTestCredentials.m ${DERIVED_TMP_DIR}/WordPressTestCredentials.m\n\necho \"Generating credentials file in ${DERIVED_TMP_DIR}/WordPressTestCredentials.m\"\nruby ${SOURCE_ROOT}/UITests/gencredentials.rb > ${DERIVED_TMP_DIR}/WordPressTestCredentials.m";
			showEnvVarsInLog = 0;
		};
/* End PBXShellScriptBuildPhase section */

/* Begin PBXSourcesBuildPhase section */
		1D60588E0D05DD3D006BFB54 /* Sources */ = {
			isa = PBXSourcesBuildPhase;
			buildActionMask = 2147483647;
			files = (
				37022D931981C19000F322B7 /* VerticallyStackedButton.m in Sources */,
				5D1D9C50198837D0009D13B7 /* RemoteReaderPost.m in Sources */,
				5D1D9C51198837D0009D13B7 /* RemoteReaderSite.m in Sources */,
				5D1D9C52198837D0009D13B7 /* RemoteReaderTopic.m in Sources */,
				C545E0A21811B9880020844C /* ContextManager.m in Sources */,
				B5F015CB195DFD7600F6ECF2 /* WordPressActivity.m in Sources */,
				1D60589B0D05DD56006BFB54 /* main.m in Sources */,
				5D577D33189127BE00B964C3 /* PostGeolocationViewController.m in Sources */,
				1D3623260D0F684500981E51 /* WordPressAppDelegate.m in Sources */,
				5D7DEA2919D488DD0032EE77 /* WPStyleGuide+Comments.swift in Sources */,
				5DB3BA0818D11D8D00F3F3E9 /* PublishDatePickerView.m in Sources */,
				2F970F740DF92274006BD934 /* PostsViewController.m in Sources */,
				319D6E7B19E447500013871C /* Suggestion.m in Sources */,
				B5B56D3219AFB68800B4E29B /* WPStyleGuide+Reply.swift in Sources */,
				30EABE0918A5903400B73A9C /* WPBlogTableViewCell.m in Sources */,
				B587797D19B799D800E57C5A /* UIDevice+Helpers.swift in Sources */,
				E2AA87A518523E5300886693 /* UIView+Subviews.m in Sources */,
				5D51ADAF19A832AF00539C0B /* WordPress-20-21.xcmappingmodel in Sources */,
				93C486511810445D00A24725 /* ActivityLogViewController.m in Sources */,
				ACC156CC0E10E67600D6E1A0 /* WPPostViewController.m in Sources */,
				93C1148518EDF6E100DAC95C /* BlogService.m in Sources */,
				B55853F719630D5400FAF6C3 /* NSAttributedString+Util.m in Sources */,
				ACBAB5FE0E121C7300F38795 /* PostSettingsViewController.m in Sources */,
				319D6E8119E44C680013871C /* SuggestionsTableView.m in Sources */,
				ACBAB6860E1247F700F38795 /* PostPreviewViewController.m in Sources */,
				E1A6DBE519DC7D230071AC1E /* PostService.m in Sources */,
				C58349C51806F95100B64089 /* IOS7CorrectedTextView.m in Sources */,
				594DB2951AB891A200E2E456 /* WPUserAgent.m in Sources */,
				C56636E91868D0CE00226AAB /* StatsViewController.m in Sources */,
				313AE4A019E3F20400AAFABE /* CommentViewController.m in Sources */,
				93A379DB19FE6D3000415023 /* DDLogSwift.m in Sources */,
				A0E293F10E21027E00C6919C /* WPAddPostCategoryViewController.m in Sources */,
				B5AB733D19901F85005F5044 /* WPNoResultsView+AnimatedBox.m in Sources */,
				31C9F82E1A2368A2008BB945 /* BlogDetailHeaderView.m in Sources */,
				C533CF350E6D3ADA000C3DE8 /* CommentsViewController.m in Sources */,
				B532D4EC199D4357006E4DF6 /* NoteBlockTextTableViewCell.swift in Sources */,
				B53FDF6D19B8C336000723B6 /* UIScreen+Helpers.swift in Sources */,
				E149D65119349E69006A843D /* MediaServiceRemoteXMLRPC.m in Sources */,
				5D3D559A18F88C5E00782892 /* ReaderPostServiceRemote.m in Sources */,
				313AE4A119E3F20400AAFABE /* CommentTableViewCell.swift in Sources */,
				5DF94E421962BAA700359241 /* WPContentActionView.m in Sources */,
				B52C4C7F199D74AE009FD823 /* NoteTableViewCell.swift in Sources */,
				315FC2C51A2CB29300E7CDA2 /* MeHeaderView.m in Sources */,
				C57A31A4183D2111007745B9 /* NotificationsManager.m in Sources */,
				5D62BAD718AA88210044E5F7 /* PageSettingsViewController.m in Sources */,
				5D0C2CB819AB932C002DF1E5 /* WPContentSyncHelper.swift in Sources */,
				5DF94E301962B99C00359241 /* PostSettingsSelectionViewController.m in Sources */,
				EC4696FF0EA75D460040EE8E /* PagesViewController.m in Sources */,
				7059CD210F332B6500A0660B /* WPCategoryTree.m in Sources */,
				B5E167F419C08D18009535AA /* NSCalendar+Helpers.swift in Sources */,
				E149D64E19349E69006A843D /* AccountServiceRemoteREST.m in Sources */,
				5D9BFF0A1A856801001D6D63 /* ReaderPostRichUnattributedContentView.m in Sources */,
				59DD94341AC479ED0032DD6B /* WPLogger.m in Sources */,
				313692791A5D6F7900EBE645 /* HelpshiftUtils.m in Sources */,
				CEBD3EAB0FF1BA3B00C1396E /* Blog.m in Sources */,
				03958062100D6CFC00850742 /* WPLabel.m in Sources */,
				46F8714F1838C41600BC149B /* NSDate+StringFormatting.m in Sources */,
				296526FE105810E100597FA3 /* NSString+Helpers.m in Sources */,
				5DA5BF4418E32DCF005F11F9 /* Theme.m in Sources */,
				ADF544C2195A0F620092213D /* CustomHighlightButton.m in Sources */,
				B52C4C7D199D4CD3009FD823 /* NoteBlockUserTableViewCell.swift in Sources */,
				2906F812110CDA8900169D56 /* EditCommentViewController.m in Sources */,
				591A428C1A6DC1B0003807A6 /* WPBackgroundDimmerView.m in Sources */,
				B532D4EB199D4357006E4DF6 /* NoteBlockTableViewCell.swift in Sources */,
				5DA5BF4018E32DCF005F11F9 /* MediaBrowserCell.m in Sources */,
				B57B99D519A2C20200506504 /* NoteTableHeaderView.swift in Sources */,
				83418AAA11C9FA6E00ACF00C /* Comment.m in Sources */,
				E125443C12BF5A7200D87A0A /* WordPress.xcdatamodeld in Sources */,
				8350E49611D2C71E00A7B073 /* Media.m in Sources */,
				8370D10A11FA499A009D650F /* WPTableViewActivityCell.m in Sources */,
				5DA5BF4518E32DCF005F11F9 /* ThemeBrowserCell.m in Sources */,
				93C486501810442200A24725 /* SupportViewController.m in Sources */,
				B5509A9319CA38B3006D2E49 /* EditReplyViewController.m in Sources */,
				E1A6DBE119DC7D140071AC1E /* PostServiceRemoteREST.m in Sources */,
				5DA5BF3D18E32DCF005F11F9 /* EditMediaViewController.m in Sources */,
				83FEFC7611FF6C5A0078B462 /* EditSiteViewController.m in Sources */,
				838C672E1210C3C300B09CA3 /* Post.m in Sources */,
				834CAE7C122D528A003DDF49 /* UIImage+Resize.m in Sources */,
				5D9B17C519998A430047A4A2 /* ReaderBlockedTableViewCell.m in Sources */,
				5D000DDE1AC076C000A7BAF9 /* PostCardActionBar.m in Sources */,
				834CAE9F122D56B1003DDF49 /* UIImage+Alpha.m in Sources */,
				B54866CA1A0D7042004AC79D /* NSAttributedString+Helpers.swift in Sources */,
				834CAEA0122D56B1003DDF49 /* UIImage+RoundedCorner.m in Sources */,
				E18EE95119349EC300B0A40C /* ReaderTopicServiceRemote.m in Sources */,
				B5FD4544199D0F2800286FBB /* NotificationsViewController.m in Sources */,
				83D180FA12329B1A002DCCB0 /* EditPageViewController.m in Sources */,
				E125445612BF5B3900D87A0A /* PostCategory.m in Sources */,
				E125451812BF68F900D87A0A /* Page.m in Sources */,
				598351AE1A704E7A00B6DD4F /* WPWhatsNew.m in Sources */,
				937D9A1119F838C2007B9D5F /* AccountToAccount22to23.swift in Sources */,
				FD9A948C12FAEA2300438F94 /* DateUtils.m in Sources */,
				5D9BFF071A85584A001D6D63 /* ReaderPostUnattributedContentView.m in Sources */,
				E1B4A9E112FC8B1000EB3F67 /* EGORefreshTableHeaderView.m in Sources */,
				5DA3EE12192508F700294E0B /* WPImageOptimizer.m in Sources */,
				B5D7F2DE1A04180A006D3047 /* UITextView+RichTextView.swift in Sources */,
				E1D458691309589C00BF0235 /* Coordinate.m in Sources */,
				375D090D133B94C3000CC9CD /* BlogsTableViewCell.m in Sources */,
				5DA5BF4618E32DCF005F11F9 /* ThemeBrowserViewController.m in Sources */,
				E10A2E9B134E8AD3007643F9 /* PostAnnotation.m in Sources */,
				FFB7B8201A0012E80032E723 /* WordPressComApiCredentials.m in Sources */,
				E1B62A7B13AA61A100A6FCA4 /* WPWebViewController.m in Sources */,
				B587798119B799D800E57C5A /* UITableViewCell+Helpers.swift in Sources */,
				B587798019B799D800E57C5A /* UITableView+Helpers.swift in Sources */,
				5D157B8C1A8AB73C003ADF4C /* ReaderSiteHeaderView.m in Sources */,
				B587797E19B799D800E57C5A /* UIImageView+Animations.swift in Sources */,
				5D7B414719E482C9007D9EC7 /* WPRichTextImage.swift in Sources */,
				30AF6CFD13C230C600A29C00 /* AboutViewController.m in Sources */,
				E1F80825146420B000726BC7 /* UIImageView+Gravatar.m in Sources */,
				5D17F0BE1A1D4C5F0087CCB8 /* PrivateSiteURLProtocol.m in Sources */,
				937D9A0F19F83812007B9D5F /* WordPress-22-23.xcmappingmodel in Sources */,
				B587798619B799EB00E57C5A /* Notification+Interface.swift in Sources */,
				CCEF153114C9EA050001176D /* WPWebAppViewController.m in Sources */,
				462F4E0A18369F0B0028D2F8 /* BlogDetailsViewController.m in Sources */,
				74F313EF1A9B97A200AA8B45 /* WPTooltip.m in Sources */,
				85DA8C4418F3F29A0074C8A4 /* WPAnalyticsTrackerWPCom.m in Sources */,
				B55853FC19630E7900FAF6C3 /* Notification.m in Sources */,
				5DF94E431962BAA700359241 /* WPContentAttributionView.m in Sources */,
				5DF94E2D1962B97D00359241 /* NewPostTableViewCell.m in Sources */,
				5DF94E501962BAEB00359241 /* ReaderPostAttributionView.m in Sources */,
				93C1147F18EC5DD500DAC95C /* AccountService.m in Sources */,
				B548458219A258890077E7A5 /* UIActionSheet+Helpers.m in Sources */,
				5D4E30D11AA4B41A000D9904 /* WPStyleGuide+Posts.m in Sources */,
				5D17530F1A97D2CA0031A082 /* PostCardTableViewCell.m in Sources */,
				5D7B414819E482C9007D9EC7 /* WPRichTextMediaAttachment.swift in Sources */,
				E13F23C314FE84600081D9CC /* NSMutableDictionary+Helpers.m in Sources */,
				5DF8D26119E82B1000A2CD95 /* ReaderCommentsViewController.m in Sources */,
				E114D79A153D85A800984182 /* WPError.m in Sources */,
				E1D04D8419374F2C002FADD7 /* BlogServiceRemoteREST.m in Sources */,
				A25EBD87156E330600530E3D /* WPTableViewController.m in Sources */,
				5DEB61B4156FCD3400242C35 /* WPWebView.m in Sources */,
				5926E1E31AC4468300964783 /* WPCrashlytics.m in Sources */,
				B55853F31962337500FAF6C3 /* NSScanner+Helpers.m in Sources */,
				5D49B03B19BE3CAD00703A9B /* SafeReaderTopicToReaderTopic.m in Sources */,
				5DEB61B8156FCD5200242C35 /* WPChromelessWebViewController.m in Sources */,
				CC24E5EF1577D1EA00A6D5B5 /* WPFriendFinderViewController.m in Sources */,
				5903AE1B19B60A98009D5354 /* WPButtonForNavigationBar.m in Sources */,
				E1AB07AD1578D34300D6AD64 /* SettingsViewController.m in Sources */,
				E13EB7A5157D230000885780 /* WordPressComApi.m in Sources */,
				B5D7F2DC1A04180A006D3047 /* NSAttributedString+RichTextView.swift in Sources */,
				5D5D0027187DA9D30027CEF6 /* PostCategoriesViewController.m in Sources */,
				5DF7389A1965FB3C00393584 /* WPTableViewHandler.m in Sources */,
				E1E4CE0B1773C59B00430844 /* WPAvatarSource.m in Sources */,
				FD75DDAD15B021C80043F12C /* UIViewController+Rotation.m in Sources */,
				CC0E20AE15B87DA100D3468B /* WPWebBridge.m in Sources */,
				5DB93EED19B6190700EC88EB /* ReaderCommentCell.m in Sources */,
				5D97C2F315CAF8D8009B44DD /* UINavigationController+KeyboardFix.m in Sources */,
				5D2415CB1A8842C9009BD444 /* ReaderPreviewHeaderView.m in Sources */,
				5D1EE80215E7AF3E007F1F02 /* JetpackSettingsViewController.m in Sources */,
				5D3E334E15EEBB6B005FC6F2 /* ReachabilityUtils.m in Sources */,
				5D87E10C15F5120C0012C595 /* SettingsPageViewController.m in Sources */,
				5DC3A44D1610B9BC00A890BE /* UINavigationController+Rotation.m in Sources */,
				B532D4E9199D4357006E4DF6 /* NoteBlockCommentTableViewCell.swift in Sources */,
				B5E06E311A9CD31D00128985 /* WPURLRequest.m in Sources */,
				E1A0FAE7162F11CF0063B098 /* UIDevice+Helpers.m in Sources */,
				5D44EB351986D695008B7175 /* ReaderSiteServiceRemote.m in Sources */,
				5DA5BF4318E32DCF005F11F9 /* MediaSearchFilterHeaderView.m in Sources */,
				5DF94E441962BAA700359241 /* WPContentView.m in Sources */,
				5DB4683B18A2E718004A89A9 /* LocationService.m in Sources */,
				93740DCB17D8F86700C41B2F /* WPAlertView.m in Sources */,
				E1D04D7E19374CFE002FADD7 /* BlogServiceRemoteXMLRPC.m in Sources */,
				E1249B4B1940AECC0035E895 /* CommentServiceRemoteREST.m in Sources */,
				E240859C183D82AE002EB0EF /* WPAnimatedBox.m in Sources */,
				37B7924D16768FCC0021B3A4 /* NotificationSettingsViewController.m in Sources */,
				852416CF1A12EBDD0030700C /* AppRatingUtility.m in Sources */,
				B5CC05F91962186D00975CAC /* Meta.m in Sources */,
				5D20A6531982D56600463A91 /* FollowedSitesViewController.m in Sources */,
				5D8D53F119250412003C8859 /* BlogSelectorViewController.m in Sources */,
				5D3D559718F88C3500782892 /* ReaderPostService.m in Sources */,
				B532D4EE199D4418006E4DF6 /* NoteBlockImageTableViewCell.swift in Sources */,
				93FA59DD18D88C1C001446BC /* PostCategoryService.m in Sources */,
				8516972C169D42F4006C5DED /* WPToast.m in Sources */,
				5DCC4CD819A50CC0003E548C /* ReaderSite.m in Sources */,
				93C4864F181043D700A24725 /* ActivityLogDetailViewController.m in Sources */,
				859F761D18F2159800EF8D5D /* WPAnalyticsTrackerMixpanelInstructionsForStat.m in Sources */,
				B57B99DE19A2DBF200506504 /* NSObject+Helpers.m in Sources */,
				E1523EB516D3B305002C5A36 /* InstapaperActivity.m in Sources */,
				E1D0D81616D3B86800E33F4C /* SafariActivity.m in Sources */,
				FF0AAE0D1A16550D0089841D /* WPMediaProgressTableViewController.m in Sources */,
				E1D0D82916D3D19200E33F4C /* PocketAPI.m in Sources */,
				E1D0D82A16D3D19200E33F4C /* PocketAPILogin.m in Sources */,
				E1D0D82B16D3D19200E33F4C /* PocketAPIOperation.m in Sources */,
				5D8CBC471A6F47880081F4AE /* EditImageDetailsViewController.m in Sources */,
				5DF94E471962BAA700359241 /* WPSimpleContentAttributionView.m in Sources */,
				E1A6DBE219DC7D140071AC1E /* PostServiceRemoteXMLRPC.m in Sources */,
				46FE8276184FD8A200535844 /* WordPressComOAuthClient.m in Sources */,
				5DF94E531962BAEB00359241 /* ReaderPostSimpleContentView.m in Sources */,
				E1D0D84716D3D2EA00E33F4C /* PocketActivity.m in Sources */,
				E2DA78061864B11E007BA447 /* WPFixedWidthScrollView.m in Sources */,
				E15051CB16CA5DDB00D3DDDC /* Blog+Jetpack.m in Sources */,
				5DA5BF3F18E32DCF005F11F9 /* InputViewButton.m in Sources */,
				E149D65019349E69006A843D /* MediaServiceRemoteREST.m in Sources */,
				85D8055D171631F10075EEAC /* SelectWPComLanguageViewController.m in Sources */,
				B587798719B799EB00E57C5A /* NotificationBlock+Interface.swift in Sources */,
				E23EEC5E185A72C100F4DE2A /* WPContentCell.m in Sources */,
				8525398B171761D9003F6B32 /* WPComLanguages.m in Sources */,
				37EAAF4D1A11799A006D6306 /* CircularImageView.swift in Sources */,
				E1DF5DFD19E7CFAE004E70D5 /* PostCategoryServiceRemoteREST.m in Sources */,
				5D7B414619E482C9007D9EC7 /* WPRichTextEmbed.swift in Sources */,
				85149741171E13DF00B87F3F /* WPAsyncBlockOperation.m in Sources */,
				858DE40F1730384F000AC628 /* LoginViewController.m in Sources */,
				B5CC05F61962150600975CAC /* Constants.m in Sources */,
				5D146EBB189857ED0068FDC6 /* FeaturedImageViewController.m in Sources */,
				31EC15081A5B6675009FC8B3 /* WPStyleGuide+Suggestions.m in Sources */,
				85C720B11730CEFA00460645 /* WPWalkthroughTextField.m in Sources */,
				B587797A19B799D800E57C5A /* NSDate+Helpers.swift in Sources */,
				5DE88FAA1A859DD9000E2CA6 /* ReaderPostUnattributedTableViewCell.m in Sources */,
				3101866B1A373B01008F7DF6 /* WPTabBarController.m in Sources */,
				85E105861731A597001071A3 /* WPWalkthroughOverlayView.m in Sources */,
				B587797B19B799D800E57C5A /* NSIndexPath+Swift.swift in Sources */,
				85D08A7117342ECE00E2BBCA /* AddUsersBlogCell.m in Sources */,
				85EC44D41739826A00686604 /* CreateAccountAndBlogViewController.m in Sources */,
				85AD6AEC173CCF9E002CB896 /* WPNUXPrimaryButton.m in Sources */,
				E1A6DBDB19DC7D080071AC1E /* RemotePost.m in Sources */,
				E1249B4619408D0F0035E895 /* CommentServiceRemoteXMLRPC.m in Sources */,
				85AD6AEF173CCFDC002CB896 /* WPNUXSecondaryButton.m in Sources */,
				5DBCD9D218F3569F00B32229 /* ReaderTopic.m in Sources */,
				B5A6CEA619FA800E009F07DE /* AccountToAccount20to21.swift in Sources */,
				5DF94E2B1962B97D00359241 /* NewCommentsTableViewCell.m in Sources */,
				85B6F74F1742DA1E00CE7F3A /* WPNUXMainButton.m in Sources */,
				5DB93EEC19B6190700EC88EB /* CommentContentView.m in Sources */,
				5DAE40AD19EC70930011A0AE /* ReaderPostHeaderView.m in Sources */,
				74BB6F1A19AE7B9400FB7829 /* WPLegacyEditPageViewController.m in Sources */,
				85B6F7521742DAE800CE7F3A /* WPNUXBackButton.m in Sources */,
				B54E1DF01A0A7BAA00807537 /* ReplyBezierView.swift in Sources */,
				5DF738941965FAB900393584 /* SubscribedTopicsViewController.m in Sources */,
				E2E7EB46185FB140004F5E72 /* WPBlogSelectorButton.m in Sources */,
				5D9BFF041A8557A8001D6D63 /* ReaderPostRichContentView.m in Sources */,
				E183BD7417621D87000B0822 /* WPCookie.m in Sources */,
				5D8D53F219250412003C8859 /* WPComBlogSelectorViewController.m in Sources */,
				E10DB0081771926D00B7A0A3 /* GooglePlusActivity.m in Sources */,
				FF0AAE0A1A150A560089841D /* WPProgressTableViewCell.m in Sources */,
				5DF94E451962BAA700359241 /* WPRichContentView.m in Sources */,
				5DBCD9D518F35D7500B32229 /* ReaderTopicService.m in Sources */,
				5D42A3DF175E7452005CFF05 /* AbstractPost.m in Sources */,
				5D42A3E0175E7452005CFF05 /* BasePost.m in Sources */,
				5D000DE11AC0879600A7BAF9 /* PostCardActionBarItem.m in Sources */,
				B5D7F2DD1A04180A006D3047 /* RichTextView.swift in Sources */,
				E1249B4319408C910035E895 /* RemoteComment.m in Sources */,
				93DEB88219E5BF7100F9546D /* TodayExtensionService.m in Sources */,
				5D42A3E2175E7452005CFF05 /* ReaderPost.m in Sources */,
				B587797F19B799D800E57C5A /* UIImageView+Networking.swift in Sources */,
				5DA5BF4718E32DCF005F11F9 /* ThemeDetailsViewController.m in Sources */,
				E1D062D4177C685C00644185 /* ContentActionButton.m in Sources */,
				E1B289DB19F7AF7000DB0707 /* RemoteBlog.m in Sources */,
				462F4E0B18369F0B0028D2F8 /* BlogListViewController.m in Sources */,
				5D0431AE1A7C31AB0025BDFD /* ReaderBrowseSiteViewController.m in Sources */,
				E1A6DBDA19DC7D080071AC1E /* RemotePostCategory.m in Sources */,
				85D2275918F1EB8A001DA8DA /* WPAnalyticsTrackerMixpanel.m in Sources */,
				E149D64F19349E69006A843D /* AccountServiceRemoteXMLRPC.m in Sources */,
				E1DF5DFE19E7CFAE004E70D5 /* PostCategoryServiceRemoteXMLRPC.m in Sources */,
				B54E1DF11A0A7BAA00807537 /* ReplyTextView.swift in Sources */,
				5DF94E461962BAA700359241 /* WPRichTextView.m in Sources */,
				5D42A3FB175E75EE005CFF05 /* ReaderPostDetailViewController.m in Sources */,
				E18EE94E19349EBA00B0A40C /* BlogServiceRemote.m in Sources */,
				5D42A3FC175E75EE005CFF05 /* ReaderPostsViewController.m in Sources */,
				E1556CF2193F6FE900FC52EA /* CommentService.m in Sources */,
				5D42A3FD175E75EE005CFF05 /* ReaderPostTableViewCell.m in Sources */,
				5DB3BA0518D0E7B600F3F3E9 /* WPPickerView.m in Sources */,
				5D42A405175E76A7005CFF05 /* WPImageViewController.m in Sources */,
				931D26FE19EDA10D00114F17 /* ALIterativeMigrator.m in Sources */,
				5DA3EE161925090A00294E0B /* MediaService.m in Sources */,
				5D42A406175E76A7005CFF05 /* WPWebVideoViewController.m in Sources */,
				5D839AA8187F0D6B00811F4A /* PostFeaturedImageCell.m in Sources */,
				B587798219B799D800E57C5A /* UIView+Helpers.swift in Sources */,
				5DA5BF4818E32DCF005F11F9 /* WPLoadingView.m in Sources */,
				B5B56D3319AFB68800B4E29B /* WPStyleGuide+Notifications.swift in Sources */,
				FFAB7CB11A0BD83A00765942 /* WPAssetExporter.m in Sources */,
				FFAC89101A96A85800CC06AC /* NSProcessInfo+Util.m in Sources */,
				595B02221A6C4ECD00415A30 /* WPWhatsNewView.m in Sources */,
				5DF94E511962BAEB00359241 /* ReaderPostContentView.m in Sources */,
				5D577D361891360900B964C3 /* PostGeolocationView.m in Sources */,
				5DA5BF4118E32DCF005F11F9 /* MediaBrowserViewController.m in Sources */,
				FF3DD6BE19F2B6B3003A52CB /* RemoteMedia.m in Sources */,
				B5FD4543199D0F2800286FBB /* NotificationDetailsViewController.m in Sources */,
				74D5FFD619ACDF6700389E8F /* WPLegacyEditPostViewController.m in Sources */,
				B54E1DF41A0A7BBF00807537 /* NotificationMediaDownloader.swift in Sources */,
				E174F6E6172A73960004F23A /* WPAccount.m in Sources */,
				E100C6BB1741473000AE48D8 /* WordPress-11-12.xcmappingmodel in Sources */,
				E1A03EE217422DCF0085D192 /* BlogToAccount.m in Sources */,
				5D44EB381986D8BA008B7175 /* ReaderSiteService.m in Sources */,
				5D37941B19216B1300E26CA4 /* RebloggingViewController.m in Sources */,
				E1A03F48174283E10085D192 /* BlogToJetpackAccount.m in Sources */,
				31F4F6671A1385BE00196A98 /* MeViewController.m in Sources */,
				5DA3EE13192508F700294E0B /* WPImageOptimizer+Private.m in Sources */,
				B587797C19B799D800E57C5A /* NSParagraphStyle+Helpers.swift in Sources */,
				5D119DA3176FBE040073D83A /* UIImageView+AFNetworkingExtra.m in Sources */,
				5DF59C0B1770AE3A00171208 /* UILabel+SuggestSize.m in Sources */,
				E1F5A1BC1771C90A00E0495F /* WPTableImageSource.m in Sources */,
				5948AD0E1AB734F2006E8882 /* WPAppAnalytics.m in Sources */,
				851734431798C64700A30E27 /* NSURL+Util.m in Sources */,
				5DF738971965FACD00393584 /* RecommendedTopicsViewController.m in Sources */,
				85CE4C201A703CF200780DFE /* NSBundle+VersionNumberHelper.m in Sources */,
				E1D95EB817A28F5E00A3E9F3 /* WPActivityDefaults.m in Sources */,
				591A428F1A6DC6F2003807A6 /* WPGUIConstants.m in Sources */,
				857610D618C0377300EDF406 /* StatsWebViewController.m in Sources */,
				5DBFC8A71A9BC34F00E00DE4 /* CalypsoPostsViewController.m in Sources */,
				5D08B90419648C3400D5B381 /* ReaderSubscriptionViewController.m in Sources */,
				5DDC44671A72BB07007F538E /* ReaderViewController.m in Sources */,
				E1D086E2194214C600F0CC19 /* NSDate+WordPressJSON.m in Sources */,
				5D839AAB187F0D8000811F4A /* PostGeolocationCell.m in Sources */,
				A2DC5B1A1953451B009584C3 /* WPNUXHelpBadgeLabel.m in Sources */,
				B532D4EA199D4357006E4DF6 /* NoteBlockHeaderTableViewCell.swift in Sources */,
				319D6E8519E44F7F0013871C /* SuggestionsTableViewCell.m in Sources */,
				E1AC282D18282423004D394C /* SFHFKeychainUtils.m in Sources */,
				740BD8351A0D4C3600F04D18 /* WPUploadStatusButton.m in Sources */,
				319D6E7E19E447C80013871C /* SuggestionService.m in Sources */,
			);
			runOnlyForDeploymentPostprocessing = 0;
		};
		93E5283619A7741A003A1A9C /* Sources */ = {
			isa = PBXSourcesBuildPhase;
			buildActionMask = 2147483647;
			files = (
				93E5284119A7741A003A1A9C /* TodayViewController.swift in Sources */,
				93E5285519A778AF003A1A9C /* WPDDLogWrapper.m in Sources */,
				93E3D3C819ACE8E300B1C509 /* SFHFKeychainUtils.m in Sources */,
				934884AB19B73BA6004028D8 /* Constants.m in Sources */,
			);
			runOnlyForDeploymentPostprocessing = 0;
		};
		E16AB92514D978240047A2E5 /* Sources */ = {
			isa = PBXSourcesBuildPhase;
			buildActionMask = 2147483647;
			files = (
				5981FE051AB8A89A0009E080 /* WPUserAgentTests.m in Sources */,
				931D26F519ED7E6D00114F17 /* BlogJetpackTest.m in Sources */,
				5D12FE1E1988243700378BD6 /* RemoteReaderPost.m in Sources */,
				5D12FE221988245B00378BD6 /* RemoteReaderSite.m in Sources */,
				93A379EC19FFBF7900415023 /* KeychainTest.m in Sources */,
				5D12FE1F1988243700378BD6 /* RemoteReaderTopic.m in Sources */,
				931D26F719ED7F7500114F17 /* ReaderPostServiceTest.m in Sources */,
				FFAB7CB31A14D1AC00765942 /* ProgressTest.m in Sources */,
				93E9050719E6F3D8005513C9 /* TestContextManager.m in Sources */,
				5D2BEB4919758102005425F7 /* WPTableImageSourceTest.m in Sources */,
				5948AD111AB73D19006E8882 /* WPAppAnalyticsTests.m in Sources */,
				9363113F19FA996700B0C739 /* AccountServiceTests.swift in Sources */,
				F1564E5B18946087009F8F97 /* NSStringHelpersTest.m in Sources */,
				93EF094C19ED533500C89770 /* ContextManagerTests.swift in Sources */,
				B5D689FD1A5EBC900063D9E5 /* NotificationsManager+TestHelper.m in Sources */,
				931D270019EDAE8600114F17 /* CoreDataMigrationTests.m in Sources */,
				931D26F619ED7F7000114F17 /* BlogServiceTest.m in Sources */,
				852416D21A12ED690030700C /* AppRatingUtilityTests.m in Sources */,
				E15618FD16DB8677006532C4 /* UIKitTestHelper.m in Sources */,
				9358D15919FFD4E10094BBF5 /* WPImageOptimizerTest.m in Sources */,
				931D26F819ED7F7800114F17 /* ReaderTopicServiceTest.m in Sources */,
				E1E4CE0D177439D100430844 /* WPAvatarSourceTest.m in Sources */,
			);
			runOnlyForDeploymentPostprocessing = 0;
		};
		FFF96F7E19EBE7FB00DFC821 /* Sources */ = {
			isa = PBXSourcesBuildPhase;
			buildActionMask = 2147483647;
			files = (
				FFB7B81F1A0012E80032E723 /* WordPressTestCredentials.m in Sources */,
				FFF96FAB19ED724F00DFC821 /* KIFUITestActor-WPExtras.m in Sources */,
				FFF96FA019EBE81F00DFC821 /* NotificationsTests.m in Sources */,
				FFF96FA419EBE81F00DFC821 /* StatsTests.m in Sources */,
				FFF96FA319EBE81F00DFC821 /* ReaderTests.m in Sources */,
				FFF96FA619EBE81F00DFC821 /* WPUITestCase.m in Sources */,
				FFF96F9F19EBE81F00DFC821 /* MeTabTests.m in Sources */,
				FFF96F9C19EBE81F00DFC821 /* CommentsTests.m in Sources */,
				FFF96FA219EBE81F00DFC821 /* PostsTests.m in Sources */,
				FFF96FA119EBE81F00DFC821 /* PagesTests.m in Sources */,
				FFF96F9E19EBE81F00DFC821 /* LoginTests.m in Sources */,
			);
			runOnlyForDeploymentPostprocessing = 0;
		};
/* End PBXSourcesBuildPhase section */

/* Begin PBXTargetDependency section */
		93E5284519A7741A003A1A9C /* PBXTargetDependency */ = {
			isa = PBXTargetDependency;
			target = 93E5283919A7741A003A1A9C /* WordPressTodayWidget */;
			targetProxy = 93E5284419A7741A003A1A9C /* PBXContainerItemProxy */;
		};
		93E5284819A7741A003A1A9C /* PBXTargetDependency */ = {
			isa = PBXTargetDependency;
			target = 93E5283919A7741A003A1A9C /* WordPressTodayWidget */;
			targetProxy = 93E5284719A7741A003A1A9C /* PBXContainerItemProxy */;
		};
		E16AB93F14D978520047A2E5 /* PBXTargetDependency */ = {
			isa = PBXTargetDependency;
			target = 1D6058900D05DD3D006BFB54 /* WordPress */;
			targetProxy = E16AB93E14D978520047A2E5 /* PBXContainerItemProxy */;
		};
		FFF96F8919EBE7FB00DFC821 /* PBXTargetDependency */ = {
			isa = PBXTargetDependency;
			target = 1D6058900D05DD3D006BFB54 /* WordPress */;
			targetProxy = FFF96F8819EBE7FB00DFC821 /* PBXContainerItemProxy */;
		};
/* End PBXTargetDependency section */

/* Begin PBXVariantGroup section */
		931DF4D818D09A2F00540BDD /* InfoPlist.strings */ = {
			isa = PBXVariantGroup;
			children = (
				931DF4D718D09A2F00540BDD /* en */,
				931DF4D918D09A9B00540BDD /* pt */,
				931DF4DA18D09AE100540BDD /* fr */,
				931DF4DB18D09AF600540BDD /* nl */,
				931DF4DC18D09B0100540BDD /* it */,
				931DF4DD18D09B1900540BDD /* th */,
				931DF4DE18D09B2600540BDD /* de */,
				931DF4DF18D09B3900540BDD /* id */,
				A20971B519B0BC390058F395 /* en-GB */,
				A20971B819B0BC570058F395 /* pt-BR */,
			);
			name = InfoPlist.strings;
			sourceTree = "<group>";
		};
		E16AB93214D978240047A2E5 /* InfoPlist.strings */ = {
			isa = PBXVariantGroup;
			children = (
				E16AB93314D978240047A2E5 /* en */,
				A20971B619B0BC390058F395 /* en-GB */,
				A20971B919B0BC580058F395 /* pt-BR */,
			);
			name = InfoPlist.strings;
			sourceTree = "<group>";
		};
		E1D91454134A853D0089019C /* Localizable.strings */ = {
			isa = PBXVariantGroup;
			children = (
				E1D91455134A853D0089019C /* en */,
				E1D91457134A854A0089019C /* es */,
				FDCB9A89134B75B900E5C776 /* it */,
				E17BE7A9134DEC12007285FD /* ja */,
				E1863F9A1355E0AB0031BBC8 /* pt */,
				E1457202135EC85700C7BAD2 /* sv */,
				E167745A1377F24300EE44DD /* fr */,
				E167745B1377F25500EE44DD /* nl */,
				E167745C1377F26400EE44DD /* de */,
				E167745D1377F26D00EE44DD /* hr */,
				E133DB40137AE180003C0AF9 /* he */,
				E18D8AE21397C51A00000861 /* zh-Hans */,
				E18D8AE41397C54E00000861 /* nb */,
				E1225A4C147E6D2400B4F3A0 /* tr */,
				E1225A4D147E6D2C00B4F3A0 /* id */,
				E12F95A51557C9C20067A653 /* zh-Hant */,
				E12F95A61557CA210067A653 /* hu */,
				E12F95A71557CA400067A653 /* pl */,
				E12963A8174654B2002E7744 /* ru */,
				E19853331755E461001CC6D5 /* da */,
				E19853341755E4B3001CC6D5 /* ko */,
				E1E977BC17B0FA9A00AFB867 /* th */,
				A20971B419B0BC390058F395 /* en-GB */,
				A20971B719B0BC570058F395 /* pt-BR */,
			);
			name = Localizable.strings;
			path = Resources;
			sourceTree = "<group>";
		};
/* End PBXVariantGroup section */

/* Begin XCBuildConfiguration section */
		1D6058940D05DD3E006BFB54 /* Debug */ = {
			isa = XCBuildConfiguration;
			baseConfigurationReference = AC055AD29E203B2021E7F39B /* Pods.debug.xcconfig */;
			buildSettings = {
				ASSETCATALOG_COMPILER_APPICON_NAME = AppIcon;
				ASSETCATALOG_COMPILER_LAUNCHIMAGE_NAME = LaunchImage;
				CLANG_ENABLE_MODULES = YES;
				CLANG_ENABLE_OBJC_ARC = YES;
				CLANG_WARN__ARC_BRIDGE_CAST_NONARC = NO;
				CODE_SIGN_ENTITLEMENTS = WordPress.entitlements;
				CODE_SIGN_IDENTITY = "";
				COPY_PHASE_STRIP = NO;
				DEFINES_MODULE = YES;
				FRAMEWORK_SEARCH_PATHS = (
					"$(inherited)",
					"\"$(SRCROOT)/Classes\"",
					"$(SRCROOT)",
				);
				GCC_OPTIMIZATION_LEVEL = 0;
				GCC_PREFIX_HEADER = WordPress_Prefix.pch;
				GCC_PREPROCESSOR_DEFINITIONS = (
					"$(inherited)",
					"COCOAPODS=1",
					"NSLOGGER_BUILD_USERNAME=\"${USER}\"",
					"WPCOM_SCHEME=\\@\\\"${WPCOM_SCHEME}\\\"",
				);
				GCC_SYMBOLS_PRIVATE_EXTERN = NO;
				GCC_THUMB_SUPPORT = NO;
				GCC_TREAT_WARNINGS_AS_ERRORS = NO;
				INFOPLIST_FILE = Info.plist;
				IPHONEOS_DEPLOYMENT_TARGET = 7.0;
				LD_RUNPATH_SEARCH_PATHS = "$(inherited) @executable_path/Frameworks";
				OTHER_CFLAGS = (
					"$(inherited)",
					"-Wno-format-security",
					"-DDEBUG",
					"-Wno-format",
				);
				OTHER_LDFLAGS = (
					"$(inherited)",
					"-ObjC",
					"-l\"c++\"",
					"-l\"iconv\"",
					"-l\"sqlite3.0\"",
					"-l\"z\"",
				);
				PRODUCT_NAME = WordPress;
				PROVISIONING_PROFILE = "56ae6a33-0068-453a-ad6d-abfdd50b86ff";
				SWIFT_INCLUDE_PATHS = "";
				SWIFT_OBJC_BRIDGING_HEADER = "Classes/System/WordPress-Bridging-Header.h";
				SWIFT_OPTIMIZATION_LEVEL = "-Onone";
				TARGETED_DEVICE_FAMILY = "1,2";
				USER_HEADER_SEARCH_PATHS = "";
				WPCOM_CONFIG = $HOME/.wpcom_app_credentials;
				WPCOM_SCHEME = wpdebug;
			};
			name = Debug;
		};
		1D6058950D05DD3E006BFB54 /* Release */ = {
			isa = XCBuildConfiguration;
			baseConfigurationReference = AEFB66560B716519236CEE67 /* Pods.release.xcconfig */;
			buildSettings = {
				ASSETCATALOG_COMPILER_APPICON_NAME = AppIcon;
				ASSETCATALOG_COMPILER_LAUNCHIMAGE_NAME = LaunchImage;
				CLANG_ENABLE_MODULES = YES;
				CLANG_ENABLE_OBJC_ARC = YES;
				CLANG_WARN__ARC_BRIDGE_CAST_NONARC = NO;
				CODE_SIGN_ENTITLEMENTS = WordPress.entitlements;
				CODE_SIGN_IDENTITY = "iPhone Distribution: Automattic, Inc. (PZYM8XX95Q)";
				COPY_PHASE_STRIP = YES;
				DEFINES_MODULE = YES;
				FRAMEWORK_SEARCH_PATHS = (
					"$(inherited)",
					"\"$(SRCROOT)/Classes\"",
					"$(SRCROOT)",
				);
				GCC_PREFIX_HEADER = WordPress_Prefix.pch;
				GCC_PREPROCESSOR_DEFINITIONS = (
					"$(inherited)",
					NS_BLOCK_ASSERTIONS,
					"WPCOM_SCHEME=\\@\\\"${WPCOM_SCHEME}\\\"",
				);
				GCC_SYMBOLS_PRIVATE_EXTERN = NO;
				GCC_THUMB_SUPPORT = NO;
				GCC_TREAT_WARNINGS_AS_ERRORS = YES;
				INFOPLIST_FILE = Info.plist;
				IPHONEOS_DEPLOYMENT_TARGET = 7.0;
				LD_RUNPATH_SEARCH_PATHS = "$(inherited) @executable_path/Frameworks";
				OTHER_CFLAGS = (
					"$(inherited)",
					"-Wno-format-security",
					"-Wno-format",
				);
				OTHER_LDFLAGS = (
					"$(inherited)",
					"-ObjC",
					"-l\"c++\"",
					"-l\"iconv\"",
					"-l\"sqlite3.0\"",
					"-l\"z\"",
				);
				PRODUCT_NAME = WordPress;
				PROVISIONING_PROFILE = "99275e9d-ad23-4674-aa89-8a5d9ffcccef";
				SWIFT_INCLUDE_PATHS = "";
				SWIFT_OBJC_BRIDGING_HEADER = "Classes/System/WordPress-Bridging-Header.h";
				TARGETED_DEVICE_FAMILY = "1,2";
				USER_HEADER_SEARCH_PATHS = "";
				WPCOM_CONFIG = $HOME/.wpcom_app_credentials;
				WPCOM_SCHEME = wordpress;
			};
			name = Release;
		};
		2F30B4C10E342FDF00211B15 /* Distribution */ = {
			isa = XCBuildConfiguration;
			buildSettings = {
				DEFINES_MODULE = YES;
				GCC_C_LANGUAGE_STANDARD = c99;
				GCC_THUMB_SUPPORT = NO;
				GCC_TREAT_WARNINGS_AS_ERRORS = NO;
				GCC_WARN_ABOUT_RETURN_TYPE = YES;
				GCC_WARN_UNUSED_VARIABLE = YES;
				HEADER_SEARCH_PATHS = "";
				OTHER_CFLAGS = "-Wno-format-security";
				OTHER_LDFLAGS = (
					"-lxml2",
					"-licucore",
				);
				PRODUCT_MODULE_NAME = WordPress;
				SDKROOT = iphoneos;
				VALIDATE_PRODUCT = YES;
			};
			name = Distribution;
		};
		2F30B4C20E342FDF00211B15 /* Distribution */ = {
			isa = XCBuildConfiguration;
			baseConfigurationReference = 501C8A355B53A6971F731ECA /* Pods.distribution.xcconfig */;
			buildSettings = {
				ASSETCATALOG_COMPILER_APPICON_NAME = AppIcon;
				ASSETCATALOG_COMPILER_LAUNCHIMAGE_NAME = LaunchImage;
				CLANG_ENABLE_MODULES = YES;
				CLANG_ENABLE_OBJC_ARC = YES;
				CLANG_WARN__ARC_BRIDGE_CAST_NONARC = NO;
				CODE_SIGN_ENTITLEMENTS = WordPress.entitlements;
				CODE_SIGN_IDENTITY = "iPhone Distribution: Automattic, Inc. (PZYM8XX95Q)";
				COPY_PHASE_STRIP = YES;
				DEFINES_MODULE = YES;
				FRAMEWORK_SEARCH_PATHS = (
					"$(inherited)",
					"\"$(SRCROOT)/Classes\"",
					"$(SRCROOT)",
				);
				GCC_PREFIX_HEADER = WordPress_Prefix.pch;
				GCC_PREPROCESSOR_DEFINITIONS = (
					"$(inherited)",
					"COCOAPODS=1",
					"NSLOGGER_BUILD_USERNAME=\"${USER}\"",
					"WPCOM_SCHEME=\\@\\\"${WPCOM_SCHEME}\\\"",
				);
				GCC_SYMBOLS_PRIVATE_EXTERN = NO;
				GCC_THUMB_SUPPORT = NO;
				GCC_TREAT_WARNINGS_AS_ERRORS = YES;
				INFOPLIST_FILE = Info.plist;
				IPHONEOS_DEPLOYMENT_TARGET = 7.0;
				LD_RUNPATH_SEARCH_PATHS = "$(inherited) @executable_path/Frameworks";
				OTHER_CFLAGS = (
					"$(inherited)",
					"-Wno-format",
					"-Wno-format-security",
				);
				OTHER_LDFLAGS = (
					"$(inherited)",
					"-ObjC",
					"-l\"c++\"",
					"-l\"iconv\"",
					"-l\"sqlite3.0\"",
					"-l\"z\"",
				);
				PRODUCT_NAME = WordPress;
				PROVISIONING_PROFILE = "99275e9d-ad23-4674-aa89-8a5d9ffcccef";
				STRIP_INSTALLED_PRODUCT = NO;
				SWIFT_INCLUDE_PATHS = "";
				SWIFT_OBJC_BRIDGING_HEADER = "Classes/System/WordPress-Bridging-Header.h";
				TARGETED_DEVICE_FAMILY = "1,2";
				USER_HEADER_SEARCH_PATHS = "";
				WPCOM_CONFIG = $HOME/.wpcom_app_credentials;
				WPCOM_SCHEME = wordpress;
			};
			name = Distribution;
		};
		93DEAA9D182D567A004E34D1 /* Release-Internal */ = {
			isa = XCBuildConfiguration;
			buildSettings = {
				DEFINES_MODULE = YES;
				GCC_C_LANGUAGE_STANDARD = c99;
				GCC_THUMB_SUPPORT = NO;
				GCC_WARN_ABOUT_RETURN_TYPE = YES;
				GCC_WARN_UNUSED_VARIABLE = YES;
				HEADER_SEARCH_PATHS = "";
				OTHER_CFLAGS = "-Wno-format-security";
				OTHER_LDFLAGS = (
					"-lxml2",
					"-licucore",
				);
				PRODUCT_MODULE_NAME = WordPress;
				SDKROOT = iphoneos;
				VALIDATE_PRODUCT = YES;
			};
			name = "Release-Internal";
		};
		93DEAA9E182D567A004E34D1 /* Release-Internal */ = {
			isa = XCBuildConfiguration;
			baseConfigurationReference = C9F5071C28C57CE611E00B1F /* Pods.release-internal.xcconfig */;
			buildSettings = {
				ASSETCATALOG_COMPILER_APPICON_NAME = AppIcon;
				ASSETCATALOG_COMPILER_LAUNCHIMAGE_NAME = LaunchImage;
				CLANG_ENABLE_MODULES = YES;
				CLANG_ENABLE_OBJC_ARC = YES;
				CLANG_WARN__ARC_BRIDGE_CAST_NONARC = NO;
				CODE_SIGN_ENTITLEMENTS = "WordPress-Internal.entitlements";
				CODE_SIGN_IDENTITY = "iPhone Distribution: Automattic, Inc.";
				COPY_PHASE_STRIP = YES;
				DEFINES_MODULE = YES;
				FRAMEWORK_SEARCH_PATHS = (
					"$(inherited)",
					"\"$(SRCROOT)/Classes\"",
					"$(SRCROOT)",
				);
				GCC_PREFIX_HEADER = WordPress_Prefix.pch;
				GCC_PREPROCESSOR_DEFINITIONS = (
					"$(inherited)",
					INTERNAL_BUILD,
					LOOKBACK_ENABLED,
					"WPCOM_SCHEME=\\@\\\"${WPCOM_SCHEME}\\\"",
				);
				GCC_SYMBOLS_PRIVATE_EXTERN = NO;
				GCC_THUMB_SUPPORT = NO;
				GCC_TREAT_WARNINGS_AS_ERRORS = YES;
				INFOPLIST_FILE = "WordPress-Internal-Info.plist";
				IPHONEOS_DEPLOYMENT_TARGET = 7.0;
				LD_RUNPATH_SEARCH_PATHS = "$(inherited) @executable_path/Frameworks";
				OTHER_CFLAGS = (
					"$(inherited)",
					"-Wno-format-security",
					"-Wno-format",
				);
				OTHER_LDFLAGS = (
					"$(inherited)",
					"-ObjC",
					"-l\"c++\"",
					"-l\"iconv\"",
					"-l\"sqlite3.0\"",
					"-l\"z\"",
				);
				PRODUCT_NAME = WordPress;
				PROVISIONING_PROFILE = "e2753f6d-95a0-4702-ad4d-7fbbcc1edb66";
				SWIFT_INCLUDE_PATHS = "";
				SWIFT_OBJC_BRIDGING_HEADER = "Classes/System/WordPress-Bridging-Header.h";
				TARGETED_DEVICE_FAMILY = "1,2";
				USER_HEADER_SEARCH_PATHS = "";
				WPCOM_CONFIG = $HOME/.wpcom_internal_app_credentials;
				WPCOM_SCHEME = wpinternal;
			};
			name = "Release-Internal";
		};
		93DEAAA0182D567A004E34D1 /* Release-Internal */ = {
			isa = XCBuildConfiguration;
			baseConfigurationReference = A42FAD830601402EC061BE54 /* Pods-WordPressTest.release-internal.xcconfig */;
			buildSettings = {
				BUNDLE_LOADER = "$(BUILT_PRODUCTS_DIR)/WordPress.app/WordPress";
				CLANG_ENABLE_MODULES = YES;
				CLANG_ENABLE_OBJC_ARC = YES;
				COPY_PHASE_STRIP = YES;
				FRAMEWORK_SEARCH_PATHS = (
					"$(SDKROOT)/Developer/Library/Frameworks",
					"$(inherited)",
					"$(DEVELOPER_FRAMEWORKS_DIR)",
				);
				GCC_C_LANGUAGE_STANDARD = gnu99;
				GCC_PRECOMPILE_PREFIX_HEADER = YES;
				GCC_PREFIX_HEADER = "WordPressTest/WordPressTest-Prefix.pch";
				GCC_WARN_ABOUT_MISSING_PROTOTYPES = YES;
				INFOPLIST_FILE = "WordPressTest/WordPressTest-Info.plist";
				LD_RUNPATH_SEARCH_PATHS = "$(inherited) @executable_path/Frameworks @loader_path/Frameworks";
				PRODUCT_NAME = "$(TARGET_NAME)";
				SDKROOT = iphoneos;
				SWIFT_OBJC_BRIDGING_HEADER = "WordPressTest/WordPressTest-Bridging-Header.h";
				TEST_HOST = "$(BUNDLE_LOADER)";
			};
			name = "Release-Internal";
		};
		93E5284919A7741A003A1A9C /* Debug */ = {
			isa = XCBuildConfiguration;
			baseConfigurationReference = 0CF877DC71756EFA3346E26F /* Pods-WordPressTodayWidget.debug.xcconfig */;
			buildSettings = {
				ALWAYS_SEARCH_USER_PATHS = NO;
				CLANG_CXX_LANGUAGE_STANDARD = "gnu++0x";
				CLANG_CXX_LIBRARY = "libc++";
				CLANG_ENABLE_MODULES = YES;
				CLANG_ENABLE_OBJC_ARC = YES;
				CLANG_WARN_BOOL_CONVERSION = YES;
				CLANG_WARN_CONSTANT_CONVERSION = YES;
				CLANG_WARN_DIRECT_OBJC_ISA_USAGE = YES_ERROR;
				CLANG_WARN_EMPTY_BODY = YES;
				CLANG_WARN_ENUM_CONVERSION = YES;
				CLANG_WARN_INT_CONVERSION = YES;
				CLANG_WARN_OBJC_ROOT_CLASS = YES_ERROR;
				CLANG_WARN_UNREACHABLE_CODE = YES;
				CLANG_WARN__DUPLICATE_METHOD_MATCH = YES;
				CODE_SIGN_ENTITLEMENTS = WordPressTodayWidget/WordPressTodayWidget.entitlements;
				CODE_SIGN_IDENTITY = "";
				COPY_PHASE_STRIP = NO;
				ENABLE_STRICT_OBJC_MSGSEND = YES;
				GCC_C_LANGUAGE_STANDARD = gnu99;
				GCC_DYNAMIC_NO_PIC = NO;
				GCC_OPTIMIZATION_LEVEL = 0;
				GCC_PRECOMPILE_PREFIX_HEADER = YES;
				GCC_PREFIX_HEADER = WordPressTodayWidget/TodayWidgetPrefix.pch;
				GCC_PREPROCESSOR_DEFINITIONS = (
					"DEBUG=1",
					"$(inherited)",
					"WPCOM_SCHEME=\\@\\\"${WPCOM_SCHEME}\\\"",
				);
				GCC_SYMBOLS_PRIVATE_EXTERN = NO;
				GCC_WARN_64_TO_32_BIT_CONVERSION = YES;
				GCC_WARN_ABOUT_RETURN_TYPE = YES_ERROR;
				GCC_WARN_UNDECLARED_SELECTOR = YES;
				GCC_WARN_UNINITIALIZED_AUTOS = YES_AGGRESSIVE;
				GCC_WARN_UNUSED_FUNCTION = YES;
				INFOPLIST_FILE = WordPressTodayWidget/Info.plist;
				IPHONEOS_DEPLOYMENT_TARGET = 8.0;
				LD_RUNPATH_SEARCH_PATHS = "$(inherited) @executable_path/Frameworks @executable_path/../../Frameworks";
				MTL_ENABLE_DEBUG_INFO = YES;
				PRODUCT_NAME = "$(TARGET_NAME)";
				PROVISIONING_PROFILE = "343e00f7-4f3c-4cb5-a319-d8ccc532197e";
				SKIP_INSTALL = YES;
				SWIFT_OBJC_BRIDGING_HEADER = "WordPressTodayWidget/WordPressTodayWidget-Bridging-Header.h";
				SWIFT_OPTIMIZATION_LEVEL = "-Onone";
				WPCOM_SCHEME = wpdebug;
			};
			name = Debug;
		};
		93E5284A19A7741A003A1A9C /* Release */ = {
			isa = XCBuildConfiguration;
			baseConfigurationReference = 2B3804821972897F0DEC4183 /* Pods-WordPressTodayWidget.release.xcconfig */;
			buildSettings = {
				ALWAYS_SEARCH_USER_PATHS = NO;
				CLANG_CXX_LANGUAGE_STANDARD = "gnu++0x";
				CLANG_CXX_LIBRARY = "libc++";
				CLANG_ENABLE_MODULES = YES;
				CLANG_ENABLE_OBJC_ARC = YES;
				CLANG_WARN_BOOL_CONVERSION = YES;
				CLANG_WARN_CONSTANT_CONVERSION = YES;
				CLANG_WARN_DIRECT_OBJC_ISA_USAGE = YES_ERROR;
				CLANG_WARN_EMPTY_BODY = YES;
				CLANG_WARN_ENUM_CONVERSION = YES;
				CLANG_WARN_INT_CONVERSION = YES;
				CLANG_WARN_OBJC_ROOT_CLASS = YES_ERROR;
				CLANG_WARN_UNREACHABLE_CODE = YES;
				CLANG_WARN__DUPLICATE_METHOD_MATCH = YES;
				CODE_SIGN_ENTITLEMENTS = WordPressTodayWidget/WordPressTodayWidget.entitlements;
				CODE_SIGN_IDENTITY = "iPhone Distribution: Automattic, Inc. (PZYM8XX95Q)";
				COPY_PHASE_STRIP = YES;
				ENABLE_NS_ASSERTIONS = NO;
				ENABLE_STRICT_OBJC_MSGSEND = YES;
				GCC_C_LANGUAGE_STANDARD = gnu99;
				GCC_PRECOMPILE_PREFIX_HEADER = YES;
				GCC_PREFIX_HEADER = WordPressTodayWidget/TodayWidgetPrefix.pch;
				GCC_PREPROCESSOR_DEFINITIONS = (
					"$(inherited)",
					"COCOAPODS=1",
					"WPCOM_SCHEME=\\@\\\"${WPCOM_SCHEME}\\\"",
				);
				GCC_WARN_64_TO_32_BIT_CONVERSION = YES;
				GCC_WARN_ABOUT_RETURN_TYPE = YES_ERROR;
				GCC_WARN_UNDECLARED_SELECTOR = YES;
				GCC_WARN_UNINITIALIZED_AUTOS = YES_AGGRESSIVE;
				GCC_WARN_UNUSED_FUNCTION = YES;
				INFOPLIST_FILE = WordPressTodayWidget/Info.plist;
				IPHONEOS_DEPLOYMENT_TARGET = 8.0;
				LD_RUNPATH_SEARCH_PATHS = "$(inherited) @executable_path/Frameworks @executable_path/../../Frameworks";
				MTL_ENABLE_DEBUG_INFO = NO;
				PRODUCT_NAME = "$(TARGET_NAME)";
				PROVISIONING_PROFILE = "19ab21e5-f92b-4f14-8bf2-89cf344b0a45";
				SKIP_INSTALL = YES;
				SWIFT_OBJC_BRIDGING_HEADER = "WordPressTodayWidget/WordPressTodayWidget-Bridging-Header.h";
				WPCOM_SCHEME = wordpress;
			};
			name = Release;
		};
		93E5284B19A7741A003A1A9C /* Release-Internal */ = {
			isa = XCBuildConfiguration;
			baseConfigurationReference = 052EFF90F810139789A446FB /* Pods-WordPressTodayWidget.release-internal.xcconfig */;
			buildSettings = {
				ALWAYS_SEARCH_USER_PATHS = NO;
				CLANG_CXX_LANGUAGE_STANDARD = "gnu++0x";
				CLANG_CXX_LIBRARY = "libc++";
				CLANG_ENABLE_MODULES = YES;
				CLANG_ENABLE_OBJC_ARC = YES;
				CLANG_WARN_BOOL_CONVERSION = YES;
				CLANG_WARN_CONSTANT_CONVERSION = YES;
				CLANG_WARN_DIRECT_OBJC_ISA_USAGE = YES_ERROR;
				CLANG_WARN_EMPTY_BODY = YES;
				CLANG_WARN_ENUM_CONVERSION = YES;
				CLANG_WARN_INT_CONVERSION = YES;
				CLANG_WARN_OBJC_ROOT_CLASS = YES_ERROR;
				CLANG_WARN_UNREACHABLE_CODE = YES;
				CLANG_WARN__DUPLICATE_METHOD_MATCH = YES;
				CODE_SIGN_ENTITLEMENTS = "WordPressTodayWidget/WordPressTodayWidget-Internal.entitlements";
				CODE_SIGN_IDENTITY = "iPhone Distribution: Automattic, Inc.";
				COPY_PHASE_STRIP = YES;
				ENABLE_NS_ASSERTIONS = NO;
				ENABLE_STRICT_OBJC_MSGSEND = YES;
				GCC_C_LANGUAGE_STANDARD = gnu99;
				GCC_PRECOMPILE_PREFIX_HEADER = YES;
				GCC_PREFIX_HEADER = WordPressTodayWidget/TodayWidgetPrefix.pch;
				GCC_PREPROCESSOR_DEFINITIONS = (
					"$(inherited)",
					"COCOAPODS=1",
					INTERNAL_BUILD,
					"WPCOM_SCHEME=\\@\\\"${WPCOM_SCHEME}\\\"",
				);
				GCC_WARN_64_TO_32_BIT_CONVERSION = YES;
				GCC_WARN_ABOUT_RETURN_TYPE = YES_ERROR;
				GCC_WARN_UNDECLARED_SELECTOR = YES;
				GCC_WARN_UNINITIALIZED_AUTOS = YES_AGGRESSIVE;
				GCC_WARN_UNUSED_FUNCTION = YES;
				INFOPLIST_FILE = "WordPressTodayWidget/Info-Internal.plist";
				IPHONEOS_DEPLOYMENT_TARGET = 8.0;
				LD_RUNPATH_SEARCH_PATHS = "$(inherited) @executable_path/Frameworks @executable_path/../../Frameworks";
				MTL_ENABLE_DEBUG_INFO = NO;
				PRODUCT_NAME = "$(TARGET_NAME)";
				PROVISIONING_PROFILE = "f9ad82b2-9f92-4ed0-990a-ea88898921bb";
				SKIP_INSTALL = YES;
				SWIFT_OBJC_BRIDGING_HEADER = "WordPressTodayWidget/WordPressTodayWidget-Bridging-Header.h";
				WPCOM_SCHEME = wpinternal;
			};
			name = "Release-Internal";
		};
		93E5284C19A7741A003A1A9C /* Distribution */ = {
			isa = XCBuildConfiguration;
			baseConfigurationReference = 67040029265369CB7FAE64FA /* Pods-WordPressTodayWidget.distribution.xcconfig */;
			buildSettings = {
				ALWAYS_SEARCH_USER_PATHS = NO;
				CLANG_CXX_LANGUAGE_STANDARD = "gnu++0x";
				CLANG_CXX_LIBRARY = "libc++";
				CLANG_ENABLE_MODULES = YES;
				CLANG_ENABLE_OBJC_ARC = YES;
				CLANG_WARN_BOOL_CONVERSION = YES;
				CLANG_WARN_CONSTANT_CONVERSION = YES;
				CLANG_WARN_DIRECT_OBJC_ISA_USAGE = YES_ERROR;
				CLANG_WARN_EMPTY_BODY = YES;
				CLANG_WARN_ENUM_CONVERSION = YES;
				CLANG_WARN_INT_CONVERSION = YES;
				CLANG_WARN_OBJC_ROOT_CLASS = YES_ERROR;
				CLANG_WARN_UNREACHABLE_CODE = YES;
				CLANG_WARN__DUPLICATE_METHOD_MATCH = YES;
				CODE_SIGN_ENTITLEMENTS = WordPressTodayWidget/WordPressTodayWidget.entitlements;
				CODE_SIGN_IDENTITY = "iPhone Distribution: Automattic, Inc. (PZYM8XX95Q)";
				COPY_PHASE_STRIP = YES;
				ENABLE_NS_ASSERTIONS = NO;
				ENABLE_STRICT_OBJC_MSGSEND = YES;
				GCC_C_LANGUAGE_STANDARD = gnu99;
				GCC_PRECOMPILE_PREFIX_HEADER = YES;
				GCC_PREFIX_HEADER = WordPressTodayWidget/TodayWidgetPrefix.pch;
				GCC_PREPROCESSOR_DEFINITIONS = (
					"$(inherited)",
					"COCOAPODS=1",
					"WPCOM_SCHEME=\\@\\\"${WPCOM_SCHEME}\\\"",
				);
				GCC_WARN_64_TO_32_BIT_CONVERSION = YES;
				GCC_WARN_ABOUT_RETURN_TYPE = YES_ERROR;
				GCC_WARN_UNDECLARED_SELECTOR = YES;
				GCC_WARN_UNINITIALIZED_AUTOS = YES_AGGRESSIVE;
				GCC_WARN_UNUSED_FUNCTION = YES;
				INFOPLIST_FILE = WordPressTodayWidget/Info.plist;
				IPHONEOS_DEPLOYMENT_TARGET = 8.0;
				LD_RUNPATH_SEARCH_PATHS = "$(inherited) @executable_path/Frameworks @executable_path/../../Frameworks";
				MTL_ENABLE_DEBUG_INFO = NO;
				PRODUCT_NAME = "$(TARGET_NAME)";
				PROVISIONING_PROFILE = "19ab21e5-f92b-4f14-8bf2-89cf344b0a45";
				SKIP_INSTALL = YES;
				SWIFT_OBJC_BRIDGING_HEADER = "WordPressTodayWidget/WordPressTodayWidget-Bridging-Header.h";
				WPCOM_SCHEME = wordpress;
			};
			name = Distribution;
		};
		A2795808198819DE0031C6A3 /* Debug */ = {
			isa = XCBuildConfiguration;
			buildSettings = {
				PRODUCT_NAME = "$(TARGET_NAME)";
			};
			name = Debug;
		};
		A2795809198819DE0031C6A3 /* Release */ = {
			isa = XCBuildConfiguration;
			buildSettings = {
				PRODUCT_NAME = "$(TARGET_NAME)";
			};
			name = Release;
		};
		A279580A198819DE0031C6A3 /* Release-Internal */ = {
			isa = XCBuildConfiguration;
			buildSettings = {
				PRODUCT_NAME = "$(TARGET_NAME)";
			};
			name = "Release-Internal";
		};
		A279580B198819DE0031C6A3 /* Distribution */ = {
			isa = XCBuildConfiguration;
			buildSettings = {
				PRODUCT_NAME = "$(TARGET_NAME)";
			};
			name = Distribution;
		};
		C01FCF4F08A954540054247B /* Debug */ = {
			isa = XCBuildConfiguration;
			buildSettings = {
				DEFINES_MODULE = YES;
				GCC_C_LANGUAGE_STANDARD = c99;
				GCC_PREPROCESSOR_DEFINITIONS = "";
				GCC_THUMB_SUPPORT = NO;
				GCC_WARN_ABOUT_RETURN_TYPE = YES;
				GCC_WARN_UNUSED_VARIABLE = YES;
				HEADER_SEARCH_PATHS = "";
				ONLY_ACTIVE_ARCH = YES;
				OTHER_CFLAGS = (
					"-Wno-format-security",
					"-DDEBUG",
				);
				OTHER_LDFLAGS = (
					"-lxml2",
					"-licucore",
				);
				PRODUCT_MODULE_NAME = WordPress;
				SDKROOT = iphoneos;
			};
			name = Debug;
		};
		C01FCF5008A954540054247B /* Release */ = {
			isa = XCBuildConfiguration;
			buildSettings = {
				DEFINES_MODULE = YES;
				GCC_C_LANGUAGE_STANDARD = c99;
				GCC_THUMB_SUPPORT = NO;
				GCC_WARN_ABOUT_RETURN_TYPE = YES;
				GCC_WARN_UNUSED_VARIABLE = YES;
				HEADER_SEARCH_PATHS = "";
				OTHER_CFLAGS = "-Wno-format-security";
				OTHER_LDFLAGS = (
					"-lxml2",
					"-licucore",
				);
				PRODUCT_MODULE_NAME = WordPress;
				SDKROOT = iphoneos;
				VALIDATE_PRODUCT = YES;
			};
			name = Release;
		};
		E16AB93914D978240047A2E5 /* Debug */ = {
			isa = XCBuildConfiguration;
			baseConfigurationReference = B43F6A7D9B3DC5B8B4A7DDCA /* Pods-WordPressTest.debug.xcconfig */;
			buildSettings = {
				BUNDLE_LOADER = "$(BUILT_PRODUCTS_DIR)/WordPress.app/WordPress";
				CLANG_ENABLE_MODULES = YES;
				CLANG_ENABLE_OBJC_ARC = YES;
				COPY_PHASE_STRIP = NO;
				FRAMEWORK_SEARCH_PATHS = (
					"$(SDKROOT)/Developer/Library/Frameworks",
					"$(inherited)",
					"$(DEVELOPER_FRAMEWORKS_DIR)",
				);
				GCC_C_LANGUAGE_STANDARD = gnu99;
				GCC_DYNAMIC_NO_PIC = NO;
				GCC_OPTIMIZATION_LEVEL = 0;
				GCC_PRECOMPILE_PREFIX_HEADER = YES;
				GCC_PREFIX_HEADER = "WordPressTest/WordPressTest-Prefix.pch";
				GCC_PREPROCESSOR_DEFINITIONS = (
					"DEBUG=1",
					"$(inherited)",
				);
				GCC_SYMBOLS_PRIVATE_EXTERN = NO;
				GCC_WARN_ABOUT_MISSING_PROTOTYPES = YES;
				INFOPLIST_FILE = "WordPressTest/WordPressTest-Info.plist";
				LD_RUNPATH_SEARCH_PATHS = "$(inherited) @executable_path/Frameworks @loader_path/Frameworks";
				PRODUCT_NAME = "$(TARGET_NAME)";
				SDKROOT = iphoneos;
				SWIFT_OBJC_BRIDGING_HEADER = "WordPressTest/WordPressTest-Bridging-Header.h";
				SWIFT_OPTIMIZATION_LEVEL = "-Onone";
				TEST_HOST = "$(BUNDLE_LOADER)";
			};
			name = Debug;
		};
		E16AB93A14D978240047A2E5 /* Release */ = {
			isa = XCBuildConfiguration;
			baseConfigurationReference = 9198544476D3B385673B18E9 /* Pods-WordPressTest.release.xcconfig */;
			buildSettings = {
				BUNDLE_LOADER = "$(BUILT_PRODUCTS_DIR)/WordPress.app/WordPress";
				CLANG_ENABLE_MODULES = YES;
				CLANG_ENABLE_OBJC_ARC = YES;
				COPY_PHASE_STRIP = YES;
				FRAMEWORK_SEARCH_PATHS = (
					"$(SDKROOT)/Developer/Library/Frameworks",
					"$(inherited)",
					"$(DEVELOPER_FRAMEWORKS_DIR)",
				);
				GCC_C_LANGUAGE_STANDARD = gnu99;
				GCC_PRECOMPILE_PREFIX_HEADER = YES;
				GCC_PREFIX_HEADER = "WordPressTest/WordPressTest-Prefix.pch";
				GCC_WARN_ABOUT_MISSING_PROTOTYPES = YES;
				INFOPLIST_FILE = "WordPressTest/WordPressTest-Info.plist";
				LD_RUNPATH_SEARCH_PATHS = "$(inherited) @executable_path/Frameworks @loader_path/Frameworks";
				PRODUCT_NAME = "$(TARGET_NAME)";
				SDKROOT = iphoneos;
				SWIFT_OBJC_BRIDGING_HEADER = "WordPressTest/WordPressTest-Bridging-Header.h";
				TEST_HOST = "$(BUNDLE_LOADER)";
			};
			name = Release;
		};
		E16AB93B14D978240047A2E5 /* Distribution */ = {
			isa = XCBuildConfiguration;
			baseConfigurationReference = B6E2365A531EA4BD7025525F /* Pods-WordPressTest.distribution.xcconfig */;
			buildSettings = {
				BUNDLE_LOADER = "$(BUILT_PRODUCTS_DIR)/WordPress.app/WordPress";
				CLANG_ENABLE_MODULES = YES;
				CLANG_ENABLE_OBJC_ARC = YES;
				COPY_PHASE_STRIP = YES;
				FRAMEWORK_SEARCH_PATHS = (
					"$(SDKROOT)/Developer/Library/Frameworks",
					"$(inherited)",
					"$(DEVELOPER_FRAMEWORKS_DIR)",
				);
				GCC_C_LANGUAGE_STANDARD = gnu99;
				GCC_PRECOMPILE_PREFIX_HEADER = YES;
				GCC_PREFIX_HEADER = "WordPressTest/WordPressTest-Prefix.pch";
				GCC_WARN_ABOUT_MISSING_PROTOTYPES = YES;
				INFOPLIST_FILE = "WordPressTest/WordPressTest-Info.plist";
				LD_RUNPATH_SEARCH_PATHS = "$(inherited) @executable_path/Frameworks @loader_path/Frameworks";
				PRODUCT_NAME = "$(TARGET_NAME)";
				SDKROOT = iphoneos;
				SWIFT_OBJC_BRIDGING_HEADER = "WordPressTest/WordPressTest-Bridging-Header.h";
				TEST_HOST = "$(BUNDLE_LOADER)";
			};
			name = Distribution;
		};
		FFF96F8A19EBE7FB00DFC821 /* Debug */ = {
			isa = XCBuildConfiguration;
			baseConfigurationReference = 45A679DE2C6B64047BAF97E9 /* Pods-UITests.debug.xcconfig */;
			buildSettings = {
				ALWAYS_SEARCH_USER_PATHS = NO;
				BUNDLE_LOADER = "$(TEST_HOST)";
				CLANG_CXX_LANGUAGE_STANDARD = "gnu++0x";
				CLANG_CXX_LIBRARY = "libc++";
				CLANG_ENABLE_MODULES = YES;
				CLANG_ENABLE_OBJC_ARC = YES;
				CLANG_WARN_BOOL_CONVERSION = YES;
				CLANG_WARN_CONSTANT_CONVERSION = YES;
				CLANG_WARN_DIRECT_OBJC_ISA_USAGE = YES_ERROR;
				CLANG_WARN_EMPTY_BODY = YES;
				CLANG_WARN_ENUM_CONVERSION = YES;
				CLANG_WARN_INT_CONVERSION = YES;
				CLANG_WARN_OBJC_ROOT_CLASS = YES_ERROR;
				CLANG_WARN_UNREACHABLE_CODE = YES;
				CLANG_WARN__DUPLICATE_METHOD_MATCH = YES;
				COPY_PHASE_STRIP = NO;
				ENABLE_STRICT_OBJC_MSGSEND = YES;
				FRAMEWORK_SEARCH_PATHS = (
					"$(SDKROOT)/Developer/Library/Frameworks",
					"$(inherited)",
				);
				GCC_C_LANGUAGE_STANDARD = gnu99;
				GCC_DYNAMIC_NO_PIC = NO;
				GCC_OPTIMIZATION_LEVEL = 0;
				GCC_PREPROCESSOR_DEFINITIONS = (
					"DEBUG=1",
					"$(inherited)",
				);
				GCC_SYMBOLS_PRIVATE_EXTERN = NO;
				GCC_WARN_64_TO_32_BIT_CONVERSION = YES;
				GCC_WARN_ABOUT_RETURN_TYPE = YES_ERROR;
				GCC_WARN_UNDECLARED_SELECTOR = YES;
				GCC_WARN_UNINITIALIZED_AUTOS = YES_AGGRESSIVE;
				GCC_WARN_UNUSED_FUNCTION = YES;
				INFOPLIST_FILE = UITests/Info.plist;
				IPHONEOS_DEPLOYMENT_TARGET = 8.1;
				LD_RUNPATH_SEARCH_PATHS = "$(inherited) @executable_path/Frameworks @loader_path/Frameworks";
				MTL_ENABLE_DEBUG_INFO = YES;
				PRODUCT_NAME = "$(TARGET_NAME)";
				TEST_HOST = "$(BUILT_PRODUCTS_DIR)/WordPress.app/WordPress";
			};
			name = Debug;
		};
		FFF96F8B19EBE7FB00DFC821 /* Release */ = {
			isa = XCBuildConfiguration;
			baseConfigurationReference = 1E59E0C89B24D8AA3B12DEC8 /* Pods-UITests.release.xcconfig */;
			buildSettings = {
				ALWAYS_SEARCH_USER_PATHS = NO;
				BUNDLE_LOADER = "$(TEST_HOST)";
				CLANG_CXX_LANGUAGE_STANDARD = "gnu++0x";
				CLANG_CXX_LIBRARY = "libc++";
				CLANG_ENABLE_MODULES = YES;
				CLANG_ENABLE_OBJC_ARC = YES;
				CLANG_WARN_BOOL_CONVERSION = YES;
				CLANG_WARN_CONSTANT_CONVERSION = YES;
				CLANG_WARN_DIRECT_OBJC_ISA_USAGE = YES_ERROR;
				CLANG_WARN_EMPTY_BODY = YES;
				CLANG_WARN_ENUM_CONVERSION = YES;
				CLANG_WARN_INT_CONVERSION = YES;
				CLANG_WARN_OBJC_ROOT_CLASS = YES_ERROR;
				CLANG_WARN_UNREACHABLE_CODE = YES;
				CLANG_WARN__DUPLICATE_METHOD_MATCH = YES;
				COPY_PHASE_STRIP = YES;
				ENABLE_NS_ASSERTIONS = NO;
				ENABLE_STRICT_OBJC_MSGSEND = YES;
				FRAMEWORK_SEARCH_PATHS = (
					"$(SDKROOT)/Developer/Library/Frameworks",
					"$(inherited)",
				);
				GCC_C_LANGUAGE_STANDARD = gnu99;
				GCC_WARN_64_TO_32_BIT_CONVERSION = YES;
				GCC_WARN_ABOUT_RETURN_TYPE = YES_ERROR;
				GCC_WARN_UNDECLARED_SELECTOR = YES;
				GCC_WARN_UNINITIALIZED_AUTOS = YES_AGGRESSIVE;
				GCC_WARN_UNUSED_FUNCTION = YES;
				INFOPLIST_FILE = UITests/Info.plist;
				IPHONEOS_DEPLOYMENT_TARGET = 8.1;
				LD_RUNPATH_SEARCH_PATHS = "$(inherited) @executable_path/Frameworks @loader_path/Frameworks";
				MTL_ENABLE_DEBUG_INFO = NO;
				PRODUCT_NAME = "$(TARGET_NAME)";
				TEST_HOST = "$(BUILT_PRODUCTS_DIR)/WordPress.app/WordPress";
			};
			name = Release;
		};
		FFF96F8C19EBE7FB00DFC821 /* Release-Internal */ = {
			isa = XCBuildConfiguration;
			baseConfigurationReference = 91E1D2929A320BA8932240BF /* Pods-UITests.release-internal.xcconfig */;
			buildSettings = {
				ALWAYS_SEARCH_USER_PATHS = NO;
				BUNDLE_LOADER = "$(TEST_HOST)";
				CLANG_CXX_LANGUAGE_STANDARD = "gnu++0x";
				CLANG_CXX_LIBRARY = "libc++";
				CLANG_ENABLE_MODULES = YES;
				CLANG_ENABLE_OBJC_ARC = YES;
				CLANG_WARN_BOOL_CONVERSION = YES;
				CLANG_WARN_CONSTANT_CONVERSION = YES;
				CLANG_WARN_DIRECT_OBJC_ISA_USAGE = YES_ERROR;
				CLANG_WARN_EMPTY_BODY = YES;
				CLANG_WARN_ENUM_CONVERSION = YES;
				CLANG_WARN_INT_CONVERSION = YES;
				CLANG_WARN_OBJC_ROOT_CLASS = YES_ERROR;
				CLANG_WARN_UNREACHABLE_CODE = YES;
				CLANG_WARN__DUPLICATE_METHOD_MATCH = YES;
				COPY_PHASE_STRIP = YES;
				ENABLE_NS_ASSERTIONS = NO;
				ENABLE_STRICT_OBJC_MSGSEND = YES;
				FRAMEWORK_SEARCH_PATHS = (
					"$(SDKROOT)/Developer/Library/Frameworks",
					"$(inherited)",
				);
				GCC_C_LANGUAGE_STANDARD = gnu99;
				GCC_WARN_64_TO_32_BIT_CONVERSION = YES;
				GCC_WARN_ABOUT_RETURN_TYPE = YES_ERROR;
				GCC_WARN_UNDECLARED_SELECTOR = YES;
				GCC_WARN_UNINITIALIZED_AUTOS = YES_AGGRESSIVE;
				GCC_WARN_UNUSED_FUNCTION = YES;
				INFOPLIST_FILE = UITests/Info.plist;
				IPHONEOS_DEPLOYMENT_TARGET = 8.1;
				LD_RUNPATH_SEARCH_PATHS = "$(inherited) @executable_path/Frameworks @loader_path/Frameworks";
				MTL_ENABLE_DEBUG_INFO = NO;
				PRODUCT_NAME = "$(TARGET_NAME)";
				TEST_HOST = "$(BUILT_PRODUCTS_DIR)/WordPress.app/WordPress";
			};
			name = "Release-Internal";
		};
		FFF96F8D19EBE7FB00DFC821 /* Distribution */ = {
			isa = XCBuildConfiguration;
			baseConfigurationReference = 71E3F8ABCB453500748B60CE /* Pods-UITests.distribution.xcconfig */;
			buildSettings = {
				ALWAYS_SEARCH_USER_PATHS = NO;
				BUNDLE_LOADER = "$(TEST_HOST)";
				CLANG_CXX_LANGUAGE_STANDARD = "gnu++0x";
				CLANG_CXX_LIBRARY = "libc++";
				CLANG_ENABLE_MODULES = YES;
				CLANG_ENABLE_OBJC_ARC = YES;
				CLANG_WARN_BOOL_CONVERSION = YES;
				CLANG_WARN_CONSTANT_CONVERSION = YES;
				CLANG_WARN_DIRECT_OBJC_ISA_USAGE = YES_ERROR;
				CLANG_WARN_EMPTY_BODY = YES;
				CLANG_WARN_ENUM_CONVERSION = YES;
				CLANG_WARN_INT_CONVERSION = YES;
				CLANG_WARN_OBJC_ROOT_CLASS = YES_ERROR;
				CLANG_WARN_UNREACHABLE_CODE = YES;
				CLANG_WARN__DUPLICATE_METHOD_MATCH = YES;
				COPY_PHASE_STRIP = YES;
				ENABLE_NS_ASSERTIONS = NO;
				ENABLE_STRICT_OBJC_MSGSEND = YES;
				FRAMEWORK_SEARCH_PATHS = (
					"$(SDKROOT)/Developer/Library/Frameworks",
					"$(inherited)",
				);
				GCC_C_LANGUAGE_STANDARD = gnu99;
				GCC_WARN_64_TO_32_BIT_CONVERSION = YES;
				GCC_WARN_ABOUT_RETURN_TYPE = YES_ERROR;
				GCC_WARN_UNDECLARED_SELECTOR = YES;
				GCC_WARN_UNINITIALIZED_AUTOS = YES_AGGRESSIVE;
				GCC_WARN_UNUSED_FUNCTION = YES;
				INFOPLIST_FILE = UITests/Info.plist;
				IPHONEOS_DEPLOYMENT_TARGET = 8.1;
				LD_RUNPATH_SEARCH_PATHS = "$(inherited) @executable_path/Frameworks @loader_path/Frameworks";
				MTL_ENABLE_DEBUG_INFO = NO;
				PRODUCT_NAME = "$(TARGET_NAME)";
				TEST_HOST = "$(BUILT_PRODUCTS_DIR)/WordPress.app/WordPress";
			};
			name = Distribution;
		};
/* End XCBuildConfiguration section */

/* Begin XCConfigurationList section */
		1D6058960D05DD3E006BFB54 /* Build configuration list for PBXNativeTarget "WordPress" */ = {
			isa = XCConfigurationList;
			buildConfigurations = (
				1D6058940D05DD3E006BFB54 /* Debug */,
				1D6058950D05DD3E006BFB54 /* Release */,
				93DEAA9E182D567A004E34D1 /* Release-Internal */,
				2F30B4C20E342FDF00211B15 /* Distribution */,
			);
			defaultConfigurationIsVisible = 0;
			defaultConfigurationName = Release;
		};
		93E5284D19A7741A003A1A9C /* Build configuration list for PBXNativeTarget "WordPressTodayWidget" */ = {
			isa = XCConfigurationList;
			buildConfigurations = (
				93E5284919A7741A003A1A9C /* Debug */,
				93E5284A19A7741A003A1A9C /* Release */,
				93E5284B19A7741A003A1A9C /* Release-Internal */,
				93E5284C19A7741A003A1A9C /* Distribution */,
			);
			defaultConfigurationIsVisible = 0;
			defaultConfigurationName = Release;
		};
		A279580C198819DE0031C6A3 /* Build configuration list for PBXAggregateTarget "OCLint" */ = {
			isa = XCConfigurationList;
			buildConfigurations = (
				A2795808198819DE0031C6A3 /* Debug */,
				A2795809198819DE0031C6A3 /* Release */,
				A279580A198819DE0031C6A3 /* Release-Internal */,
				A279580B198819DE0031C6A3 /* Distribution */,
			);
			defaultConfigurationIsVisible = 0;
			defaultConfigurationName = Release;
		};
		C01FCF4E08A954540054247B /* Build configuration list for PBXProject "WordPress" */ = {
			isa = XCConfigurationList;
			buildConfigurations = (
				C01FCF4F08A954540054247B /* Debug */,
				C01FCF5008A954540054247B /* Release */,
				93DEAA9D182D567A004E34D1 /* Release-Internal */,
				2F30B4C10E342FDF00211B15 /* Distribution */,
			);
			defaultConfigurationIsVisible = 0;
			defaultConfigurationName = Release;
		};
		E16AB93D14D978240047A2E5 /* Build configuration list for PBXNativeTarget "WordPressTest" */ = {
			isa = XCConfigurationList;
			buildConfigurations = (
				E16AB93914D978240047A2E5 /* Debug */,
				E16AB93A14D978240047A2E5 /* Release */,
				93DEAAA0182D567A004E34D1 /* Release-Internal */,
				E16AB93B14D978240047A2E5 /* Distribution */,
			);
			defaultConfigurationIsVisible = 0;
			defaultConfigurationName = Release;
		};
		FFF96F8E19EBE7FB00DFC821 /* Build configuration list for PBXNativeTarget "UITests" */ = {
			isa = XCConfigurationList;
			buildConfigurations = (
				FFF96F8A19EBE7FB00DFC821 /* Debug */,
				FFF96F8B19EBE7FB00DFC821 /* Release */,
				FFF96F8C19EBE7FB00DFC821 /* Release-Internal */,
				FFF96F8D19EBE7FB00DFC821 /* Distribution */,
			);
			defaultConfigurationIsVisible = 0;
			defaultConfigurationName = Release;
		};
/* End XCConfigurationList section */

/* Begin XCVersionGroup section */
		E125443B12BF5A7200D87A0A /* WordPress.xcdatamodeld */ = {
			isa = XCVersionGroup;
			children = (
				B54810F61AA656B40081B54D /* WordPress 28.xcdatamodel */,
				5D784E741A80430D005D7388 /* WordPress 27.xcdatamodel */,
				31CCB9FD1A52ED0A00BA0733 /* WordPress 26.xcdatamodel */,
				31FA16CC1A49B3C0003E1887 /* WordPress 25.xcdatamodel */,
				93652B811A006C96006A4C47 /* WordPress 24.xcdatamodel */,
				9363113D19F9DE0700B0C739 /* WordPress 23.xcdatamodel */,
				937D9A0C19F83744007B9D5F /* WordPress 22.xcdatamodel */,
				5D229A78199AB74F00685123 /* WordPress 21.xcdatamodel */,
				DA67DF58196D8F6A005B5BC8 /* WordPress 20.xcdatamodel */,
				B5B63F3F19621A9F001601C3 /* WordPress 19.xcdatamodel */,
				5D6CF8B4193BD96E0041D28F /* WordPress 18.xcdatamodel */,
				5DB6D8F618F5DA6300956529 /* WordPress 17.xcdatamodel */,
				5DA5BF4B18E331D8005F11F9 /* WordPress 16.xcdatamodel */,
				A284044518BFE7F300D982B6 /* WordPress 15.xcdatamodel */,
				93460A36189D5091000E26CE /* WordPress 14.xcdatamodel */,
				C52812131832E071008931FD /* WordPress 13.xcdatamodel */,
				5D42A3BB175E686F005CFF05 /* WordPress 12.xcdatamodel */,
				E17B98E7171FFB450073E30D /* WordPress 11.xcdatamodel */,
				FDFB011916B1EA1C00F589A8 /* WordPress 10.xcdatamodel */,
				E1874BFE161C5DBC0058BDC4 /* WordPress 7.xcdatamodel */,
				E1C807471696F72E00E545A6 /* WordPress 9.xcdatamodel */,
				E115F2D116776A2900CCF00D /* WordPress 8.xcdatamodel */,
				FD374343156CF4B800BAB5B5 /* WordPress 6.xcdatamodel */,
				E1472EF915344A2A00D08657 /* WordPress 5.xcdatamodel */,
				FD0D42C11499F31700F5E115 /* WordPress 4.xcdatamodel */,
				E19BF8F913CC69E7004753FE /* WordPress 3.xcdatamodel */,
				8350E15911D28B4A00A7B073 /* WordPress.xcdatamodel */,
				E125443D12BF5A7200D87A0A /* WordPress 2.xcdatamodel */,
			);
			currentVersion = B54810F61AA656B40081B54D /* WordPress 28.xcdatamodel */;
			name = WordPress.xcdatamodeld;
			path = Classes/WordPress.xcdatamodeld;
			sourceTree = "<group>";
			versionGroupType = wrapper.xcdatamodel;
		};
/* End XCVersionGroup section */
	};
	rootObject = 29B97313FDCFA39411CA2CEA /* Project object */;
}<|MERGE_RESOLUTION|>--- conflicted
+++ resolved
@@ -81,12 +81,9 @@
 		595B02271A6C504400415A30 /* WPWhatsNewView.xib in Resources */ = {isa = PBXBuildFile; fileRef = 595B02261A6C504400415A30 /* WPWhatsNewView.xib */; };
 		5981FE051AB8A89A0009E080 /* WPUserAgentTests.m in Sources */ = {isa = PBXBuildFile; fileRef = 5981FE041AB8A89A0009E080 /* WPUserAgentTests.m */; };
 		598351AE1A704E7A00B6DD4F /* WPWhatsNew.m in Sources */ = {isa = PBXBuildFile; fileRef = 598351AD1A704E7A00B6DD4F /* WPWhatsNew.m */; };
-<<<<<<< HEAD
 		5D000DDE1AC076C000A7BAF9 /* PostCardActionBar.m in Sources */ = {isa = PBXBuildFile; fileRef = 5D000DDD1AC076C000A7BAF9 /* PostCardActionBar.m */; };
 		5D000DE11AC0879600A7BAF9 /* PostCardActionBarItem.m in Sources */ = {isa = PBXBuildFile; fileRef = 5D000DE01AC0879600A7BAF9 /* PostCardActionBarItem.m */; };
-=======
 		59DD94341AC479ED0032DD6B /* WPLogger.m in Sources */ = {isa = PBXBuildFile; fileRef = 59DD94331AC479ED0032DD6B /* WPLogger.m */; };
->>>>>>> 5760fc0f
 		5D0431AE1A7C31AB0025BDFD /* ReaderBrowseSiteViewController.m in Sources */ = {isa = PBXBuildFile; fileRef = 5D0431AD1A7C31AB0025BDFD /* ReaderBrowseSiteViewController.m */; };
 		5D08B90419648C3400D5B381 /* ReaderSubscriptionViewController.m in Sources */ = {isa = PBXBuildFile; fileRef = 5D08B90319648C3400D5B381 /* ReaderSubscriptionViewController.m */; };
 		5D0C2CB819AB932C002DF1E5 /* WPContentSyncHelper.swift in Sources */ = {isa = PBXBuildFile; fileRef = 5D0C2CB719AB932C002DF1E5 /* WPContentSyncHelper.swift */; };
@@ -651,15 +648,12 @@
 		5981FE041AB8A89A0009E080 /* WPUserAgentTests.m */ = {isa = PBXFileReference; fileEncoding = 4; lastKnownFileType = sourcecode.c.objc; path = WPUserAgentTests.m; sourceTree = "<group>"; };
 		598351AC1A704E7A00B6DD4F /* WPWhatsNew.h */ = {isa = PBXFileReference; fileEncoding = 4; lastKnownFileType = sourcecode.c.h; name = WPWhatsNew.h; path = WhatsNew/WPWhatsNew.h; sourceTree = "<group>"; };
 		598351AD1A704E7A00B6DD4F /* WPWhatsNew.m */ = {isa = PBXFileReference; fileEncoding = 4; lastKnownFileType = sourcecode.c.objc; name = WPWhatsNew.m; path = WhatsNew/WPWhatsNew.m; sourceTree = "<group>"; };
-<<<<<<< HEAD
 		5D000DDC1AC076C000A7BAF9 /* PostCardActionBar.h */ = {isa = PBXFileReference; fileEncoding = 4; lastKnownFileType = sourcecode.c.h; path = PostCardActionBar.h; sourceTree = "<group>"; };
 		5D000DDD1AC076C000A7BAF9 /* PostCardActionBar.m */ = {isa = PBXFileReference; fileEncoding = 4; lastKnownFileType = sourcecode.c.objc; path = PostCardActionBar.m; sourceTree = "<group>"; };
 		5D000DDF1AC0879600A7BAF9 /* PostCardActionBarItem.h */ = {isa = PBXFileReference; fileEncoding = 4; lastKnownFileType = sourcecode.c.h; path = PostCardActionBarItem.h; sourceTree = "<group>"; };
 		5D000DE01AC0879600A7BAF9 /* PostCardActionBarItem.m */ = {isa = PBXFileReference; fileEncoding = 4; lastKnownFileType = sourcecode.c.objc; path = PostCardActionBarItem.m; sourceTree = "<group>"; };
-=======
 		59DD94321AC479ED0032DD6B /* WPLogger.h */ = {isa = PBXFileReference; fileEncoding = 4; lastKnownFileType = sourcecode.c.h; path = WPLogger.h; sourceTree = "<group>"; };
 		59DD94331AC479ED0032DD6B /* WPLogger.m */ = {isa = PBXFileReference; fileEncoding = 4; lastKnownFileType = sourcecode.c.objc; path = WPLogger.m; sourceTree = "<group>"; };
->>>>>>> 5760fc0f
 		5D0431AC1A7C31AB0025BDFD /* ReaderBrowseSiteViewController.h */ = {isa = PBXFileReference; fileEncoding = 4; lastKnownFileType = sourcecode.c.h; path = ReaderBrowseSiteViewController.h; sourceTree = "<group>"; };
 		5D0431AD1A7C31AB0025BDFD /* ReaderBrowseSiteViewController.m */ = {isa = PBXFileReference; fileEncoding = 4; lastKnownFileType = sourcecode.c.objc; path = ReaderBrowseSiteViewController.m; sourceTree = "<group>"; };
 		5D08B90219648C3400D5B381 /* ReaderSubscriptionViewController.h */ = {isa = PBXFileReference; fileEncoding = 4; lastKnownFileType = sourcecode.c.h; path = ReaderSubscriptionViewController.h; sourceTree = "<group>"; };
