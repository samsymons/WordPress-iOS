--- conflicted
+++ resolved
@@ -2721,10 +2721,8 @@
 		93FA59DA18D88BDB001446BC /* Services */ = {
 			isa = PBXGroup;
 			children = (
-<<<<<<< HEAD
 				B5EFB1C31B31B99D007608A3 /* Facades */,
 				930284B618EAF7B600CB0BF4 /* LocalCoreDataService.h */,
-=======
 				FFC6ADD91B56F366002F3C84 /* LocalCoreDataService.m */,
 				85D2399F1AE5A5FC0074768D /* AccountServiceFacade.h */,
 				85D239A01AE5A5FC0074768D /* AccountServiceFacade.m */,
@@ -2742,7 +2740,6 @@
 				85D239AC1AE5A5FC0074768D /* WordPressXMLRPCAPIFacade.m */,
 				E1A6DBE319DC7D230071AC1E /* PostService.h */,
 				E1A6DBE419DC7D230071AC1E /* PostService.m */,
->>>>>>> e990aadc
 				93C1147D18EC5DD500DAC95C /* AccountService.h */,
 				93C1147E18EC5DD500DAC95C /* AccountService.m */,
 				93C1148318EDF6E100DAC95C /* BlogService.h */,
