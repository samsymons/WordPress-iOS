// !$*UTF8*$!
{
	archiveVersion = 1;
	classes = {
	};
	objectVersion = 46;
	objects = {

/* Begin PBXAggregateTarget section */
		A2795807198819DE0031C6A3 /* OCLint */ = {
			isa = PBXAggregateTarget;
			buildConfigurationList = A279580C198819DE0031C6A3 /* Build configuration list for PBXAggregateTarget "OCLint" */;
			buildPhases = (
				A279580D198819F50031C6A3 /* ShellScript */,
			);
			dependencies = (
			);
			name = OCLint;
			productName = OCLint;
		};
/* End PBXAggregateTarget section */

/* Begin PBXBuildFile section */
		00F2E3F8166EEF9800D0527C /* CoreGraphics.framework in Frameworks */ = {isa = PBXBuildFile; fileRef = 834CE7371256D0F60046A4A3 /* CoreGraphics.framework */; };
		00F2E3FA166EEFBE00D0527C /* UIKit.framework in Frameworks */ = {isa = PBXBuildFile; fileRef = E10B3653158F2D4500419A93 /* UIKit.framework */; };
		00F2E3FB166EEFE100D0527C /* QuartzCore.framework in Frameworks */ = {isa = PBXBuildFile; fileRef = E10B3651158F2D3F00419A93 /* QuartzCore.framework */; };
		03958062100D6CFC00850742 /* WPLabel.m in Sources */ = {isa = PBXBuildFile; fileRef = 03958061100D6CFC00850742 /* WPLabel.m */; };
		067D911C15654CE79F0A4A29 /* libPods-WordPressTest.a in Frameworks */ = {isa = PBXBuildFile; fileRef = D4972215061A4C21AD2CD5B8 /* libPods-WordPressTest.a */; };
		1D3623260D0F684500981E51 /* WordPressAppDelegate.m in Sources */ = {isa = PBXBuildFile; fileRef = 1D3623250D0F684500981E51 /* WordPressAppDelegate.m */; };
		1D60589B0D05DD56006BFB54 /* main.m in Sources */ = {isa = PBXBuildFile; fileRef = 29B97316FDCFA39411CA2CEA /* main.m */; };
		1D60589F0D05DD5A006BFB54 /* Foundation.framework in Frameworks */ = {isa = PBXBuildFile; fileRef = 1D30AB110D05D00D00671497 /* Foundation.framework */; };
		28AD73600D9D9599002E5188 /* MainWindow.xib in Resources */ = {isa = PBXBuildFile; fileRef = 28AD735F0D9D9599002E5188 /* MainWindow.xib */; };
		2906F812110CDA8900169D56 /* EditCommentViewController.m in Sources */ = {isa = PBXBuildFile; fileRef = 2906F810110CDA8900169D56 /* EditCommentViewController.m */; };
		2906F813110CDA8900169D56 /* EditCommentViewController.xib in Resources */ = {isa = PBXBuildFile; fileRef = 2906F811110CDA8900169D56 /* EditCommentViewController.xib */; };
		296526FE105810E100597FA3 /* NSString+Helpers.m in Sources */ = {isa = PBXBuildFile; fileRef = 296526FD105810E100597FA3 /* NSString+Helpers.m */; };
		296890780FE971DC00770264 /* Security.framework in Frameworks */ = {isa = PBXBuildFile; fileRef = 296890770FE971DC00770264 /* Security.framework */; };
		2F970F740DF92274006BD934 /* PostsViewController.m in Sources */ = {isa = PBXBuildFile; fileRef = 2F970F730DF92274006BD934 /* PostsViewController.m */; };
		2FAE97090E33B21600CA8540 /* defaultPostTemplate_old.html in Resources */ = {isa = PBXBuildFile; fileRef = 2FAE97040E33B21600CA8540 /* defaultPostTemplate_old.html */; };
		2FAE970C0E33B21600CA8540 /* xhtml1-transitional.dtd in Resources */ = {isa = PBXBuildFile; fileRef = 2FAE97070E33B21600CA8540 /* xhtml1-transitional.dtd */; };
		2FAE970D0E33B21600CA8540 /* xhtmlValidatorTemplate.xhtml in Resources */ = {isa = PBXBuildFile; fileRef = 2FAE97080E33B21600CA8540 /* xhtmlValidatorTemplate.xhtml */; };
		30AF6CF513C2289600A29C00 /* AboutViewController.xib in Resources */ = {isa = PBXBuildFile; fileRef = 30AF6CF413C2289600A29C00 /* AboutViewController.xib */; };
		30AF6CFD13C230C600A29C00 /* AboutViewController.m in Sources */ = {isa = PBXBuildFile; fileRef = 30AF6CFC13C230C600A29C00 /* AboutViewController.m */; };
		30EABE0918A5903400B73A9C /* WPBlogTableViewCell.m in Sources */ = {isa = PBXBuildFile; fileRef = 30EABE0818A5903400B73A9C /* WPBlogTableViewCell.m */; };
		313AE4A019E3F20400AAFABE /* CommentViewController.m in Sources */ = {isa = PBXBuildFile; fileRef = 313AE49C19E3F20400AAFABE /* CommentViewController.m */; };
		313AE4A119E3F20400AAFABE /* CommentTableViewCell.swift in Sources */ = {isa = PBXBuildFile; fileRef = 313AE49D19E3F20400AAFABE /* CommentTableViewCell.swift */; };
		313AE4A219E3F20400AAFABE /* CommentTableViewCell.xib in Resources */ = {isa = PBXBuildFile; fileRef = 313AE49E19E3F20400AAFABE /* CommentTableViewCell.xib */; };
		313AE4A319E3F20400AAFABE /* CommentTableViewHeaderCell.xib in Resources */ = {isa = PBXBuildFile; fileRef = 313AE49F19E3F20400AAFABE /* CommentTableViewHeaderCell.xib */; };
		37022D931981C19000F322B7 /* VerticallyStackedButton.m in Sources */ = {isa = PBXBuildFile; fileRef = 37022D901981BF9200F322B7 /* VerticallyStackedButton.m */; };
		3716E401167296D30035F8C4 /* ToastView.xib in Resources */ = {isa = PBXBuildFile; fileRef = 3716E400167296D30035F8C4 /* ToastView.xib */; };
		37245ADC13FC23FF006CDBE3 /* WPWebViewController.xib in Resources */ = {isa = PBXBuildFile; fileRef = 37245ADB13FC23FF006CDBE3 /* WPWebViewController.xib */; };
		374CB16215B93C0800DD0EBC /* AudioToolbox.framework in Frameworks */ = {isa = PBXBuildFile; fileRef = 374CB16115B93C0800DD0EBC /* AudioToolbox.framework */; };
		375D090D133B94C3000CC9CD /* BlogsTableViewCell.m in Sources */ = {isa = PBXBuildFile; fileRef = 375D090C133B94C3000CC9CD /* BlogsTableViewCell.m */; };
		3768BEF213041E7900E7C9A9 /* BetaFeedbackViewController.xib in Resources */ = {isa = PBXBuildFile; fileRef = 3768BEF013041E7900E7C9A9 /* BetaFeedbackViewController.xib */; };
		37B7924D16768FCC0021B3A4 /* NotificationSettingsViewController.m in Sources */ = {isa = PBXBuildFile; fileRef = 37B7924C16768FCB0021B3A4 /* NotificationSettingsViewController.m */; };
		45C73C25113C36F70024D0D2 /* MainWindow-iPad.xib in Resources */ = {isa = PBXBuildFile; fileRef = 45C73C24113C36F70024D0D2 /* MainWindow-iPad.xib */; };
		462F4E0A18369F0B0028D2F8 /* BlogDetailsViewController.m in Sources */ = {isa = PBXBuildFile; fileRef = 462F4E0718369F0B0028D2F8 /* BlogDetailsViewController.m */; };
		462F4E0B18369F0B0028D2F8 /* BlogListViewController.m in Sources */ = {isa = PBXBuildFile; fileRef = 462F4E0918369F0B0028D2F8 /* BlogListViewController.m */; };
		4645AFC51961E1FB005F7509 /* AppImages.xcassets in Resources */ = {isa = PBXBuildFile; fileRef = 4645AFC41961E1FB005F7509 /* AppImages.xcassets */; };
		46E4792C185BD2B8007AA76F /* CommentView.m in Sources */ = {isa = PBXBuildFile; fileRef = 46E4792B185BD2B8007AA76F /* CommentView.m */; };
		46F84611185A6E98009D0DA5 /* WPContentView.m in Sources */ = {isa = PBXBuildFile; fileRef = 46F84610185A6E98009D0DA5 /* WPContentView.m */; };
		46F8714F1838C41600BC149B /* NSDate+StringFormatting.m in Sources */ = {isa = PBXBuildFile; fileRef = 46F8714E1838C41600BC149B /* NSDate+StringFormatting.m */; };
		46FE8276184FD8A200535844 /* WordPressComOAuthClient.m in Sources */ = {isa = PBXBuildFile; fileRef = E1634518183B733B005E967F /* WordPressComOAuthClient.m */; };
		5903AE1B19B60A98009D5354 /* WPButtonForNavigationBar.m in Sources */ = {isa = PBXBuildFile; fileRef = 5903AE1A19B60A98009D5354 /* WPButtonForNavigationBar.m */; };
		59379AA4191904C200B49251 /* AnimatedGIFImageSerialization.m in Sources */ = {isa = PBXBuildFile; fileRef = 59379AA3191904C200B49251 /* AnimatedGIFImageSerialization.m */; };
		5D0077A7182AE9DF00F865DB /* ReaderMediaQueue.m in Sources */ = {isa = PBXBuildFile; fileRef = 5D0077A6182AE9DF00F865DB /* ReaderMediaQueue.m */; };
		5D08B90419648C3400D5B381 /* ReaderSubscriptionViewController.m in Sources */ = {isa = PBXBuildFile; fileRef = 5D08B90319648C3400D5B381 /* ReaderSubscriptionViewController.m */; };
		5D0C2CB819AB932C002DF1E5 /* WPContentSyncHelper.swift in Sources */ = {isa = PBXBuildFile; fileRef = 5D0C2CB719AB932C002DF1E5 /* WPContentSyncHelper.swift */; };
		5D119DA3176FBE040073D83A /* UIImageView+AFNetworkingExtra.m in Sources */ = {isa = PBXBuildFile; fileRef = 5D119DA2176FBE040073D83A /* UIImageView+AFNetworkingExtra.m */; };
		5D12FE1E1988243700378BD6 /* RemoteReaderPost.m in Sources */ = {isa = PBXBuildFile; fileRef = 5D12FE1B1988243700378BD6 /* RemoteReaderPost.m */; };
		5D12FE1F1988243700378BD6 /* RemoteReaderTopic.m in Sources */ = {isa = PBXBuildFile; fileRef = 5D12FE1D1988243700378BD6 /* RemoteReaderTopic.m */; };
		5D12FE221988245B00378BD6 /* RemoteReaderSite.m in Sources */ = {isa = PBXBuildFile; fileRef = 5D12FE211988245B00378BD6 /* RemoteReaderSite.m */; };
		5D146EBB189857ED0068FDC6 /* FeaturedImageViewController.m in Sources */ = {isa = PBXBuildFile; fileRef = 5D146EBA189857ED0068FDC6 /* FeaturedImageViewController.m */; };
		5D1D9C50198837D0009D13B7 /* RemoteReaderPost.m in Sources */ = {isa = PBXBuildFile; fileRef = 5D12FE1B1988243700378BD6 /* RemoteReaderPost.m */; };
		5D1D9C51198837D0009D13B7 /* RemoteReaderSite.m in Sources */ = {isa = PBXBuildFile; fileRef = 5D12FE211988245B00378BD6 /* RemoteReaderSite.m */; };
		5D1D9C52198837D0009D13B7 /* RemoteReaderTopic.m in Sources */ = {isa = PBXBuildFile; fileRef = 5D12FE1D1988243700378BD6 /* RemoteReaderTopic.m */; };
		5D1EE80215E7AF3E007F1F02 /* JetpackSettingsViewController.m in Sources */ = {isa = PBXBuildFile; fileRef = 5D1EE80015E7AF3E007F1F02 /* JetpackSettingsViewController.m */; };
		5D20A6531982D56600463A91 /* FollowedSitesViewController.m in Sources */ = {isa = PBXBuildFile; fileRef = 5D20A6521982D56600463A91 /* FollowedSitesViewController.m */; };
		5D2BEB4919758102005425F7 /* WPTableImageSourceTest.m in Sources */ = {isa = PBXBuildFile; fileRef = 5D2BEB4819758102005425F7 /* WPTableImageSourceTest.m */; };
		5D37941B19216B1300E26CA4 /* RebloggingViewController.m in Sources */ = {isa = PBXBuildFile; fileRef = 5D37941A19216B1300E26CA4 /* RebloggingViewController.m */; };
		5D3D559718F88C3500782892 /* ReaderPostService.m in Sources */ = {isa = PBXBuildFile; fileRef = 5D3D559618F88C3500782892 /* ReaderPostService.m */; };
		5D3D559A18F88C5E00782892 /* ReaderPostServiceRemote.m in Sources */ = {isa = PBXBuildFile; fileRef = 5D3D559918F88C5E00782892 /* ReaderPostServiceRemote.m */; };
		5D3E334E15EEBB6B005FC6F2 /* ReachabilityUtils.m in Sources */ = {isa = PBXBuildFile; fileRef = 5D3E334D15EEBB6B005FC6F2 /* ReachabilityUtils.m */; };
		5D42A3DF175E7452005CFF05 /* AbstractPost.m in Sources */ = {isa = PBXBuildFile; fileRef = 5D42A3D7175E7452005CFF05 /* AbstractPost.m */; };
		5D42A3E0175E7452005CFF05 /* BasePost.m in Sources */ = {isa = PBXBuildFile; fileRef = 5D42A3D9175E7452005CFF05 /* BasePost.m */; };
		5D42A3E2175E7452005CFF05 /* ReaderPost.m in Sources */ = {isa = PBXBuildFile; fileRef = 5D42A3DD175E7452005CFF05 /* ReaderPost.m */; };
		5D42A3F8175E75EE005CFF05 /* ReaderImageView.m in Sources */ = {isa = PBXBuildFile; fileRef = 5D42A3E6175E75EE005CFF05 /* ReaderImageView.m */; };
		5D42A3F9175E75EE005CFF05 /* ReaderMediaView.m in Sources */ = {isa = PBXBuildFile; fileRef = 5D42A3E8175E75EE005CFF05 /* ReaderMediaView.m */; };
		5D42A3FB175E75EE005CFF05 /* ReaderPostDetailViewController.m in Sources */ = {isa = PBXBuildFile; fileRef = 5D42A3EC175E75EE005CFF05 /* ReaderPostDetailViewController.m */; };
		5D42A3FC175E75EE005CFF05 /* ReaderPostsViewController.m in Sources */ = {isa = PBXBuildFile; fileRef = 5D42A3EE175E75EE005CFF05 /* ReaderPostsViewController.m */; };
		5D42A3FD175E75EE005CFF05 /* ReaderPostTableViewCell.m in Sources */ = {isa = PBXBuildFile; fileRef = 5D42A3F0175E75EE005CFF05 /* ReaderPostTableViewCell.m */; };
		5D42A400175E75EE005CFF05 /* ReaderVideoView.m in Sources */ = {isa = PBXBuildFile; fileRef = 5D42A3F6175E75EE005CFF05 /* ReaderVideoView.m */; };
		5D42A405175E76A7005CFF05 /* WPImageViewController.m in Sources */ = {isa = PBXBuildFile; fileRef = 5D42A402175E76A2005CFF05 /* WPImageViewController.m */; };
		5D42A406175E76A7005CFF05 /* WPWebVideoViewController.m in Sources */ = {isa = PBXBuildFile; fileRef = 5D42A404175E76A5005CFF05 /* WPWebVideoViewController.m */; };
		5D44EB351986D695008B7175 /* ReaderSiteServiceRemote.m in Sources */ = {isa = PBXBuildFile; fileRef = 5D44EB341986D695008B7175 /* ReaderSiteServiceRemote.m */; };
		5D44EB381986D8BA008B7175 /* ReaderSiteService.m in Sources */ = {isa = PBXBuildFile; fileRef = 5D44EB371986D8BA008B7175 /* ReaderSiteService.m */; };
		5D49B03B19BE3CAD00703A9B /* SafeReaderTopicToReaderTopic.m in Sources */ = {isa = PBXBuildFile; fileRef = 5D49B03A19BE3CAD00703A9B /* SafeReaderTopicToReaderTopic.m */; };
		5D4AD40F185FE64C00CDEE17 /* WPMainTabBarController.m in Sources */ = {isa = PBXBuildFile; fileRef = 5D4AD40E185FE64C00CDEE17 /* WPMainTabBarController.m */; };
		5D51ADAF19A832AF00539C0B /* WordPress-20-21.xcmappingmodel in Sources */ = {isa = PBXBuildFile; fileRef = 5D51ADAE19A832AF00539C0B /* WordPress-20-21.xcmappingmodel */; };
		5D577D33189127BE00B964C3 /* PostGeolocationViewController.m in Sources */ = {isa = PBXBuildFile; fileRef = 5D577D32189127BE00B964C3 /* PostGeolocationViewController.m */; };
		5D577D361891360900B964C3 /* PostGeolocationView.m in Sources */ = {isa = PBXBuildFile; fileRef = 5D577D351891360900B964C3 /* PostGeolocationView.m */; };
		5D5D0027187DA9D30027CEF6 /* CategoriesViewController.m in Sources */ = {isa = PBXBuildFile; fileRef = 5D5D0026187DA9D30027CEF6 /* CategoriesViewController.m */; };
		5D62BAD718AA88210044E5F7 /* PageSettingsViewController.m in Sources */ = {isa = PBXBuildFile; fileRef = 5D62BAD618AA88210044E5F7 /* PageSettingsViewController.m */; };
		5D69DBC4165428CA00A2D1F7 /* n.caf in Resources */ = {isa = PBXBuildFile; fileRef = 5D69DBC3165428CA00A2D1F7 /* n.caf */; };
		5D7B414619E482C9007D9EC7 /* WPRichTextEmbed.swift in Sources */ = {isa = PBXBuildFile; fileRef = 5D7B414319E482C9007D9EC7 /* WPRichTextEmbed.swift */; };
		5D7B414719E482C9007D9EC7 /* WPRichTextImage.swift in Sources */ = {isa = PBXBuildFile; fileRef = 5D7B414419E482C9007D9EC7 /* WPRichTextImage.swift */; };
		5D7B414819E482C9007D9EC7 /* WPRichTextMediaAttachment.swift in Sources */ = {isa = PBXBuildFile; fileRef = 5D7B414519E482C9007D9EC7 /* WPRichTextMediaAttachment.swift */; };
		5D7DEA2919D488DD0032EE77 /* WPStyleGuide+Comments.swift in Sources */ = {isa = PBXBuildFile; fileRef = 5D7DEA2819D488DD0032EE77 /* WPStyleGuide+Comments.swift */; };
		5D839AA8187F0D6B00811F4A /* PostFeaturedImageCell.m in Sources */ = {isa = PBXBuildFile; fileRef = 5D839AA7187F0D6B00811F4A /* PostFeaturedImageCell.m */; };
		5D839AAB187F0D8000811F4A /* PostGeolocationCell.m in Sources */ = {isa = PBXBuildFile; fileRef = 5D839AAA187F0D8000811F4A /* PostGeolocationCell.m */; };
		5D87E10C15F5120C0012C595 /* SettingsPageViewController.m in Sources */ = {isa = PBXBuildFile; fileRef = 5D87E10A15F5120C0012C595 /* SettingsPageViewController.m */; };
		5D8D53F119250412003C8859 /* BlogSelectorViewController.m in Sources */ = {isa = PBXBuildFile; fileRef = 5D8D53EE19250412003C8859 /* BlogSelectorViewController.m */; };
		5D8D53F219250412003C8859 /* WPComBlogSelectorViewController.m in Sources */ = {isa = PBXBuildFile; fileRef = 5D8D53F019250412003C8859 /* WPComBlogSelectorViewController.m */; };
		5D97C2F315CAF8D8009B44DD /* UINavigationController+KeyboardFix.m in Sources */ = {isa = PBXBuildFile; fileRef = 5D97C2F215CAF8D8009B44DD /* UINavigationController+KeyboardFix.m */; };
		5D9B17C519998A430047A4A2 /* ReaderBlockedTableViewCell.m in Sources */ = {isa = PBXBuildFile; fileRef = 5D9B17C419998A430047A4A2 /* ReaderBlockedTableViewCell.m */; };
		5DA3EE12192508F700294E0B /* WPImageOptimizer.m in Sources */ = {isa = PBXBuildFile; fileRef = 5DA3EE0F192508F700294E0B /* WPImageOptimizer.m */; };
		5DA3EE13192508F700294E0B /* WPImageOptimizer+Private.m in Sources */ = {isa = PBXBuildFile; fileRef = 5DA3EE11192508F700294E0B /* WPImageOptimizer+Private.m */; };
		5DA3EE161925090A00294E0B /* MediaService.m in Sources */ = {isa = PBXBuildFile; fileRef = 5DA3EE151925090A00294E0B /* MediaService.m */; };
		5DA3EE1A1925111700294E0B /* WPImageOptimizerTest.m in Sources */ = {isa = PBXBuildFile; fileRef = 5DA3EE191925111700294E0B /* WPImageOptimizerTest.m */; };
		5DA5BF3D18E32DCF005F11F9 /* EditMediaViewController.m in Sources */ = {isa = PBXBuildFile; fileRef = 5DA5BF2818E32DCF005F11F9 /* EditMediaViewController.m */; };
		5DA5BF3E18E32DCF005F11F9 /* EditMediaViewController.xib in Resources */ = {isa = PBXBuildFile; fileRef = 5DA5BF2918E32DCF005F11F9 /* EditMediaViewController.xib */; };
		5DA5BF3F18E32DCF005F11F9 /* InputViewButton.m in Sources */ = {isa = PBXBuildFile; fileRef = 5DA5BF2B18E32DCF005F11F9 /* InputViewButton.m */; };
		5DA5BF4018E32DCF005F11F9 /* MediaBrowserCell.m in Sources */ = {isa = PBXBuildFile; fileRef = 5DA5BF2D18E32DCF005F11F9 /* MediaBrowserCell.m */; };
		5DA5BF4118E32DCF005F11F9 /* MediaBrowserViewController.m in Sources */ = {isa = PBXBuildFile; fileRef = 5DA5BF2F18E32DCF005F11F9 /* MediaBrowserViewController.m */; };
		5DA5BF4218E32DCF005F11F9 /* MediaBrowserViewController.xib in Resources */ = {isa = PBXBuildFile; fileRef = 5DA5BF3018E32DCF005F11F9 /* MediaBrowserViewController.xib */; };
		5DA5BF4318E32DCF005F11F9 /* MediaSearchFilterHeaderView.m in Sources */ = {isa = PBXBuildFile; fileRef = 5DA5BF3218E32DCF005F11F9 /* MediaSearchFilterHeaderView.m */; };
		5DA5BF4418E32DCF005F11F9 /* Theme.m in Sources */ = {isa = PBXBuildFile; fileRef = 5DA5BF3418E32DCF005F11F9 /* Theme.m */; };
		5DA5BF4518E32DCF005F11F9 /* ThemeBrowserCell.m in Sources */ = {isa = PBXBuildFile; fileRef = 5DA5BF3618E32DCF005F11F9 /* ThemeBrowserCell.m */; };
		5DA5BF4618E32DCF005F11F9 /* ThemeBrowserViewController.m in Sources */ = {isa = PBXBuildFile; fileRef = 5DA5BF3818E32DCF005F11F9 /* ThemeBrowserViewController.m */; };
		5DA5BF4718E32DCF005F11F9 /* ThemeDetailsViewController.m in Sources */ = {isa = PBXBuildFile; fileRef = 5DA5BF3A18E32DCF005F11F9 /* ThemeDetailsViewController.m */; };
		5DA5BF4818E32DCF005F11F9 /* WPLoadingView.m in Sources */ = {isa = PBXBuildFile; fileRef = 5DA5BF3C18E32DCF005F11F9 /* WPLoadingView.m */; };
		5DB3BA0518D0E7B600F3F3E9 /* WPPickerView.m in Sources */ = {isa = PBXBuildFile; fileRef = 5DB3BA0418D0E7B600F3F3E9 /* WPPickerView.m */; };
		5DB3BA0818D11D8D00F3F3E9 /* PublishDatePickerView.m in Sources */ = {isa = PBXBuildFile; fileRef = 5DB3BA0718D11D8D00F3F3E9 /* PublishDatePickerView.m */; };
		5DB4683B18A2E718004A89A9 /* LocationService.m in Sources */ = {isa = PBXBuildFile; fileRef = 5DB4683A18A2E718004A89A9 /* LocationService.m */; };
		5DB767411588F64D00EBE36C /* postPreview.html in Resources */ = {isa = PBXBuildFile; fileRef = 5DB767401588F64D00EBE36C /* postPreview.html */; };
		5DB93EEC19B6190700EC88EB /* CommentContentView.m in Sources */ = {isa = PBXBuildFile; fileRef = 5DB93EE919B6190700EC88EB /* CommentContentView.m */; };
		5DB93EED19B6190700EC88EB /* ReaderCommentCell.m in Sources */ = {isa = PBXBuildFile; fileRef = 5DB93EEB19B6190700EC88EB /* ReaderCommentCell.m */; };
		5DBCD9D218F3569F00B32229 /* ReaderTopic.m in Sources */ = {isa = PBXBuildFile; fileRef = 5DBCD9D118F3569F00B32229 /* ReaderTopic.m */; };
		5DBCD9D518F35D7500B32229 /* ReaderTopicService.m in Sources */ = {isa = PBXBuildFile; fileRef = 5DBCD9D418F35D7500B32229 /* ReaderTopicService.m */; };
		5DC02A3718E4C5BD009A1765 /* ThemeBrowserViewController.xib in Resources */ = {isa = PBXBuildFile; fileRef = 5DC02A3418E4C5BD009A1765 /* ThemeBrowserViewController.xib */; };
		5DC02A3818E4C5BD009A1765 /* ThemeDetailsViewController.xib in Resources */ = {isa = PBXBuildFile; fileRef = 5DC02A3518E4C5BD009A1765 /* ThemeDetailsViewController.xib */; };
		5DC02A3918E4C5BD009A1765 /* ThemeDetailsViewController~ipad.xib in Resources */ = {isa = PBXBuildFile; fileRef = 5DC02A3618E4C5BD009A1765 /* ThemeDetailsViewController~ipad.xib */; };
		5DC3A44D1610B9BC00A890BE /* UINavigationController+Rotation.m in Sources */ = {isa = PBXBuildFile; fileRef = 5DC3A44C1610B9BC00A890BE /* UINavigationController+Rotation.m */; };
		5DCC4CD819A50CC0003E548C /* ReaderSite.m in Sources */ = {isa = PBXBuildFile; fileRef = 5DCC4CD719A50CC0003E548C /* ReaderSite.m */; };
		5DE8A0411912D95B00B2FF59 /* ReaderPostServiceTest.m in Sources */ = {isa = PBXBuildFile; fileRef = 5DE8A0401912D95B00B2FF59 /* ReaderPostServiceTest.m */; };
		5DEB61B4156FCD3400242C35 /* WPWebView.m in Sources */ = {isa = PBXBuildFile; fileRef = 5DEB61B3156FCD3400242C35 /* WPWebView.m */; };
		5DEB61B8156FCD5200242C35 /* WPChromelessWebViewController.m in Sources */ = {isa = PBXBuildFile; fileRef = 5DEB61B7156FCD5200242C35 /* WPChromelessWebViewController.m */; };
		5DF59C0B1770AE3A00171208 /* UILabel+SuggestSize.m in Sources */ = {isa = PBXBuildFile; fileRef = 5DF59C0A1770AE3A00171208 /* UILabel+SuggestSize.m */; };
		5DF738941965FAB900393584 /* SubscribedTopicsViewController.m in Sources */ = {isa = PBXBuildFile; fileRef = 5DF738931965FAB900393584 /* SubscribedTopicsViewController.m */; };
		5DF738971965FACD00393584 /* RecommendedTopicsViewController.m in Sources */ = {isa = PBXBuildFile; fileRef = 5DF738961965FACD00393584 /* RecommendedTopicsViewController.m */; };
		5DF7389A1965FB3C00393584 /* WPTableViewHandler.m in Sources */ = {isa = PBXBuildFile; fileRef = 5DF738991965FB3C00393584 /* WPTableViewHandler.m */; };
		5DF94E2B1962B97D00359241 /* NewCommentsTableViewCell.m in Sources */ = {isa = PBXBuildFile; fileRef = 5DF94E261962B97D00359241 /* NewCommentsTableViewCell.m */; };
		5DF94E2D1962B97D00359241 /* NewPostTableViewCell.m in Sources */ = {isa = PBXBuildFile; fileRef = 5DF94E2A1962B97D00359241 /* NewPostTableViewCell.m */; };
		5DF94E301962B99C00359241 /* PostSettingsSelectionViewController.m in Sources */ = {isa = PBXBuildFile; fileRef = 5DF94E2F1962B99C00359241 /* PostSettingsSelectionViewController.m */; };
		5DF94E331962B9D800359241 /* WPAlertView.xib in Resources */ = {isa = PBXBuildFile; fileRef = 5DF94E311962B9D800359241 /* WPAlertView.xib */; };
		5DF94E341962B9D800359241 /* WPAlertViewSideBySide.xib in Resources */ = {isa = PBXBuildFile; fileRef = 5DF94E321962B9D800359241 /* WPAlertViewSideBySide.xib */; };
		5DF94E421962BAA700359241 /* WPContentActionView.m in Sources */ = {isa = PBXBuildFile; fileRef = 5DF94E371962BAA700359241 /* WPContentActionView.m */; };
		5DF94E431962BAA700359241 /* WPContentAttributionView.m in Sources */ = {isa = PBXBuildFile; fileRef = 5DF94E391962BAA700359241 /* WPContentAttributionView.m */; };
		5DF94E441962BAA700359241 /* WPContentViewBase.m in Sources */ = {isa = PBXBuildFile; fileRef = 5DF94E3B1962BAA700359241 /* WPContentViewBase.m */; };
		5DF94E451962BAA700359241 /* WPRichContentView.m in Sources */ = {isa = PBXBuildFile; fileRef = 5DF94E3D1962BAA700359241 /* WPRichContentView.m */; };
		5DF94E461962BAA700359241 /* WPRichTextView.m in Sources */ = {isa = PBXBuildFile; fileRef = 5DF94E3F1962BAA700359241 /* WPRichTextView.m */; };
		5DF94E471962BAA700359241 /* WPSimpleContentAttributionView.m in Sources */ = {isa = PBXBuildFile; fileRef = 5DF94E411962BAA700359241 /* WPSimpleContentAttributionView.m */; };
		5DF94E501962BAEB00359241 /* ReaderPostAttributionView.m in Sources */ = {isa = PBXBuildFile; fileRef = 5DF94E491962BAEB00359241 /* ReaderPostAttributionView.m */; };
		5DF94E511962BAEB00359241 /* ReaderPostContentView.m in Sources */ = {isa = PBXBuildFile; fileRef = 5DF94E4B1962BAEB00359241 /* ReaderPostContentView.m */; };
		5DF94E521962BAEB00359241 /* ReaderPostRichContentView.m in Sources */ = {isa = PBXBuildFile; fileRef = 5DF94E4D1962BAEB00359241 /* ReaderPostRichContentView.m */; };
		5DF94E531962BAEB00359241 /* ReaderPostSimpleContentView.m in Sources */ = {isa = PBXBuildFile; fileRef = 5DF94E4F1962BAEB00359241 /* ReaderPostSimpleContentView.m */; };
		5DFA9D1A196B1BA30061FF96 /* ReaderTopicServiceTest.m in Sources */ = {isa = PBXBuildFile; fileRef = 5DFA9D19196B1BA30061FF96 /* ReaderTopicServiceTest.m */; };
		7059CD210F332B6500A0660B /* WPCategoryTree.m in Sources */ = {isa = PBXBuildFile; fileRef = 7059CD200F332B6500A0660B /* WPCategoryTree.m */; };
		74BB6F1A19AE7B9400FB7829 /* WPLegacyEditPageViewController.m in Sources */ = {isa = PBXBuildFile; fileRef = 74BB6F1919AE7B9400FB7829 /* WPLegacyEditPageViewController.m */; };
		74C1C306199170930077A7DC /* PostDetailViewController.xib in Resources */ = {isa = PBXBuildFile; fileRef = 74C1C305199170930077A7DC /* PostDetailViewController.xib */; };
		74C1C30E199170EA0077A7DC /* PostDetailViewController~ipad.xib in Resources */ = {isa = PBXBuildFile; fileRef = 74C1C30D199170EA0077A7DC /* PostDetailViewController~ipad.xib */; };
		74D5FFD619ACDF6700389E8F /* WPLegacyEditPostViewController.m in Sources */ = {isa = PBXBuildFile; fileRef = 74D5FFD519ACDF6700389E8F /* WPLegacyEditPostViewController.m */; };
		83043E55126FA31400EC9953 /* MessageUI.framework in Frameworks */ = {isa = PBXBuildFile; fileRef = 83043E54126FA31400EC9953 /* MessageUI.framework */; };
		8333FE0E11FF6EF200A495C1 /* EditSiteViewController.xib in Resources */ = {isa = PBXBuildFile; fileRef = 8333FE0D11FF6EF200A495C1 /* EditSiteViewController.xib */; };
		83418AAA11C9FA6E00ACF00C /* Comment.m in Sources */ = {isa = PBXBuildFile; fileRef = 83418AA911C9FA6E00ACF00C /* Comment.m */; };
		834CAE7C122D528A003DDF49 /* UIImage+Resize.m in Sources */ = {isa = PBXBuildFile; fileRef = 834CAE7B122D528A003DDF49 /* UIImage+Resize.m */; };
		834CAE9F122D56B1003DDF49 /* UIImage+Alpha.m in Sources */ = {isa = PBXBuildFile; fileRef = 834CAE9D122D56B1003DDF49 /* UIImage+Alpha.m */; };
		834CAEA0122D56B1003DDF49 /* UIImage+RoundedCorner.m in Sources */ = {isa = PBXBuildFile; fileRef = 834CAE9E122D56B1003DDF49 /* UIImage+RoundedCorner.m */; };
		834CE7341256D0DE0046A4A3 /* CFNetwork.framework in Frameworks */ = {isa = PBXBuildFile; fileRef = 834CE7331256D0DE0046A4A3 /* CFNetwork.framework */; };
		8350E49611D2C71E00A7B073 /* Media.m in Sources */ = {isa = PBXBuildFile; fileRef = 8350E49511D2C71E00A7B073 /* Media.m */; };
		8355D67E11D13EAD00A61362 /* MobileCoreServices.framework in Frameworks */ = {isa = PBXBuildFile; fileRef = 8355D67D11D13EAD00A61362 /* MobileCoreServices.framework */; };
		8355D7D911D260AA00A61362 /* CoreData.framework in Frameworks */ = {isa = PBXBuildFile; fileRef = 8355D7D811D260AA00A61362 /* CoreData.framework */; };
		835E2403126E66E50085940B /* AssetsLibrary.framework in Frameworks */ = {isa = PBXBuildFile; fileRef = 835E2402126E66E50085940B /* AssetsLibrary.framework */; settings = {ATTRIBUTES = (Weak, ); }; };
		83610AAA11F4AD2C00421116 /* WPcomLoginViewController.m in Sources */ = {isa = PBXBuildFile; fileRef = 83610AA811F4AD2C00421116 /* WPcomLoginViewController.m */; };
		8362C1041201E7CE00599347 /* WebSignupViewController-iPad.xib in Resources */ = {isa = PBXBuildFile; fileRef = 8362C1031201E7CE00599347 /* WebSignupViewController-iPad.xib */; };
		8370D10A11FA499A009D650F /* WPTableViewActivityCell.m in Sources */ = {isa = PBXBuildFile; fileRef = 8370D10911FA499A009D650F /* WPTableViewActivityCell.m */; };
		8370D10C11FA4A1B009D650F /* WPTableViewActivityCell.xib in Resources */ = {isa = PBXBuildFile; fileRef = 8370D10B11FA4A1B009D650F /* WPTableViewActivityCell.xib */; };
		8370D1BE11FA6295009D650F /* AddSiteViewController.xib in Resources */ = {isa = PBXBuildFile; fileRef = 8370D1BC11FA6295009D650F /* AddSiteViewController.xib */; };
		838C672E1210C3C300B09CA3 /* Post.m in Sources */ = {isa = PBXBuildFile; fileRef = 838C672D1210C3C300B09CA3 /* Post.m */; };
		8398EE9A11ACE63C000FE6E0 /* WebSignupViewController.xib in Resources */ = {isa = PBXBuildFile; fileRef = 8398EE9811ACE63C000FE6E0 /* WebSignupViewController.xib */; };
		83CAD4211235F9F4003DFA20 /* MediaObjectView.xib in Resources */ = {isa = PBXBuildFile; fileRef = 83CAD4201235F9F4003DFA20 /* MediaObjectView.xib */; };
		83D180FA12329B1A002DCCB0 /* EditPageViewController.m in Sources */ = {isa = PBXBuildFile; fileRef = 83D180F812329B1A002DCCB0 /* EditPageViewController.m */; };
		83F3E26011275E07004CD686 /* MapKit.framework in Frameworks */ = {isa = PBXBuildFile; fileRef = 83F3E25F11275E07004CD686 /* MapKit.framework */; };
		83F3E2D311276371004CD686 /* CoreLocation.framework in Frameworks */ = {isa = PBXBuildFile; fileRef = 83F3E2D211276371004CD686 /* CoreLocation.framework */; };
		83FEFC7611FF6C5A0078B462 /* EditSiteViewController.m in Sources */ = {isa = PBXBuildFile; fileRef = 83FEFC7411FF6C5A0078B462 /* EditSiteViewController.m */; };
		85149741171E13DF00B87F3F /* WPAsyncBlockOperation.m in Sources */ = {isa = PBXBuildFile; fileRef = 85149740171E13DF00B87F3F /* WPAsyncBlockOperation.m */; };
		8514DDA7190E2AB3009B6421 /* WPMediaMetadataExtractor.m in Sources */ = {isa = PBXBuildFile; fileRef = 8514DDA6190E2AB3009B6421 /* WPMediaMetadataExtractor.m */; };
		8516972C169D42F4006C5DED /* WPToast.m in Sources */ = {isa = PBXBuildFile; fileRef = 8516972B169D42F4006C5DED /* WPToast.m */; };
		851734431798C64700A30E27 /* NSURL+Util.m in Sources */ = {isa = PBXBuildFile; fileRef = 851734421798C64700A30E27 /* NSURL+Util.m */; };
		8525398B171761D9003F6B32 /* WPComLanguages.m in Sources */ = {isa = PBXBuildFile; fileRef = 8525398A171761D9003F6B32 /* WPComLanguages.m */; };
		85435BEA190F837500E868D0 /* WPUploadStatusView.m in Sources */ = {isa = PBXBuildFile; fileRef = 85435BE9190F837500E868D0 /* WPUploadStatusView.m */; };
		857610D618C0377300EDF406 /* StatsWebViewController.m in Sources */ = {isa = PBXBuildFile; fileRef = 857610D518C0377300EDF406 /* StatsWebViewController.m */; };
		858DE40F1730384F000AC628 /* LoginViewController.m in Sources */ = {isa = PBXBuildFile; fileRef = 858DE40E1730384F000AC628 /* LoginViewController.m */; };
		859CFD46190E3198005FB217 /* WPMediaUploader.m in Sources */ = {isa = PBXBuildFile; fileRef = 859CFD45190E3198005FB217 /* WPMediaUploader.m */; };
		859F761D18F2159800EF8D5D /* WPAnalyticsTrackerMixpanelInstructionsForStat.m in Sources */ = {isa = PBXBuildFile; fileRef = 859F761C18F2159800EF8D5D /* WPAnalyticsTrackerMixpanelInstructionsForStat.m */; };
		85AD6AEC173CCF9E002CB896 /* WPNUXPrimaryButton.m in Sources */ = {isa = PBXBuildFile; fileRef = 85AD6AEB173CCF9E002CB896 /* WPNUXPrimaryButton.m */; };
		85AD6AEF173CCFDC002CB896 /* WPNUXSecondaryButton.m in Sources */ = {isa = PBXBuildFile; fileRef = 85AD6AEE173CCFDC002CB896 /* WPNUXSecondaryButton.m */; };
		85B6F74F1742DA1E00CE7F3A /* WPNUXMainButton.m in Sources */ = {isa = PBXBuildFile; fileRef = 85B6F74E1742DA1D00CE7F3A /* WPNUXMainButton.m */; };
		85B6F7521742DAE800CE7F3A /* WPNUXBackButton.m in Sources */ = {isa = PBXBuildFile; fileRef = 85B6F7511742DAE800CE7F3A /* WPNUXBackButton.m */; };
		85C720B11730CEFA00460645 /* WPWalkthroughTextField.m in Sources */ = {isa = PBXBuildFile; fileRef = 85C720B01730CEFA00460645 /* WPWalkthroughTextField.m */; };
		85D08A7117342ECE00E2BBCA /* AddUsersBlogCell.m in Sources */ = {isa = PBXBuildFile; fileRef = 85D08A7017342ECE00E2BBCA /* AddUsersBlogCell.m */; };
		85D2275918F1EB8A001DA8DA /* WPAnalyticsTrackerMixpanel.m in Sources */ = {isa = PBXBuildFile; fileRef = 85D2275818F1EB8A001DA8DA /* WPAnalyticsTrackerMixpanel.m */; };
		85D80558171630B30075EEAC /* DotCom-Languages.plist in Resources */ = {isa = PBXBuildFile; fileRef = 85D80557171630B30075EEAC /* DotCom-Languages.plist */; };
		85D8055D171631F10075EEAC /* SelectWPComLanguageViewController.m in Sources */ = {isa = PBXBuildFile; fileRef = 85D8055C171631F10075EEAC /* SelectWPComLanguageViewController.m */; };
		85DA8C4418F3F29A0074C8A4 /* WPAnalyticsTrackerWPCom.m in Sources */ = {isa = PBXBuildFile; fileRef = 85DA8C4318F3F29A0074C8A4 /* WPAnalyticsTrackerWPCom.m */; };
		85E105861731A597001071A3 /* WPWalkthroughOverlayView.m in Sources */ = {isa = PBXBuildFile; fileRef = 85E105851731A597001071A3 /* WPWalkthroughOverlayView.m */; };
		85EC44D41739826A00686604 /* CreateAccountAndBlogViewController.m in Sources */ = {isa = PBXBuildFile; fileRef = 85EC44D31739826A00686604 /* CreateAccountAndBlogViewController.m */; };
		85ED988817DFA00000090D0B /* Images.xcassets in Resources */ = {isa = PBXBuildFile; fileRef = 85ED988717DFA00000090D0B /* Images.xcassets */; };
		930FD0A619882742000CC81D /* BlogServiceTest.m in Sources */ = {isa = PBXBuildFile; fileRef = 930FD0A519882742000CC81D /* BlogServiceTest.m */; };
		931DF4D618D09A2F00540BDD /* InfoPlist.strings in Resources */ = {isa = PBXBuildFile; fileRef = 931DF4D818D09A2F00540BDD /* InfoPlist.strings */; };
		93267A6119B896CD00997EB8 /* Info-Internal.plist in Resources */ = {isa = PBXBuildFile; fileRef = 93267A6019B896CD00997EB8 /* Info-Internal.plist */; };
		934884AB19B73BA6004028D8 /* Constants.m in Sources */ = {isa = PBXBuildFile; fileRef = B5CC05F51962150600975CAC /* Constants.m */; };
		934884AD19B78723004028D8 /* WordPressTodayWidget-Internal.entitlements in Resources */ = {isa = PBXBuildFile; fileRef = 934884AC19B78723004028D8 /* WordPressTodayWidget-Internal.entitlements */; };
		934884AF19B7875C004028D8 /* WordPress-Internal.entitlements in Resources */ = {isa = PBXBuildFile; fileRef = 934884AE19B7875C004028D8 /* WordPress-Internal.entitlements */; };
		93594BD5191D2F5A0079E6B2 /* stats-batch.json in Resources */ = {isa = PBXBuildFile; fileRef = 93594BD4191D2F5A0079E6B2 /* stats-batch.json */; };
		93740DC917D8F85600C41B2F /* WPAlertView.h in Resources */ = {isa = PBXBuildFile; fileRef = 93740DC817D8F85600C41B2F /* WPAlertView.h */; };
		93740DCB17D8F86700C41B2F /* WPAlertView.m in Sources */ = {isa = PBXBuildFile; fileRef = 93740DCA17D8F86700C41B2F /* WPAlertView.m */; };
		93A3F7DE1843F6F00082FEEA /* CoreTelephony.framework in Frameworks */ = {isa = PBXBuildFile; fileRef = 93A3F7DD1843F6F00082FEEA /* CoreTelephony.framework */; };
		93C1147F18EC5DD500DAC95C /* AccountService.m in Sources */ = {isa = PBXBuildFile; fileRef = 93C1147E18EC5DD500DAC95C /* AccountService.m */; };
		93C1148518EDF6E100DAC95C /* BlogService.m in Sources */ = {isa = PBXBuildFile; fileRef = 93C1148418EDF6E100DAC95C /* BlogService.m */; };
		93C4864F181043D700A24725 /* ActivityLogDetailViewController.m in Sources */ = {isa = PBXBuildFile; fileRef = 93069F581762410B000C966D /* ActivityLogDetailViewController.m */; };
		93C486501810442200A24725 /* SupportViewController.m in Sources */ = {isa = PBXBuildFile; fileRef = 93027BB71758332300483FFD /* SupportViewController.m */; };
		93C486511810445D00A24725 /* ActivityLogViewController.m in Sources */ = {isa = PBXBuildFile; fileRef = 93069F55176237A4000C966D /* ActivityLogViewController.m */; };
		93CD939319099BE70049096E /* authtoken.json in Resources */ = {isa = PBXBuildFile; fileRef = 93CD939219099BE70049096E /* authtoken.json */; };
		93D6D64A1924FDAD00A4F44A /* CategoryServiceRemote.m in Sources */ = {isa = PBXBuildFile; fileRef = 93D6D6471924FDAD00A4F44A /* CategoryServiceRemote.m */; };
		93E3D3C819ACE8E300B1C509 /* SFHFKeychainUtils.m in Sources */ = {isa = PBXBuildFile; fileRef = 292CECFF1027259000BD407D /* SFHFKeychainUtils.m */; settings = {COMPILER_FLAGS = "-fno-objc-arc"; }; };
		93E5283C19A7741A003A1A9C /* NotificationCenter.framework in Frameworks */ = {isa = PBXBuildFile; fileRef = 93E5283B19A7741A003A1A9C /* NotificationCenter.framework */; };
		93E5284119A7741A003A1A9C /* TodayViewController.swift in Sources */ = {isa = PBXBuildFile; fileRef = 93E5284019A7741A003A1A9C /* TodayViewController.swift */; };
		93E5284319A7741A003A1A9C /* MainInterface.storyboard in Resources */ = {isa = PBXBuildFile; fileRef = 93E5284219A7741A003A1A9C /* MainInterface.storyboard */; };
		93E5284619A7741A003A1A9C /* WordPressTodayWidget.appex in Embed App Extensions */ = {isa = PBXBuildFile; fileRef = 93E5283A19A7741A003A1A9C /* WordPressTodayWidget.appex */; settings = {ATTRIBUTES = (RemoveHeadersOnCopy, ); }; };
		93E5285519A778AF003A1A9C /* WPDDLogWrapper.m in Sources */ = {isa = PBXBuildFile; fileRef = 93E5285419A778AF003A1A9C /* WPDDLogWrapper.m */; };
		93E5285619A77BAC003A1A9C /* NotificationCenter.framework in Frameworks */ = {isa = PBXBuildFile; fileRef = 93E5283B19A7741A003A1A9C /* NotificationCenter.framework */; };
		93FA59DD18D88C1C001446BC /* CategoryService.m in Sources */ = {isa = PBXBuildFile; fileRef = 93FA59DC18D88C1C001446BC /* CategoryService.m */; };
		A01C542E0E24E88400D411F2 /* SystemConfiguration.framework in Frameworks */ = {isa = PBXBuildFile; fileRef = A01C542D0E24E88400D411F2 /* SystemConfiguration.framework */; };
		A01C55480E25E0D000D411F2 /* defaultPostTemplate.html in Resources */ = {isa = PBXBuildFile; fileRef = A01C55470E25E0D000D411F2 /* defaultPostTemplate.html */; };
		A0E293F10E21027E00C6919C /* WPAddCategoryViewController.m in Sources */ = {isa = PBXBuildFile; fileRef = A0E293F00E21027E00C6919C /* WPAddCategoryViewController.m */; };
		A25EBD87156E330600530E3D /* WPTableViewController.m in Sources */ = {isa = PBXBuildFile; fileRef = A25EBD86156E330600530E3D /* WPTableViewController.m */; };
		A2787D0219002AB1000D6CA6 /* HelpshiftConfig.plist in Resources */ = {isa = PBXBuildFile; fileRef = A2787D0119002AB1000D6CA6 /* HelpshiftConfig.plist */; };
		A2DC5B1A1953451B009584C3 /* WPNUXHelpBadgeLabel.m in Sources */ = {isa = PBXBuildFile; fileRef = A2DC5B191953451B009584C3 /* WPNUXHelpBadgeLabel.m */; };
<<<<<<< HEAD
		A455F9C73C9FFB8E56038AB4 /* libPods-UITests.a in Frameworks */ = {isa = PBXBuildFile; fileRef = B00150613F6A012B549C20B5 /* libPods-UITests.a */; };
=======
>>>>>>> e567876b
		ACBAB5FE0E121C7300F38795 /* PostSettingsViewController.m in Sources */ = {isa = PBXBuildFile; fileRef = ACBAB5FD0E121C7300F38795 /* PostSettingsViewController.m */; };
		ACBAB6860E1247F700F38795 /* PostPreviewViewController.m in Sources */ = {isa = PBXBuildFile; fileRef = ACBAB6850E1247F700F38795 /* PostPreviewViewController.m */; };
		ACC156CC0E10E67600D6E1A0 /* WPPostViewController.m in Sources */ = {isa = PBXBuildFile; fileRef = ACC156CB0E10E67600D6E1A0 /* WPPostViewController.m */; };
		ADF544C2195A0F620092213D /* CustomHighlightButton.m in Sources */ = {isa = PBXBuildFile; fileRef = ADF544C1195A0F620092213D /* CustomHighlightButton.m */; };
		B5134AF519B2C4F200FADE8C /* ReplyBezierView.swift in Sources */ = {isa = PBXBuildFile; fileRef = B5134AF419B2C4F200FADE8C /* ReplyBezierView.swift */; };
		B51D9A7E19634D4400CA857B /* Noticons-Regular.otf in Resources */ = {isa = PBXBuildFile; fileRef = B55853F419630AF900FAF6C3 /* Noticons-Regular.otf */; };
		B52B4F7A19C0E49B00526D6F /* WPDynamicHeightTextView.swift in Sources */ = {isa = PBXBuildFile; fileRef = B52B4F7919C0E49B00526D6F /* WPDynamicHeightTextView.swift */; };
		B52C4C7D199D4CD3009FD823 /* NoteBlockUserTableViewCell.swift in Sources */ = {isa = PBXBuildFile; fileRef = B52C4C7C199D4CD3009FD823 /* NoteBlockUserTableViewCell.swift */; };
		B52C4C7F199D74AE009FD823 /* NoteTableViewCell.swift in Sources */ = {isa = PBXBuildFile; fileRef = B52C4C7E199D74AE009FD823 /* NoteTableViewCell.swift */; };
		B532D4E9199D4357006E4DF6 /* NoteBlockCommentTableViewCell.swift in Sources */ = {isa = PBXBuildFile; fileRef = B532D4E5199D4357006E4DF6 /* NoteBlockCommentTableViewCell.swift */; };
		B532D4EA199D4357006E4DF6 /* NoteBlockHeaderTableViewCell.swift in Sources */ = {isa = PBXBuildFile; fileRef = B532D4E6199D4357006E4DF6 /* NoteBlockHeaderTableViewCell.swift */; };
		B532D4EB199D4357006E4DF6 /* NoteBlockTableViewCell.swift in Sources */ = {isa = PBXBuildFile; fileRef = B532D4E7199D4357006E4DF6 /* NoteBlockTableViewCell.swift */; };
		B532D4EC199D4357006E4DF6 /* NoteBlockTextTableViewCell.swift in Sources */ = {isa = PBXBuildFile; fileRef = B532D4E8199D4357006E4DF6 /* NoteBlockTextTableViewCell.swift */; };
		B532D4EE199D4418006E4DF6 /* NoteBlockImageTableViewCell.swift in Sources */ = {isa = PBXBuildFile; fileRef = B532D4ED199D4418006E4DF6 /* NoteBlockImageTableViewCell.swift */; };
		B53FDF6D19B8C336000723B6 /* UIScreen+Helpers.swift in Sources */ = {isa = PBXBuildFile; fileRef = B53FDF6C19B8C336000723B6 /* UIScreen+Helpers.swift */; };
		B548458219A258890077E7A5 /* UIActionSheet+Helpers.m in Sources */ = {isa = PBXBuildFile; fileRef = B548458119A258890077E7A5 /* UIActionSheet+Helpers.m */; };
		B5509A9319CA38B3006D2E49 /* EditReplyViewController.m in Sources */ = {isa = PBXBuildFile; fileRef = B5509A9219CA38B3006D2E49 /* EditReplyViewController.m */; };
		B5509A9519CA3B9F006D2E49 /* EditReplyViewController.xib in Resources */ = {isa = PBXBuildFile; fileRef = B5509A9419CA3B9F006D2E49 /* EditReplyViewController.xib */; };
		B55853F31962337500FAF6C3 /* NSScanner+Helpers.m in Sources */ = {isa = PBXBuildFile; fileRef = B55853F21962337500FAF6C3 /* NSScanner+Helpers.m */; };
		B55853F719630D5400FAF6C3 /* NSAttributedString+Util.m in Sources */ = {isa = PBXBuildFile; fileRef = B55853F619630D5400FAF6C3 /* NSAttributedString+Util.m */; };
		B55853FC19630E7900FAF6C3 /* Notification.m in Sources */ = {isa = PBXBuildFile; fileRef = B55853F919630E7900FAF6C3 /* Notification.m */; };
		B558541419631A1000FAF6C3 /* Notifications.storyboard in Resources */ = {isa = PBXBuildFile; fileRef = B558541019631A1000FAF6C3 /* Notifications.storyboard */; };
		B57B99D519A2C20200506504 /* NoteTableHeaderView.swift in Sources */ = {isa = PBXBuildFile; fileRef = B57B99D419A2C20200506504 /* NoteTableHeaderView.swift */; };
		B57B99DE19A2DBF200506504 /* NSObject+Helpers.m in Sources */ = {isa = PBXBuildFile; fileRef = B57B99DD19A2DBF200506504 /* NSObject+Helpers.m */; };
		B586593F197EE15900F67E57 /* Merriweather-Bold.ttf in Resources */ = {isa = PBXBuildFile; fileRef = 462F4E0F183867AE0028D2F8 /* Merriweather-Bold.ttf */; };
		B587797A19B799D800E57C5A /* NSDate+Helpers.swift in Sources */ = {isa = PBXBuildFile; fileRef = B587796F19B799D800E57C5A /* NSDate+Helpers.swift */; };
		B587797B19B799D800E57C5A /* NSIndexPath+Swift.swift in Sources */ = {isa = PBXBuildFile; fileRef = B587797019B799D800E57C5A /* NSIndexPath+Swift.swift */; };
		B587797C19B799D800E57C5A /* NSParagraphStyle+Helpers.swift in Sources */ = {isa = PBXBuildFile; fileRef = B587797119B799D800E57C5A /* NSParagraphStyle+Helpers.swift */; };
		B587797D19B799D800E57C5A /* UIDevice+Helpers.swift in Sources */ = {isa = PBXBuildFile; fileRef = B587797219B799D800E57C5A /* UIDevice+Helpers.swift */; };
		B587797E19B799D800E57C5A /* UIImageView+Animations.swift in Sources */ = {isa = PBXBuildFile; fileRef = B587797319B799D800E57C5A /* UIImageView+Animations.swift */; };
		B587797F19B799D800E57C5A /* UIImageView+Networking.swift in Sources */ = {isa = PBXBuildFile; fileRef = B587797419B799D800E57C5A /* UIImageView+Networking.swift */; };
		B587798019B799D800E57C5A /* UITableView+Helpers.swift in Sources */ = {isa = PBXBuildFile; fileRef = B587797519B799D800E57C5A /* UITableView+Helpers.swift */; };
		B587798119B799D800E57C5A /* UITableViewCell+Helpers.swift in Sources */ = {isa = PBXBuildFile; fileRef = B587797619B799D800E57C5A /* UITableViewCell+Helpers.swift */; };
		B587798219B799D800E57C5A /* UIView+Helpers.swift in Sources */ = {isa = PBXBuildFile; fileRef = B587797719B799D800E57C5A /* UIView+Helpers.swift */; };
		B587798619B799EB00E57C5A /* Notification+Interface.swift in Sources */ = {isa = PBXBuildFile; fileRef = B587798419B799EB00E57C5A /* Notification+Interface.swift */; };
		B587798719B799EB00E57C5A /* NotificationBlock+Interface.swift in Sources */ = {isa = PBXBuildFile; fileRef = B587798519B799EB00E57C5A /* NotificationBlock+Interface.swift */; };
		B5AB733D19901F85005F5044 /* WPNoResultsView+AnimatedBox.m in Sources */ = {isa = PBXBuildFile; fileRef = B5AB733C19901F85005F5044 /* WPNoResultsView+AnimatedBox.m */; };
		B5B56D3219AFB68800B4E29B /* WPStyleGuide+Reply.swift in Sources */ = {isa = PBXBuildFile; fileRef = B5B56D3019AFB68800B4E29B /* WPStyleGuide+Reply.swift */; };
		B5B56D3319AFB68800B4E29B /* WPStyleGuide+Notifications.swift in Sources */ = {isa = PBXBuildFile; fileRef = B5B56D3119AFB68800B4E29B /* WPStyleGuide+Notifications.swift */; };
		B5CC05F61962150600975CAC /* Constants.m in Sources */ = {isa = PBXBuildFile; fileRef = B5CC05F51962150600975CAC /* Constants.m */; };
		B5CC05F91962186D00975CAC /* Meta.m in Sources */ = {isa = PBXBuildFile; fileRef = B5CC05F81962186D00975CAC /* Meta.m */; };
		B5CC05FC196218E100975CAC /* XMLParserCollecter.m in Sources */ = {isa = PBXBuildFile; fileRef = B5CC05FB196218E100975CAC /* XMLParserCollecter.m */; };
		B5E167F419C08D18009535AA /* NSCalendar+Helpers.swift in Sources */ = {isa = PBXBuildFile; fileRef = B5E167F319C08D18009535AA /* NSCalendar+Helpers.swift */; };
		B5E23BDC19AD0CED000D6879 /* ReplyTextView.swift in Sources */ = {isa = PBXBuildFile; fileRef = B5E23BDA19AD0CED000D6879 /* ReplyTextView.swift */; };
		B5E23BDD19AD0CED000D6879 /* ReplyTextView.xib in Resources */ = {isa = PBXBuildFile; fileRef = B5E23BDB19AD0CED000D6879 /* ReplyTextView.xib */; };
		B5E23BDF19AD0D00000D6879 /* NoteTableViewCell.xib in Resources */ = {isa = PBXBuildFile; fileRef = B5E23BDE19AD0D00000D6879 /* NoteTableViewCell.xib */; };
		B5F015CB195DFD7600F6ECF2 /* WordPressActivity.m in Sources */ = {isa = PBXBuildFile; fileRef = B5F015CA195DFD7600F6ECF2 /* WordPressActivity.m */; };
		B5FD4543199D0F2800286FBB /* NotificationDetailsViewController.m in Sources */ = {isa = PBXBuildFile; fileRef = B5FD4540199D0F2800286FBB /* NotificationDetailsViewController.m */; };
		B5FD4544199D0F2800286FBB /* NotificationsViewController.m in Sources */ = {isa = PBXBuildFile; fileRef = B5FD4542199D0F2800286FBB /* NotificationsViewController.m */; };
		C533CF350E6D3ADA000C3DE8 /* CommentsViewController.m in Sources */ = {isa = PBXBuildFile; fileRef = C533CF340E6D3ADA000C3DE8 /* CommentsViewController.m */; };
		C545E0A21811B9880020844C /* ContextManager.m in Sources */ = {isa = PBXBuildFile; fileRef = C545E0A11811B9880020844C /* ContextManager.m */; };
		C56636E91868D0CE00226AAB /* StatsViewController.m in Sources */ = {isa = PBXBuildFile; fileRef = C56636E71868D0CE00226AAB /* StatsViewController.m */; };
		C57A31A4183D2111007745B9 /* NotificationsManager.m in Sources */ = {isa = PBXBuildFile; fileRef = C57A31A3183D2111007745B9 /* NotificationsManager.m */; };
		C58349C51806F95100B64089 /* IOS7CorrectedTextView.m in Sources */ = {isa = PBXBuildFile; fileRef = C58349C41806F95100B64089 /* IOS7CorrectedTextView.m */; };
		C5CFDC2A184F962B00097B05 /* CoreDataConcurrencyTest.m in Sources */ = {isa = PBXBuildFile; fileRef = C5CFDC29184F962B00097B05 /* CoreDataConcurrencyTest.m */; };
		CC0E20AE15B87DA100D3468B /* WPWebBridge.m in Sources */ = {isa = PBXBuildFile; fileRef = CC0E20AD15B87DA100D3468B /* WPWebBridge.m */; };
		CC24E5EF1577D1EA00A6D5B5 /* WPFriendFinderViewController.m in Sources */ = {isa = PBXBuildFile; fileRef = CC24E5EE1577D1EA00A6D5B5 /* WPFriendFinderViewController.m */; };
		CC24E5F11577DBC300A6D5B5 /* AddressBook.framework in Frameworks */ = {isa = PBXBuildFile; fileRef = CC24E5F01577DBC300A6D5B5 /* AddressBook.framework */; };
		CC24E5F51577E16B00A6D5B5 /* Accounts.framework in Frameworks */ = {isa = PBXBuildFile; fileRef = CC24E5F41577E16B00A6D5B5 /* Accounts.framework */; settings = {ATTRIBUTES = (Weak, ); }; };
		CC701658185A7513007B37DB /* InlineComposeToolbarView.m in Sources */ = {isa = PBXBuildFile; fileRef = CC701655185A7513007B37DB /* InlineComposeToolbarView.m */; };
		CC701659185A7513007B37DB /* InlineComposeView.m in Sources */ = {isa = PBXBuildFile; fileRef = CC701657185A7513007B37DB /* InlineComposeView.m */; };
		CC70165B185A7536007B37DB /* InlineComposeView.xib in Resources */ = {isa = PBXBuildFile; fileRef = CC70165A185A7536007B37DB /* InlineComposeView.xib */; };
		CC70165E185BB97A007B37DB /* ReaderCommentPublisher.m in Sources */ = {isa = PBXBuildFile; fileRef = CC70165D185BB97A007B37DB /* ReaderCommentPublisher.m */; };
		CCEF153114C9EA050001176D /* WPWebAppViewController.m in Sources */ = {isa = PBXBuildFile; fileRef = CCEF153014C9EA050001176D /* WPWebAppViewController.m */; };
		CEBD3EAB0FF1BA3B00C1396E /* Blog.m in Sources */ = {isa = PBXBuildFile; fileRef = CEBD3EAA0FF1BA3B00C1396E /* Blog.m */; };
		E100C6BB1741473000AE48D8 /* WordPress-11-12.xcmappingmodel in Sources */ = {isa = PBXBuildFile; fileRef = E100C6BA1741472F00AE48D8 /* WordPress-11-12.xcmappingmodel */; };
		E10675C8183F82E900E5CE5C /* SettingsViewControllerTest.m in Sources */ = {isa = PBXBuildFile; fileRef = E10675C7183F82E900E5CE5C /* SettingsViewControllerTest.m */; };
		E10A2E9B134E8AD3007643F9 /* PostAnnotation.m in Sources */ = {isa = PBXBuildFile; fileRef = 833AF25A114575A50016DE8F /* PostAnnotation.m */; };
		E10B3652158F2D3F00419A93 /* QuartzCore.framework in Frameworks */ = {isa = PBXBuildFile; fileRef = E10B3651158F2D3F00419A93 /* QuartzCore.framework */; };
		E10B3654158F2D4500419A93 /* UIKit.framework in Frameworks */ = {isa = PBXBuildFile; fileRef = E10B3653158F2D4500419A93 /* UIKit.framework */; };
		E10B3655158F2D7800419A93 /* CoreGraphics.framework in Frameworks */ = {isa = PBXBuildFile; fileRef = 834CE7371256D0F60046A4A3 /* CoreGraphics.framework */; };
		E10DB0081771926D00B7A0A3 /* GooglePlusActivity.m in Sources */ = {isa = PBXBuildFile; fileRef = E10DB0071771926D00B7A0A3 /* GooglePlusActivity.m */; };
		E114D79A153D85A800984182 /* WPError.m in Sources */ = {isa = PBXBuildFile; fileRef = E114D799153D85A800984182 /* WPError.m */; };
		E1249B4319408C910035E895 /* RemoteComment.m in Sources */ = {isa = PBXBuildFile; fileRef = E1249B4219408C910035E895 /* RemoteComment.m */; };
		E1249B4619408D0F0035E895 /* CommentServiceRemoteXMLRPC.m in Sources */ = {isa = PBXBuildFile; fileRef = E1249B4519408D0F0035E895 /* CommentServiceRemoteXMLRPC.m */; };
		E1249B4B1940AECC0035E895 /* CommentServiceRemoteREST.m in Sources */ = {isa = PBXBuildFile; fileRef = E1249B4A1940AECC0035E895 /* CommentServiceRemoteREST.m */; };
		E125443C12BF5A7200D87A0A /* WordPress.xcdatamodeld in Sources */ = {isa = PBXBuildFile; fileRef = E125443B12BF5A7200D87A0A /* WordPress.xcdatamodeld */; };
		E125445612BF5B3900D87A0A /* Category.m in Sources */ = {isa = PBXBuildFile; fileRef = E125445512BF5B3900D87A0A /* Category.m */; };
		E125451812BF68F900D87A0A /* Page.m in Sources */ = {isa = PBXBuildFile; fileRef = E125451712BF68F900D87A0A /* Page.m */; };
		E131CB5216CACA6B004B0314 /* CoreText.framework in Frameworks */ = {isa = PBXBuildFile; fileRef = E131CB5116CACA6B004B0314 /* CoreText.framework */; };
		E131CB5416CACB05004B0314 /* libxml2.dylib in Frameworks */ = {isa = PBXBuildFile; fileRef = E131CB5316CACB05004B0314 /* libxml2.dylib */; };
		E131CB5616CACF1E004B0314 /* get-user-blogs_has-blog.json in Resources */ = {isa = PBXBuildFile; fileRef = E131CB5516CACF1E004B0314 /* get-user-blogs_has-blog.json */; };
		E131CB5816CACFB4004B0314 /* get-user-blogs_doesnt-have-blog.json in Resources */ = {isa = PBXBuildFile; fileRef = E131CB5716CACFB4004B0314 /* get-user-blogs_doesnt-have-blog.json */; };
		E13EB7A5157D230000885780 /* WordPressComApi.m in Sources */ = {isa = PBXBuildFile; fileRef = E13EB7A4157D230000885780 /* WordPressComApi.m */; };
		E13F23C314FE84600081D9CC /* NSMutableDictionary+Helpers.m in Sources */ = {isa = PBXBuildFile; fileRef = E13F23C214FE84600081D9CC /* NSMutableDictionary+Helpers.m */; };
		E149D64E19349E69006A843D /* AccountServiceRemoteREST.m in Sources */ = {isa = PBXBuildFile; fileRef = E149D64619349E69006A843D /* AccountServiceRemoteREST.m */; };
		E149D64F19349E69006A843D /* AccountServiceRemoteXMLRPC.m in Sources */ = {isa = PBXBuildFile; fileRef = E149D64819349E69006A843D /* AccountServiceRemoteXMLRPC.m */; };
		E149D65019349E69006A843D /* MediaServiceRemoteREST.m in Sources */ = {isa = PBXBuildFile; fileRef = E149D64B19349E69006A843D /* MediaServiceRemoteREST.m */; };
		E149D65119349E69006A843D /* MediaServiceRemoteXMLRPC.m in Sources */ = {isa = PBXBuildFile; fileRef = E149D64D19349E69006A843D /* MediaServiceRemoteXMLRPC.m */; };
		E14D65C817E09664007E3EA4 /* Social.framework in Frameworks */ = {isa = PBXBuildFile; fileRef = E14D65C717E09663007E3EA4 /* Social.framework */; };
		E15051CB16CA5DDB00D3DDDC /* Blog+Jetpack.m in Sources */ = {isa = PBXBuildFile; fileRef = E15051CA16CA5DDB00D3DDDC /* Blog+Jetpack.m */; };
		E150520C16CAC5C400D3DDDC /* BlogJetpackTest.m in Sources */ = {isa = PBXBuildFile; fileRef = E150520B16CAC5C400D3DDDC /* BlogJetpackTest.m */; };
		E150520F16CAC75A00D3DDDC /* CoreDataTestHelper.m in Sources */ = {isa = PBXBuildFile; fileRef = E150520E16CAC75A00D3DDDC /* CoreDataTestHelper.m */; };
		E1523EB516D3B305002C5A36 /* InstapaperActivity.m in Sources */ = {isa = PBXBuildFile; fileRef = E1523EB416D3B305002C5A36 /* InstapaperActivity.m */; };
		E1556CF2193F6FE900FC52EA /* CommentService.m in Sources */ = {isa = PBXBuildFile; fileRef = E1556CF1193F6FE900FC52EA /* CommentService.m */; };
		E15618FD16DB8677006532C4 /* UIKitTestHelper.m in Sources */ = {isa = PBXBuildFile; fileRef = E15618FC16DB8677006532C4 /* UIKitTestHelper.m */; };
		E15618FF16DBA983006532C4 /* xmlrpc-response-newpost.xml in Resources */ = {isa = PBXBuildFile; fileRef = E15618FE16DBA983006532C4 /* xmlrpc-response-newpost.xml */; };
		E156190116DBABDE006532C4 /* xmlrpc-response-getpost.xml in Resources */ = {isa = PBXBuildFile; fileRef = E156190016DBABDE006532C4 /* xmlrpc-response-getpost.xml */; };
		E16AB92E14D978240047A2E5 /* Foundation.framework in Frameworks */ = {isa = PBXBuildFile; fileRef = 1D30AB110D05D00D00671497 /* Foundation.framework */; };
		E16AB93414D978240047A2E5 /* InfoPlist.strings in Resources */ = {isa = PBXBuildFile; fileRef = E16AB93214D978240047A2E5 /* InfoPlist.strings */; };
		E174F6E6172A73960004F23A /* WPAccount.m in Sources */ = {isa = PBXBuildFile; fileRef = E105E9CE1726955600C0D9E7 /* WPAccount.m */; };
		E1756E651694A99400D9EC00 /* WordPressComApiCredentials.m in Sources */ = {isa = PBXBuildFile; fileRef = E1756E641694A99400D9EC00 /* WordPressComApiCredentials.m */; };
		E18165FD14E4428B006CE885 /* loader.html in Resources */ = {isa = PBXBuildFile; fileRef = E18165FC14E4428B006CE885 /* loader.html */; };
		E183BD7417621D87000B0822 /* WPCookie.m in Sources */ = {isa = PBXBuildFile; fileRef = E183BD7317621D86000B0822 /* WPCookie.m */; };
		E183EC9C16B215FE00C2EB11 /* SystemConfiguration.framework in Frameworks */ = {isa = PBXBuildFile; fileRef = A01C542D0E24E88400D411F2 /* SystemConfiguration.framework */; };
		E183EC9D16B2160200C2EB11 /* MobileCoreServices.framework in Frameworks */ = {isa = PBXBuildFile; fileRef = 8355D67D11D13EAD00A61362 /* MobileCoreServices.framework */; };
		E183ECA216B2179B00C2EB11 /* Accounts.framework in Frameworks */ = {isa = PBXBuildFile; fileRef = CC24E5F41577E16B00A6D5B5 /* Accounts.framework */; };
		E183ECA316B2179B00C2EB11 /* AddressBook.framework in Frameworks */ = {isa = PBXBuildFile; fileRef = CC24E5F01577DBC300A6D5B5 /* AddressBook.framework */; };
		E183ECA416B2179B00C2EB11 /* AssetsLibrary.framework in Frameworks */ = {isa = PBXBuildFile; fileRef = 835E2402126E66E50085940B /* AssetsLibrary.framework */; };
		E183ECA516B2179B00C2EB11 /* AudioToolbox.framework in Frameworks */ = {isa = PBXBuildFile; fileRef = 374CB16115B93C0800DD0EBC /* AudioToolbox.framework */; };
		E183ECA616B2179B00C2EB11 /* AVFoundation.framework in Frameworks */ = {isa = PBXBuildFile; fileRef = E1A386C714DB05C300954CF8 /* AVFoundation.framework */; };
		E183ECA716B2179B00C2EB11 /* CFNetwork.framework in Frameworks */ = {isa = PBXBuildFile; fileRef = 834CE7331256D0DE0046A4A3 /* CFNetwork.framework */; };
		E183ECA816B2179B00C2EB11 /* CoreData.framework in Frameworks */ = {isa = PBXBuildFile; fileRef = 8355D7D811D260AA00A61362 /* CoreData.framework */; };
		E183ECA916B2179B00C2EB11 /* CoreLocation.framework in Frameworks */ = {isa = PBXBuildFile; fileRef = 83F3E2D211276371004CD686 /* CoreLocation.framework */; };
		E183ECAA16B2179B00C2EB11 /* CoreMedia.framework in Frameworks */ = {isa = PBXBuildFile; fileRef = E1A386C914DB05F700954CF8 /* CoreMedia.framework */; };
		E183ECAB16B2179B00C2EB11 /* ImageIO.framework in Frameworks */ = {isa = PBXBuildFile; fileRef = FD3D6D2B1349F5D30061136A /* ImageIO.framework */; };
		E183ECAC16B2179B00C2EB11 /* libiconv.dylib in Frameworks */ = {isa = PBXBuildFile; fileRef = FD21397E13128C5300099582 /* libiconv.dylib */; };
		E183ECAD16B2179B00C2EB11 /* libz.dylib in Frameworks */ = {isa = PBXBuildFile; fileRef = E19DF740141F7BDD000002F3 /* libz.dylib */; };
		E183ECAE16B2179B00C2EB11 /* MapKit.framework in Frameworks */ = {isa = PBXBuildFile; fileRef = 83F3E25F11275E07004CD686 /* MapKit.framework */; };
		E183ECAF16B2179B00C2EB11 /* MediaPlayer.framework in Frameworks */ = {isa = PBXBuildFile; fileRef = 83FB4D3E122C38F700DB9506 /* MediaPlayer.framework */; };
		E183ECB016B2179B00C2EB11 /* MessageUI.framework in Frameworks */ = {isa = PBXBuildFile; fileRef = 83043E54126FA31400EC9953 /* MessageUI.framework */; };
		E183ECB116B2179B00C2EB11 /* Security.framework in Frameworks */ = {isa = PBXBuildFile; fileRef = 296890770FE971DC00770264 /* Security.framework */; };
		E183ECB216B2179B00C2EB11 /* Twitter.framework in Frameworks */ = {isa = PBXBuildFile; fileRef = CC24E5F21577DFF400A6D5B5 /* Twitter.framework */; };
		E18EE94B19349EAE00B0A40C /* AccountServiceRemote.m in Sources */ = {isa = PBXBuildFile; fileRef = E18EE94A19349EAE00B0A40C /* AccountServiceRemote.m */; };
		E18EE94E19349EBA00B0A40C /* BlogServiceRemote.m in Sources */ = {isa = PBXBuildFile; fileRef = E18EE94D19349EBA00B0A40C /* BlogServiceRemote.m */; };
		E18EE95119349EC300B0A40C /* ReaderTopicServiceRemote.m in Sources */ = {isa = PBXBuildFile; fileRef = E18EE95019349EC300B0A40C /* ReaderTopicServiceRemote.m */; };
		E19DF741141F7BDD000002F3 /* libz.dylib in Frameworks */ = {isa = PBXBuildFile; fileRef = E19DF740141F7BDD000002F3 /* libz.dylib */; };
		E1A03EE217422DCF0085D192 /* BlogToAccount.m in Sources */ = {isa = PBXBuildFile; fileRef = E1A03EE117422DCE0085D192 /* BlogToAccount.m */; };
		E1A03F48174283E10085D192 /* BlogToJetpackAccount.m in Sources */ = {isa = PBXBuildFile; fileRef = E1A03F47174283E00085D192 /* BlogToJetpackAccount.m */; };
		E1A0FAE7162F11CF0063B098 /* UIDevice+WordPressIdentifier.m in Sources */ = {isa = PBXBuildFile; fileRef = E1A0FAE6162F11CE0063B098 /* UIDevice+WordPressIdentifier.m */; };
		E1A386C814DB05C300954CF8 /* AVFoundation.framework in Frameworks */ = {isa = PBXBuildFile; fileRef = E1A386C714DB05C300954CF8 /* AVFoundation.framework */; };
		E1A386CA14DB05F700954CF8 /* CoreMedia.framework in Frameworks */ = {isa = PBXBuildFile; fileRef = E1A386C914DB05F700954CF8 /* CoreMedia.framework */; };
		E1A386CB14DB063800954CF8 /* MediaPlayer.framework in Frameworks */ = {isa = PBXBuildFile; fileRef = 83FB4D3E122C38F700DB9506 /* MediaPlayer.framework */; };
		E1A6DBDA19DC7D080071AC1E /* RemoteCategory.m in Sources */ = {isa = PBXBuildFile; fileRef = E1A6DBD719DC7D080071AC1E /* RemoteCategory.m */; };
		E1A6DBDB19DC7D080071AC1E /* RemotePost.m in Sources */ = {isa = PBXBuildFile; fileRef = E1A6DBD919DC7D080071AC1E /* RemotePost.m */; };
		E1A6DBE119DC7D140071AC1E /* PostServiceRemoteREST.m in Sources */ = {isa = PBXBuildFile; fileRef = E1A6DBDE19DC7D140071AC1E /* PostServiceRemoteREST.m */; };
		E1A6DBE219DC7D140071AC1E /* PostServiceRemoteXMLRPC.m in Sources */ = {isa = PBXBuildFile; fileRef = E1A6DBE019DC7D140071AC1E /* PostServiceRemoteXMLRPC.m */; };
		E1A6DBE519DC7D230071AC1E /* PostService.m in Sources */ = {isa = PBXBuildFile; fileRef = E1A6DBE419DC7D230071AC1E /* PostService.m */; };
		E1AB07AD1578D34300D6AD64 /* SettingsViewController.m in Sources */ = {isa = PBXBuildFile; fileRef = E1AB07AC1578D34300D6AD64 /* SettingsViewController.m */; };
		E1AC282D18282423004D394C /* SFHFKeychainUtils.m in Sources */ = {isa = PBXBuildFile; fileRef = 292CECFF1027259000BD407D /* SFHFKeychainUtils.m */; settings = {COMPILER_FLAGS = "-fno-objc-arc"; }; };
		E1B4A9E112FC8B1000EB3F67 /* EGORefreshTableHeaderView.m in Sources */ = {isa = PBXBuildFile; fileRef = E1B4A9E012FC8B1000EB3F67 /* EGORefreshTableHeaderView.m */; };
		E1B62A7B13AA61A100A6FCA4 /* WPWebViewController.m in Sources */ = {isa = PBXBuildFile; fileRef = E1B62A7A13AA61A100A6FCA4 /* WPWebViewController.m */; };
		E1CCFB33175D62500016BD8A /* Crashlytics.framework in Frameworks */ = {isa = PBXBuildFile; fileRef = E1CCFB32175D624F0016BD8A /* Crashlytics.framework */; };
		E1D04D7E19374CFE002FADD7 /* BlogServiceRemoteXMLRPC.m in Sources */ = {isa = PBXBuildFile; fileRef = E1D04D7D19374CFE002FADD7 /* BlogServiceRemoteXMLRPC.m */; };
		E1D04D8119374EAF002FADD7 /* BlogServiceRemoteProxy.m in Sources */ = {isa = PBXBuildFile; fileRef = E1D04D8019374EAF002FADD7 /* BlogServiceRemoteProxy.m */; };
		E1D04D8419374F2C002FADD7 /* BlogServiceRemoteREST.m in Sources */ = {isa = PBXBuildFile; fileRef = E1D04D8319374F2C002FADD7 /* BlogServiceRemoteREST.m */; };
		E1D062D4177C685C00644185 /* ContentActionButton.m in Sources */ = {isa = PBXBuildFile; fileRef = E1D062D3177C685700644185 /* ContentActionButton.m */; };
		E1D086E2194214C600F0CC19 /* NSDate+WordPressJSON.m in Sources */ = {isa = PBXBuildFile; fileRef = E1D086E1194214C600F0CC19 /* NSDate+WordPressJSON.m */; };
		E1D0D81616D3B86800E33F4C /* SafariActivity.m in Sources */ = {isa = PBXBuildFile; fileRef = E1D0D81516D3B86800E33F4C /* SafariActivity.m */; };
		E1D0D82916D3D19200E33F4C /* PocketAPI.m in Sources */ = {isa = PBXBuildFile; fileRef = E1D0D82116D3D19200E33F4C /* PocketAPI.m */; settings = {COMPILER_FLAGS = "-fno-objc-arc"; }; };
		E1D0D82A16D3D19200E33F4C /* PocketAPILogin.m in Sources */ = {isa = PBXBuildFile; fileRef = E1D0D82316D3D19200E33F4C /* PocketAPILogin.m */; settings = {COMPILER_FLAGS = "-fno-objc-arc"; }; };
		E1D0D82B16D3D19200E33F4C /* PocketAPIOperation.m in Sources */ = {isa = PBXBuildFile; fileRef = E1D0D82516D3D19200E33F4C /* PocketAPIOperation.m */; settings = {COMPILER_FLAGS = "-fno-objc-arc"; }; };
		E1D0D84716D3D2EA00E33F4C /* PocketActivity.m in Sources */ = {isa = PBXBuildFile; fileRef = E1D0D84616D3D2EA00E33F4C /* PocketActivity.m */; };
		E1D458691309589C00BF0235 /* Coordinate.m in Sources */ = {isa = PBXBuildFile; fileRef = E14932B5130427B300154804 /* Coordinate.m */; };
		E1D91456134A853D0089019C /* Localizable.strings in Resources */ = {isa = PBXBuildFile; fileRef = E1D91454134A853D0089019C /* Localizable.strings */; };
		E1D95EB817A28F5E00A3E9F3 /* WPActivityDefaults.m in Sources */ = {isa = PBXBuildFile; fileRef = E1D95EB717A28F5E00A3E9F3 /* WPActivityDefaults.m */; };
		E1E4CE0617739FAB00430844 /* test-image.jpg in Resources */ = {isa = PBXBuildFile; fileRef = E1E4CE0517739FAB00430844 /* test-image.jpg */; };
		E1E4CE0B1773C59B00430844 /* WPAvatarSource.m in Sources */ = {isa = PBXBuildFile; fileRef = E1E4CE0A1773C59B00430844 /* WPAvatarSource.m */; };
		E1E4CE0D177439D100430844 /* WPAvatarSourceTest.m in Sources */ = {isa = PBXBuildFile; fileRef = E1E4CE0C177439D100430844 /* WPAvatarSourceTest.m */; };
		E1E4CE0F1774563F00430844 /* misteryman.jpg in Resources */ = {isa = PBXBuildFile; fileRef = E1E4CE0E1774531500430844 /* misteryman.jpg */; };
		E1F5A1BC1771C90A00E0495F /* WPTableImageSource.m in Sources */ = {isa = PBXBuildFile; fileRef = E1F5A1BB1771C90A00E0495F /* WPTableImageSource.m */; };
		E1F80825146420B000726BC7 /* UIImageView+Gravatar.m in Sources */ = {isa = PBXBuildFile; fileRef = E1F80824146420B000726BC7 /* UIImageView+Gravatar.m */; };
		E1FC3DB413C7788700F6B60F /* WPWebViewController~ipad.xib in Resources */ = {isa = PBXBuildFile; fileRef = E1FC3DB313C7788700F6B60F /* WPWebViewController~ipad.xib */; };
		E23EEC5E185A72C100F4DE2A /* WPContentCell.m in Sources */ = {isa = PBXBuildFile; fileRef = E23EEC5D185A72C100F4DE2A /* WPContentCell.m */; };
		E240859C183D82AE002EB0EF /* WPAnimatedBox.m in Sources */ = {isa = PBXBuildFile; fileRef = E240859B183D82AE002EB0EF /* WPAnimatedBox.m */; };
		E2AA87A518523E5300886693 /* UIView+Subviews.m in Sources */ = {isa = PBXBuildFile; fileRef = E2AA87A418523E5300886693 /* UIView+Subviews.m */; };
		E2DA78061864B11E007BA447 /* WPFixedWidthScrollView.m in Sources */ = {isa = PBXBuildFile; fileRef = E2DA78051864B11E007BA447 /* WPFixedWidthScrollView.m */; };
		E2E7EB46185FB140004F5E72 /* WPBlogSelectorButton.m in Sources */ = {isa = PBXBuildFile; fileRef = E2E7EB45185FB140004F5E72 /* WPBlogSelectorButton.m */; };
		EC4696FF0EA75D460040EE8E /* PagesViewController.m in Sources */ = {isa = PBXBuildFile; fileRef = EC4696FE0EA75D460040EE8E /* PagesViewController.m */; };
		ECFA8F2B890D45298F324B8B /* libPods-WordPressTodayWidget.a in Frameworks */ = {isa = PBXBuildFile; fileRef = 872A78E046E04A05B17EB1A1 /* libPods-WordPressTodayWidget.a */; };
		F1564E5B18946087009F8F97 /* NSStringHelpersTest.m in Sources */ = {isa = PBXBuildFile; fileRef = F1564E5A18946087009F8F97 /* NSStringHelpersTest.m */; };
		FD21397F13128C5300099582 /* libiconv.dylib in Frameworks */ = {isa = PBXBuildFile; fileRef = FD21397E13128C5300099582 /* libiconv.dylib */; };
		FD3D6D2C1349F5D30061136A /* ImageIO.framework in Frameworks */ = {isa = PBXBuildFile; fileRef = FD3D6D2B1349F5D30061136A /* ImageIO.framework */; };
		FD75DDAD15B021C80043F12C /* UIViewController+Rotation.m in Sources */ = {isa = PBXBuildFile; fileRef = FD75DDAC15B021C80043F12C /* UIViewController+Rotation.m */; };
		FD9A948C12FAEA2300438F94 /* DateUtils.m in Sources */ = {isa = PBXBuildFile; fileRef = FD9A948B12FAEA2300438F94 /* DateUtils.m */; };
		FEA64EDF0F7E4616BA835081 /* libPods.a in Frameworks */ = {isa = PBXBuildFile; fileRef = 69187343EC8F435684EFFAF1 /* libPods.a */; };
<<<<<<< HEAD
		FFF96F6C19E697CD00DFC821 /* gencredentials.rb in Resources */ = {isa = PBXBuildFile; fileRef = FFF96F6319E697CD00DFC821 /* gencredentials.rb */; };
		FFF96F6E19E697CD00DFC821 /* MeTabTests.m in Sources */ = {isa = PBXBuildFile; fileRef = FFF96F6519E697CD00DFC821 /* MeTabTests.m */; };
		FFF96F6F19E697CD00DFC821 /* PagesTests.m in Sources */ = {isa = PBXBuildFile; fileRef = FFF96F6619E697CD00DFC821 /* PagesTests.m */; };
		FFF96F7019E697CD00DFC821 /* PostsTests.m in Sources */ = {isa = PBXBuildFile; fileRef = FFF96F6719E697CD00DFC821 /* PostsTests.m */; };
		FFF96F7219E697CD00DFC821 /* WPUITestCase.m in Sources */ = {isa = PBXBuildFile; fileRef = FFF96F6B19E697CD00DFC821 /* WPUITestCase.m */; };
		FFF96F7419E697DD00DFC821 /* WordPressTestCredentials.m in Sources */ = {isa = PBXBuildFile; fileRef = FFF96F7319E697DD00DFC821 /* WordPressTestCredentials.m */; };
		FFF96F7519E6991400DFC821 /* LoginTests.m in Sources */ = {isa = PBXBuildFile; fileRef = FFF96F6419E697CD00DFC821 /* LoginTests.m */; };
		FFF96F7719E6A7B800DFC821 /* CommentsTests.m in Sources */ = {isa = PBXBuildFile; fileRef = FFF96F7619E6A7B800DFC821 /* CommentsTests.m */; };
		FFF96F7919E6C75E00DFC821 /* StatsTests.m in Sources */ = {isa = PBXBuildFile; fileRef = FFF96F7819E6C75E00DFC821 /* StatsTests.m */; };
		FFF96F7B19E6DD8600DFC821 /* ReaderTests.m in Sources */ = {isa = PBXBuildFile; fileRef = FFF96F7A19E6DD8600DFC821 /* ReaderTests.m */; };
		FFF96F7D19E80C7F00DFC821 /* NotificationsTests.m in Sources */ = {isa = PBXBuildFile; fileRef = FFF96F7C19E80C7F00DFC821 /* NotificationsTests.m */; };
=======
>>>>>>> e567876b
/* End PBXBuildFile section */

/* Begin PBXContainerItemProxy section */
		93E5284419A7741A003A1A9C /* PBXContainerItemProxy */ = {
			isa = PBXContainerItemProxy;
			containerPortal = 29B97313FDCFA39411CA2CEA /* Project object */;
			proxyType = 1;
			remoteGlobalIDString = 93E5283919A7741A003A1A9C;
			remoteInfo = WordPressTodayWidget;
		};
		93E5284719A7741A003A1A9C /* PBXContainerItemProxy */ = {
			isa = PBXContainerItemProxy;
			containerPortal = 29B97313FDCFA39411CA2CEA /* Project object */;
			proxyType = 1;
			remoteGlobalIDString = 93E5283919A7741A003A1A9C;
			remoteInfo = WordPressTodayWidget;
		};
		E16AB93E14D978520047A2E5 /* PBXContainerItemProxy */ = {
			isa = PBXContainerItemProxy;
			containerPortal = 29B97313FDCFA39411CA2CEA /* Project object */;
			proxyType = 1;
			remoteGlobalIDString = 1D6058900D05DD3D006BFB54;
			remoteInfo = WordPress;
		};
<<<<<<< HEAD
		FFF96F5C19E697B500DFC821 /* PBXContainerItemProxy */ = {
			isa = PBXContainerItemProxy;
			containerPortal = 29B97313FDCFA39411CA2CEA /* Project object */;
			proxyType = 1;
			remoteGlobalIDString = 1D6058900D05DD3D006BFB54;
			remoteInfo = WordPress;
		};
=======
>>>>>>> e567876b
/* End PBXContainerItemProxy section */

/* Begin PBXCopyFilesBuildPhase section */
		832D4F01120A6F7C001708D4 /* CopyFiles */ = {
			isa = PBXCopyFilesBuildPhase;
			buildActionMask = 2147483647;
			dstPath = "";
			dstSubfolderSpec = 10;
			files = (
			);
			runOnlyForDeploymentPostprocessing = 0;
		};
		93E5284E19A7741A003A1A9C /* Embed App Extensions */ = {
			isa = PBXCopyFilesBuildPhase;
			buildActionMask = 2147483647;
			dstPath = "";
			dstSubfolderSpec = 13;
			files = (
				93E5284619A7741A003A1A9C /* WordPressTodayWidget.appex in Embed App Extensions */,
			);
			name = "Embed App Extensions";
			runOnlyForDeploymentPostprocessing = 0;
		};
/* End PBXCopyFilesBuildPhase section */

/* Begin PBXFileReference section */
		03958060100D6CFC00850742 /* WPLabel.h */ = {isa = PBXFileReference; fileEncoding = 4; lastKnownFileType = sourcecode.c.h; path = WPLabel.h; sourceTree = "<group>"; };
		03958061100D6CFC00850742 /* WPLabel.m */ = {isa = PBXFileReference; fileEncoding = 4; lastKnownFileType = sourcecode.c.objc; path = WPLabel.m; sourceTree = "<group>"; };
		052EFF90F810139789A446FB /* Pods-WordPressTodayWidget.release-internal.xcconfig */ = {isa = PBXFileReference; includeInIndex = 1; lastKnownFileType = text.xcconfig; name = "Pods-WordPressTodayWidget.release-internal.xcconfig"; path = "../Pods/Target Support Files/Pods-WordPressTodayWidget/Pods-WordPressTodayWidget.release-internal.xcconfig"; sourceTree = "<group>"; };
		0CF877DC71756EFA3346E26F /* Pods-WordPressTodayWidget.debug.xcconfig */ = {isa = PBXFileReference; includeInIndex = 1; lastKnownFileType = text.xcconfig; name = "Pods-WordPressTodayWidget.debug.xcconfig"; path = "../Pods/Target Support Files/Pods-WordPressTodayWidget/Pods-WordPressTodayWidget.debug.xcconfig"; sourceTree = "<group>"; };
		1D30AB110D05D00D00671497 /* Foundation.framework */ = {isa = PBXFileReference; includeInIndex = 1; lastKnownFileType = wrapper.framework; name = Foundation.framework; path = System/Library/Frameworks/Foundation.framework; sourceTree = SDKROOT; };
		1D3623240D0F684500981E51 /* WordPressAppDelegate.h */ = {isa = PBXFileReference; fileEncoding = 4; lastKnownFileType = sourcecode.c.h; path = WordPressAppDelegate.h; sourceTree = "<group>"; };
		1D3623250D0F684500981E51 /* WordPressAppDelegate.m */ = {isa = PBXFileReference; fileEncoding = 4; lastKnownFileType = sourcecode.c.objc; lineEnding = 0; path = WordPressAppDelegate.m; sourceTree = "<group>"; usesTabs = 0; xcLanguageSpecificationIdentifier = xcode.lang.objc; };
		1D6058910D05DD3D006BFB54 /* WordPress.app */ = {isa = PBXFileReference; explicitFileType = wrapper.application; includeInIndex = 0; path = WordPress.app; sourceTree = BUILT_PRODUCTS_DIR; };
		28A0AAE50D9B0CCF005BE974 /* WordPress_Prefix.pch */ = {isa = PBXFileReference; fileEncoding = 4; lastKnownFileType = sourcecode.c.h; path = WordPress_Prefix.pch; sourceTree = "<group>"; };
		28AD735F0D9D9599002E5188 /* MainWindow.xib */ = {isa = PBXFileReference; lastKnownFileType = file.xib; name = MainWindow.xib; path = Resources/MainWindow.xib; sourceTree = "<group>"; };
		2906F80F110CDA8900169D56 /* EditCommentViewController.h */ = {isa = PBXFileReference; fileEncoding = 4; lastKnownFileType = sourcecode.c.h; path = EditCommentViewController.h; sourceTree = "<group>"; };
		2906F810110CDA8900169D56 /* EditCommentViewController.m */ = {isa = PBXFileReference; fileEncoding = 4; lastKnownFileType = sourcecode.c.objc; path = EditCommentViewController.m; sourceTree = "<group>"; };
		2906F811110CDA8900169D56 /* EditCommentViewController.xib */ = {isa = PBXFileReference; lastKnownFileType = file.xib; name = EditCommentViewController.xib; path = Resources/EditCommentViewController.xib; sourceTree = "<group>"; };
		292CECFE1027259000BD407D /* SFHFKeychainUtils.h */ = {isa = PBXFileReference; fileEncoding = 4; lastKnownFileType = sourcecode.c.h; path = SFHFKeychainUtils.h; sourceTree = "<group>"; };
		292CECFF1027259000BD407D /* SFHFKeychainUtils.m */ = {isa = PBXFileReference; fileEncoding = 4; lastKnownFileType = sourcecode.c.objc; path = SFHFKeychainUtils.m; sourceTree = "<group>"; };
		296526FC105810E100597FA3 /* NSString+Helpers.h */ = {isa = PBXFileReference; fileEncoding = 4; lastKnownFileType = sourcecode.c.h; path = "NSString+Helpers.h"; sourceTree = "<group>"; };
		296526FD105810E100597FA3 /* NSString+Helpers.m */ = {isa = PBXFileReference; fileEncoding = 4; lastKnownFileType = sourcecode.c.objc; path = "NSString+Helpers.m"; sourceTree = "<group>"; };
		296890770FE971DC00770264 /* Security.framework */ = {isa = PBXFileReference; includeInIndex = 1; lastKnownFileType = wrapper.framework; name = Security.framework; path = System/Library/Frameworks/Security.framework; sourceTree = SDKROOT; };
		29B97316FDCFA39411CA2CEA /* main.m */ = {isa = PBXFileReference; fileEncoding = 4; lastKnownFileType = sourcecode.c.objc; path = main.m; sourceTree = "<group>"; };
		2B3804821972897F0DEC4183 /* Pods-WordPressTodayWidget.release.xcconfig */ = {isa = PBXFileReference; includeInIndex = 1; lastKnownFileType = text.xcconfig; name = "Pods-WordPressTodayWidget.release.xcconfig"; path = "../Pods/Target Support Files/Pods-WordPressTodayWidget/Pods-WordPressTodayWidget.release.xcconfig"; sourceTree = "<group>"; };
		2F970F720DF92274006BD934 /* PostsViewController.h */ = {isa = PBXFileReference; fileEncoding = 4; lastKnownFileType = sourcecode.c.h; path = PostsViewController.h; sourceTree = "<group>"; usesTabs = 0; };
		2F970F730DF92274006BD934 /* PostsViewController.m */ = {isa = PBXFileReference; fileEncoding = 4; lastKnownFileType = sourcecode.c.objc; lineEnding = 0; path = PostsViewController.m; sourceTree = "<group>"; usesTabs = 0; xcLanguageSpecificationIdentifier = xcode.lang.objc; };
		2F970F970DF929B8006BD934 /* Constants.h */ = {isa = PBXFileReference; fileEncoding = 4; lastKnownFileType = sourcecode.c.h; path = Constants.h; sourceTree = "<group>"; };
		2FAE97040E33B21600CA8540 /* defaultPostTemplate_old.html */ = {isa = PBXFileReference; fileEncoding = 4; lastKnownFileType = text.html; name = defaultPostTemplate_old.html; path = Resources/HTML/defaultPostTemplate_old.html; sourceTree = "<group>"; };
		2FAE97070E33B21600CA8540 /* xhtml1-transitional.dtd */ = {isa = PBXFileReference; fileEncoding = 4; lastKnownFileType = text.xml; name = "xhtml1-transitional.dtd"; path = "Resources/HTML/xhtml1-transitional.dtd"; sourceTree = "<group>"; };
		2FAE97080E33B21600CA8540 /* xhtmlValidatorTemplate.xhtml */ = {isa = PBXFileReference; fileEncoding = 4; lastKnownFileType = text.xml; name = xhtmlValidatorTemplate.xhtml; path = Resources/HTML/xhtmlValidatorTemplate.xhtml; sourceTree = "<group>"; };
		30AF6CF413C2289600A29C00 /* AboutViewController.xib */ = {isa = PBXFileReference; lastKnownFileType = file.xib; name = AboutViewController.xib; path = Resources/AboutViewController.xib; sourceTree = "<group>"; };
		30AF6CFB13C230C600A29C00 /* AboutViewController.h */ = {isa = PBXFileReference; fileEncoding = 4; lastKnownFileType = sourcecode.c.h; name = AboutViewController.h; path = ../System/AboutViewController.h; sourceTree = "<group>"; };
		30AF6CFC13C230C600A29C00 /* AboutViewController.m */ = {isa = PBXFileReference; fileEncoding = 4; lastKnownFileType = sourcecode.c.objc; name = AboutViewController.m; path = ../System/AboutViewController.m; sourceTree = "<group>"; };
		30EABE0718A5903400B73A9C /* WPBlogTableViewCell.h */ = {isa = PBXFileReference; fileEncoding = 4; lastKnownFileType = sourcecode.c.h; path = WPBlogTableViewCell.h; sourceTree = "<group>"; };
		30EABE0818A5903400B73A9C /* WPBlogTableViewCell.m */ = {isa = PBXFileReference; fileEncoding = 4; lastKnownFileType = sourcecode.c.objc; path = WPBlogTableViewCell.m; sourceTree = "<group>"; };
		313AE49B19E3F20400AAFABE /* CommentViewController.h */ = {isa = PBXFileReference; fileEncoding = 4; lastKnownFileType = sourcecode.c.h; path = CommentViewController.h; sourceTree = "<group>"; };
		313AE49C19E3F20400AAFABE /* CommentViewController.m */ = {isa = PBXFileReference; fileEncoding = 4; lastKnownFileType = sourcecode.c.objc; path = CommentViewController.m; sourceTree = "<group>"; };
		313AE49D19E3F20400AAFABE /* CommentTableViewCell.swift */ = {isa = PBXFileReference; fileEncoding = 4; lastKnownFileType = sourcecode.swift; path = CommentTableViewCell.swift; sourceTree = "<group>"; };
		313AE49E19E3F20400AAFABE /* CommentTableViewCell.xib */ = {isa = PBXFileReference; fileEncoding = 4; lastKnownFileType = file.xib; path = CommentTableViewCell.xib; sourceTree = "<group>"; };
		313AE49F19E3F20400AAFABE /* CommentTableViewHeaderCell.xib */ = {isa = PBXFileReference; fileEncoding = 4; lastKnownFileType = file.xib; path = CommentTableViewHeaderCell.xib; sourceTree = "<group>"; };
		313AE4A419E3F23B00AAFABE /* WordPress 22.xcdatamodel */ = {isa = PBXFileReference; lastKnownFileType = wrapper.xcdatamodel; path = "WordPress 22.xcdatamodel"; sourceTree = "<group>"; };
		37022D8F1981BF9200F322B7 /* VerticallyStackedButton.h */ = {isa = PBXFileReference; fileEncoding = 4; lastKnownFileType = sourcecode.c.h; path = VerticallyStackedButton.h; sourceTree = "<group>"; };
		37022D901981BF9200F322B7 /* VerticallyStackedButton.m */ = {isa = PBXFileReference; fileEncoding = 4; lastKnownFileType = sourcecode.c.objc; path = VerticallyStackedButton.m; sourceTree = "<group>"; };
		3716E400167296D30035F8C4 /* ToastView.xib */ = {isa = PBXFileReference; fileEncoding = 4; lastKnownFileType = file.xib; name = ToastView.xib; path = Resources/ToastView.xib; sourceTree = "<group>"; };
		37245ADB13FC23FF006CDBE3 /* WPWebViewController.xib */ = {isa = PBXFileReference; fileEncoding = 4; lastKnownFileType = file.xib; name = WPWebViewController.xib; path = Resources/WPWebViewController.xib; sourceTree = "<group>"; };
		374CB16115B93C0800DD0EBC /* AudioToolbox.framework */ = {isa = PBXFileReference; includeInIndex = 1; lastKnownFileType = wrapper.framework; name = AudioToolbox.framework; path = System/Library/Frameworks/AudioToolbox.framework; sourceTree = SDKROOT; };
		375D090B133B94C3000CC9CD /* BlogsTableViewCell.h */ = {isa = PBXFileReference; fileEncoding = 4; lastKnownFileType = sourcecode.c.h; path = BlogsTableViewCell.h; sourceTree = "<group>"; };
		375D090C133B94C3000CC9CD /* BlogsTableViewCell.m */ = {isa = PBXFileReference; fileEncoding = 4; lastKnownFileType = sourcecode.c.objc; path = BlogsTableViewCell.m; sourceTree = "<group>"; };
		3768BEF013041E7900E7C9A9 /* BetaFeedbackViewController.xib */ = {isa = PBXFileReference; lastKnownFileType = file.xib; name = BetaFeedbackViewController.xib; path = Resources/BetaFeedbackViewController.xib; sourceTree = "<group>"; };
		37B7924B16768FCB0021B3A4 /* NotificationSettingsViewController.h */ = {isa = PBXFileReference; fileEncoding = 4; lastKnownFileType = sourcecode.c.h; path = NotificationSettingsViewController.h; sourceTree = "<group>"; };
		37B7924C16768FCB0021B3A4 /* NotificationSettingsViewController.m */ = {isa = PBXFileReference; fileEncoding = 4; lastKnownFileType = sourcecode.c.objc; path = NotificationSettingsViewController.m; sourceTree = "<group>"; };
		45C73C24113C36F70024D0D2 /* MainWindow-iPad.xib */ = {isa = PBXFileReference; lastKnownFileType = file.xib; name = "MainWindow-iPad.xib"; path = "Resources-iPad/MainWindow-iPad.xib"; sourceTree = "<group>"; };
		462F4E0618369F0B0028D2F8 /* BlogDetailsViewController.h */ = {isa = PBXFileReference; fileEncoding = 4; lastKnownFileType = sourcecode.c.h; path = BlogDetailsViewController.h; sourceTree = "<group>"; };
		462F4E0718369F0B0028D2F8 /* BlogDetailsViewController.m */ = {isa = PBXFileReference; fileEncoding = 4; lastKnownFileType = sourcecode.c.objc; lineEnding = 0; path = BlogDetailsViewController.m; sourceTree = "<group>"; xcLanguageSpecificationIdentifier = xcode.lang.objc; };
		462F4E0818369F0B0028D2F8 /* BlogListViewController.h */ = {isa = PBXFileReference; fileEncoding = 4; lastKnownFileType = sourcecode.c.h; path = BlogListViewController.h; sourceTree = "<group>"; };
		462F4E0918369F0B0028D2F8 /* BlogListViewController.m */ = {isa = PBXFileReference; fileEncoding = 4; lastKnownFileType = sourcecode.c.objc; path = BlogListViewController.m; sourceTree = "<group>"; };
		462F4E0F183867AE0028D2F8 /* Merriweather-Bold.ttf */ = {isa = PBXFileReference; lastKnownFileType = file; path = "Merriweather-Bold.ttf"; sourceTree = "<group>"; };
		4645AFC41961E1FB005F7509 /* AppImages.xcassets */ = {isa = PBXFileReference; lastKnownFileType = folder.assetcatalog; name = AppImages.xcassets; path = Resources/AppImages.xcassets; sourceTree = "<group>"; };
		46E4792A185BD2B8007AA76F /* CommentView.h */ = {isa = PBXFileReference; fileEncoding = 4; lastKnownFileType = sourcecode.c.h; path = CommentView.h; sourceTree = "<group>"; };
		46E4792B185BD2B8007AA76F /* CommentView.m */ = {isa = PBXFileReference; fileEncoding = 4; lastKnownFileType = sourcecode.c.objc; path = CommentView.m; sourceTree = "<group>"; };
		46F8460F185A6E98009D0DA5 /* WPContentView.h */ = {isa = PBXFileReference; fileEncoding = 4; lastKnownFileType = sourcecode.c.h; path = WPContentView.h; sourceTree = "<group>"; };
		46F84610185A6E98009D0DA5 /* WPContentView.m */ = {isa = PBXFileReference; fileEncoding = 4; lastKnownFileType = sourcecode.c.objc; path = WPContentView.m; sourceTree = "<group>"; };
		46F84612185A8B7E009D0DA5 /* WPContentViewProvider.h */ = {isa = PBXFileReference; fileEncoding = 4; lastKnownFileType = sourcecode.c.h; path = WPContentViewProvider.h; sourceTree = "<group>"; };
		46F84613185AEB38009D0DA5 /* WPContentViewSubclass.h */ = {isa = PBXFileReference; fileEncoding = 4; lastKnownFileType = sourcecode.c.h; path = WPContentViewSubclass.h; sourceTree = "<group>"; };
		46F8714D1838C41600BC149B /* NSDate+StringFormatting.h */ = {isa = PBXFileReference; fileEncoding = 4; lastKnownFileType = sourcecode.c.h; path = "NSDate+StringFormatting.h"; sourceTree = "<group>"; };
		46F8714E1838C41600BC149B /* NSDate+StringFormatting.m */ = {isa = PBXFileReference; fileEncoding = 4; lastKnownFileType = sourcecode.c.objc; path = "NSDate+StringFormatting.m"; sourceTree = "<group>"; };
		501C8A355B53A6971F731ECA /* Pods.distribution.xcconfig */ = {isa = PBXFileReference; includeInIndex = 1; lastKnownFileType = text.xcconfig; name = Pods.distribution.xcconfig; path = "../Pods/Target Support Files/Pods/Pods.distribution.xcconfig"; sourceTree = "<group>"; };
		5903AE1A19B60A98009D5354 /* WPButtonForNavigationBar.m */ = {isa = PBXFileReference; fileEncoding = 4; lastKnownFileType = sourcecode.c.objc; path = WPButtonForNavigationBar.m; sourceTree = "<group>"; usesTabs = 0; };
		5903AE1C19B60AB9009D5354 /* WPButtonForNavigationBar.h */ = {isa = PBXFileReference; lastKnownFileType = sourcecode.c.h; path = WPButtonForNavigationBar.h; sourceTree = "<group>"; usesTabs = 0; };
		59379AA2191904C200B49251 /* AnimatedGIFImageSerialization.h */ = {isa = PBXFileReference; fileEncoding = 4; lastKnownFileType = sourcecode.c.h; path = AnimatedGIFImageSerialization.h; sourceTree = "<group>"; };
		59379AA3191904C200B49251 /* AnimatedGIFImageSerialization.m */ = {isa = PBXFileReference; fileEncoding = 4; lastKnownFileType = sourcecode.c.objc; path = AnimatedGIFImageSerialization.m; sourceTree = "<group>"; };
		5D0077A5182AE9DF00F865DB /* ReaderMediaQueue.h */ = {isa = PBXFileReference; fileEncoding = 4; lastKnownFileType = sourcecode.c.h; path = ReaderMediaQueue.h; sourceTree = "<group>"; };
		5D0077A6182AE9DF00F865DB /* ReaderMediaQueue.m */ = {isa = PBXFileReference; fileEncoding = 4; lastKnownFileType = sourcecode.c.objc; path = ReaderMediaQueue.m; sourceTree = "<group>"; };
		5D08B90219648C3400D5B381 /* ReaderSubscriptionViewController.h */ = {isa = PBXFileReference; fileEncoding = 4; lastKnownFileType = sourcecode.c.h; path = ReaderSubscriptionViewController.h; sourceTree = "<group>"; };
		5D08B90319648C3400D5B381 /* ReaderSubscriptionViewController.m */ = {isa = PBXFileReference; fileEncoding = 4; lastKnownFileType = sourcecode.c.objc; path = ReaderSubscriptionViewController.m; sourceTree = "<group>"; };
		5D0C2CB719AB932C002DF1E5 /* WPContentSyncHelper.swift */ = {isa = PBXFileReference; fileEncoding = 4; lastKnownFileType = sourcecode.swift; path = WPContentSyncHelper.swift; sourceTree = "<group>"; };
		5D119DA1176FBE040073D83A /* UIImageView+AFNetworkingExtra.h */ = {isa = PBXFileReference; fileEncoding = 4; lastKnownFileType = sourcecode.c.h; path = "UIImageView+AFNetworkingExtra.h"; sourceTree = "<group>"; };
		5D119DA2176FBE040073D83A /* UIImageView+AFNetworkingExtra.m */ = {isa = PBXFileReference; fileEncoding = 4; lastKnownFileType = sourcecode.c.objc; path = "UIImageView+AFNetworkingExtra.m"; sourceTree = "<group>"; };
		5D12FE1A1988243700378BD6 /* RemoteReaderPost.h */ = {isa = PBXFileReference; fileEncoding = 4; lastKnownFileType = sourcecode.c.h; name = RemoteReaderPost.h; path = "Remote Objects/RemoteReaderPost.h"; sourceTree = "<group>"; };
		5D12FE1B1988243700378BD6 /* RemoteReaderPost.m */ = {isa = PBXFileReference; fileEncoding = 4; lastKnownFileType = sourcecode.c.objc; name = RemoteReaderPost.m; path = "Remote Objects/RemoteReaderPost.m"; sourceTree = "<group>"; };
		5D12FE1C1988243700378BD6 /* RemoteReaderTopic.h */ = {isa = PBXFileReference; fileEncoding = 4; lastKnownFileType = sourcecode.c.h; name = RemoteReaderTopic.h; path = "Remote Objects/RemoteReaderTopic.h"; sourceTree = "<group>"; };
		5D12FE1D1988243700378BD6 /* RemoteReaderTopic.m */ = {isa = PBXFileReference; fileEncoding = 4; lastKnownFileType = sourcecode.c.objc; name = RemoteReaderTopic.m; path = "Remote Objects/RemoteReaderTopic.m"; sourceTree = "<group>"; };
		5D12FE201988245B00378BD6 /* RemoteReaderSite.h */ = {isa = PBXFileReference; fileEncoding = 4; lastKnownFileType = sourcecode.c.h; name = RemoteReaderSite.h; path = "Remote Objects/RemoteReaderSite.h"; sourceTree = "<group>"; };
		5D12FE211988245B00378BD6 /* RemoteReaderSite.m */ = {isa = PBXFileReference; fileEncoding = 4; lastKnownFileType = sourcecode.c.objc; name = RemoteReaderSite.m; path = "Remote Objects/RemoteReaderSite.m"; sourceTree = "<group>"; };
		5D146EB9189857ED0068FDC6 /* FeaturedImageViewController.h */ = {isa = PBXFileReference; fileEncoding = 4; lastKnownFileType = sourcecode.c.h; path = FeaturedImageViewController.h; sourceTree = "<group>"; usesTabs = 0; };
		5D146EBA189857ED0068FDC6 /* FeaturedImageViewController.m */ = {isa = PBXFileReference; fileEncoding = 4; lastKnownFileType = sourcecode.c.objc; path = FeaturedImageViewController.m; sourceTree = "<group>"; usesTabs = 0; };
		5D1D9C5319885B01009D13B7 /* ReaderEditableSubscriptionPage.h */ = {isa = PBXFileReference; lastKnownFileType = sourcecode.c.h; path = ReaderEditableSubscriptionPage.h; sourceTree = "<group>"; };
		5D1EE7FF15E7AF3E007F1F02 /* JetpackSettingsViewController.h */ = {isa = PBXFileReference; fileEncoding = 4; lastKnownFileType = sourcecode.c.h; path = JetpackSettingsViewController.h; sourceTree = "<group>"; };
		5D1EE80015E7AF3E007F1F02 /* JetpackSettingsViewController.m */ = {isa = PBXFileReference; fileEncoding = 4; lastKnownFileType = sourcecode.c.objc; path = JetpackSettingsViewController.m; sourceTree = "<group>"; };
		5D20A6511982D56600463A91 /* FollowedSitesViewController.h */ = {isa = PBXFileReference; fileEncoding = 4; lastKnownFileType = sourcecode.c.h; path = FollowedSitesViewController.h; sourceTree = "<group>"; };
		5D20A6521982D56600463A91 /* FollowedSitesViewController.m */ = {isa = PBXFileReference; fileEncoding = 4; lastKnownFileType = sourcecode.c.objc; path = FollowedSitesViewController.m; sourceTree = "<group>"; };
		5D229A78199AB74F00685123 /* WordPress 21.xcdatamodel */ = {isa = PBXFileReference; lastKnownFileType = wrapper.xcdatamodel; path = "WordPress 21.xcdatamodel"; sourceTree = "<group>"; };
		5D2B043515E83800007E3422 /* SettingsViewControllerDelegate.h */ = {isa = PBXFileReference; fileEncoding = 4; lastKnownFileType = sourcecode.c.h; path = SettingsViewControllerDelegate.h; sourceTree = "<group>"; };
		5D2BEB4819758102005425F7 /* WPTableImageSourceTest.m */ = {isa = PBXFileReference; fileEncoding = 4; lastKnownFileType = sourcecode.c.objc; path = WPTableImageSourceTest.m; sourceTree = "<group>"; };
		5D37941919216B1300E26CA4 /* RebloggingViewController.h */ = {isa = PBXFileReference; fileEncoding = 4; lastKnownFileType = sourcecode.c.h; path = RebloggingViewController.h; sourceTree = "<group>"; };
		5D37941A19216B1300E26CA4 /* RebloggingViewController.m */ = {isa = PBXFileReference; fileEncoding = 4; lastKnownFileType = sourcecode.c.objc; path = RebloggingViewController.m; sourceTree = "<group>"; };
		5D3D559518F88C3500782892 /* ReaderPostService.h */ = {isa = PBXFileReference; fileEncoding = 4; lastKnownFileType = sourcecode.c.h; path = ReaderPostService.h; sourceTree = "<group>"; };
		5D3D559618F88C3500782892 /* ReaderPostService.m */ = {isa = PBXFileReference; fileEncoding = 4; lastKnownFileType = sourcecode.c.objc; path = ReaderPostService.m; sourceTree = "<group>"; };
		5D3D559818F88C5E00782892 /* ReaderPostServiceRemote.h */ = {isa = PBXFileReference; fileEncoding = 4; lastKnownFileType = sourcecode.c.h; path = ReaderPostServiceRemote.h; sourceTree = "<group>"; };
		5D3D559918F88C5E00782892 /* ReaderPostServiceRemote.m */ = {isa = PBXFileReference; fileEncoding = 4; lastKnownFileType = sourcecode.c.objc; path = ReaderPostServiceRemote.m; sourceTree = "<group>"; };
		5D3E334C15EEBB6B005FC6F2 /* ReachabilityUtils.h */ = {isa = PBXFileReference; fileEncoding = 4; lastKnownFileType = sourcecode.c.h; path = ReachabilityUtils.h; sourceTree = "<group>"; };
		5D3E334D15EEBB6B005FC6F2 /* ReachabilityUtils.m */ = {isa = PBXFileReference; fileEncoding = 4; lastKnownFileType = sourcecode.c.objc; path = ReachabilityUtils.m; sourceTree = "<group>"; };
		5D42A3BB175E686F005CFF05 /* WordPress 12.xcdatamodel */ = {isa = PBXFileReference; lastKnownFileType = wrapper.xcdatamodel; path = "WordPress 12.xcdatamodel"; sourceTree = "<group>"; };
		5D42A3D6175E7452005CFF05 /* AbstractPost.h */ = {isa = PBXFileReference; fileEncoding = 4; lastKnownFileType = sourcecode.c.h; path = AbstractPost.h; sourceTree = "<group>"; };
		5D42A3D7175E7452005CFF05 /* AbstractPost.m */ = {isa = PBXFileReference; fileEncoding = 4; lastKnownFileType = sourcecode.c.objc; path = AbstractPost.m; sourceTree = "<group>"; };
		5D42A3D8175E7452005CFF05 /* BasePost.h */ = {isa = PBXFileReference; fileEncoding = 4; lastKnownFileType = sourcecode.c.h; path = BasePost.h; sourceTree = "<group>"; };
		5D42A3D9175E7452005CFF05 /* BasePost.m */ = {isa = PBXFileReference; fileEncoding = 4; lastKnownFileType = sourcecode.c.objc; path = BasePost.m; sourceTree = "<group>"; };
		5D42A3DC175E7452005CFF05 /* ReaderPost.h */ = {isa = PBXFileReference; fileEncoding = 4; lastKnownFileType = sourcecode.c.h; path = ReaderPost.h; sourceTree = "<group>"; };
		5D42A3DD175E7452005CFF05 /* ReaderPost.m */ = {isa = PBXFileReference; fileEncoding = 4; lastKnownFileType = sourcecode.c.objc; path = ReaderPost.m; sourceTree = "<group>"; };
		5D42A3E5175E75EE005CFF05 /* ReaderImageView.h */ = {isa = PBXFileReference; fileEncoding = 4; lastKnownFileType = sourcecode.c.h; path = ReaderImageView.h; sourceTree = "<group>"; };
		5D42A3E6175E75EE005CFF05 /* ReaderImageView.m */ = {isa = PBXFileReference; fileEncoding = 4; lastKnownFileType = sourcecode.c.objc; path = ReaderImageView.m; sourceTree = "<group>"; };
		5D42A3E7175E75EE005CFF05 /* ReaderMediaView.h */ = {isa = PBXFileReference; fileEncoding = 4; lastKnownFileType = sourcecode.c.h; path = ReaderMediaView.h; sourceTree = "<group>"; };
		5D42A3E8175E75EE005CFF05 /* ReaderMediaView.m */ = {isa = PBXFileReference; fileEncoding = 4; lastKnownFileType = sourcecode.c.objc; path = ReaderMediaView.m; sourceTree = "<group>"; };
		5D42A3EB175E75EE005CFF05 /* ReaderPostDetailViewController.h */ = {isa = PBXFileReference; fileEncoding = 4; lastKnownFileType = sourcecode.c.h; path = ReaderPostDetailViewController.h; sourceTree = "<group>"; };
		5D42A3EC175E75EE005CFF05 /* ReaderPostDetailViewController.m */ = {isa = PBXFileReference; fileEncoding = 4; lastKnownFileType = sourcecode.c.objc; path = ReaderPostDetailViewController.m; sourceTree = "<group>"; };
		5D42A3ED175E75EE005CFF05 /* ReaderPostsViewController.h */ = {isa = PBXFileReference; fileEncoding = 4; lastKnownFileType = sourcecode.c.h; path = ReaderPostsViewController.h; sourceTree = "<group>"; };
		5D42A3EE175E75EE005CFF05 /* ReaderPostsViewController.m */ = {isa = PBXFileReference; fileEncoding = 4; lastKnownFileType = sourcecode.c.objc; path = ReaderPostsViewController.m; sourceTree = "<group>"; };
		5D42A3EF175E75EE005CFF05 /* ReaderPostTableViewCell.h */ = {isa = PBXFileReference; fileEncoding = 4; lastKnownFileType = sourcecode.c.h; path = ReaderPostTableViewCell.h; sourceTree = "<group>"; };
		5D42A3F0175E75EE005CFF05 /* ReaderPostTableViewCell.m */ = {isa = PBXFileReference; fileEncoding = 4; lastKnownFileType = sourcecode.c.objc; path = ReaderPostTableViewCell.m; sourceTree = "<group>"; };
		5D42A3F5175E75EE005CFF05 /* ReaderVideoView.h */ = {isa = PBXFileReference; fileEncoding = 4; lastKnownFileType = sourcecode.c.h; path = ReaderVideoView.h; sourceTree = "<group>"; };
		5D42A3F6175E75EE005CFF05 /* ReaderVideoView.m */ = {isa = PBXFileReference; fileEncoding = 4; lastKnownFileType = sourcecode.c.objc; path = ReaderVideoView.m; sourceTree = "<group>"; };
		5D42A401175E76A1005CFF05 /* WPImageViewController.h */ = {isa = PBXFileReference; fileEncoding = 4; lastKnownFileType = sourcecode.c.h; path = WPImageViewController.h; sourceTree = "<group>"; };
		5D42A402175E76A2005CFF05 /* WPImageViewController.m */ = {isa = PBXFileReference; fileEncoding = 4; lastKnownFileType = sourcecode.c.objc; path = WPImageViewController.m; sourceTree = "<group>"; };
		5D42A403175E76A4005CFF05 /* WPWebVideoViewController.h */ = {isa = PBXFileReference; fileEncoding = 4; lastKnownFileType = sourcecode.c.h; path = WPWebVideoViewController.h; sourceTree = "<group>"; };
		5D42A404175E76A5005CFF05 /* WPWebVideoViewController.m */ = {isa = PBXFileReference; fileEncoding = 4; lastKnownFileType = sourcecode.c.objc; path = WPWebVideoViewController.m; sourceTree = "<group>"; };
		5D44EB331986D695008B7175 /* ReaderSiteServiceRemote.h */ = {isa = PBXFileReference; fileEncoding = 4; lastKnownFileType = sourcecode.c.h; path = ReaderSiteServiceRemote.h; sourceTree = "<group>"; };
		5D44EB341986D695008B7175 /* ReaderSiteServiceRemote.m */ = {isa = PBXFileReference; fileEncoding = 4; lastKnownFileType = sourcecode.c.objc; path = ReaderSiteServiceRemote.m; sourceTree = "<group>"; };
		5D44EB361986D8BA008B7175 /* ReaderSiteService.h */ = {isa = PBXFileReference; fileEncoding = 4; lastKnownFileType = sourcecode.c.h; path = ReaderSiteService.h; sourceTree = "<group>"; };
		5D44EB371986D8BA008B7175 /* ReaderSiteService.m */ = {isa = PBXFileReference; fileEncoding = 4; lastKnownFileType = sourcecode.c.objc; path = ReaderSiteService.m; sourceTree = "<group>"; };
		5D49B03919BE3CAD00703A9B /* SafeReaderTopicToReaderTopic.h */ = {isa = PBXFileReference; fileEncoding = 4; lastKnownFileType = sourcecode.c.h; name = SafeReaderTopicToReaderTopic.h; path = "20-21/SafeReaderTopicToReaderTopic.h"; sourceTree = "<group>"; };
		5D49B03A19BE3CAD00703A9B /* SafeReaderTopicToReaderTopic.m */ = {isa = PBXFileReference; fileEncoding = 4; lastKnownFileType = sourcecode.c.objc; name = SafeReaderTopicToReaderTopic.m; path = "20-21/SafeReaderTopicToReaderTopic.m"; sourceTree = "<group>"; };
		5D4AD40D185FE64C00CDEE17 /* WPMainTabBarController.h */ = {isa = PBXFileReference; fileEncoding = 4; lastKnownFileType = sourcecode.c.h; path = WPMainTabBarController.h; sourceTree = "<group>"; };
		5D4AD40E185FE64C00CDEE17 /* WPMainTabBarController.m */ = {isa = PBXFileReference; fileEncoding = 4; lastKnownFileType = sourcecode.c.objc; path = WPMainTabBarController.m; sourceTree = "<group>"; };
		5D51ADAE19A832AF00539C0B /* WordPress-20-21.xcmappingmodel */ = {isa = PBXFileReference; lastKnownFileType = wrapper.xcmappingmodel; path = "WordPress-20-21.xcmappingmodel"; sourceTree = "<group>"; };
		5D577D31189127BE00B964C3 /* PostGeolocationViewController.h */ = {isa = PBXFileReference; fileEncoding = 4; lastKnownFileType = sourcecode.c.h; path = PostGeolocationViewController.h; sourceTree = "<group>"; };
		5D577D32189127BE00B964C3 /* PostGeolocationViewController.m */ = {isa = PBXFileReference; fileEncoding = 4; lastKnownFileType = sourcecode.c.objc; path = PostGeolocationViewController.m; sourceTree = "<group>"; };
		5D577D341891360900B964C3 /* PostGeolocationView.h */ = {isa = PBXFileReference; fileEncoding = 4; lastKnownFileType = sourcecode.c.h; path = PostGeolocationView.h; sourceTree = "<group>"; };
		5D577D351891360900B964C3 /* PostGeolocationView.m */ = {isa = PBXFileReference; fileEncoding = 4; lastKnownFileType = sourcecode.c.objc; path = PostGeolocationView.m; sourceTree = "<group>"; };
		5D5D0025187DA9D30027CEF6 /* CategoriesViewController.h */ = {isa = PBXFileReference; fileEncoding = 4; lastKnownFileType = sourcecode.c.h; path = CategoriesViewController.h; sourceTree = "<group>"; };
		5D5D0026187DA9D30027CEF6 /* CategoriesViewController.m */ = {isa = PBXFileReference; fileEncoding = 4; lastKnownFileType = sourcecode.c.objc; path = CategoriesViewController.m; sourceTree = "<group>"; };
		5D62BAD518AA88210044E5F7 /* PageSettingsViewController.h */ = {isa = PBXFileReference; fileEncoding = 4; lastKnownFileType = sourcecode.c.h; path = PageSettingsViewController.h; sourceTree = "<group>"; };
		5D62BAD618AA88210044E5F7 /* PageSettingsViewController.m */ = {isa = PBXFileReference; fileEncoding = 4; lastKnownFileType = sourcecode.c.objc; path = PageSettingsViewController.m; sourceTree = "<group>"; };
		5D62BAD818AAAE9B0044E5F7 /* PostSettingsViewController_Internal.h */ = {isa = PBXFileReference; lastKnownFileType = sourcecode.c.h; path = PostSettingsViewController_Internal.h; sourceTree = "<group>"; usesTabs = 0; };
		5D69DBC3165428CA00A2D1F7 /* n.caf */ = {isa = PBXFileReference; lastKnownFileType = file; name = n.caf; path = Resources/Sounds/n.caf; sourceTree = "<group>"; };
		5D6CF8B4193BD96E0041D28F /* WordPress 18.xcdatamodel */ = {isa = PBXFileReference; lastKnownFileType = wrapper.xcdatamodel; path = "WordPress 18.xcdatamodel"; sourceTree = "<group>"; };
		5D7B414319E482C9007D9EC7 /* WPRichTextEmbed.swift */ = {isa = PBXFileReference; fileEncoding = 4; lastKnownFileType = sourcecode.swift; path = WPRichTextEmbed.swift; sourceTree = "<group>"; };
		5D7B414419E482C9007D9EC7 /* WPRichTextImage.swift */ = {isa = PBXFileReference; fileEncoding = 4; lastKnownFileType = sourcecode.swift; path = WPRichTextImage.swift; sourceTree = "<group>"; };
		5D7B414519E482C9007D9EC7 /* WPRichTextMediaAttachment.swift */ = {isa = PBXFileReference; fileEncoding = 4; lastKnownFileType = sourcecode.swift; path = WPRichTextMediaAttachment.swift; sourceTree = "<group>"; };
		5D7DEA2819D488DD0032EE77 /* WPStyleGuide+Comments.swift */ = {isa = PBXFileReference; fileEncoding = 4; lastKnownFileType = sourcecode.swift; path = "WPStyleGuide+Comments.swift"; sourceTree = "<group>"; };
		5D839AA6187F0D6B00811F4A /* PostFeaturedImageCell.h */ = {isa = PBXFileReference; fileEncoding = 4; lastKnownFileType = sourcecode.c.h; path = PostFeaturedImageCell.h; sourceTree = "<group>"; };
		5D839AA7187F0D6B00811F4A /* PostFeaturedImageCell.m */ = {isa = PBXFileReference; fileEncoding = 4; lastKnownFileType = sourcecode.c.objc; path = PostFeaturedImageCell.m; sourceTree = "<group>"; };
		5D839AA9187F0D8000811F4A /* PostGeolocationCell.h */ = {isa = PBXFileReference; fileEncoding = 4; lastKnownFileType = sourcecode.c.h; path = PostGeolocationCell.h; sourceTree = "<group>"; };
		5D839AAA187F0D8000811F4A /* PostGeolocationCell.m */ = {isa = PBXFileReference; fileEncoding = 4; lastKnownFileType = sourcecode.c.objc; path = PostGeolocationCell.m; sourceTree = "<group>"; };
		5D87E10915F5120C0012C595 /* SettingsPageViewController.h */ = {isa = PBXFileReference; fileEncoding = 4; lastKnownFileType = sourcecode.c.h; path = SettingsPageViewController.h; sourceTree = "<group>"; };
		5D87E10A15F5120C0012C595 /* SettingsPageViewController.m */ = {isa = PBXFileReference; fileEncoding = 4; lastKnownFileType = sourcecode.c.objc; path = SettingsPageViewController.m; sourceTree = "<group>"; };
		5D8D53ED19250412003C8859 /* BlogSelectorViewController.h */ = {isa = PBXFileReference; fileEncoding = 4; lastKnownFileType = sourcecode.c.h; path = BlogSelectorViewController.h; sourceTree = "<group>"; };
		5D8D53EE19250412003C8859 /* BlogSelectorViewController.m */ = {isa = PBXFileReference; fileEncoding = 4; lastKnownFileType = sourcecode.c.objc; path = BlogSelectorViewController.m; sourceTree = "<group>"; };
		5D8D53EF19250412003C8859 /* WPComBlogSelectorViewController.h */ = {isa = PBXFileReference; fileEncoding = 4; lastKnownFileType = sourcecode.c.h; path = WPComBlogSelectorViewController.h; sourceTree = "<group>"; };
		5D8D53F019250412003C8859 /* WPComBlogSelectorViewController.m */ = {isa = PBXFileReference; fileEncoding = 4; lastKnownFileType = sourcecode.c.objc; path = WPComBlogSelectorViewController.m; sourceTree = "<group>"; };
		5D97C2F115CAF8D8009B44DD /* UINavigationController+KeyboardFix.h */ = {isa = PBXFileReference; fileEncoding = 4; lastKnownFileType = sourcecode.c.h; path = "UINavigationController+KeyboardFix.h"; sourceTree = "<group>"; };
		5D97C2F215CAF8D8009B44DD /* UINavigationController+KeyboardFix.m */ = {isa = PBXFileReference; fileEncoding = 4; lastKnownFileType = sourcecode.c.objc; path = "UINavigationController+KeyboardFix.m"; sourceTree = "<group>"; };
		5D9B17C319998A430047A4A2 /* ReaderBlockedTableViewCell.h */ = {isa = PBXFileReference; fileEncoding = 4; lastKnownFileType = sourcecode.c.h; path = ReaderBlockedTableViewCell.h; sourceTree = "<group>"; };
		5D9B17C419998A430047A4A2 /* ReaderBlockedTableViewCell.m */ = {isa = PBXFileReference; fileEncoding = 4; lastKnownFileType = sourcecode.c.objc; path = ReaderBlockedTableViewCell.m; sourceTree = "<group>"; };
		5DA3EE0E192508F700294E0B /* WPImageOptimizer.h */ = {isa = PBXFileReference; fileEncoding = 4; lastKnownFileType = sourcecode.c.h; path = WPImageOptimizer.h; sourceTree = "<group>"; };
		5DA3EE0F192508F700294E0B /* WPImageOptimizer.m */ = {isa = PBXFileReference; fileEncoding = 4; lastKnownFileType = sourcecode.c.objc; path = WPImageOptimizer.m; sourceTree = "<group>"; };
		5DA3EE10192508F700294E0B /* WPImageOptimizer+Private.h */ = {isa = PBXFileReference; fileEncoding = 4; lastKnownFileType = sourcecode.c.h; path = "WPImageOptimizer+Private.h"; sourceTree = "<group>"; };
		5DA3EE11192508F700294E0B /* WPImageOptimizer+Private.m */ = {isa = PBXFileReference; fileEncoding = 4; lastKnownFileType = sourcecode.c.objc; path = "WPImageOptimizer+Private.m"; sourceTree = "<group>"; };
		5DA3EE141925090A00294E0B /* MediaService.h */ = {isa = PBXFileReference; fileEncoding = 4; lastKnownFileType = sourcecode.c.h; path = MediaService.h; sourceTree = "<group>"; };
		5DA3EE151925090A00294E0B /* MediaService.m */ = {isa = PBXFileReference; fileEncoding = 4; lastKnownFileType = sourcecode.c.objc; path = MediaService.m; sourceTree = "<group>"; };
		5DA3EE191925111700294E0B /* WPImageOptimizerTest.m */ = {isa = PBXFileReference; fileEncoding = 4; lastKnownFileType = sourcecode.c.objc; path = WPImageOptimizerTest.m; sourceTree = "<group>"; };
		5DA5BF2718E32DCF005F11F9 /* EditMediaViewController.h */ = {isa = PBXFileReference; fileEncoding = 4; lastKnownFileType = sourcecode.c.h; path = EditMediaViewController.h; sourceTree = "<group>"; };
		5DA5BF2818E32DCF005F11F9 /* EditMediaViewController.m */ = {isa = PBXFileReference; fileEncoding = 4; lastKnownFileType = sourcecode.c.objc; path = EditMediaViewController.m; sourceTree = "<group>"; };
		5DA5BF2918E32DCF005F11F9 /* EditMediaViewController.xib */ = {isa = PBXFileReference; fileEncoding = 4; lastKnownFileType = file.xib; path = EditMediaViewController.xib; sourceTree = "<group>"; };
		5DA5BF2A18E32DCF005F11F9 /* InputViewButton.h */ = {isa = PBXFileReference; fileEncoding = 4; lastKnownFileType = sourcecode.c.h; path = InputViewButton.h; sourceTree = "<group>"; };
		5DA5BF2B18E32DCF005F11F9 /* InputViewButton.m */ = {isa = PBXFileReference; fileEncoding = 4; lastKnownFileType = sourcecode.c.objc; path = InputViewButton.m; sourceTree = "<group>"; };
		5DA5BF2C18E32DCF005F11F9 /* MediaBrowserCell.h */ = {isa = PBXFileReference; fileEncoding = 4; lastKnownFileType = sourcecode.c.h; path = MediaBrowserCell.h; sourceTree = "<group>"; };
		5DA5BF2D18E32DCF005F11F9 /* MediaBrowserCell.m */ = {isa = PBXFileReference; fileEncoding = 4; lastKnownFileType = sourcecode.c.objc; path = MediaBrowserCell.m; sourceTree = "<group>"; };
		5DA5BF2E18E32DCF005F11F9 /* MediaBrowserViewController.h */ = {isa = PBXFileReference; fileEncoding = 4; lastKnownFileType = sourcecode.c.h; path = MediaBrowserViewController.h; sourceTree = "<group>"; };
		5DA5BF2F18E32DCF005F11F9 /* MediaBrowserViewController.m */ = {isa = PBXFileReference; fileEncoding = 4; lastKnownFileType = sourcecode.c.objc; path = MediaBrowserViewController.m; sourceTree = "<group>"; };
		5DA5BF3018E32DCF005F11F9 /* MediaBrowserViewController.xib */ = {isa = PBXFileReference; fileEncoding = 4; lastKnownFileType = file.xib; path = MediaBrowserViewController.xib; sourceTree = "<group>"; };
		5DA5BF3118E32DCF005F11F9 /* MediaSearchFilterHeaderView.h */ = {isa = PBXFileReference; fileEncoding = 4; lastKnownFileType = sourcecode.c.h; path = MediaSearchFilterHeaderView.h; sourceTree = "<group>"; };
		5DA5BF3218E32DCF005F11F9 /* MediaSearchFilterHeaderView.m */ = {isa = PBXFileReference; fileEncoding = 4; lastKnownFileType = sourcecode.c.objc; path = MediaSearchFilterHeaderView.m; sourceTree = "<group>"; };
		5DA5BF3318E32DCF005F11F9 /* Theme.h */ = {isa = PBXFileReference; fileEncoding = 4; lastKnownFileType = sourcecode.c.h; path = Theme.h; sourceTree = "<group>"; };
		5DA5BF3418E32DCF005F11F9 /* Theme.m */ = {isa = PBXFileReference; fileEncoding = 4; lastKnownFileType = sourcecode.c.objc; path = Theme.m; sourceTree = "<group>"; };
		5DA5BF3518E32DCF005F11F9 /* ThemeBrowserCell.h */ = {isa = PBXFileReference; fileEncoding = 4; lastKnownFileType = sourcecode.c.h; path = ThemeBrowserCell.h; sourceTree = "<group>"; };
		5DA5BF3618E32DCF005F11F9 /* ThemeBrowserCell.m */ = {isa = PBXFileReference; fileEncoding = 4; lastKnownFileType = sourcecode.c.objc; path = ThemeBrowserCell.m; sourceTree = "<group>"; };
		5DA5BF3718E32DCF005F11F9 /* ThemeBrowserViewController.h */ = {isa = PBXFileReference; fileEncoding = 4; lastKnownFileType = sourcecode.c.h; path = ThemeBrowserViewController.h; sourceTree = "<group>"; };
		5DA5BF3818E32DCF005F11F9 /* ThemeBrowserViewController.m */ = {isa = PBXFileReference; fileEncoding = 4; lastKnownFileType = sourcecode.c.objc; path = ThemeBrowserViewController.m; sourceTree = "<group>"; };
		5DA5BF3918E32DCF005F11F9 /* ThemeDetailsViewController.h */ = {isa = PBXFileReference; fileEncoding = 4; lastKnownFileType = sourcecode.c.h; path = ThemeDetailsViewController.h; sourceTree = "<group>"; };
		5DA5BF3A18E32DCF005F11F9 /* ThemeDetailsViewController.m */ = {isa = PBXFileReference; fileEncoding = 4; lastKnownFileType = sourcecode.c.objc; path = ThemeDetailsViewController.m; sourceTree = "<group>"; };
		5DA5BF3B18E32DCF005F11F9 /* WPLoadingView.h */ = {isa = PBXFileReference; fileEncoding = 4; lastKnownFileType = sourcecode.c.h; path = WPLoadingView.h; sourceTree = "<group>"; };
		5DA5BF3C18E32DCF005F11F9 /* WPLoadingView.m */ = {isa = PBXFileReference; fileEncoding = 4; lastKnownFileType = sourcecode.c.objc; path = WPLoadingView.m; sourceTree = "<group>"; };
		5DA5BF4B18E331D8005F11F9 /* WordPress 16.xcdatamodel */ = {isa = PBXFileReference; lastKnownFileType = wrapper.xcdatamodel; path = "WordPress 16.xcdatamodel"; sourceTree = "<group>"; };
		5DB3BA0318D0E7B600F3F3E9 /* WPPickerView.h */ = {isa = PBXFileReference; fileEncoding = 4; lastKnownFileType = sourcecode.c.h; path = WPPickerView.h; sourceTree = "<group>"; usesTabs = 0; };
		5DB3BA0418D0E7B600F3F3E9 /* WPPickerView.m */ = {isa = PBXFileReference; fileEncoding = 4; lastKnownFileType = sourcecode.c.objc; path = WPPickerView.m; sourceTree = "<group>"; usesTabs = 0; };
		5DB3BA0618D11D8D00F3F3E9 /* PublishDatePickerView.h */ = {isa = PBXFileReference; fileEncoding = 4; lastKnownFileType = sourcecode.c.h; path = PublishDatePickerView.h; sourceTree = "<group>"; usesTabs = 0; };
		5DB3BA0718D11D8D00F3F3E9 /* PublishDatePickerView.m */ = {isa = PBXFileReference; fileEncoding = 4; lastKnownFileType = sourcecode.c.objc; path = PublishDatePickerView.m; sourceTree = "<group>"; usesTabs = 0; };
		5DB4683918A2E718004A89A9 /* LocationService.h */ = {isa = PBXFileReference; fileEncoding = 4; lastKnownFileType = sourcecode.c.h; path = LocationService.h; sourceTree = "<group>"; };
		5DB4683A18A2E718004A89A9 /* LocationService.m */ = {isa = PBXFileReference; fileEncoding = 4; lastKnownFileType = sourcecode.c.objc; path = LocationService.m; sourceTree = "<group>"; };
		5DB6D8F618F5DA6300956529 /* WordPress 17.xcdatamodel */ = {isa = PBXFileReference; lastKnownFileType = wrapper.xcdatamodel; path = "WordPress 17.xcdatamodel"; sourceTree = "<group>"; };
		5DB767401588F64D00EBE36C /* postPreview.html */ = {isa = PBXFileReference; fileEncoding = 4; lastKnownFileType = text.html; name = postPreview.html; path = Resources/HTML/postPreview.html; sourceTree = "<group>"; };
		5DB93EE819B6190700EC88EB /* CommentContentView.h */ = {isa = PBXFileReference; fileEncoding = 4; lastKnownFileType = sourcecode.c.h; path = CommentContentView.h; sourceTree = "<group>"; };
		5DB93EE919B6190700EC88EB /* CommentContentView.m */ = {isa = PBXFileReference; fileEncoding = 4; lastKnownFileType = sourcecode.c.objc; path = CommentContentView.m; sourceTree = "<group>"; };
		5DB93EEA19B6190700EC88EB /* ReaderCommentCell.h */ = {isa = PBXFileReference; fileEncoding = 4; lastKnownFileType = sourcecode.c.h; path = ReaderCommentCell.h; sourceTree = "<group>"; };
		5DB93EEB19B6190700EC88EB /* ReaderCommentCell.m */ = {isa = PBXFileReference; fileEncoding = 4; lastKnownFileType = sourcecode.c.objc; path = ReaderCommentCell.m; sourceTree = "<group>"; };
		5DBCD9D018F3569F00B32229 /* ReaderTopic.h */ = {isa = PBXFileReference; fileEncoding = 4; lastKnownFileType = sourcecode.c.h; path = ReaderTopic.h; sourceTree = "<group>"; };
		5DBCD9D118F3569F00B32229 /* ReaderTopic.m */ = {isa = PBXFileReference; fileEncoding = 4; lastKnownFileType = sourcecode.c.objc; path = ReaderTopic.m; sourceTree = "<group>"; };
		5DBCD9D318F35D7500B32229 /* ReaderTopicService.h */ = {isa = PBXFileReference; fileEncoding = 4; lastKnownFileType = sourcecode.c.h; path = ReaderTopicService.h; sourceTree = "<group>"; };
		5DBCD9D418F35D7500B32229 /* ReaderTopicService.m */ = {isa = PBXFileReference; fileEncoding = 4; lastKnownFileType = sourcecode.c.objc; path = ReaderTopicService.m; sourceTree = "<group>"; };
		5DC02A3418E4C5BD009A1765 /* ThemeBrowserViewController.xib */ = {isa = PBXFileReference; fileEncoding = 4; lastKnownFileType = file.xib; name = ThemeBrowserViewController.xib; path = Resources/ThemeBrowserViewController.xib; sourceTree = "<group>"; };
		5DC02A3518E4C5BD009A1765 /* ThemeDetailsViewController.xib */ = {isa = PBXFileReference; fileEncoding = 4; lastKnownFileType = file.xib; name = ThemeDetailsViewController.xib; path = Resources/ThemeDetailsViewController.xib; sourceTree = "<group>"; };
		5DC02A3618E4C5BD009A1765 /* ThemeDetailsViewController~ipad.xib */ = {isa = PBXFileReference; fileEncoding = 4; lastKnownFileType = file.xib; name = "ThemeDetailsViewController~ipad.xib"; path = "Resources/ThemeDetailsViewController~ipad.xib"; sourceTree = "<group>"; };
		5DC3A44B1610B9BC00A890BE /* UINavigationController+Rotation.h */ = {isa = PBXFileReference; fileEncoding = 4; lastKnownFileType = sourcecode.c.h; path = "UINavigationController+Rotation.h"; sourceTree = "<group>"; };
		5DC3A44C1610B9BC00A890BE /* UINavigationController+Rotation.m */ = {isa = PBXFileReference; fileEncoding = 4; lastKnownFileType = sourcecode.c.objc; path = "UINavigationController+Rotation.m"; sourceTree = "<group>"; };
		5DCC4CD619A50CC0003E548C /* ReaderSite.h */ = {isa = PBXFileReference; fileEncoding = 4; lastKnownFileType = sourcecode.c.h; path = ReaderSite.h; sourceTree = "<group>"; };
		5DCC4CD719A50CC0003E548C /* ReaderSite.m */ = {isa = PBXFileReference; fileEncoding = 4; lastKnownFileType = sourcecode.c.objc; path = ReaderSite.m; sourceTree = "<group>"; };
		5DE8A0401912D95B00B2FF59 /* ReaderPostServiceTest.m */ = {isa = PBXFileReference; fileEncoding = 4; lastKnownFileType = sourcecode.c.objc; path = ReaderPostServiceTest.m; sourceTree = "<group>"; };
		5DEB61B2156FCD3400242C35 /* WPWebView.h */ = {isa = PBXFileReference; fileEncoding = 4; lastKnownFileType = sourcecode.c.h; path = WPWebView.h; sourceTree = "<group>"; };
		5DEB61B3156FCD3400242C35 /* WPWebView.m */ = {isa = PBXFileReference; fileEncoding = 4; lastKnownFileType = sourcecode.c.objc; path = WPWebView.m; sourceTree = "<group>"; };
		5DEB61B6156FCD5200242C35 /* WPChromelessWebViewController.h */ = {isa = PBXFileReference; fileEncoding = 4; lastKnownFileType = sourcecode.c.h; path = WPChromelessWebViewController.h; sourceTree = "<group>"; };
		5DEB61B7156FCD5200242C35 /* WPChromelessWebViewController.m */ = {isa = PBXFileReference; fileEncoding = 4; lastKnownFileType = sourcecode.c.objc; path = WPChromelessWebViewController.m; sourceTree = "<group>"; };
		5DF59C091770AE3A00171208 /* UILabel+SuggestSize.h */ = {isa = PBXFileReference; fileEncoding = 4; lastKnownFileType = sourcecode.c.h; path = "UILabel+SuggestSize.h"; sourceTree = "<group>"; };
		5DF59C0A1770AE3A00171208 /* UILabel+SuggestSize.m */ = {isa = PBXFileReference; fileEncoding = 4; lastKnownFileType = sourcecode.c.objc; path = "UILabel+SuggestSize.m"; sourceTree = "<group>"; };
		5DF738921965FAB900393584 /* SubscribedTopicsViewController.h */ = {isa = PBXFileReference; fileEncoding = 4; lastKnownFileType = sourcecode.c.h; path = SubscribedTopicsViewController.h; sourceTree = "<group>"; };
		5DF738931965FAB900393584 /* SubscribedTopicsViewController.m */ = {isa = PBXFileReference; fileEncoding = 4; lastKnownFileType = sourcecode.c.objc; path = SubscribedTopicsViewController.m; sourceTree = "<group>"; };
		5DF738951965FACD00393584 /* RecommendedTopicsViewController.h */ = {isa = PBXFileReference; fileEncoding = 4; lastKnownFileType = sourcecode.c.h; path = RecommendedTopicsViewController.h; sourceTree = "<group>"; };
		5DF738961965FACD00393584 /* RecommendedTopicsViewController.m */ = {isa = PBXFileReference; fileEncoding = 4; lastKnownFileType = sourcecode.c.objc; path = RecommendedTopicsViewController.m; sourceTree = "<group>"; };
		5DF738981965FB3C00393584 /* WPTableViewHandler.h */ = {isa = PBXFileReference; fileEncoding = 4; lastKnownFileType = sourcecode.c.h; path = WPTableViewHandler.h; sourceTree = "<group>"; };
		5DF738991965FB3C00393584 /* WPTableViewHandler.m */ = {isa = PBXFileReference; fileEncoding = 4; lastKnownFileType = sourcecode.c.objc; path = WPTableViewHandler.m; sourceTree = "<group>"; };
		5DF94E211962B90300359241 /* CommentsTableViewDelegate.h */ = {isa = PBXFileReference; fileEncoding = 4; lastKnownFileType = sourcecode.c.h; path = CommentsTableViewDelegate.h; sourceTree = "<group>"; };
		5DF94E251962B97D00359241 /* NewCommentsTableViewCell.h */ = {isa = PBXFileReference; fileEncoding = 4; lastKnownFileType = sourcecode.c.h; path = NewCommentsTableViewCell.h; sourceTree = "<group>"; };
		5DF94E261962B97D00359241 /* NewCommentsTableViewCell.m */ = {isa = PBXFileReference; fileEncoding = 4; lastKnownFileType = sourcecode.c.objc; path = NewCommentsTableViewCell.m; sourceTree = "<group>"; };
		5DF94E291962B97D00359241 /* NewPostTableViewCell.h */ = {isa = PBXFileReference; fileEncoding = 4; lastKnownFileType = sourcecode.c.h; path = NewPostTableViewCell.h; sourceTree = "<group>"; };
		5DF94E2A1962B97D00359241 /* NewPostTableViewCell.m */ = {isa = PBXFileReference; fileEncoding = 4; lastKnownFileType = sourcecode.c.objc; path = NewPostTableViewCell.m; sourceTree = "<group>"; };
		5DF94E2E1962B99C00359241 /* PostSettingsSelectionViewController.h */ = {isa = PBXFileReference; fileEncoding = 4; lastKnownFileType = sourcecode.c.h; path = PostSettingsSelectionViewController.h; sourceTree = "<group>"; usesTabs = 0; };
		5DF94E2F1962B99C00359241 /* PostSettingsSelectionViewController.m */ = {isa = PBXFileReference; fileEncoding = 4; lastKnownFileType = sourcecode.c.objc; path = PostSettingsSelectionViewController.m; sourceTree = "<group>"; usesTabs = 0; };
		5DF94E311962B9D800359241 /* WPAlertView.xib */ = {isa = PBXFileReference; fileEncoding = 4; lastKnownFileType = file.xib; name = WPAlertView.xib; path = Resources/WPAlertView.xib; sourceTree = "<group>"; };
		5DF94E321962B9D800359241 /* WPAlertViewSideBySide.xib */ = {isa = PBXFileReference; fileEncoding = 4; lastKnownFileType = file.xib; name = WPAlertViewSideBySide.xib; path = Resources/WPAlertViewSideBySide.xib; sourceTree = "<group>"; };
		5DF94E361962BAA700359241 /* WPContentActionView.h */ = {isa = PBXFileReference; fileEncoding = 4; lastKnownFileType = sourcecode.c.h; path = WPContentActionView.h; sourceTree = "<group>"; };
		5DF94E371962BAA700359241 /* WPContentActionView.m */ = {isa = PBXFileReference; fileEncoding = 4; lastKnownFileType = sourcecode.c.objc; path = WPContentActionView.m; sourceTree = "<group>"; };
		5DF94E381962BAA700359241 /* WPContentAttributionView.h */ = {isa = PBXFileReference; fileEncoding = 4; lastKnownFileType = sourcecode.c.h; path = WPContentAttributionView.h; sourceTree = "<group>"; };
		5DF94E391962BAA700359241 /* WPContentAttributionView.m */ = {isa = PBXFileReference; fileEncoding = 4; lastKnownFileType = sourcecode.c.objc; path = WPContentAttributionView.m; sourceTree = "<group>"; };
		5DF94E3A1962BAA700359241 /* WPContentViewBase.h */ = {isa = PBXFileReference; fileEncoding = 4; lastKnownFileType = sourcecode.c.h; path = WPContentViewBase.h; sourceTree = "<group>"; };
		5DF94E3B1962BAA700359241 /* WPContentViewBase.m */ = {isa = PBXFileReference; fileEncoding = 4; lastKnownFileType = sourcecode.c.objc; path = WPContentViewBase.m; sourceTree = "<group>"; };
		5DF94E3C1962BAA700359241 /* WPRichContentView.h */ = {isa = PBXFileReference; fileEncoding = 4; lastKnownFileType = sourcecode.c.h; path = WPRichContentView.h; sourceTree = "<group>"; };
		5DF94E3D1962BAA700359241 /* WPRichContentView.m */ = {isa = PBXFileReference; fileEncoding = 4; lastKnownFileType = sourcecode.c.objc; path = WPRichContentView.m; sourceTree = "<group>"; };
		5DF94E3E1962BAA700359241 /* WPRichTextView.h */ = {isa = PBXFileReference; fileEncoding = 4; lastKnownFileType = sourcecode.c.h; path = WPRichTextView.h; sourceTree = "<group>"; };
		5DF94E3F1962BAA700359241 /* WPRichTextView.m */ = {isa = PBXFileReference; fileEncoding = 4; lastKnownFileType = sourcecode.c.objc; path = WPRichTextView.m; sourceTree = "<group>"; };
		5DF94E401962BAA700359241 /* WPSimpleContentAttributionView.h */ = {isa = PBXFileReference; fileEncoding = 4; lastKnownFileType = sourcecode.c.h; path = WPSimpleContentAttributionView.h; sourceTree = "<group>"; };
		5DF94E411962BAA700359241 /* WPSimpleContentAttributionView.m */ = {isa = PBXFileReference; fileEncoding = 4; lastKnownFileType = sourcecode.c.objc; path = WPSimpleContentAttributionView.m; sourceTree = "<group>"; };
		5DF94E481962BAEB00359241 /* ReaderPostAttributionView.h */ = {isa = PBXFileReference; fileEncoding = 4; lastKnownFileType = sourcecode.c.h; path = ReaderPostAttributionView.h; sourceTree = "<group>"; };
		5DF94E491962BAEB00359241 /* ReaderPostAttributionView.m */ = {isa = PBXFileReference; fileEncoding = 4; lastKnownFileType = sourcecode.c.objc; path = ReaderPostAttributionView.m; sourceTree = "<group>"; };
		5DF94E4A1962BAEB00359241 /* ReaderPostContentView.h */ = {isa = PBXFileReference; fileEncoding = 4; lastKnownFileType = sourcecode.c.h; path = ReaderPostContentView.h; sourceTree = "<group>"; };
		5DF94E4B1962BAEB00359241 /* ReaderPostContentView.m */ = {isa = PBXFileReference; fileEncoding = 4; lastKnownFileType = sourcecode.c.objc; path = ReaderPostContentView.m; sourceTree = "<group>"; };
		5DF94E4C1962BAEB00359241 /* ReaderPostRichContentView.h */ = {isa = PBXFileReference; fileEncoding = 4; lastKnownFileType = sourcecode.c.h; path = ReaderPostRichContentView.h; sourceTree = "<group>"; };
		5DF94E4D1962BAEB00359241 /* ReaderPostRichContentView.m */ = {isa = PBXFileReference; fileEncoding = 4; lastKnownFileType = sourcecode.c.objc; path = ReaderPostRichContentView.m; sourceTree = "<group>"; };
		5DF94E4E1962BAEB00359241 /* ReaderPostSimpleContentView.h */ = {isa = PBXFileReference; fileEncoding = 4; lastKnownFileType = sourcecode.c.h; path = ReaderPostSimpleContentView.h; sourceTree = "<group>"; };
		5DF94E4F1962BAEB00359241 /* ReaderPostSimpleContentView.m */ = {isa = PBXFileReference; fileEncoding = 4; lastKnownFileType = sourcecode.c.objc; path = ReaderPostSimpleContentView.m; sourceTree = "<group>"; };
		5DFA9D19196B1BA30061FF96 /* ReaderTopicServiceTest.m */ = {isa = PBXFileReference; fileEncoding = 4; lastKnownFileType = sourcecode.c.objc; path = ReaderTopicServiceTest.m; sourceTree = "<group>"; };
<<<<<<< HEAD
		63CFD77C700A316EA4015034 /* Pods-UITests.release-internal.xcconfig */ = {isa = PBXFileReference; includeInIndex = 1; lastKnownFileType = text.xcconfig; name = "Pods-UITests.release-internal.xcconfig"; path = "../Pods/Target Support Files/Pods-UITests/Pods-UITests.release-internal.xcconfig"; sourceTree = "<group>"; };
=======
>>>>>>> e567876b
		67040029265369CB7FAE64FA /* Pods-WordPressTodayWidget.distribution.xcconfig */ = {isa = PBXFileReference; includeInIndex = 1; lastKnownFileType = text.xcconfig; name = "Pods-WordPressTodayWidget.distribution.xcconfig"; path = "../Pods/Target Support Files/Pods-WordPressTodayWidget/Pods-WordPressTodayWidget.distribution.xcconfig"; sourceTree = "<group>"; };
		69187343EC8F435684EFFAF1 /* libPods.a */ = {isa = PBXFileReference; explicitFileType = archive.ar; includeInIndex = 0; path = libPods.a; sourceTree = BUILT_PRODUCTS_DIR; };
		6EDC0E8E105881A800F68A1D /* iTunesArtwork */ = {isa = PBXFileReference; lastKnownFileType = file; path = iTunesArtwork; sourceTree = "<group>"; };
		7059CD1F0F332B6500A0660B /* WPCategoryTree.h */ = {isa = PBXFileReference; fileEncoding = 4; lastKnownFileType = sourcecode.c.h; path = WPCategoryTree.h; sourceTree = "<group>"; };
		7059CD200F332B6500A0660B /* WPCategoryTree.m */ = {isa = PBXFileReference; fileEncoding = 4; lastKnownFileType = sourcecode.c.objc; path = WPCategoryTree.m; sourceTree = "<group>"; };
<<<<<<< HEAD
		710C346E186260322E3788D8 /* Pods-UITests.debug.xcconfig */ = {isa = PBXFileReference; includeInIndex = 1; lastKnownFileType = text.xcconfig; name = "Pods-UITests.debug.xcconfig"; path = "../Pods/Target Support Files/Pods-UITests/Pods-UITests.debug.xcconfig"; sourceTree = "<group>"; };
=======
>>>>>>> e567876b
		74BB6F1819AE7B9400FB7829 /* WPLegacyEditPageViewController.h */ = {isa = PBXFileReference; fileEncoding = 4; lastKnownFileType = sourcecode.c.h; path = WPLegacyEditPageViewController.h; sourceTree = "<group>"; };
		74BB6F1919AE7B9400FB7829 /* WPLegacyEditPageViewController.m */ = {isa = PBXFileReference; fileEncoding = 4; lastKnownFileType = sourcecode.c.objc; path = WPLegacyEditPageViewController.m; sourceTree = "<group>"; };
		74C1C305199170930077A7DC /* PostDetailViewController.xib */ = {isa = PBXFileReference; fileEncoding = 4; lastKnownFileType = file.xib; name = PostDetailViewController.xib; path = Resources/PostDetailViewController.xib; sourceTree = "<group>"; };
		74C1C30D199170EA0077A7DC /* PostDetailViewController~ipad.xib */ = {isa = PBXFileReference; fileEncoding = 4; lastKnownFileType = file.xib; name = "PostDetailViewController~ipad.xib"; path = "Resources-iPad/PostDetailViewController~ipad.xib"; sourceTree = "<group>"; };
		74D5FFD319ACDF6700389E8F /* WPLegacyEditPostViewController_Internal.h */ = {isa = PBXFileReference; fileEncoding = 4; lastKnownFileType = sourcecode.c.h; path = WPLegacyEditPostViewController_Internal.h; sourceTree = "<group>"; usesTabs = 0; };
		74D5FFD419ACDF6700389E8F /* WPLegacyEditPostViewController.h */ = {isa = PBXFileReference; fileEncoding = 4; lastKnownFileType = sourcecode.c.h; path = WPLegacyEditPostViewController.h; sourceTree = "<group>"; usesTabs = 0; };
		74D5FFD519ACDF6700389E8F /* WPLegacyEditPostViewController.m */ = {isa = PBXFileReference; fileEncoding = 4; lastKnownFileType = sourcecode.c.objc; path = WPLegacyEditPostViewController.m; sourceTree = "<group>"; usesTabs = 0; };
		83043E54126FA31400EC9953 /* MessageUI.framework */ = {isa = PBXFileReference; includeInIndex = 1; lastKnownFileType = wrapper.framework; name = MessageUI.framework; path = System/Library/Frameworks/MessageUI.framework; sourceTree = SDKROOT; };
		8333FE0D11FF6EF200A495C1 /* EditSiteViewController.xib */ = {isa = PBXFileReference; fileEncoding = 4; lastKnownFileType = file.xib; name = EditSiteViewController.xib; path = Resources/EditSiteViewController.xib; sourceTree = "<group>"; };
		833AF259114575A50016DE8F /* PostAnnotation.h */ = {isa = PBXFileReference; fileEncoding = 4; lastKnownFileType = sourcecode.c.h; path = PostAnnotation.h; sourceTree = "<group>"; };
		833AF25A114575A50016DE8F /* PostAnnotation.m */ = {isa = PBXFileReference; fileEncoding = 4; lastKnownFileType = sourcecode.c.objc; path = PostAnnotation.m; sourceTree = "<group>"; };
		83418AA811C9FA6E00ACF00C /* Comment.h */ = {isa = PBXFileReference; fileEncoding = 4; lastKnownFileType = sourcecode.c.h; path = Comment.h; sourceTree = "<group>"; };
		83418AA911C9FA6E00ACF00C /* Comment.m */ = {isa = PBXFileReference; fileEncoding = 4; lastKnownFileType = sourcecode.c.objc; path = Comment.m; sourceTree = "<group>"; };
		834CAE7A122D528A003DDF49 /* UIImage+Resize.h */ = {isa = PBXFileReference; fileEncoding = 4; lastKnownFileType = sourcecode.c.h; path = "UIImage+Resize.h"; sourceTree = "<group>"; };
		834CAE7B122D528A003DDF49 /* UIImage+Resize.m */ = {isa = PBXFileReference; fileEncoding = 4; lastKnownFileType = sourcecode.c.objc; path = "UIImage+Resize.m"; sourceTree = "<group>"; };
		834CAE9B122D56B1003DDF49 /* UIImage+Alpha.h */ = {isa = PBXFileReference; fileEncoding = 4; lastKnownFileType = sourcecode.c.h; path = "UIImage+Alpha.h"; sourceTree = "<group>"; };
		834CAE9C122D56B1003DDF49 /* UIImage+RoundedCorner.h */ = {isa = PBXFileReference; fileEncoding = 4; lastKnownFileType = sourcecode.c.h; path = "UIImage+RoundedCorner.h"; sourceTree = "<group>"; };
		834CAE9D122D56B1003DDF49 /* UIImage+Alpha.m */ = {isa = PBXFileReference; fileEncoding = 4; lastKnownFileType = sourcecode.c.objc; path = "UIImage+Alpha.m"; sourceTree = "<group>"; };
		834CAE9E122D56B1003DDF49 /* UIImage+RoundedCorner.m */ = {isa = PBXFileReference; fileEncoding = 4; lastKnownFileType = sourcecode.c.objc; path = "UIImage+RoundedCorner.m"; sourceTree = "<group>"; };
		834CE7331256D0DE0046A4A3 /* CFNetwork.framework */ = {isa = PBXFileReference; includeInIndex = 1; lastKnownFileType = wrapper.framework; name = CFNetwork.framework; path = System/Library/Frameworks/CFNetwork.framework; sourceTree = SDKROOT; };
		834CE7371256D0F60046A4A3 /* CoreGraphics.framework */ = {isa = PBXFileReference; includeInIndex = 1; lastKnownFileType = wrapper.framework; name = CoreGraphics.framework; path = System/Library/Frameworks/CoreGraphics.framework; sourceTree = SDKROOT; };
		8350E15911D28B4A00A7B073 /* WordPress.xcdatamodel */ = {isa = PBXFileReference; fileEncoding = 4; lastKnownFileType = wrapper.xcdatamodel; path = WordPress.xcdatamodel; sourceTree = "<group>"; };
		8350E49411D2C71E00A7B073 /* Media.h */ = {isa = PBXFileReference; fileEncoding = 4; lastKnownFileType = sourcecode.c.h; path = Media.h; sourceTree = "<group>"; };
		8350E49511D2C71E00A7B073 /* Media.m */ = {isa = PBXFileReference; fileEncoding = 4; lastKnownFileType = sourcecode.c.objc; path = Media.m; sourceTree = "<group>"; };
		8355D67D11D13EAD00A61362 /* MobileCoreServices.framework */ = {isa = PBXFileReference; includeInIndex = 1; lastKnownFileType = wrapper.framework; name = MobileCoreServices.framework; path = System/Library/Frameworks/MobileCoreServices.framework; sourceTree = SDKROOT; };
		8355D7D811D260AA00A61362 /* CoreData.framework */ = {isa = PBXFileReference; includeInIndex = 1; lastKnownFileType = wrapper.framework; name = CoreData.framework; path = System/Library/Frameworks/CoreData.framework; sourceTree = SDKROOT; };
		835E2402126E66E50085940B /* AssetsLibrary.framework */ = {isa = PBXFileReference; includeInIndex = 1; lastKnownFileType = wrapper.framework; name = AssetsLibrary.framework; path = System/Library/Frameworks/AssetsLibrary.framework; sourceTree = SDKROOT; };
		83610AA711F4AD2C00421116 /* WPcomLoginViewController.h */ = {isa = PBXFileReference; fileEncoding = 4; lastKnownFileType = sourcecode.c.h; path = WPcomLoginViewController.h; sourceTree = "<group>"; };
		83610AA811F4AD2C00421116 /* WPcomLoginViewController.m */ = {isa = PBXFileReference; fileEncoding = 4; lastKnownFileType = sourcecode.c.objc; path = WPcomLoginViewController.m; sourceTree = "<group>"; };
		8362C1031201E7CE00599347 /* WebSignupViewController-iPad.xib */ = {isa = PBXFileReference; lastKnownFileType = file.xib; name = "WebSignupViewController-iPad.xib"; path = "Resources-iPad/WebSignupViewController-iPad.xib"; sourceTree = "<group>"; };
		8370D10811FA499A009D650F /* WPTableViewActivityCell.h */ = {isa = PBXFileReference; fileEncoding = 4; lastKnownFileType = sourcecode.c.h; path = WPTableViewActivityCell.h; sourceTree = "<group>"; };
		8370D10911FA499A009D650F /* WPTableViewActivityCell.m */ = {isa = PBXFileReference; fileEncoding = 4; lastKnownFileType = sourcecode.c.objc; path = WPTableViewActivityCell.m; sourceTree = "<group>"; };
		8370D10B11FA4A1B009D650F /* WPTableViewActivityCell.xib */ = {isa = PBXFileReference; lastKnownFileType = file.xib; name = WPTableViewActivityCell.xib; path = Resources/WPTableViewActivityCell.xib; sourceTree = "<group>"; };
		8370D1BC11FA6295009D650F /* AddSiteViewController.xib */ = {isa = PBXFileReference; lastKnownFileType = file.xib; name = AddSiteViewController.xib; path = Resources/AddSiteViewController.xib; sourceTree = "<group>"; };
		838C672C1210C3C300B09CA3 /* Post.h */ = {isa = PBXFileReference; fileEncoding = 4; lastKnownFileType = sourcecode.c.h; path = Post.h; sourceTree = "<group>"; };
		838C672D1210C3C300B09CA3 /* Post.m */ = {isa = PBXFileReference; fileEncoding = 4; lastKnownFileType = sourcecode.c.objc; path = Post.m; sourceTree = "<group>"; };
		8398EE9811ACE63C000FE6E0 /* WebSignupViewController.xib */ = {isa = PBXFileReference; lastKnownFileType = file.xib; name = WebSignupViewController.xib; path = Resources/WebSignupViewController.xib; sourceTree = "<group>"; };
		83CAD4201235F9F4003DFA20 /* MediaObjectView.xib */ = {isa = PBXFileReference; lastKnownFileType = file.xib; name = MediaObjectView.xib; path = Resources/MediaObjectView.xib; sourceTree = "<group>"; };
		83D180F712329B1A002DCCB0 /* EditPageViewController.h */ = {isa = PBXFileReference; fileEncoding = 4; lastKnownFileType = sourcecode.c.h; path = EditPageViewController.h; sourceTree = "<group>"; };
		83D180F812329B1A002DCCB0 /* EditPageViewController.m */ = {isa = PBXFileReference; fileEncoding = 4; lastKnownFileType = sourcecode.c.objc; path = EditPageViewController.m; sourceTree = "<group>"; };
		83F3E25F11275E07004CD686 /* MapKit.framework */ = {isa = PBXFileReference; includeInIndex = 1; lastKnownFileType = wrapper.framework; name = MapKit.framework; path = System/Library/Frameworks/MapKit.framework; sourceTree = SDKROOT; };
		83F3E2D211276371004CD686 /* CoreLocation.framework */ = {isa = PBXFileReference; includeInIndex = 1; lastKnownFileType = wrapper.framework; name = CoreLocation.framework; path = System/Library/Frameworks/CoreLocation.framework; sourceTree = SDKROOT; };
		83FB4D3E122C38F700DB9506 /* MediaPlayer.framework */ = {isa = PBXFileReference; includeInIndex = 1; lastKnownFileType = wrapper.framework; name = MediaPlayer.framework; path = System/Library/Frameworks/MediaPlayer.framework; sourceTree = SDKROOT; };
		83FEFC7311FF6C5A0078B462 /* EditSiteViewController.h */ = {isa = PBXFileReference; fileEncoding = 4; lastKnownFileType = sourcecode.c.h; path = EditSiteViewController.h; sourceTree = "<group>"; };
		83FEFC7411FF6C5A0078B462 /* EditSiteViewController.m */ = {isa = PBXFileReference; fileEncoding = 4; lastKnownFileType = sourcecode.c.objc; path = EditSiteViewController.m; sourceTree = "<group>"; };
		8514973F171E13DF00B87F3F /* WPAsyncBlockOperation.h */ = {isa = PBXFileReference; fileEncoding = 4; lastKnownFileType = sourcecode.c.h; path = WPAsyncBlockOperation.h; sourceTree = "<group>"; };
		85149740171E13DF00B87F3F /* WPAsyncBlockOperation.m */ = {isa = PBXFileReference; fileEncoding = 4; lastKnownFileType = sourcecode.c.objc; path = WPAsyncBlockOperation.m; sourceTree = "<group>"; };
		8514DDA5190E2AB3009B6421 /* WPMediaMetadataExtractor.h */ = {isa = PBXFileReference; fileEncoding = 4; lastKnownFileType = sourcecode.c.h; path = WPMediaMetadataExtractor.h; sourceTree = "<group>"; };
		8514DDA6190E2AB3009B6421 /* WPMediaMetadataExtractor.m */ = {isa = PBXFileReference; fileEncoding = 4; lastKnownFileType = sourcecode.c.objc; path = WPMediaMetadataExtractor.m; sourceTree = "<group>"; };
		8516972A169D42F4006C5DED /* WPToast.h */ = {isa = PBXFileReference; fileEncoding = 4; lastKnownFileType = sourcecode.c.h; path = WPToast.h; sourceTree = "<group>"; };
		8516972B169D42F4006C5DED /* WPToast.m */ = {isa = PBXFileReference; fileEncoding = 4; lastKnownFileType = sourcecode.c.objc; path = WPToast.m; sourceTree = "<group>"; };
		851734411798C64700A30E27 /* NSURL+Util.h */ = {isa = PBXFileReference; fileEncoding = 4; lastKnownFileType = sourcecode.c.h; path = "NSURL+Util.h"; sourceTree = "<group>"; };
		851734421798C64700A30E27 /* NSURL+Util.m */ = {isa = PBXFileReference; fileEncoding = 4; lastKnownFileType = sourcecode.c.objc; path = "NSURL+Util.m"; sourceTree = "<group>"; };
		85253989171761D9003F6B32 /* WPComLanguages.h */ = {isa = PBXFileReference; fileEncoding = 4; lastKnownFileType = sourcecode.c.h; path = WPComLanguages.h; sourceTree = "<group>"; };
		8525398A171761D9003F6B32 /* WPComLanguages.m */ = {isa = PBXFileReference; fileEncoding = 4; lastKnownFileType = sourcecode.c.objc; path = WPComLanguages.m; sourceTree = "<group>"; };
		8527B15717CE98C5001CBA2E /* Accelerate.framework */ = {isa = PBXFileReference; lastKnownFileType = wrapper.framework; name = Accelerate.framework; path = System/Library/Frameworks/Accelerate.framework; sourceTree = SDKROOT; };
		852CD8AB190E0BC4006C9AED /* WPMediaSizing.h */ = {isa = PBXFileReference; fileEncoding = 4; lastKnownFileType = sourcecode.c.h; path = WPMediaSizing.h; sourceTree = "<group>"; };
		852CD8AC190E0BC4006C9AED /* WPMediaSizing.m */ = {isa = PBXFileReference; fileEncoding = 4; lastKnownFileType = sourcecode.c.objc; path = WPMediaSizing.m; sourceTree = "<group>"; };
		85435BE8190F837500E868D0 /* WPUploadStatusView.h */ = {isa = PBXFileReference; fileEncoding = 4; lastKnownFileType = sourcecode.c.h; path = WPUploadStatusView.h; sourceTree = "<group>"; usesTabs = 0; };
		85435BE9190F837500E868D0 /* WPUploadStatusView.m */ = {isa = PBXFileReference; fileEncoding = 4; lastKnownFileType = sourcecode.c.objc; path = WPUploadStatusView.m; sourceTree = "<group>"; usesTabs = 0; };
		857610D418C0377300EDF406 /* StatsWebViewController.h */ = {isa = PBXFileReference; fileEncoding = 4; lastKnownFileType = sourcecode.c.h; path = StatsWebViewController.h; sourceTree = "<group>"; };
		857610D518C0377300EDF406 /* StatsWebViewController.m */ = {isa = PBXFileReference; fileEncoding = 4; lastKnownFileType = sourcecode.c.objc; path = StatsWebViewController.m; sourceTree = "<group>"; };
		858DE40D1730384F000AC628 /* LoginViewController.h */ = {isa = PBXFileReference; fileEncoding = 4; lastKnownFileType = sourcecode.c.h; path = LoginViewController.h; sourceTree = "<group>"; };
		858DE40E1730384F000AC628 /* LoginViewController.m */ = {isa = PBXFileReference; fileEncoding = 4; lastKnownFileType = sourcecode.c.objc; path = LoginViewController.m; sourceTree = "<group>"; };
		859CFD44190E3198005FB217 /* WPMediaUploader.h */ = {isa = PBXFileReference; fileEncoding = 4; lastKnownFileType = sourcecode.c.h; path = WPMediaUploader.h; sourceTree = "<group>"; };
		859CFD45190E3198005FB217 /* WPMediaUploader.m */ = {isa = PBXFileReference; fileEncoding = 4; lastKnownFileType = sourcecode.c.objc; path = WPMediaUploader.m; sourceTree = "<group>"; };
		859F761B18F2159800EF8D5D /* WPAnalyticsTrackerMixpanelInstructionsForStat.h */ = {isa = PBXFileReference; fileEncoding = 4; lastKnownFileType = sourcecode.c.h; path = WPAnalyticsTrackerMixpanelInstructionsForStat.h; sourceTree = "<group>"; };
		859F761C18F2159800EF8D5D /* WPAnalyticsTrackerMixpanelInstructionsForStat.m */ = {isa = PBXFileReference; fileEncoding = 4; lastKnownFileType = sourcecode.c.objc; path = WPAnalyticsTrackerMixpanelInstructionsForStat.m; sourceTree = "<group>"; };
		85AD6AEA173CCF9E002CB896 /* WPNUXPrimaryButton.h */ = {isa = PBXFileReference; fileEncoding = 4; lastKnownFileType = sourcecode.c.h; path = WPNUXPrimaryButton.h; sourceTree = "<group>"; };
		85AD6AEB173CCF9E002CB896 /* WPNUXPrimaryButton.m */ = {isa = PBXFileReference; fileEncoding = 4; lastKnownFileType = sourcecode.c.objc; path = WPNUXPrimaryButton.m; sourceTree = "<group>"; };
		85AD6AED173CCFDC002CB896 /* WPNUXSecondaryButton.h */ = {isa = PBXFileReference; fileEncoding = 4; lastKnownFileType = sourcecode.c.h; path = WPNUXSecondaryButton.h; sourceTree = "<group>"; };
		85AD6AEE173CCFDC002CB896 /* WPNUXSecondaryButton.m */ = {isa = PBXFileReference; fileEncoding = 4; lastKnownFileType = sourcecode.c.objc; path = WPNUXSecondaryButton.m; sourceTree = "<group>"; };
		85B6F74D1742DA1D00CE7F3A /* WPNUXMainButton.h */ = {isa = PBXFileReference; fileEncoding = 4; lastKnownFileType = sourcecode.c.h; path = WPNUXMainButton.h; sourceTree = "<group>"; };
		85B6F74E1742DA1D00CE7F3A /* WPNUXMainButton.m */ = {isa = PBXFileReference; fileEncoding = 4; lastKnownFileType = sourcecode.c.objc; path = WPNUXMainButton.m; sourceTree = "<group>"; };
		85B6F7501742DAE800CE7F3A /* WPNUXBackButton.h */ = {isa = PBXFileReference; fileEncoding = 4; lastKnownFileType = sourcecode.c.h; path = WPNUXBackButton.h; sourceTree = "<group>"; };
		85B6F7511742DAE800CE7F3A /* WPNUXBackButton.m */ = {isa = PBXFileReference; fileEncoding = 4; lastKnownFileType = sourcecode.c.objc; path = WPNUXBackButton.m; sourceTree = "<group>"; };
		85C720AF1730CEFA00460645 /* WPWalkthroughTextField.h */ = {isa = PBXFileReference; fileEncoding = 4; lastKnownFileType = sourcecode.c.h; path = WPWalkthroughTextField.h; sourceTree = "<group>"; };
		85C720B01730CEFA00460645 /* WPWalkthroughTextField.m */ = {isa = PBXFileReference; fileEncoding = 4; lastKnownFileType = sourcecode.c.objc; path = WPWalkthroughTextField.m; sourceTree = "<group>"; };
		85D08A6F17342ECE00E2BBCA /* AddUsersBlogCell.h */ = {isa = PBXFileReference; fileEncoding = 4; lastKnownFileType = sourcecode.c.h; path = AddUsersBlogCell.h; sourceTree = "<group>"; };
		85D08A7017342ECE00E2BBCA /* AddUsersBlogCell.m */ = {isa = PBXFileReference; fileEncoding = 4; lastKnownFileType = sourcecode.c.objc; path = AddUsersBlogCell.m; sourceTree = "<group>"; };
		85D2275718F1EB8A001DA8DA /* WPAnalyticsTrackerMixpanel.h */ = {isa = PBXFileReference; fileEncoding = 4; lastKnownFileType = sourcecode.c.h; path = WPAnalyticsTrackerMixpanel.h; sourceTree = "<group>"; };
		85D2275818F1EB8A001DA8DA /* WPAnalyticsTrackerMixpanel.m */ = {isa = PBXFileReference; fileEncoding = 4; lastKnownFileType = sourcecode.c.objc; lineEnding = 0; path = WPAnalyticsTrackerMixpanel.m; sourceTree = "<group>"; xcLanguageSpecificationIdentifier = xcode.lang.objc; };
		85D80557171630B30075EEAC /* DotCom-Languages.plist */ = {isa = PBXFileReference; fileEncoding = 4; lastKnownFileType = text.plist.xml; path = "DotCom-Languages.plist"; sourceTree = "<group>"; };
		85D8055B171631F10075EEAC /* SelectWPComLanguageViewController.h */ = {isa = PBXFileReference; fileEncoding = 4; lastKnownFileType = sourcecode.c.h; path = SelectWPComLanguageViewController.h; sourceTree = "<group>"; };
		85D8055C171631F10075EEAC /* SelectWPComLanguageViewController.m */ = {isa = PBXFileReference; fileEncoding = 4; lastKnownFileType = sourcecode.c.objc; path = SelectWPComLanguageViewController.m; sourceTree = "<group>"; };
		85DA8C4218F3F29A0074C8A4 /* WPAnalyticsTrackerWPCom.h */ = {isa = PBXFileReference; fileEncoding = 4; lastKnownFileType = sourcecode.c.h; path = WPAnalyticsTrackerWPCom.h; sourceTree = "<group>"; };
		85DA8C4318F3F29A0074C8A4 /* WPAnalyticsTrackerWPCom.m */ = {isa = PBXFileReference; fileEncoding = 4; lastKnownFileType = sourcecode.c.objc; path = WPAnalyticsTrackerWPCom.m; sourceTree = "<group>"; };
		85E105841731A597001071A3 /* WPWalkthroughOverlayView.h */ = {isa = PBXFileReference; fileEncoding = 4; lastKnownFileType = sourcecode.c.h; path = WPWalkthroughOverlayView.h; sourceTree = "<group>"; };
		85E105851731A597001071A3 /* WPWalkthroughOverlayView.m */ = {isa = PBXFileReference; fileEncoding = 4; lastKnownFileType = sourcecode.c.objc; path = WPWalkthroughOverlayView.m; sourceTree = "<group>"; };
		85EC44D21739826A00686604 /* CreateAccountAndBlogViewController.h */ = {isa = PBXFileReference; fileEncoding = 4; lastKnownFileType = sourcecode.c.h; path = CreateAccountAndBlogViewController.h; sourceTree = "<group>"; };
		85EC44D31739826A00686604 /* CreateAccountAndBlogViewController.m */ = {isa = PBXFileReference; fileEncoding = 4; lastKnownFileType = sourcecode.c.objc; path = CreateAccountAndBlogViewController.m; sourceTree = "<group>"; };
		85ED988717DFA00000090D0B /* Images.xcassets */ = {isa = PBXFileReference; lastKnownFileType = folder.assetcatalog; path = Images.xcassets; sourceTree = "<group>"; };
		85ED98AA17DFB17200090D0B /* iTunesArtwork@2x */ = {isa = PBXFileReference; lastKnownFileType = file; path = "iTunesArtwork@2x"; sourceTree = "<group>"; };
		872A78E046E04A05B17EB1A1 /* libPods-WordPressTodayWidget.a */ = {isa = PBXFileReference; explicitFileType = archive.ar; includeInIndex = 0; path = "libPods-WordPressTodayWidget.a"; sourceTree = BUILT_PRODUCTS_DIR; };
		8D1107310486CEB800E47090 /* Info.plist */ = {isa = PBXFileReference; fileEncoding = 4; lastKnownFileType = text.plist.xml; path = Info.plist; sourceTree = "<group>"; };
		9198544476D3B385673B18E9 /* Pods-WordPressTest.release.xcconfig */ = {isa = PBXFileReference; includeInIndex = 1; lastKnownFileType = text.xcconfig; name = "Pods-WordPressTest.release.xcconfig"; path = "../Pods/Target Support Files/Pods-WordPressTest/Pods-WordPressTest.release.xcconfig"; sourceTree = "<group>"; };
		93027BB61758332300483FFD /* SupportViewController.h */ = {isa = PBXFileReference; fileEncoding = 4; lastKnownFileType = sourcecode.c.h; path = SupportViewController.h; sourceTree = "<group>"; };
		93027BB71758332300483FFD /* SupportViewController.m */ = {isa = PBXFileReference; fileEncoding = 4; lastKnownFileType = sourcecode.c.objc; path = SupportViewController.m; sourceTree = "<group>"; };
		930284B618EAF7B600CB0BF4 /* LocalCoreDataService.h */ = {isa = PBXFileReference; lastKnownFileType = sourcecode.c.h; path = LocalCoreDataService.h; sourceTree = "<group>"; };
		93069F54176237A4000C966D /* ActivityLogViewController.h */ = {isa = PBXFileReference; fileEncoding = 4; lastKnownFileType = sourcecode.c.h; path = ActivityLogViewController.h; sourceTree = "<group>"; };
		93069F55176237A4000C966D /* ActivityLogViewController.m */ = {isa = PBXFileReference; fileEncoding = 4; lastKnownFileType = sourcecode.c.objc; path = ActivityLogViewController.m; sourceTree = "<group>"; };
		93069F571762410B000C966D /* ActivityLogDetailViewController.h */ = {isa = PBXFileReference; fileEncoding = 4; lastKnownFileType = sourcecode.c.h; path = ActivityLogDetailViewController.h; sourceTree = "<group>"; };
		93069F581762410B000C966D /* ActivityLogDetailViewController.m */ = {isa = PBXFileReference; fileEncoding = 4; lastKnownFileType = sourcecode.c.objc; path = ActivityLogDetailViewController.m; sourceTree = "<group>"; };
		930C6374182BD86400976C21 /* WordPress-Internal-Info.plist */ = {isa = PBXFileReference; lastKnownFileType = text.plist.xml; path = "WordPress-Internal-Info.plist"; sourceTree = "<group>"; };
		930FD0A519882742000CC81D /* BlogServiceTest.m */ = {isa = PBXFileReference; fileEncoding = 4; lastKnownFileType = sourcecode.c.objc; path = BlogServiceTest.m; sourceTree = "<group>"; };
		931DF4D718D09A2F00540BDD /* en */ = {isa = PBXFileReference; lastKnownFileType = text.plist.strings; name = en; path = en.lproj/InfoPlist.strings; sourceTree = "<group>"; };
		931DF4D918D09A9B00540BDD /* pt */ = {isa = PBXFileReference; lastKnownFileType = text.plist.strings; name = pt; path = pt.lproj/InfoPlist.strings; sourceTree = "<group>"; };
		931DF4DA18D09AE100540BDD /* fr */ = {isa = PBXFileReference; lastKnownFileType = text.plist.strings; name = fr; path = fr.lproj/InfoPlist.strings; sourceTree = "<group>"; };
		931DF4DB18D09AF600540BDD /* nl */ = {isa = PBXFileReference; lastKnownFileType = text.plist.strings; name = nl; path = nl.lproj/InfoPlist.strings; sourceTree = "<group>"; };
		931DF4DC18D09B0100540BDD /* it */ = {isa = PBXFileReference; lastKnownFileType = text.plist.strings; name = it; path = it.lproj/InfoPlist.strings; sourceTree = "<group>"; };
		931DF4DD18D09B1900540BDD /* th */ = {isa = PBXFileReference; lastKnownFileType = text.plist.strings; name = th; path = th.lproj/InfoPlist.strings; sourceTree = "<group>"; };
		931DF4DE18D09B2600540BDD /* de */ = {isa = PBXFileReference; lastKnownFileType = text.plist.strings; name = de; path = de.lproj/InfoPlist.strings; sourceTree = "<group>"; };
		931DF4DF18D09B3900540BDD /* id */ = {isa = PBXFileReference; lastKnownFileType = text.plist.strings; name = id; path = id.lproj/InfoPlist.strings; sourceTree = "<group>"; };
		93267A6019B896CD00997EB8 /* Info-Internal.plist */ = {isa = PBXFileReference; fileEncoding = 4; lastKnownFileType = text.plist.xml; path = "Info-Internal.plist"; sourceTree = "<group>"; };
		93460A36189D5091000E26CE /* WordPress 14.xcdatamodel */ = {isa = PBXFileReference; lastKnownFileType = wrapper.xcdatamodel; path = "WordPress 14.xcdatamodel"; sourceTree = "<group>"; };
		934884AC19B78723004028D8 /* WordPressTodayWidget-Internal.entitlements */ = {isa = PBXFileReference; fileEncoding = 4; lastKnownFileType = text.xml; path = "WordPressTodayWidget-Internal.entitlements"; sourceTree = "<group>"; };
		934884AE19B7875C004028D8 /* WordPress-Internal.entitlements */ = {isa = PBXFileReference; fileEncoding = 4; lastKnownFileType = text.xml; path = "WordPress-Internal.entitlements"; sourceTree = "<group>"; };
		934F1B3119ACCE5600E9E63E /* WordPress.entitlements */ = {isa = PBXFileReference; lastKnownFileType = text.xml; path = WordPress.entitlements; sourceTree = "<group>"; };
		93594BD4191D2F5A0079E6B2 /* stats-batch.json */ = {isa = PBXFileReference; fileEncoding = 4; lastKnownFileType = text.json; path = "stats-batch.json"; sourceTree = "<group>"; };
		93740DC817D8F85600C41B2F /* WPAlertView.h */ = {isa = PBXFileReference; fileEncoding = 4; lastKnownFileType = sourcecode.c.h; path = WPAlertView.h; sourceTree = "<group>"; };
		93740DCA17D8F86700C41B2F /* WPAlertView.m */ = {isa = PBXFileReference; fileEncoding = 4; lastKnownFileType = sourcecode.c.objc; path = WPAlertView.m; sourceTree = "<group>"; };
		93A3F7DD1843F6F00082FEEA /* CoreTelephony.framework */ = {isa = PBXFileReference; lastKnownFileType = wrapper.framework; name = CoreTelephony.framework; path = System/Library/Frameworks/CoreTelephony.framework; sourceTree = SDKROOT; };
		93C1147D18EC5DD500DAC95C /* AccountService.h */ = {isa = PBXFileReference; fileEncoding = 4; lastKnownFileType = sourcecode.c.h; path = AccountService.h; sourceTree = "<group>"; };
		93C1147E18EC5DD500DAC95C /* AccountService.m */ = {isa = PBXFileReference; fileEncoding = 4; lastKnownFileType = sourcecode.c.objc; path = AccountService.m; sourceTree = "<group>"; };
		93C1148318EDF6E100DAC95C /* BlogService.h */ = {isa = PBXFileReference; fileEncoding = 4; lastKnownFileType = sourcecode.c.h; path = BlogService.h; sourceTree = "<group>"; };
		93C1148418EDF6E100DAC95C /* BlogService.m */ = {isa = PBXFileReference; fileEncoding = 4; lastKnownFileType = sourcecode.c.objc; path = BlogService.m; sourceTree = "<group>"; };
		93CD939219099BE70049096E /* authtoken.json */ = {isa = PBXFileReference; fileEncoding = 4; lastKnownFileType = text.json; path = authtoken.json; sourceTree = "<group>"; };
		93D6D6461924FDAD00A4F44A /* CategoryServiceRemote.h */ = {isa = PBXFileReference; fileEncoding = 4; lastKnownFileType = sourcecode.c.h; path = CategoryServiceRemote.h; sourceTree = "<group>"; };
		93D6D6471924FDAD00A4F44A /* CategoryServiceRemote.m */ = {isa = PBXFileReference; fileEncoding = 4; lastKnownFileType = sourcecode.c.objc; path = CategoryServiceRemote.m; sourceTree = "<group>"; };
		93E5283A19A7741A003A1A9C /* WordPressTodayWidget.appex */ = {isa = PBXFileReference; explicitFileType = "wrapper.app-extension"; includeInIndex = 0; path = WordPressTodayWidget.appex; sourceTree = BUILT_PRODUCTS_DIR; };
		93E5283B19A7741A003A1A9C /* NotificationCenter.framework */ = {isa = PBXFileReference; lastKnownFileType = wrapper.framework; name = NotificationCenter.framework; path = System/Library/Frameworks/NotificationCenter.framework; sourceTree = SDKROOT; };
		93E5283F19A7741A003A1A9C /* Info.plist */ = {isa = PBXFileReference; lastKnownFileType = text.plist.xml; path = Info.plist; sourceTree = "<group>"; };
		93E5284019A7741A003A1A9C /* TodayViewController.swift */ = {isa = PBXFileReference; lastKnownFileType = sourcecode.swift; path = TodayViewController.swift; sourceTree = "<group>"; };
		93E5284219A7741A003A1A9C /* MainInterface.storyboard */ = {isa = PBXFileReference; lastKnownFileType = file.storyboard; path = MainInterface.storyboard; sourceTree = "<group>"; };
		93E5284F19A77824003A1A9C /* WordPressTodayWidget-Bridging-Header.h */ = {isa = PBXFileReference; lastKnownFileType = sourcecode.c.h; path = "WordPressTodayWidget-Bridging-Header.h"; sourceTree = "<group>"; };
		93E5285319A778AF003A1A9C /* WPDDLogWrapper.h */ = {isa = PBXFileReference; fileEncoding = 4; lastKnownFileType = sourcecode.c.h; path = WPDDLogWrapper.h; sourceTree = "<group>"; };
		93E5285419A778AF003A1A9C /* WPDDLogWrapper.m */ = {isa = PBXFileReference; fileEncoding = 4; lastKnownFileType = sourcecode.c.objc; path = WPDDLogWrapper.m; sourceTree = "<group>"; };
		93E5285719A7AA5C003A1A9C /* WordPressTodayWidget.entitlements */ = {isa = PBXFileReference; lastKnownFileType = text.xml; path = WordPressTodayWidget.entitlements; sourceTree = "<group>"; };
		93FA0F0118E451A80007903B /* LICENSE */ = {isa = PBXFileReference; fileEncoding = 4; lastKnownFileType = text; name = LICENSE; path = ../LICENSE; sourceTree = "<group>"; };
		93FA0F0218E451A80007903B /* README.md */ = {isa = PBXFileReference; fileEncoding = 4; lastKnownFileType = text; name = README.md; path = ../README.md; sourceTree = "<group>"; };
		93FA0F0318E451A80007903B /* update-translations.rb */ = {isa = PBXFileReference; fileEncoding = 4; lastKnownFileType = text.script.ruby; name = "update-translations.rb"; path = "../update-translations.rb"; sourceTree = "<group>"; };
		93FA0F0418E451A80007903B /* fix-translation.php */ = {isa = PBXFileReference; fileEncoding = 4; lastKnownFileType = text.script.php; name = "fix-translation.php"; path = "../fix-translation.php"; sourceTree = "<group>"; };
		93FA0F0518E451A80007903B /* localize.py */ = {isa = PBXFileReference; fileEncoding = 4; lastKnownFileType = text.script.python; name = localize.py; path = ../localize.py; sourceTree = "<group>"; };
		93FA59DB18D88C1C001446BC /* CategoryService.h */ = {isa = PBXFileReference; fileEncoding = 4; lastKnownFileType = sourcecode.c.h; path = CategoryService.h; sourceTree = "<group>"; };
		93FA59DC18D88C1C001446BC /* CategoryService.m */ = {isa = PBXFileReference; fileEncoding = 4; lastKnownFileType = sourcecode.c.objc; path = CategoryService.m; sourceTree = "<group>"; };
<<<<<<< HEAD
		9DE910F1013883A33D3C9EFE /* Pods-UITests.distribution.xcconfig */ = {isa = PBXFileReference; includeInIndex = 1; lastKnownFileType = text.xcconfig; name = "Pods-UITests.distribution.xcconfig"; path = "../Pods/Target Support Files/Pods-UITests/Pods-UITests.distribution.xcconfig"; sourceTree = "<group>"; };
=======
>>>>>>> e567876b
		A01C542D0E24E88400D411F2 /* SystemConfiguration.framework */ = {isa = PBXFileReference; includeInIndex = 1; lastKnownFileType = wrapper.framework; name = SystemConfiguration.framework; path = System/Library/Frameworks/SystemConfiguration.framework; sourceTree = SDKROOT; };
		A01C55470E25E0D000D411F2 /* defaultPostTemplate.html */ = {isa = PBXFileReference; fileEncoding = 4; lastKnownFileType = text.html; name = defaultPostTemplate.html; path = Resources/HTML/defaultPostTemplate.html; sourceTree = "<group>"; };
		A0E293EF0E21027E00C6919C /* WPAddCategoryViewController.h */ = {isa = PBXFileReference; fileEncoding = 4; lastKnownFileType = sourcecode.c.h; path = WPAddCategoryViewController.h; sourceTree = "<group>"; };
		A0E293F00E21027E00C6919C /* WPAddCategoryViewController.m */ = {isa = PBXFileReference; fileEncoding = 4; lastKnownFileType = sourcecode.c.objc; path = WPAddCategoryViewController.m; sourceTree = "<group>"; };
		A20971B419B0BC390058F395 /* en-GB */ = {isa = PBXFileReference; lastKnownFileType = text.plist.strings; name = "en-GB"; path = "en-GB.lproj/Localizable.strings"; sourceTree = "<group>"; };
		A20971B519B0BC390058F395 /* en-GB */ = {isa = PBXFileReference; lastKnownFileType = text.plist.strings; name = "en-GB"; path = "en-GB.lproj/InfoPlist.strings"; sourceTree = "<group>"; };
		A20971B619B0BC390058F395 /* en-GB */ = {isa = PBXFileReference; lastKnownFileType = text.plist.strings; name = "en-GB"; path = "en-GB.lproj/InfoPlist.strings"; sourceTree = "<group>"; };
		A20971B719B0BC570058F395 /* pt-BR */ = {isa = PBXFileReference; lastKnownFileType = text.plist.strings; name = "pt-BR"; path = "pt-BR.lproj/Localizable.strings"; sourceTree = "<group>"; };
		A20971B819B0BC570058F395 /* pt-BR */ = {isa = PBXFileReference; lastKnownFileType = text.plist.strings; name = "pt-BR"; path = "pt-BR.lproj/InfoPlist.strings"; sourceTree = "<group>"; };
		A20971B919B0BC580058F395 /* pt-BR */ = {isa = PBXFileReference; lastKnownFileType = text.plist.strings; name = "pt-BR"; path = "pt-BR.lproj/InfoPlist.strings"; sourceTree = "<group>"; };
		A25EBD85156E330600530E3D /* WPTableViewController.h */ = {isa = PBXFileReference; fileEncoding = 4; lastKnownFileType = sourcecode.c.h; path = WPTableViewController.h; sourceTree = "<group>"; };
		A25EBD86156E330600530E3D /* WPTableViewController.m */ = {isa = PBXFileReference; fileEncoding = 4; lastKnownFileType = sourcecode.c.objc; path = WPTableViewController.m; sourceTree = "<group>"; };
		A2787D0119002AB1000D6CA6 /* HelpshiftConfig.plist */ = {isa = PBXFileReference; fileEncoding = 4; lastKnownFileType = text.plist.xml; path = HelpshiftConfig.plist; sourceTree = "<group>"; };
		A284044518BFE7F300D982B6 /* WordPress 15.xcdatamodel */ = {isa = PBXFileReference; lastKnownFileType = wrapper.xcdatamodel; path = "WordPress 15.xcdatamodel"; sourceTree = "<group>"; };
		A28F6FD119B61ACA00AADE55 /* SwiftPlayground.playground */ = {isa = PBXFileReference; lastKnownFileType = file.playground; path = SwiftPlayground.playground; sourceTree = "<group>"; };
		A2DC5B181953451B009584C3 /* WPNUXHelpBadgeLabel.h */ = {isa = PBXFileReference; fileEncoding = 4; lastKnownFileType = sourcecode.c.h; path = WPNUXHelpBadgeLabel.h; sourceTree = "<group>"; };
		A2DC5B191953451B009584C3 /* WPNUXHelpBadgeLabel.m */ = {isa = PBXFileReference; fileEncoding = 4; lastKnownFileType = sourcecode.c.objc; path = WPNUXHelpBadgeLabel.m; sourceTree = "<group>"; };
		A42FAD830601402EC061BE54 /* Pods-WordPressTest.release-internal.xcconfig */ = {isa = PBXFileReference; includeInIndex = 1; lastKnownFileType = text.xcconfig; name = "Pods-WordPressTest.release-internal.xcconfig"; path = "../Pods/Target Support Files/Pods-WordPressTest/Pods-WordPressTest.release-internal.xcconfig"; sourceTree = "<group>"; };
		AC055AD29E203B2021E7F39B /* Pods.debug.xcconfig */ = {isa = PBXFileReference; includeInIndex = 1; lastKnownFileType = text.xcconfig; name = Pods.debug.xcconfig; path = "../Pods/Target Support Files/Pods/Pods.debug.xcconfig"; sourceTree = "<group>"; };
		ACBAB5FC0E121C7300F38795 /* PostSettingsViewController.h */ = {isa = PBXFileReference; fileEncoding = 4; lastKnownFileType = sourcecode.c.h; path = PostSettingsViewController.h; sourceTree = "<group>"; usesTabs = 0; };
		ACBAB5FD0E121C7300F38795 /* PostSettingsViewController.m */ = {isa = PBXFileReference; fileEncoding = 4; lastKnownFileType = sourcecode.c.objc; path = PostSettingsViewController.m; sourceTree = "<group>"; usesTabs = 0; };
		ACBAB6840E1247F700F38795 /* PostPreviewViewController.h */ = {isa = PBXFileReference; fileEncoding = 4; lastKnownFileType = sourcecode.c.h; path = PostPreviewViewController.h; sourceTree = "<group>"; usesTabs = 0; };
		ACBAB6850E1247F700F38795 /* PostPreviewViewController.m */ = {isa = PBXFileReference; fileEncoding = 4; lastKnownFileType = sourcecode.c.objc; path = PostPreviewViewController.m; sourceTree = "<group>"; usesTabs = 0; };
		ACC156CA0E10E67600D6E1A0 /* WPPostViewController.h */ = {isa = PBXFileReference; fileEncoding = 4; lastKnownFileType = sourcecode.c.h; path = WPPostViewController.h; sourceTree = "<group>"; usesTabs = 0; };
		ACC156CB0E10E67600D6E1A0 /* WPPostViewController.m */ = {isa = PBXFileReference; fileEncoding = 4; lastKnownFileType = sourcecode.c.objc; path = WPPostViewController.m; sourceTree = "<group>"; usesTabs = 0; };
		ADF544C0195A0F620092213D /* CustomHighlightButton.h */ = {isa = PBXFileReference; fileEncoding = 4; lastKnownFileType = sourcecode.c.h; path = CustomHighlightButton.h; sourceTree = "<group>"; };
		ADF544C1195A0F620092213D /* CustomHighlightButton.m */ = {isa = PBXFileReference; fileEncoding = 4; lastKnownFileType = sourcecode.c.objc; path = CustomHighlightButton.m; sourceTree = "<group>"; };
		AEFB66560B716519236CEE67 /* Pods.release.xcconfig */ = {isa = PBXFileReference; includeInIndex = 1; lastKnownFileType = text.xcconfig; name = Pods.release.xcconfig; path = "../Pods/Target Support Files/Pods/Pods.release.xcconfig"; sourceTree = "<group>"; };
<<<<<<< HEAD
		B00150613F6A012B549C20B5 /* libPods-UITests.a */ = {isa = PBXFileReference; explicitFileType = archive.ar; includeInIndex = 0; path = "libPods-UITests.a"; sourceTree = BUILT_PRODUCTS_DIR; };
=======
>>>>>>> e567876b
		B43F6A7D9B3DC5B8B4A7DDCA /* Pods-WordPressTest.debug.xcconfig */ = {isa = PBXFileReference; includeInIndex = 1; lastKnownFileType = text.xcconfig; name = "Pods-WordPressTest.debug.xcconfig"; path = "../Pods/Target Support Files/Pods-WordPressTest/Pods-WordPressTest.debug.xcconfig"; sourceTree = "<group>"; };
		B5134AF419B2C4F200FADE8C /* ReplyBezierView.swift */ = {isa = PBXFileReference; fileEncoding = 4; lastKnownFileType = sourcecode.swift; path = ReplyBezierView.swift; sourceTree = "<group>"; };
		B52B4F7919C0E49B00526D6F /* WPDynamicHeightTextView.swift */ = {isa = PBXFileReference; fileEncoding = 4; lastKnownFileType = sourcecode.swift; path = WPDynamicHeightTextView.swift; sourceTree = "<group>"; };
		B52C4C7C199D4CD3009FD823 /* NoteBlockUserTableViewCell.swift */ = {isa = PBXFileReference; fileEncoding = 4; lastKnownFileType = sourcecode.swift; path = NoteBlockUserTableViewCell.swift; sourceTree = "<group>"; };
		B52C4C7E199D74AE009FD823 /* NoteTableViewCell.swift */ = {isa = PBXFileReference; fileEncoding = 4; lastKnownFileType = sourcecode.swift; path = NoteTableViewCell.swift; sourceTree = "<group>"; };
		B532D4E5199D4357006E4DF6 /* NoteBlockCommentTableViewCell.swift */ = {isa = PBXFileReference; fileEncoding = 4; lastKnownFileType = sourcecode.swift; path = NoteBlockCommentTableViewCell.swift; sourceTree = "<group>"; };
		B532D4E6199D4357006E4DF6 /* NoteBlockHeaderTableViewCell.swift */ = {isa = PBXFileReference; fileEncoding = 4; lastKnownFileType = sourcecode.swift; path = NoteBlockHeaderTableViewCell.swift; sourceTree = "<group>"; };
		B532D4E7199D4357006E4DF6 /* NoteBlockTableViewCell.swift */ = {isa = PBXFileReference; fileEncoding = 4; lastKnownFileType = sourcecode.swift; path = NoteBlockTableViewCell.swift; sourceTree = "<group>"; };
		B532D4E8199D4357006E4DF6 /* NoteBlockTextTableViewCell.swift */ = {isa = PBXFileReference; fileEncoding = 4; lastKnownFileType = sourcecode.swift; path = NoteBlockTextTableViewCell.swift; sourceTree = "<group>"; };
		B532D4ED199D4418006E4DF6 /* NoteBlockImageTableViewCell.swift */ = {isa = PBXFileReference; fileEncoding = 4; lastKnownFileType = sourcecode.swift; path = NoteBlockImageTableViewCell.swift; sourceTree = "<group>"; };
		B53FDF6C19B8C336000723B6 /* UIScreen+Helpers.swift */ = {isa = PBXFileReference; fileEncoding = 4; lastKnownFileType = sourcecode.swift; path = "UIScreen+Helpers.swift"; sourceTree = "<group>"; };
		B548458019A258890077E7A5 /* UIActionSheet+Helpers.h */ = {isa = PBXFileReference; fileEncoding = 4; lastKnownFileType = sourcecode.c.h; path = "UIActionSheet+Helpers.h"; sourceTree = "<group>"; };
		B548458119A258890077E7A5 /* UIActionSheet+Helpers.m */ = {isa = PBXFileReference; fileEncoding = 4; lastKnownFileType = sourcecode.c.objc; path = "UIActionSheet+Helpers.m"; sourceTree = "<group>"; };
		B5509A9119CA38B3006D2E49 /* EditReplyViewController.h */ = {isa = PBXFileReference; fileEncoding = 4; lastKnownFileType = sourcecode.c.h; path = EditReplyViewController.h; sourceTree = "<group>"; };
		B5509A9219CA38B3006D2E49 /* EditReplyViewController.m */ = {isa = PBXFileReference; fileEncoding = 4; lastKnownFileType = sourcecode.c.objc; path = EditReplyViewController.m; sourceTree = "<group>"; };
		B5509A9419CA3B9F006D2E49 /* EditReplyViewController.xib */ = {isa = PBXFileReference; fileEncoding = 4; lastKnownFileType = file.xib; name = EditReplyViewController.xib; path = Resources/EditReplyViewController.xib; sourceTree = "<group>"; };
		B55853F11962337500FAF6C3 /* NSScanner+Helpers.h */ = {isa = PBXFileReference; fileEncoding = 4; lastKnownFileType = sourcecode.c.h; path = "NSScanner+Helpers.h"; sourceTree = "<group>"; };
		B55853F21962337500FAF6C3 /* NSScanner+Helpers.m */ = {isa = PBXFileReference; fileEncoding = 4; lastKnownFileType = sourcecode.c.objc; path = "NSScanner+Helpers.m"; sourceTree = "<group>"; };
		B55853F419630AF900FAF6C3 /* Noticons-Regular.otf */ = {isa = PBXFileReference; lastKnownFileType = file; path = "Noticons-Regular.otf"; sourceTree = "<group>"; };
		B55853F519630D5400FAF6C3 /* NSAttributedString+Util.h */ = {isa = PBXFileReference; fileEncoding = 4; lastKnownFileType = sourcecode.c.h; path = "NSAttributedString+Util.h"; sourceTree = "<group>"; };
		B55853F619630D5400FAF6C3 /* NSAttributedString+Util.m */ = {isa = PBXFileReference; fileEncoding = 4; lastKnownFileType = sourcecode.c.objc; path = "NSAttributedString+Util.m"; sourceTree = "<group>"; };
		B55853F819630E7900FAF6C3 /* Notification.h */ = {isa = PBXFileReference; fileEncoding = 4; lastKnownFileType = sourcecode.c.h; lineEnding = 0; path = Notification.h; sourceTree = "<group>"; xcLanguageSpecificationIdentifier = xcode.lang.objcpp; };
		B55853F919630E7900FAF6C3 /* Notification.m */ = {isa = PBXFileReference; fileEncoding = 4; lastKnownFileType = sourcecode.c.objc; lineEnding = 0; path = Notification.m; sourceTree = "<group>"; xcLanguageSpecificationIdentifier = xcode.lang.objc; };
		B558541019631A1000FAF6C3 /* Notifications.storyboard */ = {isa = PBXFileReference; fileEncoding = 4; lastKnownFileType = file.storyboard; path = Notifications.storyboard; sourceTree = "<group>"; };
		B57B99D419A2C20200506504 /* NoteTableHeaderView.swift */ = {isa = PBXFileReference; fileEncoding = 4; lastKnownFileType = sourcecode.swift; path = NoteTableHeaderView.swift; sourceTree = "<group>"; };
		B57B99DC19A2DBF200506504 /* NSObject+Helpers.h */ = {isa = PBXFileReference; fileEncoding = 4; lastKnownFileType = sourcecode.c.h; path = "NSObject+Helpers.h"; sourceTree = "<group>"; };
		B57B99DD19A2DBF200506504 /* NSObject+Helpers.m */ = {isa = PBXFileReference; fileEncoding = 4; lastKnownFileType = sourcecode.c.objc; path = "NSObject+Helpers.m"; sourceTree = "<group>"; };
		B587796F19B799D800E57C5A /* NSDate+Helpers.swift */ = {isa = PBXFileReference; fileEncoding = 4; lastKnownFileType = sourcecode.swift; path = "NSDate+Helpers.swift"; sourceTree = "<group>"; };
		B587797019B799D800E57C5A /* NSIndexPath+Swift.swift */ = {isa = PBXFileReference; fileEncoding = 4; lastKnownFileType = sourcecode.swift; path = "NSIndexPath+Swift.swift"; sourceTree = "<group>"; };
		B587797119B799D800E57C5A /* NSParagraphStyle+Helpers.swift */ = {isa = PBXFileReference; fileEncoding = 4; lastKnownFileType = sourcecode.swift; path = "NSParagraphStyle+Helpers.swift"; sourceTree = "<group>"; };
		B587797219B799D800E57C5A /* UIDevice+Helpers.swift */ = {isa = PBXFileReference; fileEncoding = 4; lastKnownFileType = sourcecode.swift; path = "UIDevice+Helpers.swift"; sourceTree = "<group>"; };
		B587797319B799D800E57C5A /* UIImageView+Animations.swift */ = {isa = PBXFileReference; fileEncoding = 4; lastKnownFileType = sourcecode.swift; path = "UIImageView+Animations.swift"; sourceTree = "<group>"; };
		B587797419B799D800E57C5A /* UIImageView+Networking.swift */ = {isa = PBXFileReference; fileEncoding = 4; lastKnownFileType = sourcecode.swift; path = "UIImageView+Networking.swift"; sourceTree = "<group>"; };
		B587797519B799D800E57C5A /* UITableView+Helpers.swift */ = {isa = PBXFileReference; fileEncoding = 4; lastKnownFileType = sourcecode.swift; path = "UITableView+Helpers.swift"; sourceTree = "<group>"; };
		B587797619B799D800E57C5A /* UITableViewCell+Helpers.swift */ = {isa = PBXFileReference; fileEncoding = 4; lastKnownFileType = sourcecode.swift; path = "UITableViewCell+Helpers.swift"; sourceTree = "<group>"; };
		B587797719B799D800E57C5A /* UIView+Helpers.swift */ = {isa = PBXFileReference; fileEncoding = 4; lastKnownFileType = sourcecode.swift; path = "UIView+Helpers.swift"; sourceTree = "<group>"; };
		B587798419B799EB00E57C5A /* Notification+Interface.swift */ = {isa = PBXFileReference; fileEncoding = 4; lastKnownFileType = sourcecode.swift; path = "Notification+Interface.swift"; sourceTree = "<group>"; };
		B587798519B799EB00E57C5A /* NotificationBlock+Interface.swift */ = {isa = PBXFileReference; fileEncoding = 4; lastKnownFileType = sourcecode.swift; path = "NotificationBlock+Interface.swift"; sourceTree = "<group>"; };
		B5AB733B19901F85005F5044 /* WPNoResultsView+AnimatedBox.h */ = {isa = PBXFileReference; fileEncoding = 4; lastKnownFileType = sourcecode.c.h; path = "WPNoResultsView+AnimatedBox.h"; sourceTree = "<group>"; };
		B5AB733C19901F85005F5044 /* WPNoResultsView+AnimatedBox.m */ = {isa = PBXFileReference; fileEncoding = 4; lastKnownFileType = sourcecode.c.objc; path = "WPNoResultsView+AnimatedBox.m"; sourceTree = "<group>"; };
		B5B56D3019AFB68800B4E29B /* WPStyleGuide+Reply.swift */ = {isa = PBXFileReference; fileEncoding = 4; lastKnownFileType = sourcecode.swift; path = "WPStyleGuide+Reply.swift"; sourceTree = "<group>"; };
		B5B56D3119AFB68800B4E29B /* WPStyleGuide+Notifications.swift */ = {isa = PBXFileReference; fileEncoding = 4; lastKnownFileType = sourcecode.swift; path = "WPStyleGuide+Notifications.swift"; sourceTree = "<group>"; };
		B5B63F3F19621A9F001601C3 /* WordPress 19.xcdatamodel */ = {isa = PBXFileReference; lastKnownFileType = wrapper.xcdatamodel; path = "WordPress 19.xcdatamodel"; sourceTree = "<group>"; };
		B5CC05F51962150600975CAC /* Constants.m */ = {isa = PBXFileReference; fileEncoding = 4; lastKnownFileType = sourcecode.c.objc; path = Constants.m; sourceTree = "<group>"; };
		B5CC05F71962186D00975CAC /* Meta.h */ = {isa = PBXFileReference; fileEncoding = 4; lastKnownFileType = sourcecode.c.h; path = Meta.h; sourceTree = "<group>"; };
		B5CC05F81962186D00975CAC /* Meta.m */ = {isa = PBXFileReference; fileEncoding = 4; lastKnownFileType = sourcecode.c.objc; path = Meta.m; sourceTree = "<group>"; };
		B5CC05FA196218E100975CAC /* XMLParserCollecter.h */ = {isa = PBXFileReference; fileEncoding = 4; lastKnownFileType = sourcecode.c.h; path = XMLParserCollecter.h; sourceTree = "<group>"; };
		B5CC05FB196218E100975CAC /* XMLParserCollecter.m */ = {isa = PBXFileReference; fileEncoding = 4; lastKnownFileType = sourcecode.c.objc; path = XMLParserCollecter.m; sourceTree = "<group>"; };
		B5E167F319C08D18009535AA /* NSCalendar+Helpers.swift */ = {isa = PBXFileReference; fileEncoding = 4; lastKnownFileType = sourcecode.swift; path = "NSCalendar+Helpers.swift"; sourceTree = "<group>"; };
		B5E23BDA19AD0CED000D6879 /* ReplyTextView.swift */ = {isa = PBXFileReference; fileEncoding = 4; lastKnownFileType = sourcecode.swift; path = ReplyTextView.swift; sourceTree = "<group>"; };
		B5E23BDB19AD0CED000D6879 /* ReplyTextView.xib */ = {isa = PBXFileReference; fileEncoding = 4; lastKnownFileType = file.xib; path = ReplyTextView.xib; sourceTree = "<group>"; };
		B5E23BDE19AD0D00000D6879 /* NoteTableViewCell.xib */ = {isa = PBXFileReference; fileEncoding = 4; lastKnownFileType = file.xib; path = NoteTableViewCell.xib; sourceTree = "<group>"; };
		B5F015C9195DFD7600F6ECF2 /* WordPressActivity.h */ = {isa = PBXFileReference; fileEncoding = 4; lastKnownFileType = sourcecode.c.h; path = WordPressActivity.h; sourceTree = "<group>"; };
		B5F015CA195DFD7600F6ECF2 /* WordPressActivity.m */ = {isa = PBXFileReference; fileEncoding = 4; lastKnownFileType = sourcecode.c.objc; path = WordPressActivity.m; sourceTree = "<group>"; };
		B5FD4520199D0C9A00286FBB /* WordPress-Bridging-Header.h */ = {isa = PBXFileReference; lastKnownFileType = sourcecode.c.h; path = "WordPress-Bridging-Header.h"; sourceTree = "<group>"; };
		B5FD453F199D0F2800286FBB /* NotificationDetailsViewController.h */ = {isa = PBXFileReference; fileEncoding = 4; lastKnownFileType = sourcecode.c.h; path = NotificationDetailsViewController.h; sourceTree = "<group>"; };
		B5FD4540199D0F2800286FBB /* NotificationDetailsViewController.m */ = {isa = PBXFileReference; fileEncoding = 4; lastKnownFileType = sourcecode.c.objc; lineEnding = 0; path = NotificationDetailsViewController.m; sourceTree = "<group>"; xcLanguageSpecificationIdentifier = xcode.lang.objc; };
		B5FD4541199D0F2800286FBB /* NotificationsViewController.h */ = {isa = PBXFileReference; fileEncoding = 4; lastKnownFileType = sourcecode.c.h; path = NotificationsViewController.h; sourceTree = "<group>"; };
		B5FD4542199D0F2800286FBB /* NotificationsViewController.m */ = {isa = PBXFileReference; fileEncoding = 4; lastKnownFileType = sourcecode.c.objc; path = NotificationsViewController.m; sourceTree = "<group>"; };
		B6E2365A531EA4BD7025525F /* Pods-WordPressTest.distribution.xcconfig */ = {isa = PBXFileReference; includeInIndex = 1; lastKnownFileType = text.xcconfig; name = "Pods-WordPressTest.distribution.xcconfig"; path = "../Pods/Target Support Files/Pods-WordPressTest/Pods-WordPressTest.distribution.xcconfig"; sourceTree = "<group>"; };
		C52812131832E071008931FD /* WordPress 13.xcdatamodel */ = {isa = PBXFileReference; lastKnownFileType = wrapper.xcdatamodel; path = "WordPress 13.xcdatamodel"; sourceTree = "<group>"; };
		C533CF330E6D3ADA000C3DE8 /* CommentsViewController.h */ = {isa = PBXFileReference; fileEncoding = 4; lastKnownFileType = sourcecode.c.h; path = CommentsViewController.h; sourceTree = "<group>"; };
		C533CF340E6D3ADA000C3DE8 /* CommentsViewController.m */ = {isa = PBXFileReference; fileEncoding = 4; lastKnownFileType = sourcecode.c.objc; path = CommentsViewController.m; sourceTree = "<group>"; };
		C545E0A01811B9880020844C /* ContextManager.h */ = {isa = PBXFileReference; fileEncoding = 4; lastKnownFileType = sourcecode.c.h; path = ContextManager.h; sourceTree = "<group>"; };
		C545E0A11811B9880020844C /* ContextManager.m */ = {isa = PBXFileReference; fileEncoding = 4; lastKnownFileType = sourcecode.c.objc; path = ContextManager.m; sourceTree = "<group>"; };
		C56636E61868D0CE00226AAB /* StatsViewController.h */ = {isa = PBXFileReference; fileEncoding = 4; lastKnownFileType = sourcecode.c.h; path = StatsViewController.h; sourceTree = "<group>"; };
		C56636E71868D0CE00226AAB /* StatsViewController.m */ = {isa = PBXFileReference; fileEncoding = 4; lastKnownFileType = sourcecode.c.objc; path = StatsViewController.m; sourceTree = "<group>"; };
		C57A31A2183D2111007745B9 /* NotificationsManager.h */ = {isa = PBXFileReference; fileEncoding = 4; lastKnownFileType = sourcecode.c.h; path = NotificationsManager.h; sourceTree = "<group>"; };
		C57A31A3183D2111007745B9 /* NotificationsManager.m */ = {isa = PBXFileReference; fileEncoding = 4; lastKnownFileType = sourcecode.c.objc; path = NotificationsManager.m; sourceTree = "<group>"; };
		C58349C31806F95100B64089 /* IOS7CorrectedTextView.h */ = {isa = PBXFileReference; fileEncoding = 4; lastKnownFileType = sourcecode.c.h; path = IOS7CorrectedTextView.h; sourceTree = "<group>"; };
		C58349C41806F95100B64089 /* IOS7CorrectedTextView.m */ = {isa = PBXFileReference; fileEncoding = 4; lastKnownFileType = sourcecode.c.objc; path = IOS7CorrectedTextView.m; sourceTree = "<group>"; };
		C5CFDC29184F962B00097B05 /* CoreDataConcurrencyTest.m */ = {isa = PBXFileReference; fileEncoding = 4; lastKnownFileType = sourcecode.c.objc; path = CoreDataConcurrencyTest.m; sourceTree = "<group>"; };
		C9F5071C28C57CE611E00B1F /* Pods.release-internal.xcconfig */ = {isa = PBXFileReference; includeInIndex = 1; lastKnownFileType = text.xcconfig; name = "Pods.release-internal.xcconfig"; path = "../Pods/Target Support Files/Pods/Pods.release-internal.xcconfig"; sourceTree = "<group>"; };
		CC0E20AC15B87DA100D3468B /* WPWebBridge.h */ = {isa = PBXFileReference; fileEncoding = 4; lastKnownFileType = sourcecode.c.h; path = WPWebBridge.h; sourceTree = "<group>"; };
		CC0E20AD15B87DA100D3468B /* WPWebBridge.m */ = {isa = PBXFileReference; fileEncoding = 4; lastKnownFileType = sourcecode.c.objc; path = WPWebBridge.m; sourceTree = "<group>"; };
		CC24E5ED1577D1EA00A6D5B5 /* WPFriendFinderViewController.h */ = {isa = PBXFileReference; fileEncoding = 4; lastKnownFileType = sourcecode.c.h; path = WPFriendFinderViewController.h; sourceTree = "<group>"; };
		CC24E5EE1577D1EA00A6D5B5 /* WPFriendFinderViewController.m */ = {isa = PBXFileReference; fileEncoding = 4; lastKnownFileType = sourcecode.c.objc; path = WPFriendFinderViewController.m; sourceTree = "<group>"; };
		CC24E5F01577DBC300A6D5B5 /* AddressBook.framework */ = {isa = PBXFileReference; includeInIndex = 1; lastKnownFileType = wrapper.framework; name = AddressBook.framework; path = System/Library/Frameworks/AddressBook.framework; sourceTree = SDKROOT; };
		CC24E5F21577DFF400A6D5B5 /* Twitter.framework */ = {isa = PBXFileReference; includeInIndex = 1; lastKnownFileType = wrapper.framework; name = Twitter.framework; path = System/Library/Frameworks/Twitter.framework; sourceTree = SDKROOT; };
		CC24E5F41577E16B00A6D5B5 /* Accounts.framework */ = {isa = PBXFileReference; includeInIndex = 1; lastKnownFileType = wrapper.framework; name = Accounts.framework; path = System/Library/Frameworks/Accounts.framework; sourceTree = SDKROOT; };
		CC701654185A7513007B37DB /* InlineComposeToolbarView.h */ = {isa = PBXFileReference; fileEncoding = 4; lastKnownFileType = sourcecode.c.h; path = InlineComposeToolbarView.h; sourceTree = "<group>"; };
		CC701655185A7513007B37DB /* InlineComposeToolbarView.m */ = {isa = PBXFileReference; fileEncoding = 4; lastKnownFileType = sourcecode.c.objc; path = InlineComposeToolbarView.m; sourceTree = "<group>"; };
		CC701656185A7513007B37DB /* InlineComposeView.h */ = {isa = PBXFileReference; fileEncoding = 4; lastKnownFileType = sourcecode.c.h; path = InlineComposeView.h; sourceTree = "<group>"; };
		CC701657185A7513007B37DB /* InlineComposeView.m */ = {isa = PBXFileReference; fileEncoding = 4; lastKnownFileType = sourcecode.c.objc; path = InlineComposeView.m; sourceTree = "<group>"; };
		CC70165A185A7536007B37DB /* InlineComposeView.xib */ = {isa = PBXFileReference; fileEncoding = 4; lastKnownFileType = file.xib; name = InlineComposeView.xib; path = Resources/InlineComposeView.xib; sourceTree = "<group>"; };
		CC70165C185BB97A007B37DB /* ReaderCommentPublisher.h */ = {isa = PBXFileReference; fileEncoding = 4; lastKnownFileType = sourcecode.c.h; path = ReaderCommentPublisher.h; sourceTree = "<group>"; };
		CC70165D185BB97A007B37DB /* ReaderCommentPublisher.m */ = {isa = PBXFileReference; fileEncoding = 4; lastKnownFileType = sourcecode.c.objc; path = ReaderCommentPublisher.m; sourceTree = "<group>"; };
		CCEF152F14C9EA050001176D /* WPWebAppViewController.h */ = {isa = PBXFileReference; fileEncoding = 4; lastKnownFileType = sourcecode.c.h; path = WPWebAppViewController.h; sourceTree = "<group>"; };
		CCEF153014C9EA050001176D /* WPWebAppViewController.m */ = {isa = PBXFileReference; fileEncoding = 4; lastKnownFileType = sourcecode.c.objc; path = WPWebAppViewController.m; sourceTree = "<group>"; };
		CEBD3EA90FF1BA3B00C1396E /* Blog.h */ = {isa = PBXFileReference; fileEncoding = 4; lastKnownFileType = sourcecode.c.h; path = Blog.h; sourceTree = "<group>"; };
		CEBD3EAA0FF1BA3B00C1396E /* Blog.m */ = {isa = PBXFileReference; fileEncoding = 4; lastKnownFileType = sourcecode.c.objc; path = Blog.m; sourceTree = "<group>"; };
		D4972215061A4C21AD2CD5B8 /* libPods-WordPressTest.a */ = {isa = PBXFileReference; explicitFileType = archive.ar; includeInIndex = 0; path = "libPods-WordPressTest.a"; sourceTree = BUILT_PRODUCTS_DIR; };
		DA67DF58196D8F6A005B5BC8 /* WordPress 20.xcdatamodel */ = {isa = PBXFileReference; lastKnownFileType = wrapper.xcdatamodel; path = "WordPress 20.xcdatamodel"; sourceTree = "<group>"; };
		E100C6BA1741472F00AE48D8 /* WordPress-11-12.xcmappingmodel */ = {isa = PBXFileReference; lastKnownFileType = wrapper.xcmappingmodel; path = "WordPress-11-12.xcmappingmodel"; sourceTree = "<group>"; };
		E105E9CD1726955600C0D9E7 /* WPAccount.h */ = {isa = PBXFileReference; fileEncoding = 4; lastKnownFileType = sourcecode.c.h; path = WPAccount.h; sourceTree = "<group>"; };
		E105E9CE1726955600C0D9E7 /* WPAccount.m */ = {isa = PBXFileReference; fileEncoding = 4; lastKnownFileType = sourcecode.c.objc; path = WPAccount.m; sourceTree = "<group>"; };
		E10675C7183F82E900E5CE5C /* SettingsViewControllerTest.m */ = {isa = PBXFileReference; fileEncoding = 4; lastKnownFileType = sourcecode.c.objc; path = SettingsViewControllerTest.m; sourceTree = "<group>"; };
		E10675C9183FA78E00E5CE5C /* XCTest.framework */ = {isa = PBXFileReference; lastKnownFileType = wrapper.framework; name = XCTest.framework; path = Library/Frameworks/XCTest.framework; sourceTree = DEVELOPER_DIR; };
		E10B3651158F2D3F00419A93 /* QuartzCore.framework */ = {isa = PBXFileReference; includeInIndex = 1; lastKnownFileType = wrapper.framework; name = QuartzCore.framework; path = System/Library/Frameworks/QuartzCore.framework; sourceTree = SDKROOT; };
		E10B3653158F2D4500419A93 /* UIKit.framework */ = {isa = PBXFileReference; includeInIndex = 1; lastKnownFileType = wrapper.framework; name = UIKit.framework; path = System/Library/Frameworks/UIKit.framework; sourceTree = SDKROOT; };
		E10DB0061771926D00B7A0A3 /* GooglePlusActivity.h */ = {isa = PBXFileReference; fileEncoding = 4; lastKnownFileType = sourcecode.c.h; path = GooglePlusActivity.h; sourceTree = "<group>"; };
		E10DB0071771926D00B7A0A3 /* GooglePlusActivity.m */ = {isa = PBXFileReference; fileEncoding = 4; lastKnownFileType = sourcecode.c.objc; path = GooglePlusActivity.m; sourceTree = "<group>"; };
		E114D798153D85A800984182 /* WPError.h */ = {isa = PBXFileReference; fileEncoding = 4; lastKnownFileType = sourcecode.c.h; path = WPError.h; sourceTree = "<group>"; };
		E114D799153D85A800984182 /* WPError.m */ = {isa = PBXFileReference; fileEncoding = 4; lastKnownFileType = sourcecode.c.objc; path = WPError.m; sourceTree = "<group>"; };
		E115F2D116776A2900CCF00D /* WordPress 8.xcdatamodel */ = {isa = PBXFileReference; lastKnownFileType = wrapper.xcdatamodel; path = "WordPress 8.xcdatamodel"; sourceTree = "<group>"; };
		E1225A4C147E6D2400B4F3A0 /* tr */ = {isa = PBXFileReference; lastKnownFileType = text.plist.strings; name = tr; path = tr.lproj/Localizable.strings; sourceTree = "<group>"; };
		E1225A4D147E6D2C00B4F3A0 /* id */ = {isa = PBXFileReference; lastKnownFileType = text.plist.strings; name = id; path = id.lproj/Localizable.strings; sourceTree = "<group>"; };
		E1249B3D19408C230035E895 /* CommentServiceRemote.h */ = {isa = PBXFileReference; fileEncoding = 4; lastKnownFileType = sourcecode.c.h; path = CommentServiceRemote.h; sourceTree = "<group>"; };
		E1249B4119408C910035E895 /* RemoteComment.h */ = {isa = PBXFileReference; fileEncoding = 4; lastKnownFileType = sourcecode.c.h; name = RemoteComment.h; path = "Remote Objects/RemoteComment.h"; sourceTree = "<group>"; };
		E1249B4219408C910035E895 /* RemoteComment.m */ = {isa = PBXFileReference; fileEncoding = 4; lastKnownFileType = sourcecode.c.objc; name = RemoteComment.m; path = "Remote Objects/RemoteComment.m"; sourceTree = "<group>"; };
		E1249B4419408D0F0035E895 /* CommentServiceRemoteXMLRPC.h */ = {isa = PBXFileReference; fileEncoding = 4; lastKnownFileType = sourcecode.c.h; path = CommentServiceRemoteXMLRPC.h; sourceTree = "<group>"; };
		E1249B4519408D0F0035E895 /* CommentServiceRemoteXMLRPC.m */ = {isa = PBXFileReference; fileEncoding = 4; lastKnownFileType = sourcecode.c.objc; path = CommentServiceRemoteXMLRPC.m; sourceTree = "<group>"; };
		E1249B471940AE550035E895 /* ServiceRemoteXMLRPC.h */ = {isa = PBXFileReference; lastKnownFileType = sourcecode.c.h; path = ServiceRemoteXMLRPC.h; sourceTree = "<group>"; };
		E1249B481940AE610035E895 /* ServiceRemoteREST.h */ = {isa = PBXFileReference; lastKnownFileType = sourcecode.c.h; path = ServiceRemoteREST.h; sourceTree = "<group>"; };
		E1249B491940AECC0035E895 /* CommentServiceRemoteREST.h */ = {isa = PBXFileReference; fileEncoding = 4; lastKnownFileType = sourcecode.c.h; path = CommentServiceRemoteREST.h; sourceTree = "<group>"; };
		E1249B4A1940AECC0035E895 /* CommentServiceRemoteREST.m */ = {isa = PBXFileReference; fileEncoding = 4; lastKnownFileType = sourcecode.c.objc; path = CommentServiceRemoteREST.m; sourceTree = "<group>"; };
		E125443D12BF5A7200D87A0A /* WordPress 2.xcdatamodel */ = {isa = PBXFileReference; lastKnownFileType = wrapper.xcdatamodel; path = "WordPress 2.xcdatamodel"; sourceTree = "<group>"; };
		E125445412BF5B3900D87A0A /* Category.h */ = {isa = PBXFileReference; fileEncoding = 4; lastKnownFileType = sourcecode.c.h; path = Category.h; sourceTree = "<group>"; };
		E125445512BF5B3900D87A0A /* Category.m */ = {isa = PBXFileReference; fileEncoding = 4; lastKnownFileType = sourcecode.c.objc; path = Category.m; sourceTree = "<group>"; };
		E125451612BF68F900D87A0A /* Page.h */ = {isa = PBXFileReference; fileEncoding = 4; lastKnownFileType = sourcecode.c.h; path = Page.h; sourceTree = "<group>"; };
		E125451712BF68F900D87A0A /* Page.m */ = {isa = PBXFileReference; fileEncoding = 4; lastKnownFileType = sourcecode.c.objc; path = Page.m; sourceTree = "<group>"; };
		E12963A8174654B2002E7744 /* ru */ = {isa = PBXFileReference; lastKnownFileType = text.plist.strings; name = ru; path = ru.lproj/Localizable.strings; sourceTree = "<group>"; };
		E12F95A51557C9C20067A653 /* zh-Hant */ = {isa = PBXFileReference; lastKnownFileType = text.plist.strings; name = "zh-Hant"; path = "zh-Hant.lproj/Localizable.strings"; sourceTree = "<group>"; };
		E12F95A61557CA210067A653 /* hu */ = {isa = PBXFileReference; lastKnownFileType = text.plist.strings; name = hu; path = hu.lproj/Localizable.strings; sourceTree = "<group>"; };
		E12F95A71557CA400067A653 /* pl */ = {isa = PBXFileReference; lastKnownFileType = text.plist.strings; name = pl; path = pl.lproj/Localizable.strings; sourceTree = "<group>"; };
		E131CB5116CACA6B004B0314 /* CoreText.framework */ = {isa = PBXFileReference; lastKnownFileType = wrapper.framework; name = CoreText.framework; path = System/Library/Frameworks/CoreText.framework; sourceTree = SDKROOT; };
		E131CB5316CACB05004B0314 /* libxml2.dylib */ = {isa = PBXFileReference; lastKnownFileType = "compiled.mach-o.dylib"; name = libxml2.dylib; path = usr/lib/libxml2.dylib; sourceTree = SDKROOT; };
		E131CB5516CACF1E004B0314 /* get-user-blogs_has-blog.json */ = {isa = PBXFileReference; fileEncoding = 4; lastKnownFileType = text.json; path = "get-user-blogs_has-blog.json"; sourceTree = "<group>"; };
		E131CB5716CACFB4004B0314 /* get-user-blogs_doesnt-have-blog.json */ = {isa = PBXFileReference; fileEncoding = 4; lastKnownFileType = text.json; path = "get-user-blogs_doesnt-have-blog.json"; sourceTree = "<group>"; };
		E133DB40137AE180003C0AF9 /* he */ = {isa = PBXFileReference; lastKnownFileType = text.plist.strings; name = he; path = he.lproj/Localizable.strings; sourceTree = "<group>"; };
		E13EB7A3157D230000885780 /* WordPressComApi.h */ = {isa = PBXFileReference; fileEncoding = 4; lastKnownFileType = sourcecode.c.h; path = WordPressComApi.h; sourceTree = "<group>"; };
		E13EB7A4157D230000885780 /* WordPressComApi.m */ = {isa = PBXFileReference; fileEncoding = 4; lastKnownFileType = sourcecode.c.objc; path = WordPressComApi.m; sourceTree = "<group>"; };
		E13F23C114FE84600081D9CC /* NSMutableDictionary+Helpers.h */ = {isa = PBXFileReference; fileEncoding = 4; lastKnownFileType = sourcecode.c.h; path = "NSMutableDictionary+Helpers.h"; sourceTree = "<group>"; };
		E13F23C214FE84600081D9CC /* NSMutableDictionary+Helpers.m */ = {isa = PBXFileReference; fileEncoding = 4; lastKnownFileType = sourcecode.c.objc; path = "NSMutableDictionary+Helpers.m"; sourceTree = "<group>"; };
		E1457202135EC85700C7BAD2 /* sv */ = {isa = PBXFileReference; lastKnownFileType = text.plist.strings; name = sv; path = sv.lproj/Localizable.strings; sourceTree = "<group>"; };
		E1472EF915344A2A00D08657 /* WordPress 5.xcdatamodel */ = {isa = PBXFileReference; lastKnownFileType = wrapper.xcdatamodel; path = "WordPress 5.xcdatamodel"; sourceTree = "<group>"; };
		E14932B4130427B300154804 /* Coordinate.h */ = {isa = PBXFileReference; fileEncoding = 4; lastKnownFileType = sourcecode.c.h; path = Coordinate.h; sourceTree = "<group>"; };
		E14932B5130427B300154804 /* Coordinate.m */ = {isa = PBXFileReference; fileEncoding = 4; lastKnownFileType = sourcecode.c.objc; path = Coordinate.m; sourceTree = "<group>"; };
		E149D64519349E69006A843D /* AccountServiceRemoteREST.h */ = {isa = PBXFileReference; fileEncoding = 4; lastKnownFileType = sourcecode.c.h; path = AccountServiceRemoteREST.h; sourceTree = "<group>"; };
		E149D64619349E69006A843D /* AccountServiceRemoteREST.m */ = {isa = PBXFileReference; fileEncoding = 4; lastKnownFileType = sourcecode.c.objc; path = AccountServiceRemoteREST.m; sourceTree = "<group>"; };
		E149D64719349E69006A843D /* AccountServiceRemoteXMLRPC.h */ = {isa = PBXFileReference; fileEncoding = 4; lastKnownFileType = sourcecode.c.h; path = AccountServiceRemoteXMLRPC.h; sourceTree = "<group>"; };
		E149D64819349E69006A843D /* AccountServiceRemoteXMLRPC.m */ = {isa = PBXFileReference; fileEncoding = 4; lastKnownFileType = sourcecode.c.objc; path = AccountServiceRemoteXMLRPC.m; sourceTree = "<group>"; };
		E149D64919349E69006A843D /* MediaServiceRemote.h */ = {isa = PBXFileReference; fileEncoding = 4; lastKnownFileType = sourcecode.c.h; path = MediaServiceRemote.h; sourceTree = "<group>"; };
		E149D64A19349E69006A843D /* MediaServiceRemoteREST.h */ = {isa = PBXFileReference; fileEncoding = 4; lastKnownFileType = sourcecode.c.h; path = MediaServiceRemoteREST.h; sourceTree = "<group>"; };
		E149D64B19349E69006A843D /* MediaServiceRemoteREST.m */ = {isa = PBXFileReference; fileEncoding = 4; lastKnownFileType = sourcecode.c.objc; path = MediaServiceRemoteREST.m; sourceTree = "<group>"; };
		E149D64C19349E69006A843D /* MediaServiceRemoteXMLRPC.h */ = {isa = PBXFileReference; fileEncoding = 4; lastKnownFileType = sourcecode.c.h; path = MediaServiceRemoteXMLRPC.h; sourceTree = "<group>"; };
		E149D64D19349E69006A843D /* MediaServiceRemoteXMLRPC.m */ = {isa = PBXFileReference; fileEncoding = 4; lastKnownFileType = sourcecode.c.objc; path = MediaServiceRemoteXMLRPC.m; sourceTree = "<group>"; };
		E14D65C717E09663007E3EA4 /* Social.framework */ = {isa = PBXFileReference; lastKnownFileType = wrapper.framework; name = Social.framework; path = System/Library/Frameworks/Social.framework; sourceTree = SDKROOT; };
		E15051C916CA5DDB00D3DDDC /* Blog+Jetpack.h */ = {isa = PBXFileReference; fileEncoding = 4; lastKnownFileType = sourcecode.c.h; path = "Blog+Jetpack.h"; sourceTree = "<group>"; };
		E15051CA16CA5DDB00D3DDDC /* Blog+Jetpack.m */ = {isa = PBXFileReference; fileEncoding = 4; lastKnownFileType = sourcecode.c.objc; path = "Blog+Jetpack.m"; sourceTree = "<group>"; };
		E150520B16CAC5C400D3DDDC /* BlogJetpackTest.m */ = {isa = PBXFileReference; fileEncoding = 4; lastKnownFileType = sourcecode.c.objc; path = BlogJetpackTest.m; sourceTree = "<group>"; };
		E150520D16CAC75A00D3DDDC /* CoreDataTestHelper.h */ = {isa = PBXFileReference; fileEncoding = 4; lastKnownFileType = sourcecode.c.h; path = CoreDataTestHelper.h; sourceTree = "<group>"; };
		E150520E16CAC75A00D3DDDC /* CoreDataTestHelper.m */ = {isa = PBXFileReference; fileEncoding = 4; lastKnownFileType = sourcecode.c.objc; path = CoreDataTestHelper.m; sourceTree = "<group>"; };
		E1523EB316D3B305002C5A36 /* InstapaperActivity.h */ = {isa = PBXFileReference; fileEncoding = 4; lastKnownFileType = sourcecode.c.h; path = InstapaperActivity.h; sourceTree = "<group>"; };
		E1523EB416D3B305002C5A36 /* InstapaperActivity.m */ = {isa = PBXFileReference; fileEncoding = 4; lastKnownFileType = sourcecode.c.objc; path = InstapaperActivity.m; sourceTree = "<group>"; };
		E1556CF0193F6FE900FC52EA /* CommentService.h */ = {isa = PBXFileReference; fileEncoding = 4; lastKnownFileType = sourcecode.c.h; path = CommentService.h; sourceTree = "<group>"; };
		E1556CF1193F6FE900FC52EA /* CommentService.m */ = {isa = PBXFileReference; fileEncoding = 4; lastKnownFileType = sourcecode.c.objc; path = CommentService.m; sourceTree = "<group>"; };
		E15618FB16DB8677006532C4 /* UIKitTestHelper.h */ = {isa = PBXFileReference; fileEncoding = 4; lastKnownFileType = sourcecode.c.h; path = UIKitTestHelper.h; sourceTree = "<group>"; };
		E15618FC16DB8677006532C4 /* UIKitTestHelper.m */ = {isa = PBXFileReference; fileEncoding = 4; lastKnownFileType = sourcecode.c.objc; path = UIKitTestHelper.m; sourceTree = "<group>"; };
		E15618FE16DBA983006532C4 /* xmlrpc-response-newpost.xml */ = {isa = PBXFileReference; fileEncoding = 4; lastKnownFileType = text.xml; path = "xmlrpc-response-newpost.xml"; sourceTree = "<group>"; };
		E156190016DBABDE006532C4 /* xmlrpc-response-getpost.xml */ = {isa = PBXFileReference; fileEncoding = 4; lastKnownFileType = text.xml; path = "xmlrpc-response-getpost.xml"; sourceTree = "<group>"; };
		E1634517183B733B005E967F /* WordPressComOAuthClient.h */ = {isa = PBXFileReference; fileEncoding = 4; lastKnownFileType = sourcecode.c.h; path = WordPressComOAuthClient.h; sourceTree = "<group>"; };
		E1634518183B733B005E967F /* WordPressComOAuthClient.m */ = {isa = PBXFileReference; fileEncoding = 4; lastKnownFileType = sourcecode.c.objc; path = WordPressComOAuthClient.m; sourceTree = "<group>"; };
		E167745A1377F24300EE44DD /* fr */ = {isa = PBXFileReference; lastKnownFileType = text.plist.strings; name = fr; path = fr.lproj/Localizable.strings; sourceTree = "<group>"; };
		E167745B1377F25500EE44DD /* nl */ = {isa = PBXFileReference; lastKnownFileType = text.plist.strings; name = nl; path = nl.lproj/Localizable.strings; sourceTree = "<group>"; };
		E167745C1377F26400EE44DD /* de */ = {isa = PBXFileReference; lastKnownFileType = text.plist.strings; name = de; path = de.lproj/Localizable.strings; sourceTree = "<group>"; };
		E167745D1377F26D00EE44DD /* hr */ = {isa = PBXFileReference; lastKnownFileType = text.plist.strings; name = hr; path = hr.lproj/Localizable.strings; sourceTree = "<group>"; };
		E16AB92A14D978240047A2E5 /* WordPressTest.xctest */ = {isa = PBXFileReference; explicitFileType = wrapper.cfbundle; includeInIndex = 0; path = WordPressTest.xctest; sourceTree = BUILT_PRODUCTS_DIR; };
		E16AB93114D978240047A2E5 /* WordPressTest-Info.plist */ = {isa = PBXFileReference; lastKnownFileType = text.plist.xml; path = "WordPressTest-Info.plist"; sourceTree = "<group>"; };
		E16AB93314D978240047A2E5 /* en */ = {isa = PBXFileReference; lastKnownFileType = text.plist.strings; name = en; path = en.lproj/InfoPlist.strings; sourceTree = "<group>"; };
		E16AB93814D978240047A2E5 /* WordPressTest-Prefix.pch */ = {isa = PBXFileReference; lastKnownFileType = sourcecode.c.h; path = "WordPressTest-Prefix.pch"; sourceTree = "<group>"; };
		E1756DD41694560100D9EC00 /* WordPressComApiCredentials.h */ = {isa = PBXFileReference; fileEncoding = 4; lastKnownFileType = sourcecode.c.h; path = WordPressComApiCredentials.h; sourceTree = "<group>"; };
		E1756DD51694560100D9EC00 /* WordPressComApiCredentials.m */ = {isa = PBXFileReference; fileEncoding = 4; lastKnownFileType = sourcecode.c.objc; path = WordPressComApiCredentials.m; sourceTree = "<group>"; };
		E1756E621694A08200D9EC00 /* gencredentials.rb */ = {isa = PBXFileReference; explicitFileType = text.script.ruby; path = gencredentials.rb; sourceTree = "<group>"; };
		E1756E641694A99400D9EC00 /* WordPressComApiCredentials.m */ = {isa = PBXFileReference; fileEncoding = 4; lastKnownFileType = sourcecode.c.objc; path = WordPressComApiCredentials.m; sourceTree = "<group>"; };
		E17B98E7171FFB450073E30D /* WordPress 11.xcdatamodel */ = {isa = PBXFileReference; lastKnownFileType = wrapper.xcdatamodel; path = "WordPress 11.xcdatamodel"; sourceTree = "<group>"; };
		E17BE7A9134DEC12007285FD /* ja */ = {isa = PBXFileReference; lastKnownFileType = text.plist.strings; name = ja; path = ja.lproj/Localizable.strings; sourceTree = "<group>"; };
		E18165FC14E4428B006CE885 /* loader.html */ = {isa = PBXFileReference; fileEncoding = 4; lastKnownFileType = text.html; name = loader.html; path = Resources/HTML/loader.html; sourceTree = "<group>"; };
		E183BD7217621D85000B0822 /* WPCookie.h */ = {isa = PBXFileReference; fileEncoding = 4; lastKnownFileType = sourcecode.c.h; path = WPCookie.h; sourceTree = "<group>"; };
		E183BD7317621D86000B0822 /* WPCookie.m */ = {isa = PBXFileReference; fileEncoding = 4; lastKnownFileType = sourcecode.c.objc; path = WPCookie.m; sourceTree = "<group>"; };
		E183EC9B16B1C01D00C2EB11 /* WPPostViewController_Internal.h */ = {isa = PBXFileReference; lastKnownFileType = sourcecode.c.h; path = WPPostViewController_Internal.h; sourceTree = "<group>"; usesTabs = 0; };
		E1863F9A1355E0AB0031BBC8 /* pt */ = {isa = PBXFileReference; lastKnownFileType = text.plist.strings; name = pt; path = pt.lproj/Localizable.strings; sourceTree = "<group>"; };
		E1874BFE161C5DBC0058BDC4 /* WordPress 7.xcdatamodel */ = {isa = PBXFileReference; lastKnownFileType = wrapper.xcdatamodel; path = "WordPress 7.xcdatamodel"; sourceTree = "<group>"; };
		E18D8AE21397C51A00000861 /* zh-Hans */ = {isa = PBXFileReference; lastKnownFileType = text.plist.strings; name = "zh-Hans"; path = "zh-Hans.lproj/Localizable.strings"; sourceTree = "<group>"; };
		E18D8AE41397C54E00000861 /* nb */ = {isa = PBXFileReference; lastKnownFileType = text.plist.strings; name = nb; path = nb.lproj/Localizable.strings; sourceTree = "<group>"; };
		E18EE94919349EAE00B0A40C /* AccountServiceRemote.h */ = {isa = PBXFileReference; fileEncoding = 4; lastKnownFileType = sourcecode.c.h; path = AccountServiceRemote.h; sourceTree = "<group>"; };
		E18EE94A19349EAE00B0A40C /* AccountServiceRemote.m */ = {isa = PBXFileReference; fileEncoding = 4; lastKnownFileType = sourcecode.c.objc; path = AccountServiceRemote.m; sourceTree = "<group>"; };
		E18EE94C19349EBA00B0A40C /* BlogServiceRemote.h */ = {isa = PBXFileReference; fileEncoding = 4; lastKnownFileType = sourcecode.c.h; path = BlogServiceRemote.h; sourceTree = "<group>"; };
		E18EE94D19349EBA00B0A40C /* BlogServiceRemote.m */ = {isa = PBXFileReference; fileEncoding = 4; lastKnownFileType = sourcecode.c.objc; path = BlogServiceRemote.m; sourceTree = "<group>"; };
		E18EE94F19349EC300B0A40C /* ReaderTopicServiceRemote.h */ = {isa = PBXFileReference; fileEncoding = 4; lastKnownFileType = sourcecode.c.h; path = ReaderTopicServiceRemote.h; sourceTree = "<group>"; };
		E18EE95019349EC300B0A40C /* ReaderTopicServiceRemote.m */ = {isa = PBXFileReference; fileEncoding = 4; lastKnownFileType = sourcecode.c.objc; path = ReaderTopicServiceRemote.m; sourceTree = "<group>"; };
		E19853331755E461001CC6D5 /* da */ = {isa = PBXFileReference; lastKnownFileType = text.plist.strings; name = da; path = da.lproj/Localizable.strings; sourceTree = "<group>"; };
		E19853341755E4B3001CC6D5 /* ko */ = {isa = PBXFileReference; lastKnownFileType = text.plist.strings; name = ko; path = ko.lproj/Localizable.strings; sourceTree = "<group>"; };
		E19BF8F913CC69E7004753FE /* WordPress 3.xcdatamodel */ = {isa = PBXFileReference; lastKnownFileType = wrapper.xcdatamodel; path = "WordPress 3.xcdatamodel"; sourceTree = "<group>"; };
		E19DF740141F7BDD000002F3 /* libz.dylib */ = {isa = PBXFileReference; includeInIndex = 1; lastKnownFileType = "compiled.mach-o.dylib"; name = libz.dylib; path = usr/lib/libz.dylib; sourceTree = SDKROOT; };
		E1A03EE017422DCD0085D192 /* BlogToAccount.h */ = {isa = PBXFileReference; fileEncoding = 4; lastKnownFileType = sourcecode.c.h; path = BlogToAccount.h; sourceTree = "<group>"; };
		E1A03EE117422DCE0085D192 /* BlogToAccount.m */ = {isa = PBXFileReference; fileEncoding = 4; lastKnownFileType = sourcecode.c.objc; path = BlogToAccount.m; sourceTree = "<group>"; };
		E1A03F46174283DF0085D192 /* BlogToJetpackAccount.h */ = {isa = PBXFileReference; fileEncoding = 4; lastKnownFileType = sourcecode.c.h; path = BlogToJetpackAccount.h; sourceTree = "<group>"; };
		E1A03F47174283E00085D192 /* BlogToJetpackAccount.m */ = {isa = PBXFileReference; fileEncoding = 4; lastKnownFileType = sourcecode.c.objc; path = BlogToJetpackAccount.m; sourceTree = "<group>"; };
		E1A0FAE5162F11CE0063B098 /* UIDevice+WordPressIdentifier.h */ = {isa = PBXFileReference; fileEncoding = 4; lastKnownFileType = sourcecode.c.h; path = "UIDevice+WordPressIdentifier.h"; sourceTree = "<group>"; };
		E1A0FAE6162F11CE0063B098 /* UIDevice+WordPressIdentifier.m */ = {isa = PBXFileReference; fileEncoding = 4; lastKnownFileType = sourcecode.c.objc; path = "UIDevice+WordPressIdentifier.m"; sourceTree = "<group>"; };
		E1A386C714DB05C300954CF8 /* AVFoundation.framework */ = {isa = PBXFileReference; includeInIndex = 1; lastKnownFileType = wrapper.framework; name = AVFoundation.framework; path = System/Library/Frameworks/AVFoundation.framework; sourceTree = SDKROOT; };
		E1A386C914DB05F700954CF8 /* CoreMedia.framework */ = {isa = PBXFileReference; includeInIndex = 1; lastKnownFileType = wrapper.framework; name = CoreMedia.framework; path = System/Library/Frameworks/CoreMedia.framework; sourceTree = SDKROOT; };
		E1A38C921581879D00439E55 /* WPTableViewControllerSubclass.h */ = {isa = PBXFileReference; lastKnownFileType = sourcecode.c.h; path = WPTableViewControllerSubclass.h; sourceTree = "<group>"; };
		E1A6DBD619DC7D080071AC1E /* RemoteCategory.h */ = {isa = PBXFileReference; fileEncoding = 4; lastKnownFileType = sourcecode.c.h; name = RemoteCategory.h; path = "Remote Objects/RemoteCategory.h"; sourceTree = "<group>"; };
		E1A6DBD719DC7D080071AC1E /* RemoteCategory.m */ = {isa = PBXFileReference; fileEncoding = 4; lastKnownFileType = sourcecode.c.objc; name = RemoteCategory.m; path = "Remote Objects/RemoteCategory.m"; sourceTree = "<group>"; };
		E1A6DBD819DC7D080071AC1E /* RemotePost.h */ = {isa = PBXFileReference; fileEncoding = 4; lastKnownFileType = sourcecode.c.h; name = RemotePost.h; path = "Remote Objects/RemotePost.h"; sourceTree = "<group>"; };
		E1A6DBD919DC7D080071AC1E /* RemotePost.m */ = {isa = PBXFileReference; fileEncoding = 4; lastKnownFileType = sourcecode.c.objc; name = RemotePost.m; path = "Remote Objects/RemotePost.m"; sourceTree = "<group>"; };
		E1A6DBDC19DC7D140071AC1E /* PostServiceRemote.h */ = {isa = PBXFileReference; fileEncoding = 4; lastKnownFileType = sourcecode.c.h; path = PostServiceRemote.h; sourceTree = "<group>"; };
		E1A6DBDD19DC7D140071AC1E /* PostServiceRemoteREST.h */ = {isa = PBXFileReference; fileEncoding = 4; lastKnownFileType = sourcecode.c.h; path = PostServiceRemoteREST.h; sourceTree = "<group>"; };
		E1A6DBDE19DC7D140071AC1E /* PostServiceRemoteREST.m */ = {isa = PBXFileReference; fileEncoding = 4; lastKnownFileType = sourcecode.c.objc; path = PostServiceRemoteREST.m; sourceTree = "<group>"; };
		E1A6DBDF19DC7D140071AC1E /* PostServiceRemoteXMLRPC.h */ = {isa = PBXFileReference; fileEncoding = 4; lastKnownFileType = sourcecode.c.h; path = PostServiceRemoteXMLRPC.h; sourceTree = "<group>"; };
		E1A6DBE019DC7D140071AC1E /* PostServiceRemoteXMLRPC.m */ = {isa = PBXFileReference; fileEncoding = 4; lastKnownFileType = sourcecode.c.objc; path = PostServiceRemoteXMLRPC.m; sourceTree = "<group>"; };
		E1A6DBE319DC7D230071AC1E /* PostService.h */ = {isa = PBXFileReference; fileEncoding = 4; lastKnownFileType = sourcecode.c.h; path = PostService.h; sourceTree = "<group>"; };
		E1A6DBE419DC7D230071AC1E /* PostService.m */ = {isa = PBXFileReference; fileEncoding = 4; lastKnownFileType = sourcecode.c.objc; path = PostService.m; sourceTree = "<group>"; };
		E1AB07AB1578D34300D6AD64 /* SettingsViewController.h */ = {isa = PBXFileReference; fileEncoding = 4; lastKnownFileType = sourcecode.c.h; path = SettingsViewController.h; sourceTree = "<group>"; };
		E1AB07AC1578D34300D6AD64 /* SettingsViewController.m */ = {isa = PBXFileReference; fileEncoding = 4; lastKnownFileType = sourcecode.c.objc; lineEnding = 0; path = SettingsViewController.m; sourceTree = "<group>"; xcLanguageSpecificationIdentifier = xcode.lang.objc; };
		E1B4A9DF12FC8B1000EB3F67 /* EGORefreshTableHeaderView.h */ = {isa = PBXFileReference; fileEncoding = 4; lastKnownFileType = sourcecode.c.h; path = EGORefreshTableHeaderView.h; sourceTree = "<group>"; };
		E1B4A9E012FC8B1000EB3F67 /* EGORefreshTableHeaderView.m */ = {isa = PBXFileReference; fileEncoding = 4; lastKnownFileType = sourcecode.c.objc; path = EGORefreshTableHeaderView.m; sourceTree = "<group>"; };
		E1B62A7913AA61A100A6FCA4 /* WPWebViewController.h */ = {isa = PBXFileReference; fileEncoding = 4; lastKnownFileType = sourcecode.c.h; path = WPWebViewController.h; sourceTree = "<group>"; };
		E1B62A7A13AA61A100A6FCA4 /* WPWebViewController.m */ = {isa = PBXFileReference; fileEncoding = 4; lastKnownFileType = sourcecode.c.objc; path = WPWebViewController.m; sourceTree = "<group>"; };
		E1C807471696F72E00E545A6 /* WordPress 9.xcdatamodel */ = {isa = PBXFileReference; lastKnownFileType = wrapper.xcdatamodel; path = "WordPress 9.xcdatamodel"; sourceTree = "<group>"; };
		E1CCFB32175D624F0016BD8A /* Crashlytics.framework */ = {isa = PBXFileReference; lastKnownFileType = wrapper.framework; path = Crashlytics.framework; sourceTree = "<group>"; };
		E1D04D7C19374CFE002FADD7 /* BlogServiceRemoteXMLRPC.h */ = {isa = PBXFileReference; fileEncoding = 4; lastKnownFileType = sourcecode.c.h; path = BlogServiceRemoteXMLRPC.h; sourceTree = "<group>"; };
		E1D04D7D19374CFE002FADD7 /* BlogServiceRemoteXMLRPC.m */ = {isa = PBXFileReference; fileEncoding = 4; lastKnownFileType = sourcecode.c.objc; path = BlogServiceRemoteXMLRPC.m; sourceTree = "<group>"; };
		E1D04D7F19374EAF002FADD7 /* BlogServiceRemoteProxy.h */ = {isa = PBXFileReference; fileEncoding = 4; lastKnownFileType = sourcecode.c.h; path = BlogServiceRemoteProxy.h; sourceTree = "<group>"; };
		E1D04D8019374EAF002FADD7 /* BlogServiceRemoteProxy.m */ = {isa = PBXFileReference; fileEncoding = 4; lastKnownFileType = sourcecode.c.objc; path = BlogServiceRemoteProxy.m; sourceTree = "<group>"; };
		E1D04D8219374F2C002FADD7 /* BlogServiceRemoteREST.h */ = {isa = PBXFileReference; fileEncoding = 4; lastKnownFileType = sourcecode.c.h; path = BlogServiceRemoteREST.h; sourceTree = "<group>"; };
		E1D04D8319374F2C002FADD7 /* BlogServiceRemoteREST.m */ = {isa = PBXFileReference; fileEncoding = 4; lastKnownFileType = sourcecode.c.objc; path = BlogServiceRemoteREST.m; sourceTree = "<group>"; };
		E1D062D2177C685700644185 /* ContentActionButton.h */ = {isa = PBXFileReference; lastKnownFileType = sourcecode.c.h; path = ContentActionButton.h; sourceTree = "<group>"; };
		E1D062D3177C685700644185 /* ContentActionButton.m */ = {isa = PBXFileReference; lastKnownFileType = sourcecode.c.objc; path = ContentActionButton.m; sourceTree = "<group>"; };
		E1D086E0194214C600F0CC19 /* NSDate+WordPressJSON.h */ = {isa = PBXFileReference; fileEncoding = 4; lastKnownFileType = sourcecode.c.h; path = "NSDate+WordPressJSON.h"; sourceTree = "<group>"; };
		E1D086E1194214C600F0CC19 /* NSDate+WordPressJSON.m */ = {isa = PBXFileReference; fileEncoding = 4; lastKnownFileType = sourcecode.c.objc; path = "NSDate+WordPressJSON.m"; sourceTree = "<group>"; };
		E1D0D81416D3B86800E33F4C /* SafariActivity.h */ = {isa = PBXFileReference; fileEncoding = 4; lastKnownFileType = sourcecode.c.h; path = SafariActivity.h; sourceTree = "<group>"; };
		E1D0D81516D3B86800E33F4C /* SafariActivity.m */ = {isa = PBXFileReference; fileEncoding = 4; lastKnownFileType = sourcecode.c.objc; path = SafariActivity.m; sourceTree = "<group>"; };
		E1D0D81F16D3D19200E33F4C /* PocketAPI+NSOperation.h */ = {isa = PBXFileReference; fileEncoding = 4; lastKnownFileType = sourcecode.c.h; path = "PocketAPI+NSOperation.h"; sourceTree = "<group>"; };
		E1D0D82016D3D19200E33F4C /* PocketAPI.h */ = {isa = PBXFileReference; fileEncoding = 4; lastKnownFileType = sourcecode.c.h; path = PocketAPI.h; sourceTree = "<group>"; };
		E1D0D82116D3D19200E33F4C /* PocketAPI.m */ = {isa = PBXFileReference; fileEncoding = 4; lastKnownFileType = sourcecode.c.objc; path = PocketAPI.m; sourceTree = "<group>"; };
		E1D0D82216D3D19200E33F4C /* PocketAPILogin.h */ = {isa = PBXFileReference; fileEncoding = 4; lastKnownFileType = sourcecode.c.h; path = PocketAPILogin.h; sourceTree = "<group>"; };
		E1D0D82316D3D19200E33F4C /* PocketAPILogin.m */ = {isa = PBXFileReference; fileEncoding = 4; lastKnownFileType = sourcecode.c.objc; path = PocketAPILogin.m; sourceTree = "<group>"; };
		E1D0D82416D3D19200E33F4C /* PocketAPIOperation.h */ = {isa = PBXFileReference; fileEncoding = 4; lastKnownFileType = sourcecode.c.h; path = PocketAPIOperation.h; sourceTree = "<group>"; };
		E1D0D82516D3D19200E33F4C /* PocketAPIOperation.m */ = {isa = PBXFileReference; fileEncoding = 4; lastKnownFileType = sourcecode.c.objc; path = PocketAPIOperation.m; sourceTree = "<group>"; };
		E1D0D82616D3D19200E33F4C /* PocketAPITypes.h */ = {isa = PBXFileReference; fileEncoding = 4; lastKnownFileType = sourcecode.c.h; path = PocketAPITypes.h; sourceTree = "<group>"; };
		E1D0D84516D3D2EA00E33F4C /* PocketActivity.h */ = {isa = PBXFileReference; fileEncoding = 4; lastKnownFileType = sourcecode.c.h; path = PocketActivity.h; sourceTree = "<group>"; };
		E1D0D84616D3D2EA00E33F4C /* PocketActivity.m */ = {isa = PBXFileReference; fileEncoding = 4; lastKnownFileType = sourcecode.c.objc; path = PocketActivity.m; sourceTree = "<group>"; };
		E1D91455134A853D0089019C /* en */ = {isa = PBXFileReference; lastKnownFileType = text.plist.strings; name = en; path = en.lproj/Localizable.strings; sourceTree = "<group>"; };
		E1D91457134A854A0089019C /* es */ = {isa = PBXFileReference; lastKnownFileType = text.plist.strings; name = es; path = es.lproj/Localizable.strings; sourceTree = "<group>"; };
		E1D95EB617A28F5E00A3E9F3 /* WPActivityDefaults.h */ = {isa = PBXFileReference; fileEncoding = 4; lastKnownFileType = sourcecode.c.h; path = WPActivityDefaults.h; sourceTree = "<group>"; };
		E1D95EB717A28F5E00A3E9F3 /* WPActivityDefaults.m */ = {isa = PBXFileReference; fileEncoding = 4; lastKnownFileType = sourcecode.c.objc; path = WPActivityDefaults.m; sourceTree = "<group>"; };
		E1E4CE0517739FAB00430844 /* test-image.jpg */ = {isa = PBXFileReference; lastKnownFileType = image.jpeg; path = "test-image.jpg"; sourceTree = "<group>"; };
		E1E4CE091773C59B00430844 /* WPAvatarSource.h */ = {isa = PBXFileReference; fileEncoding = 4; lastKnownFileType = sourcecode.c.h; path = WPAvatarSource.h; sourceTree = "<group>"; };
		E1E4CE0A1773C59B00430844 /* WPAvatarSource.m */ = {isa = PBXFileReference; fileEncoding = 4; lastKnownFileType = sourcecode.c.objc; path = WPAvatarSource.m; sourceTree = "<group>"; };
		E1E4CE0C177439D100430844 /* WPAvatarSourceTest.m */ = {isa = PBXFileReference; fileEncoding = 4; lastKnownFileType = sourcecode.c.objc; path = WPAvatarSourceTest.m; sourceTree = "<group>"; };
		E1E4CE0E1774531500430844 /* misteryman.jpg */ = {isa = PBXFileReference; lastKnownFileType = image.jpeg; path = misteryman.jpg; sourceTree = "<group>"; };
		E1E977BC17B0FA9A00AFB867 /* th */ = {isa = PBXFileReference; lastKnownFileType = text.plist.strings; name = th; path = th.lproj/Localizable.strings; sourceTree = "<group>"; };
		E1F5A1BA1771C90A00E0495F /* WPTableImageSource.h */ = {isa = PBXFileReference; fileEncoding = 4; lastKnownFileType = sourcecode.c.h; path = WPTableImageSource.h; sourceTree = "<group>"; };
		E1F5A1BB1771C90A00E0495F /* WPTableImageSource.m */ = {isa = PBXFileReference; fileEncoding = 4; lastKnownFileType = sourcecode.c.objc; path = WPTableImageSource.m; sourceTree = "<group>"; };
		E1F80823146420B000726BC7 /* UIImageView+Gravatar.h */ = {isa = PBXFileReference; fileEncoding = 4; lastKnownFileType = sourcecode.c.h; path = "UIImageView+Gravatar.h"; sourceTree = "<group>"; };
		E1F80824146420B000726BC7 /* UIImageView+Gravatar.m */ = {isa = PBXFileReference; fileEncoding = 4; lastKnownFileType = sourcecode.c.objc; path = "UIImageView+Gravatar.m"; sourceTree = "<group>"; };
		E1FC3DB313C7788700F6B60F /* WPWebViewController~ipad.xib */ = {isa = PBXFileReference; fileEncoding = 4; lastKnownFileType = file.xib; name = "WPWebViewController~ipad.xib"; path = "Resources-iPad/WPWebViewController~ipad.xib"; sourceTree = "<group>"; };
		E23EEC5C185A72C100F4DE2A /* WPContentCell.h */ = {isa = PBXFileReference; fileEncoding = 4; lastKnownFileType = sourcecode.c.h; path = WPContentCell.h; sourceTree = "<group>"; };
		E23EEC5D185A72C100F4DE2A /* WPContentCell.m */ = {isa = PBXFileReference; fileEncoding = 4; lastKnownFileType = sourcecode.c.objc; path = WPContentCell.m; sourceTree = "<group>"; };
		E240859A183D82AE002EB0EF /* WPAnimatedBox.h */ = {isa = PBXFileReference; fileEncoding = 4; lastKnownFileType = sourcecode.c.h; path = WPAnimatedBox.h; sourceTree = "<group>"; };
		E240859B183D82AE002EB0EF /* WPAnimatedBox.m */ = {isa = PBXFileReference; fileEncoding = 4; lastKnownFileType = sourcecode.c.objc; path = WPAnimatedBox.m; sourceTree = "<group>"; };
		E2AA87A318523E5300886693 /* UIView+Subviews.h */ = {isa = PBXFileReference; fileEncoding = 4; lastKnownFileType = sourcecode.c.h; path = "UIView+Subviews.h"; sourceTree = "<group>"; };
		E2AA87A418523E5300886693 /* UIView+Subviews.m */ = {isa = PBXFileReference; fileEncoding = 4; lastKnownFileType = sourcecode.c.objc; path = "UIView+Subviews.m"; sourceTree = "<group>"; };
		E2DA78041864B11D007BA447 /* WPFixedWidthScrollView.h */ = {isa = PBXFileReference; fileEncoding = 4; lastKnownFileType = sourcecode.c.h; path = WPFixedWidthScrollView.h; sourceTree = "<group>"; };
		E2DA78051864B11E007BA447 /* WPFixedWidthScrollView.m */ = {isa = PBXFileReference; fileEncoding = 4; lastKnownFileType = sourcecode.c.objc; path = WPFixedWidthScrollView.m; sourceTree = "<group>"; };
		E2E7EB44185FB140004F5E72 /* WPBlogSelectorButton.h */ = {isa = PBXFileReference; fileEncoding = 4; lastKnownFileType = sourcecode.c.h; path = WPBlogSelectorButton.h; sourceTree = "<group>"; };
		E2E7EB45185FB140004F5E72 /* WPBlogSelectorButton.m */ = {isa = PBXFileReference; fileEncoding = 4; lastKnownFileType = sourcecode.c.objc; path = WPBlogSelectorButton.m; sourceTree = "<group>"; };
<<<<<<< HEAD
		E7BC0B1BC7CAEF0D54CC5BD5 /* Pods-UITests.release.xcconfig */ = {isa = PBXFileReference; includeInIndex = 1; lastKnownFileType = text.xcconfig; name = "Pods-UITests.release.xcconfig"; path = "../Pods/Target Support Files/Pods-UITests/Pods-UITests.release.xcconfig"; sourceTree = "<group>"; };
=======
>>>>>>> e567876b
		EC4696FD0EA75D460040EE8E /* PagesViewController.h */ = {isa = PBXFileReference; fileEncoding = 4; lastKnownFileType = sourcecode.c.h; path = PagesViewController.h; sourceTree = "<group>"; };
		EC4696FE0EA75D460040EE8E /* PagesViewController.m */ = {isa = PBXFileReference; fileEncoding = 4; lastKnownFileType = sourcecode.c.objc; path = PagesViewController.m; sourceTree = "<group>"; };
		F1564E5A18946087009F8F97 /* NSStringHelpersTest.m */ = {isa = PBXFileReference; fileEncoding = 4; lastKnownFileType = sourcecode.c.objc; path = NSStringHelpersTest.m; sourceTree = "<group>"; };
		FD0D42C11499F31700F5E115 /* WordPress 4.xcdatamodel */ = {isa = PBXFileReference; lastKnownFileType = wrapper.xcdatamodel; path = "WordPress 4.xcdatamodel"; sourceTree = "<group>"; };
		FD21397E13128C5300099582 /* libiconv.dylib */ = {isa = PBXFileReference; includeInIndex = 1; lastKnownFileType = "compiled.mach-o.dylib"; name = libiconv.dylib; path = usr/lib/libiconv.dylib; sourceTree = SDKROOT; };
		FD374343156CF4B800BAB5B5 /* WordPress 6.xcdatamodel */ = {isa = PBXFileReference; lastKnownFileType = wrapper.xcdatamodel; path = "WordPress 6.xcdatamodel"; sourceTree = "<group>"; };
		FD3D6D2B1349F5D30061136A /* ImageIO.framework */ = {isa = PBXFileReference; includeInIndex = 1; lastKnownFileType = wrapper.framework; name = ImageIO.framework; path = System/Library/Frameworks/ImageIO.framework; sourceTree = SDKROOT; };
		FD75DDAB15B021C70043F12C /* UIViewController+Rotation.h */ = {isa = PBXFileReference; fileEncoding = 4; lastKnownFileType = sourcecode.c.h; path = "UIViewController+Rotation.h"; sourceTree = "<group>"; };
		FD75DDAC15B021C80043F12C /* UIViewController+Rotation.m */ = {isa = PBXFileReference; fileEncoding = 4; lastKnownFileType = sourcecode.c.objc; path = "UIViewController+Rotation.m"; sourceTree = "<group>"; };
		FD9A948A12FAEA2300438F94 /* DateUtils.h */ = {isa = PBXFileReference; fileEncoding = 4; lastKnownFileType = sourcecode.c.h; path = DateUtils.h; sourceTree = "<group>"; };
		FD9A948B12FAEA2300438F94 /* DateUtils.m */ = {isa = PBXFileReference; fileEncoding = 4; lastKnownFileType = sourcecode.c.objc; path = DateUtils.m; sourceTree = "<group>"; };
		FDCB9A89134B75B900E5C776 /* it */ = {isa = PBXFileReference; lastKnownFileType = text.plist.strings; name = it; path = it.lproj/Localizable.strings; sourceTree = "<group>"; };
		FDFB011916B1EA1C00F589A8 /* WordPress 10.xcdatamodel */ = {isa = PBXFileReference; lastKnownFileType = wrapper.xcdatamodel; path = "WordPress 10.xcdatamodel"; sourceTree = "<group>"; };
<<<<<<< HEAD
		FFF96F5619E697B500DFC821 /* UITests.xctest */ = {isa = PBXFileReference; explicitFileType = wrapper.cfbundle; includeInIndex = 0; path = UITests.xctest; sourceTree = BUILT_PRODUCTS_DIR; };
		FFF96F5919E697B500DFC821 /* Info.plist */ = {isa = PBXFileReference; lastKnownFileType = text.plist.xml; path = Info.plist; sourceTree = "<group>"; };
		FFF96F6319E697CD00DFC821 /* gencredentials.rb */ = {isa = PBXFileReference; fileEncoding = 4; lastKnownFileType = text.script.ruby; path = gencredentials.rb; sourceTree = "<group>"; };
		FFF96F6419E697CD00DFC821 /* LoginTests.m */ = {isa = PBXFileReference; fileEncoding = 4; lastKnownFileType = sourcecode.c.objc; path = LoginTests.m; sourceTree = "<group>"; };
		FFF96F6519E697CD00DFC821 /* MeTabTests.m */ = {isa = PBXFileReference; fileEncoding = 4; lastKnownFileType = sourcecode.c.objc; path = MeTabTests.m; sourceTree = "<group>"; };
		FFF96F6619E697CD00DFC821 /* PagesTests.m */ = {isa = PBXFileReference; fileEncoding = 4; lastKnownFileType = sourcecode.c.objc; path = PagesTests.m; sourceTree = "<group>"; };
		FFF96F6719E697CD00DFC821 /* PostsTests.m */ = {isa = PBXFileReference; fileEncoding = 4; lastKnownFileType = sourcecode.c.objc; path = PostsTests.m; sourceTree = "<group>"; };
		FFF96F6819E697CD00DFC821 /* WordPressTestCredentials.h */ = {isa = PBXFileReference; fileEncoding = 4; lastKnownFileType = sourcecode.c.h; path = WordPressTestCredentials.h; sourceTree = "<group>"; };
		FFF96F6919E697CD00DFC821 /* WordPressTestCredentials.m */ = {isa = PBXFileReference; fileEncoding = 4; lastKnownFileType = sourcecode.c.objc; path = WordPressTestCredentials.m; sourceTree = "<group>"; };
		FFF96F6A19E697CD00DFC821 /* WPUITestCase.h */ = {isa = PBXFileReference; fileEncoding = 4; lastKnownFileType = sourcecode.c.h; path = WPUITestCase.h; sourceTree = "<group>"; };
		FFF96F6B19E697CD00DFC821 /* WPUITestCase.m */ = {isa = PBXFileReference; fileEncoding = 4; lastKnownFileType = sourcecode.c.objc; path = WPUITestCase.m; sourceTree = "<group>"; };
		FFF96F7319E697DD00DFC821 /* WordPressTestCredentials.m */ = {isa = PBXFileReference; fileEncoding = 4; lastKnownFileType = sourcecode.c.objc; path = WordPressTestCredentials.m; sourceTree = "<group>"; };
		FFF96F7619E6A7B800DFC821 /* CommentsTests.m */ = {isa = PBXFileReference; fileEncoding = 4; lastKnownFileType = sourcecode.c.objc; path = CommentsTests.m; sourceTree = "<group>"; };
		FFF96F7819E6C75E00DFC821 /* StatsTests.m */ = {isa = PBXFileReference; fileEncoding = 4; lastKnownFileType = sourcecode.c.objc; path = StatsTests.m; sourceTree = "<group>"; };
		FFF96F7A19E6DD8600DFC821 /* ReaderTests.m */ = {isa = PBXFileReference; fileEncoding = 4; lastKnownFileType = sourcecode.c.objc; path = ReaderTests.m; sourceTree = "<group>"; };
		FFF96F7C19E80C7F00DFC821 /* NotificationsTests.m */ = {isa = PBXFileReference; fileEncoding = 4; lastKnownFileType = sourcecode.c.objc; path = NotificationsTests.m; sourceTree = "<group>"; };
=======
>>>>>>> e567876b
/* End PBXFileReference section */

/* Begin PBXFrameworksBuildPhase section */
		1D60588F0D05DD3D006BFB54 /* Frameworks */ = {
			isa = PBXFrameworksBuildPhase;
			buildActionMask = 2147483647;
			files = (
				93E5285619A77BAC003A1A9C /* NotificationCenter.framework in Frameworks */,
				93A3F7DE1843F6F00082FEEA /* CoreTelephony.framework in Frameworks */,
				E14D65C817E09664007E3EA4 /* Social.framework in Frameworks */,
				8355D67E11D13EAD00A61362 /* MobileCoreServices.framework in Frameworks */,
				A01C542E0E24E88400D411F2 /* SystemConfiguration.framework in Frameworks */,
				374CB16215B93C0800DD0EBC /* AudioToolbox.framework in Frameworks */,
				E10B3655158F2D7800419A93 /* CoreGraphics.framework in Frameworks */,
				E10B3654158F2D4500419A93 /* UIKit.framework in Frameworks */,
				E10B3652158F2D3F00419A93 /* QuartzCore.framework in Frameworks */,
				CC24E5F51577E16B00A6D5B5 /* Accounts.framework in Frameworks */,
				CC24E5F11577DBC300A6D5B5 /* AddressBook.framework in Frameworks */,
				E1A386CB14DB063800954CF8 /* MediaPlayer.framework in Frameworks */,
				E1A386CA14DB05F700954CF8 /* CoreMedia.framework in Frameworks */,
				E1A386C814DB05C300954CF8 /* AVFoundation.framework in Frameworks */,
				E19DF741141F7BDD000002F3 /* libz.dylib in Frameworks */,
				1D60589F0D05DD5A006BFB54 /* Foundation.framework in Frameworks */,
				296890780FE971DC00770264 /* Security.framework in Frameworks */,
				83F3E26011275E07004CD686 /* MapKit.framework in Frameworks */,
				83F3E2D311276371004CD686 /* CoreLocation.framework in Frameworks */,
				8355D7D911D260AA00A61362 /* CoreData.framework in Frameworks */,
				834CE7341256D0DE0046A4A3 /* CFNetwork.framework in Frameworks */,
				835E2403126E66E50085940B /* AssetsLibrary.framework in Frameworks */,
				83043E55126FA31400EC9953 /* MessageUI.framework in Frameworks */,
				FD21397F13128C5300099582 /* libiconv.dylib in Frameworks */,
				FD3D6D2C1349F5D30061136A /* ImageIO.framework in Frameworks */,
				FEA64EDF0F7E4616BA835081 /* libPods.a in Frameworks */,
				E1CCFB33175D62500016BD8A /* Crashlytics.framework in Frameworks */,
			);
			runOnlyForDeploymentPostprocessing = 0;
		};
		93E5283719A7741A003A1A9C /* Frameworks */ = {
			isa = PBXFrameworksBuildPhase;
			buildActionMask = 2147483647;
			files = (
				93E5283C19A7741A003A1A9C /* NotificationCenter.framework in Frameworks */,
				ECFA8F2B890D45298F324B8B /* libPods-WordPressTodayWidget.a in Frameworks */,
			);
			runOnlyForDeploymentPostprocessing = 0;
		};
		E16AB92614D978240047A2E5 /* Frameworks */ = {
			isa = PBXFrameworksBuildPhase;
			buildActionMask = 2147483647;
			files = (
				E131CB5416CACB05004B0314 /* libxml2.dylib in Frameworks */,
				E183EC9D16B2160200C2EB11 /* MobileCoreServices.framework in Frameworks */,
				E183EC9C16B215FE00C2EB11 /* SystemConfiguration.framework in Frameworks */,
				E131CB5216CACA6B004B0314 /* CoreText.framework in Frameworks */,
				E183ECA216B2179B00C2EB11 /* Accounts.framework in Frameworks */,
				E183ECA316B2179B00C2EB11 /* AddressBook.framework in Frameworks */,
				E183ECA416B2179B00C2EB11 /* AssetsLibrary.framework in Frameworks */,
				E183ECA516B2179B00C2EB11 /* AudioToolbox.framework in Frameworks */,
				E183ECA616B2179B00C2EB11 /* AVFoundation.framework in Frameworks */,
				E183ECA716B2179B00C2EB11 /* CFNetwork.framework in Frameworks */,
				E183ECA816B2179B00C2EB11 /* CoreData.framework in Frameworks */,
				00F2E3F8166EEF9800D0527C /* CoreGraphics.framework in Frameworks */,
				E183ECA916B2179B00C2EB11 /* CoreLocation.framework in Frameworks */,
				E183ECAA16B2179B00C2EB11 /* CoreMedia.framework in Frameworks */,
				E16AB92E14D978240047A2E5 /* Foundation.framework in Frameworks */,
				E183ECAB16B2179B00C2EB11 /* ImageIO.framework in Frameworks */,
				E183ECAC16B2179B00C2EB11 /* libiconv.dylib in Frameworks */,
				E183ECAD16B2179B00C2EB11 /* libz.dylib in Frameworks */,
				E183ECAE16B2179B00C2EB11 /* MapKit.framework in Frameworks */,
				E183ECAF16B2179B00C2EB11 /* MediaPlayer.framework in Frameworks */,
				E183ECB016B2179B00C2EB11 /* MessageUI.framework in Frameworks */,
				00F2E3FB166EEFE100D0527C /* QuartzCore.framework in Frameworks */,
				E183ECB116B2179B00C2EB11 /* Security.framework in Frameworks */,
				E183ECB216B2179B00C2EB11 /* Twitter.framework in Frameworks */,
				00F2E3FA166EEFBE00D0527C /* UIKit.framework in Frameworks */,
				067D911C15654CE79F0A4A29 /* libPods-WordPressTest.a in Frameworks */,
			);
			runOnlyForDeploymentPostprocessing = 0;
		};
<<<<<<< HEAD
		FFF96F5319E697B500DFC821 /* Frameworks */ = {
			isa = PBXFrameworksBuildPhase;
			buildActionMask = 2147483647;
			files = (
				A455F9C73C9FFB8E56038AB4 /* libPods-UITests.a in Frameworks */,
			);
			runOnlyForDeploymentPostprocessing = 0;
		};
=======
>>>>>>> e567876b
/* End PBXFrameworksBuildPhase section */

/* Begin PBXGroup section */
		031662E60FFB14C60045D052 /* Views */ = {
			isa = PBXGroup;
			children = (
				37022D8F1981BF9200F322B7 /* VerticallyStackedButton.h */,
				37022D901981BF9200F322B7 /* VerticallyStackedButton.m */,
				5DA5BF2A18E32DCF005F11F9 /* InputViewButton.h */,
				5DA5BF2B18E32DCF005F11F9 /* InputViewButton.m */,
				5DA5BF3B18E32DCF005F11F9 /* WPLoadingView.h */,
				5DA5BF3C18E32DCF005F11F9 /* WPLoadingView.m */,
				46E4792A185BD2B8007AA76F /* CommentView.h */,
				46E4792B185BD2B8007AA76F /* CommentView.m */,
				CC701654185A7513007B37DB /* InlineComposeToolbarView.h */,
				CC701655185A7513007B37DB /* InlineComposeToolbarView.m */,
				CC701656185A7513007B37DB /* InlineComposeView.h */,
				CC701657185A7513007B37DB /* InlineComposeView.m */,
				C58349C31806F95100B64089 /* IOS7CorrectedTextView.h */,
				C58349C41806F95100B64089 /* IOS7CorrectedTextView.m */,
				93740DC817D8F85600C41B2F /* WPAlertView.h */,
				93740DCA17D8F86700C41B2F /* WPAlertView.m */,
				E240859A183D82AE002EB0EF /* WPAnimatedBox.h */,
				E240859B183D82AE002EB0EF /* WPAnimatedBox.m */,
				E2E7EB44185FB140004F5E72 /* WPBlogSelectorButton.h */,
				E2E7EB45185FB140004F5E72 /* WPBlogSelectorButton.m */,
				46F8460F185A6E98009D0DA5 /* WPContentView.h */,
				46F84610185A6E98009D0DA5 /* WPContentView.m */,
				46F84613185AEB38009D0DA5 /* WPContentViewSubclass.h */,
				5DF94E361962BAA700359241 /* WPContentActionView.h */,
				5DF94E371962BAA700359241 /* WPContentActionView.m */,
				5DF94E381962BAA700359241 /* WPContentAttributionView.h */,
				5DF94E391962BAA700359241 /* WPContentAttributionView.m */,
				5DF94E3A1962BAA700359241 /* WPContentViewBase.h */,
				5DF94E3B1962BAA700359241 /* WPContentViewBase.m */,
				E2DA78041864B11D007BA447 /* WPFixedWidthScrollView.h */,
				E2DA78051864B11E007BA447 /* WPFixedWidthScrollView.m */,
				03958060100D6CFC00850742 /* WPLabel.h */,
				03958061100D6CFC00850742 /* WPLabel.m */,
				5DF94E3C1962BAA700359241 /* WPRichContentView.h */,
				5DF94E3D1962BAA700359241 /* WPRichContentView.m */,
				5D7B414319E482C9007D9EC7 /* WPRichTextEmbed.swift */,
				5D7B414419E482C9007D9EC7 /* WPRichTextImage.swift */,
				5D7B414519E482C9007D9EC7 /* WPRichTextMediaAttachment.swift */,
				5DF94E3E1962BAA700359241 /* WPRichTextView.h */,
				5DF94E3F1962BAA700359241 /* WPRichTextView.m */,
				5DF94E401962BAA700359241 /* WPSimpleContentAttributionView.h */,
				5DF94E411962BAA700359241 /* WPSimpleContentAttributionView.m */,
				5DEB61B2156FCD3400242C35 /* WPWebView.h */,
				5DEB61B3156FCD3400242C35 /* WPWebView.m */,
				ADF544C0195A0F620092213D /* CustomHighlightButton.h */,
				ADF544C1195A0F620092213D /* CustomHighlightButton.m */,
			);
			path = Views;
			sourceTree = "<group>";
		};
		080E96DDFE201D6D7F000001 /* Classes */ = {
			isa = PBXGroup;
			children = (
				C59D3D480E6410BC00AA591D /* Categories */,
				B587796C19B799D800E57C5A /* Extensions */,
				2F706A870DFB229B00B43086 /* Models */,
				850BD4531922F95C0032F3AD /* Networking */,
				93FA59DA18D88BDB001446BC /* Services */,
				8584FDB719243E550019C02E /* System */,
				8584FDB4192437160019C02E /* Utility */,
				8584FDB31923EF4F0019C02E /* ViewRelated */,
			);
			path = Classes;
			sourceTree = "<group>";
		};
		19C28FACFE9D520D11CA2CBB /* Products */ = {
			isa = PBXGroup;
			children = (
				1D6058910D05DD3D006BFB54 /* WordPress.app */,
				E16AB92A14D978240047A2E5 /* WordPressTest.xctest */,
				93E5283A19A7741A003A1A9C /* WordPressTodayWidget.appex */,
<<<<<<< HEAD
				FFF96F5619E697B500DFC821 /* UITests.xctest */,
=======
>>>>>>> e567876b
			);
			name = Products;
			sourceTree = "<group>";
		};
		29B97314FDCFA39411CA2CEA /* CustomTemplate */ = {
			isa = PBXGroup;
			children = (
				E1756E661694AA1500D9EC00 /* Derived Sources */,
				E11F949814A3344300277D31 /* WordPressApi */,
				080E96DDFE201D6D7F000001 /* Classes */,
				E12F55F714A1F2640060A510 /* Vendor */,
				29B97315FDCFA39411CA2CEA /* Other Sources */,
				29B97317FDCFA39411CA2CEA /* Resources */,
				45C73C23113C36F50024D0D2 /* Resources-iPad */,
				E16AB92F14D978240047A2E5 /* WordPressTest */,
				93E5283D19A7741A003A1A9C /* WordPressTodayWidget */,
<<<<<<< HEAD
				FFF96F5719E697B500DFC821 /* UITests */,
=======
>>>>>>> e567876b
				29B97323FDCFA39411CA2CEA /* Frameworks */,
				19C28FACFE9D520D11CA2CBB /* Products */,
				A28F6FD119B61ACA00AADE55 /* SwiftPlayground.playground */,
				93FA0F0118E451A80007903B /* LICENSE */,
				93FA0F0218E451A80007903B /* README.md */,
				C430074CAC011A24F4A74E17 /* Pods */,
			);
			name = CustomTemplate;
			sourceTree = "<group>";
			usesTabs = 0;
		};
		29B97315FDCFA39411CA2CEA /* Other Sources */ = {
			isa = PBXGroup;
			children = (
				934F1B3119ACCE5600E9E63E /* WordPress.entitlements */,
				934884AE19B7875C004028D8 /* WordPress-Internal.entitlements */,
				93FA0F0418E451A80007903B /* fix-translation.php */,
				93FA0F0518E451A80007903B /* localize.py */,
				29B97316FDCFA39411CA2CEA /* main.m */,
				93FA0F0318E451A80007903B /* update-translations.rb */,
				28A0AAE50D9B0CCF005BE974 /* WordPress_Prefix.pch */,
			);
			name = "Other Sources";
			sourceTree = "<group>";
		};
		29B97317FDCFA39411CA2CEA /* Resources */ = {
			isa = PBXGroup;
			children = (
				74C1C307199170A30077A7DC /* Post */,
				858DE3FF172F9991000AC628 /* Fonts */,
				CC098B8116A9EB0400450976 /* HTML */,
				5D6651461637324000EBDA7D /* Sounds */,
				E19472D8134E3E4A00879F63 /* UI */,
				4645AFC41961E1FB005F7509 /* AppImages.xcassets */,
				85ED988717DFA00000090D0B /* Images.xcassets */,
				6EDC0E8E105881A800F68A1D /* iTunesArtwork */,
				85ED98AA17DFB17200090D0B /* iTunesArtwork@2x */,
				85D80557171630B30075EEAC /* DotCom-Languages.plist */,
				A2787D0119002AB1000D6CA6 /* HelpshiftConfig.plist */,
				8D1107310486CEB800E47090 /* Info.plist */,
				931DF4D818D09A2F00540BDD /* InfoPlist.strings */,
				E1D91454134A853D0089019C /* Localizable.strings */,
				930C6374182BD86400976C21 /* WordPress-Internal-Info.plist */,
				E125443B12BF5A7200D87A0A /* WordPress.xcdatamodeld */,
			);
			name = Resources;
			sourceTree = "<group>";
		};
		29B97323FDCFA39411CA2CEA /* Frameworks */ = {
			isa = PBXGroup;
			children = (
				E10675C9183FA78E00E5CE5C /* XCTest.framework */,
				93A3F7DD1843F6F00082FEEA /* CoreTelephony.framework */,
				E14D65C717E09663007E3EA4 /* Social.framework */,
				8527B15717CE98C5001CBA2E /* Accelerate.framework */,
				CC24E5F41577E16B00A6D5B5 /* Accounts.framework */,
				CC24E5F01577DBC300A6D5B5 /* AddressBook.framework */,
				835E2402126E66E50085940B /* AssetsLibrary.framework */,
				374CB16115B93C0800DD0EBC /* AudioToolbox.framework */,
				E1A386C714DB05C300954CF8 /* AVFoundation.framework */,
				834CE7331256D0DE0046A4A3 /* CFNetwork.framework */,
				8355D7D811D260AA00A61362 /* CoreData.framework */,
				834CE7371256D0F60046A4A3 /* CoreGraphics.framework */,
				83F3E2D211276371004CD686 /* CoreLocation.framework */,
				E1A386C914DB05F700954CF8 /* CoreMedia.framework */,
				E131CB5116CACA6B004B0314 /* CoreText.framework */,
				E1CCFB32175D624F0016BD8A /* Crashlytics.framework */,
				1D30AB110D05D00D00671497 /* Foundation.framework */,
				FD3D6D2B1349F5D30061136A /* ImageIO.framework */,
				FD21397E13128C5300099582 /* libiconv.dylib */,
				D4972215061A4C21AD2CD5B8 /* libPods-WordPressTest.a */,
				69187343EC8F435684EFFAF1 /* libPods.a */,
				E131CB5316CACB05004B0314 /* libxml2.dylib */,
				E19DF740141F7BDD000002F3 /* libz.dylib */,
				83F3E25F11275E07004CD686 /* MapKit.framework */,
				83FB4D3E122C38F700DB9506 /* MediaPlayer.framework */,
				83043E54126FA31400EC9953 /* MessageUI.framework */,
				8355D67D11D13EAD00A61362 /* MobileCoreServices.framework */,
				E10B3651158F2D3F00419A93 /* QuartzCore.framework */,
				296890770FE971DC00770264 /* Security.framework */,
				A01C542D0E24E88400D411F2 /* SystemConfiguration.framework */,
				CC24E5F21577DFF400A6D5B5 /* Twitter.framework */,
				E10B3653158F2D4500419A93 /* UIKit.framework */,
				93E5283B19A7741A003A1A9C /* NotificationCenter.framework */,
				872A78E046E04A05B17EB1A1 /* libPods-WordPressTodayWidget.a */,
<<<<<<< HEAD
				B00150613F6A012B549C20B5 /* libPods-UITests.a */,
=======
>>>>>>> e567876b
			);
			name = Frameworks;
			sourceTree = "<group>";
		};
		2F706A870DFB229B00B43086 /* Models */ = {
			isa = PBXGroup;
			children = (
				5D42A3D6175E7452005CFF05 /* AbstractPost.h */,
				5D42A3D7175E7452005CFF05 /* AbstractPost.m */,
				5D42A3D8175E7452005CFF05 /* BasePost.h */,
				5D42A3D9175E7452005CFF05 /* BasePost.m */,
				E15051C916CA5DDB00D3DDDC /* Blog+Jetpack.h */,
				E15051CA16CA5DDB00D3DDDC /* Blog+Jetpack.m */,
				CEBD3EA90FF1BA3B00C1396E /* Blog.h */,
				CEBD3EAA0FF1BA3B00C1396E /* Blog.m */,
				E125445412BF5B3900D87A0A /* Category.h */,
				E125445512BF5B3900D87A0A /* Category.m */,
				83418AA811C9FA6E00ACF00C /* Comment.h */,
				83418AA911C9FA6E00ACF00C /* Comment.m */,
				E14932B4130427B300154804 /* Coordinate.h */,
				E14932B5130427B300154804 /* Coordinate.m */,
				8350E49411D2C71E00A7B073 /* Media.h */,
				8350E49511D2C71E00A7B073 /* Media.m */,
				B545186718E9E08000AC3A54 /* Notifications */,
				E125451612BF68F900D87A0A /* Page.h */,
				E125451712BF68F900D87A0A /* Page.m */,
				838C672C1210C3C300B09CA3 /* Post.h */,
				838C672D1210C3C300B09CA3 /* Post.m */,
				833AF259114575A50016DE8F /* PostAnnotation.h */,
				833AF25A114575A50016DE8F /* PostAnnotation.m */,
				5D42A3DC175E7452005CFF05 /* ReaderPost.h */,
				5D42A3DD175E7452005CFF05 /* ReaderPost.m */,
				5DCC4CD619A50CC0003E548C /* ReaderSite.h */,
				5DCC4CD719A50CC0003E548C /* ReaderSite.m */,
				5DBCD9D018F3569F00B32229 /* ReaderTopic.h */,
				5DBCD9D118F3569F00B32229 /* ReaderTopic.m */,
				5DA5BF3318E32DCF005F11F9 /* Theme.h */,
				5DA5BF3418E32DCF005F11F9 /* Theme.m */,
				E105E9CD1726955600C0D9E7 /* WPAccount.h */,
				E105E9CE1726955600C0D9E7 /* WPAccount.m */,
				46F84612185A8B7E009D0DA5 /* WPContentViewProvider.h */,
			);
			path = Models;
			sourceTree = "<group>";
		};
		37195B7F166A5DDC005F2292 /* Notifications */ = {
			isa = PBXGroup;
			children = (
				3716E400167296D30035F8C4 /* ToastView.xib */,
			);
			name = Notifications;
			sourceTree = "<group>";
		};
		3792259E12F6DBCC00F2176A /* Stats */ = {
			isa = PBXGroup;
			children = (
				5D1EE7FF15E7AF3E007F1F02 /* JetpackSettingsViewController.h */,
				5D1EE80015E7AF3E007F1F02 /* JetpackSettingsViewController.m */,
				C56636E61868D0CE00226AAB /* StatsViewController.h */,
				C56636E71868D0CE00226AAB /* StatsViewController.m */,
				857610D418C0377300EDF406 /* StatsWebViewController.h */,
				857610D518C0377300EDF406 /* StatsWebViewController.m */,
			);
			path = Stats;
			sourceTree = "<group>";
		};
		45C73C23113C36F50024D0D2 /* Resources-iPad */ = {
			isa = PBXGroup;
			children = (
				74C1C30F199170F10077A7DC /* Post */,
				83F1FCA7123748EF00069F99 /* Blogs */,
				E1FC3DB313C7788700F6B60F /* WPWebViewController~ipad.xib */,
				45C73C24113C36F70024D0D2 /* MainWindow-iPad.xib */,
			);
			name = "Resources-iPad";
			sourceTree = "<group>";
		};
		59379AA1191904C200B49251 /* AnimatedGIFImageSerialization */ = {
			isa = PBXGroup;
			children = (
				59379AA2191904C200B49251 /* AnimatedGIFImageSerialization.h */,
				59379AA3191904C200B49251 /* AnimatedGIFImageSerialization.m */,
			);
			name = AnimatedGIFImageSerialization;
			path = "AnimatedGIFImageSerialization-0.1.0/AnimatedGIFImageSerialization";
			sourceTree = "<group>";
		};
		5D08B8FC19647C0300D5B381 /* Views */ = {
			isa = PBXGroup;
			children = (
				5DB93EE819B6190700EC88EB /* CommentContentView.h */,
				5DB93EE919B6190700EC88EB /* CommentContentView.m */,
				5DB93EEA19B6190700EC88EB /* ReaderCommentCell.h */,
				5DB93EEB19B6190700EC88EB /* ReaderCommentCell.m */,
				5DF94E481962BAEB00359241 /* ReaderPostAttributionView.h */,
				5DF94E491962BAEB00359241 /* ReaderPostAttributionView.m */,
				5DF94E4A1962BAEB00359241 /* ReaderPostContentView.h */,
				5DF94E4B1962BAEB00359241 /* ReaderPostContentView.m */,
				5DF94E4C1962BAEB00359241 /* ReaderPostRichContentView.h */,
				5DF94E4D1962BAEB00359241 /* ReaderPostRichContentView.m */,
				5DF94E4E1962BAEB00359241 /* ReaderPostSimpleContentView.h */,
				5DF94E4F1962BAEB00359241 /* ReaderPostSimpleContentView.m */,
				5D42A3EF175E75EE005CFF05 /* ReaderPostTableViewCell.h */,
				5D42A3F0175E75EE005CFF05 /* ReaderPostTableViewCell.m */,
				5D9B17C319998A430047A4A2 /* ReaderBlockedTableViewCell.h */,
				5D9B17C419998A430047A4A2 /* ReaderBlockedTableViewCell.m */,
				5D42A3E7175E75EE005CFF05 /* ReaderMediaView.h */,
				5D42A3E8175E75EE005CFF05 /* ReaderMediaView.m */,
				5D42A3E5175E75EE005CFF05 /* ReaderImageView.h */,
				5D42A3E6175E75EE005CFF05 /* ReaderImageView.m */,
				5D42A3F5175E75EE005CFF05 /* ReaderVideoView.h */,
				5D42A3F6175E75EE005CFF05 /* ReaderVideoView.m */,
				E1D062D2177C685700644185 /* ContentActionButton.h */,
				E1D062D3177C685700644185 /* ContentActionButton.m */,
			);
			name = Views;
			sourceTree = "<group>";
		};
		5D08B8FD19647C0800D5B381 /* Controllers */ = {
			isa = PBXGroup;
			children = (
				5D1D9C5319885B01009D13B7 /* ReaderEditableSubscriptionPage.h */,
				5D08B90219648C3400D5B381 /* ReaderSubscriptionViewController.h */,
				5D08B90319648C3400D5B381 /* ReaderSubscriptionViewController.m */,
				5DF738921965FAB900393584 /* SubscribedTopicsViewController.h */,
				5DF738931965FAB900393584 /* SubscribedTopicsViewController.m */,
				5DF738951965FACD00393584 /* RecommendedTopicsViewController.h */,
				5DF738961965FACD00393584 /* RecommendedTopicsViewController.m */,
				5D20A6511982D56600463A91 /* FollowedSitesViewController.h */,
				5D20A6521982D56600463A91 /* FollowedSitesViewController.m */,
				5D42A3ED175E75EE005CFF05 /* ReaderPostsViewController.h */,
				5D42A3EE175E75EE005CFF05 /* ReaderPostsViewController.m */,
				5D42A3EB175E75EE005CFF05 /* ReaderPostDetailViewController.h */,
				5D42A3EC175E75EE005CFF05 /* ReaderPostDetailViewController.m */,
				5D37941919216B1300E26CA4 /* RebloggingViewController.h */,
				5D37941A19216B1300E26CA4 /* RebloggingViewController.m */,
				CC24E5ED1577D1EA00A6D5B5 /* WPFriendFinderViewController.h */,
				CC24E5EE1577D1EA00A6D5B5 /* WPFriendFinderViewController.m */,
				5D42A401175E76A1005CFF05 /* WPImageViewController.h */,
				5D42A402175E76A2005CFF05 /* WPImageViewController.m */,
				CCEF152F14C9EA050001176D /* WPWebAppViewController.h */,
				CCEF153014C9EA050001176D /* WPWebAppViewController.m */,
				5D42A403175E76A4005CFF05 /* WPWebVideoViewController.h */,
				5D42A404175E76A5005CFF05 /* WPWebVideoViewController.m */,
			);
			name = Controllers;
			sourceTree = "<group>";
		};
		5D08B8FE19647C2C00D5B381 /* Utils */ = {
			isa = PBXGroup;
			children = (
				5D0C2CB719AB932C002DF1E5 /* WPContentSyncHelper.swift */,
				CC70165C185BB97A007B37DB /* ReaderCommentPublisher.h */,
				CC70165D185BB97A007B37DB /* ReaderCommentPublisher.m */,
				5D0077A5182AE9DF00F865DB /* ReaderMediaQueue.h */,
				5D0077A6182AE9DF00F865DB /* ReaderMediaQueue.m */,
				5DF738981965FB3C00393584 /* WPTableViewHandler.h */,
				5DF738991965FB3C00393584 /* WPTableViewHandler.m */,
				CC0E20AC15B87DA100D3468B /* WPWebBridge.h */,
				CC0E20AD15B87DA100D3468B /* WPWebBridge.m */,
			);
			name = Utils;
			sourceTree = "<group>";
		};
		5D1EBF56187C9B95003393F8 /* Categories */ = {
			isa = PBXGroup;
			children = (
				A0E293EF0E21027E00C6919C /* WPAddCategoryViewController.h */,
				A0E293F00E21027E00C6919C /* WPAddCategoryViewController.m */,
				7059CD1F0F332B6500A0660B /* WPCategoryTree.h */,
				7059CD200F332B6500A0660B /* WPCategoryTree.m */,
				5D5D0025187DA9D30027CEF6 /* CategoriesViewController.h */,
				5D5D0026187DA9D30027CEF6 /* CategoriesViewController.m */,
			);
			path = Categories;
			sourceTree = "<group>";
		};
		5D49B03519BE37CC00703A9B /* 20-21 */ = {
			isa = PBXGroup;
			children = (
				5D49B03919BE3CAD00703A9B /* SafeReaderTopicToReaderTopic.h */,
				5D49B03A19BE3CAD00703A9B /* SafeReaderTopicToReaderTopic.m */,
			);
			name = "20-21";
			sourceTree = "<group>";
		};
		5D577D301891278D00B964C3 /* Geolocation */ = {
			isa = PBXGroup;
			children = (
				5D577D31189127BE00B964C3 /* PostGeolocationViewController.h */,
				5D577D32189127BE00B964C3 /* PostGeolocationViewController.m */,
				5D577D341891360900B964C3 /* PostGeolocationView.h */,
				5D577D351891360900B964C3 /* PostGeolocationView.m */,
			);
			path = Geolocation;
			sourceTree = "<group>";
		};
		5D6651461637324000EBDA7D /* Sounds */ = {
			isa = PBXGroup;
			children = (
				5D69DBC3165428CA00A2D1F7 /* n.caf */,
			);
			name = Sounds;
			sourceTree = "<group>";
		};
		5D87E10D15F512380012C595 /* Settings */ = {
			isa = PBXGroup;
			children = (
				93069F571762410B000C966D /* ActivityLogDetailViewController.h */,
				93069F581762410B000C966D /* ActivityLogDetailViewController.m */,
				93069F54176237A4000C966D /* ActivityLogViewController.h */,
				93069F55176237A4000C966D /* ActivityLogViewController.m */,
				37B7924B16768FCB0021B3A4 /* NotificationSettingsViewController.h */,
				37B7924C16768FCB0021B3A4 /* NotificationSettingsViewController.m */,
				5D87E10915F5120C0012C595 /* SettingsPageViewController.h */,
				5D87E10A15F5120C0012C595 /* SettingsPageViewController.m */,
				E1AB07AB1578D34300D6AD64 /* SettingsViewController.h */,
				E1AB07AC1578D34300D6AD64 /* SettingsViewController.m */,
				93027BB61758332300483FFD /* SupportViewController.h */,
				93027BB71758332300483FFD /* SupportViewController.m */,
				30AF6CFB13C230C600A29C00 /* AboutViewController.h */,
				30AF6CFC13C230C600A29C00 /* AboutViewController.m */,
			);
			path = Settings;
			sourceTree = "<group>";
		};
		5DA5BF4918E32DDB005F11F9 /* Themes */ = {
			isa = PBXGroup;
			children = (
				5DA5BF3518E32DCF005F11F9 /* ThemeBrowserCell.h */,
				5DA5BF3618E32DCF005F11F9 /* ThemeBrowserCell.m */,
				5DA5BF3718E32DCF005F11F9 /* ThemeBrowserViewController.h */,
				5DA5BF3818E32DCF005F11F9 /* ThemeBrowserViewController.m */,
				5DA5BF3918E32DCF005F11F9 /* ThemeDetailsViewController.h */,
				5DA5BF3A18E32DCF005F11F9 /* ThemeDetailsViewController.m */,
			);
			path = Themes;
			sourceTree = "<group>";
		};
		5DA5BF4A18E32DE2005F11F9 /* Media */ = {
			isa = PBXGroup;
			children = (
				5DA5BF2718E32DCF005F11F9 /* EditMediaViewController.h */,
				5DA5BF2818E32DCF005F11F9 /* EditMediaViewController.m */,
				5DA5BF2918E32DCF005F11F9 /* EditMediaViewController.xib */,
				5DA5BF2C18E32DCF005F11F9 /* MediaBrowserCell.h */,
				5DA5BF2D18E32DCF005F11F9 /* MediaBrowserCell.m */,
				5DA5BF2E18E32DCF005F11F9 /* MediaBrowserViewController.h */,
				5DA5BF2F18E32DCF005F11F9 /* MediaBrowserViewController.m */,
				5DA5BF3018E32DCF005F11F9 /* MediaBrowserViewController.xib */,
				5DA5BF3118E32DCF005F11F9 /* MediaSearchFilterHeaderView.h */,
				5DA5BF3218E32DCF005F11F9 /* MediaSearchFilterHeaderView.m */,
				852CD8AB190E0BC4006C9AED /* WPMediaSizing.h */,
				852CD8AC190E0BC4006C9AED /* WPMediaSizing.m */,
				8514DDA5190E2AB3009B6421 /* WPMediaMetadataExtractor.h */,
				8514DDA6190E2AB3009B6421 /* WPMediaMetadataExtractor.m */,
				859CFD44190E3198005FB217 /* WPMediaUploader.h */,
				859CFD45190E3198005FB217 /* WPMediaUploader.m */,
			);
			path = Media;
			sourceTree = "<group>";
		};
		5DC02A3318E4C5A3009A1765 /* Themes */ = {
			isa = PBXGroup;
			children = (
				5DC02A3418E4C5BD009A1765 /* ThemeBrowserViewController.xib */,
				5DC02A3518E4C5BD009A1765 /* ThemeDetailsViewController.xib */,
				5DC02A3618E4C5BD009A1765 /* ThemeDetailsViewController~ipad.xib */,
			);
			name = Themes;
			sourceTree = "<group>";
		};
		5DF94E351962BA5F00359241 /* Reader */ = {
			isa = PBXGroup;
			children = (
				5DE8A0401912D95B00B2FF59 /* ReaderPostServiceTest.m */,
				5DFA9D19196B1BA30061FF96 /* ReaderTopicServiceTest.m */,
			);
			name = Reader;
			sourceTree = "<group>";
		};
		74C1C307199170A30077A7DC /* Post */ = {
			isa = PBXGroup;
			children = (
				74C1C305199170930077A7DC /* PostDetailViewController.xib */,
			);
			name = Post;
			sourceTree = "<group>";
		};
		74C1C30F199170F10077A7DC /* Post */ = {
			isa = PBXGroup;
			children = (
				74C1C30D199170EA0077A7DC /* PostDetailViewController~ipad.xib */,
			);
			name = Post;
			sourceTree = "<group>";
		};
		8320B5CF11FCA3EA00607422 /* Cells */ = {
			isa = PBXGroup;
			children = (
				5DF94E251962B97D00359241 /* NewCommentsTableViewCell.h */,
				5DF94E261962B97D00359241 /* NewCommentsTableViewCell.m */,
				5DF94E291962B97D00359241 /* NewPostTableViewCell.h */,
				5DF94E2A1962B97D00359241 /* NewPostTableViewCell.m */,
				E23EEC5C185A72C100F4DE2A /* WPContentCell.h */,
				E23EEC5D185A72C100F4DE2A /* WPContentCell.m */,
				8370D10811FA499A009D650F /* WPTableViewActivityCell.h */,
				8370D10911FA499A009D650F /* WPTableViewActivityCell.m */,
				30EABE0718A5903400B73A9C /* WPBlogTableViewCell.h */,
				30EABE0818A5903400B73A9C /* WPBlogTableViewCell.m */,
				375D090B133B94C3000CC9CD /* BlogsTableViewCell.h */,
				375D090C133B94C3000CC9CD /* BlogsTableViewCell.m */,
				5D839AA6187F0D6B00811F4A /* PostFeaturedImageCell.h */,
				5D839AA7187F0D6B00811F4A /* PostFeaturedImageCell.m */,
				5D839AA9187F0D8000811F4A /* PostGeolocationCell.h */,
				5D839AAA187F0D8000811F4A /* PostGeolocationCell.m */,
			);
			path = Cells;
			sourceTree = "<group>";
		};
		8320B5D711FCA4EE00607422 /* Cells */ = {
			isa = PBXGroup;
			children = (
				8370D10B11FA4A1B009D650F /* WPTableViewActivityCell.xib */,
			);
			name = Cells;
			sourceTree = "<group>";
		};
		83290399120CF517000A965A /* Media */ = {
			isa = PBXGroup;
			children = (
				83CAD4201235F9F4003DFA20 /* MediaObjectView.xib */,
			);
			name = Media;
			sourceTree = "<group>";
		};
		83F1FCA7123748EF00069F99 /* Blogs */ = {
			isa = PBXGroup;
			children = (
				8362C1031201E7CE00599347 /* WebSignupViewController-iPad.xib */,
			);
			name = Blogs;
			sourceTree = "<group>";
		};
		850BD4531922F95C0032F3AD /* Networking */ = {
			isa = PBXGroup;
			children = (
				E1A6DBDC19DC7D140071AC1E /* PostServiceRemote.h */,
				E1A6DBDD19DC7D140071AC1E /* PostServiceRemoteREST.h */,
				E1A6DBDE19DC7D140071AC1E /* PostServiceRemoteREST.m */,
				E1A6DBDF19DC7D140071AC1E /* PostServiceRemoteXMLRPC.h */,
				E1A6DBE019DC7D140071AC1E /* PostServiceRemoteXMLRPC.m */,
				E1249B4019408C6F0035E895 /* Remote Objects */,
				E18EE94919349EAE00B0A40C /* AccountServiceRemote.h */,
				E18EE94A19349EAE00B0A40C /* AccountServiceRemote.m */,
				E149D64519349E69006A843D /* AccountServiceRemoteREST.h */,
				E149D64619349E69006A843D /* AccountServiceRemoteREST.m */,
				E149D64719349E69006A843D /* AccountServiceRemoteXMLRPC.h */,
				E149D64819349E69006A843D /* AccountServiceRemoteXMLRPC.m */,
				E18EE94C19349EBA00B0A40C /* BlogServiceRemote.h */,
				E18EE94D19349EBA00B0A40C /* BlogServiceRemote.m */,
				E1D04D7F19374EAF002FADD7 /* BlogServiceRemoteProxy.h */,
				E1D04D8019374EAF002FADD7 /* BlogServiceRemoteProxy.m */,
				E1D04D8219374F2C002FADD7 /* BlogServiceRemoteREST.h */,
				E1D04D8319374F2C002FADD7 /* BlogServiceRemoteREST.m */,
				E1D04D7C19374CFE002FADD7 /* BlogServiceRemoteXMLRPC.h */,
				E1D04D7D19374CFE002FADD7 /* BlogServiceRemoteXMLRPC.m */,
				93D6D6461924FDAD00A4F44A /* CategoryServiceRemote.h */,
				93D6D6471924FDAD00A4F44A /* CategoryServiceRemote.m */,
				E1249B3D19408C230035E895 /* CommentServiceRemote.h */,
				E1249B491940AECC0035E895 /* CommentServiceRemoteREST.h */,
				E1249B4A1940AECC0035E895 /* CommentServiceRemoteREST.m */,
				E1249B4419408D0F0035E895 /* CommentServiceRemoteXMLRPC.h */,
				E1249B4519408D0F0035E895 /* CommentServiceRemoteXMLRPC.m */,
				E149D64919349E69006A843D /* MediaServiceRemote.h */,
				E149D64A19349E69006A843D /* MediaServiceRemoteREST.h */,
				E149D64B19349E69006A843D /* MediaServiceRemoteREST.m */,
				E149D64C19349E69006A843D /* MediaServiceRemoteXMLRPC.h */,
				E149D64D19349E69006A843D /* MediaServiceRemoteXMLRPC.m */,
				5D3D559818F88C5E00782892 /* ReaderPostServiceRemote.h */,
				5D3D559918F88C5E00782892 /* ReaderPostServiceRemote.m */,
				5D44EB331986D695008B7175 /* ReaderSiteServiceRemote.h */,
				5D44EB341986D695008B7175 /* ReaderSiteServiceRemote.m */,
				E18EE94F19349EC300B0A40C /* ReaderTopicServiceRemote.h */,
				E18EE95019349EC300B0A40C /* ReaderTopicServiceRemote.m */,
				E1249B481940AE610035E895 /* ServiceRemoteREST.h */,
				E1249B471940AE550035E895 /* ServiceRemoteXMLRPC.h */,
			);
			path = Networking;
			sourceTree = "<group>";
		};
		850D22B21729EE8600EC6A16 /* NUX */ = {
			isa = PBXGroup;
			children = (
				85D08A6F17342ECE00E2BBCA /* AddUsersBlogCell.h */,
				85D08A7017342ECE00E2BBCA /* AddUsersBlogCell.m */,
				85EC44D21739826A00686604 /* CreateAccountAndBlogViewController.h */,
				85EC44D31739826A00686604 /* CreateAccountAndBlogViewController.m */,
				858DE40D1730384F000AC628 /* LoginViewController.h */,
				858DE40E1730384F000AC628 /* LoginViewController.m */,
				85B6F7501742DAE800CE7F3A /* WPNUXBackButton.h */,
				85B6F7511742DAE800CE7F3A /* WPNUXBackButton.m */,
				85B6F74D1742DA1D00CE7F3A /* WPNUXMainButton.h */,
				85B6F74E1742DA1D00CE7F3A /* WPNUXMainButton.m */,
				85AD6AEA173CCF9E002CB896 /* WPNUXPrimaryButton.h */,
				85AD6AEB173CCF9E002CB896 /* WPNUXPrimaryButton.m */,
				85AD6AED173CCFDC002CB896 /* WPNUXSecondaryButton.h */,
				85AD6AEE173CCFDC002CB896 /* WPNUXSecondaryButton.m */,
				85E105841731A597001071A3 /* WPWalkthroughOverlayView.h */,
				85E105851731A597001071A3 /* WPWalkthroughOverlayView.m */,
				85C720AF1730CEFA00460645 /* WPWalkthroughTextField.h */,
				85C720B01730CEFA00460645 /* WPWalkthroughTextField.m */,
				A2DC5B181953451B009584C3 /* WPNUXHelpBadgeLabel.h */,
				A2DC5B191953451B009584C3 /* WPNUXHelpBadgeLabel.m */,
			);
			path = NUX;
			sourceTree = "<group>";
		};
		852CD8AE190E0D04006C9AED /* Media */ = {
			isa = PBXGroup;
			children = (
			);
			name = Media;
			sourceTree = "<group>";
		};
		8584FDB31923EF4F0019C02E /* ViewRelated */ = {
			isa = PBXGroup;
			children = (
				8584FDB619243AC40019C02E /* System */,
				850D22B21729EE8600EC6A16 /* NUX */,
				CC1D800D1656D8B2002A542F /* Notifications */,
				AC34397B0E11443300E5D79B /* Blog */,
				C533CF320E6D3AB3000C3DE8 /* Comments */,
				5DA5BF4A18E32DE2005F11F9 /* Media */,
				EC4696A80EA74DAC0040EE8E /* Pages */,
				AC3439790E11434600E5D79B /* Post */,
				CCB3A03814C8DD5100D43C3F /* Reader */,
				3792259E12F6DBCC00F2176A /* Stats */,
				5D87E10D15F512380012C595 /* Settings */,
				5DA5BF4918E32DDB005F11F9 /* Themes */,
				8320B5CF11FCA3EA00607422 /* Cells */,
				031662E60FFB14C60045D052 /* Views */,
			);
			path = ViewRelated;
			sourceTree = "<group>";
		};
		8584FDB4192437160019C02E /* Utility */ = {
			isa = PBXGroup;
			children = (
				E159D1011309AAF200F498E2 /* Migrations */,
				85A1B6721742E7DB00BA5E35 /* Analytics */,
				E1523EB216D3B2EE002C5A36 /* Sharing */,
				FD9A948A12FAEA2300438F94 /* DateUtils.h */,
				FD9A948B12FAEA2300438F94 /* DateUtils.m */,
				5DB4683918A2E718004A89A9 /* LocationService.h */,
				5DB4683A18A2E718004A89A9 /* LocationService.m */,
				5D3E334C15EEBB6B005FC6F2 /* ReachabilityUtils.h */,
				5D3E334D15EEBB6B005FC6F2 /* ReachabilityUtils.m */,
				5D2B043515E83800007E3422 /* SettingsViewControllerDelegate.h */,
				292CECFE1027259000BD407D /* SFHFKeychainUtils.h */,
				292CECFF1027259000BD407D /* SFHFKeychainUtils.m */,
				8514973F171E13DF00B87F3F /* WPAsyncBlockOperation.h */,
				85149740171E13DF00B87F3F /* WPAsyncBlockOperation.m */,
				E1E4CE091773C59B00430844 /* WPAvatarSource.h */,
				E1E4CE0A1773C59B00430844 /* WPAvatarSource.m */,
				5DEB61B6156FCD5200242C35 /* WPChromelessWebViewController.h */,
				5DEB61B7156FCD5200242C35 /* WPChromelessWebViewController.m */,
				85253989171761D9003F6B32 /* WPComLanguages.h */,
				8525398A171761D9003F6B32 /* WPComLanguages.m */,
				E183BD7217621D85000B0822 /* WPCookie.h */,
				E183BD7317621D86000B0822 /* WPCookie.m */,
				E114D798153D85A800984182 /* WPError.h */,
				E114D799153D85A800984182 /* WPError.m */,
				5DA3EE0E192508F700294E0B /* WPImageOptimizer.h */,
				5DA3EE0F192508F700294E0B /* WPImageOptimizer.m */,
				5DA3EE10192508F700294E0B /* WPImageOptimizer+Private.h */,
				5DA3EE11192508F700294E0B /* WPImageOptimizer+Private.m */,
				E1F5A1BA1771C90A00E0495F /* WPTableImageSource.h */,
				E1F5A1BB1771C90A00E0495F /* WPTableImageSource.m */,
				8516972A169D42F4006C5DED /* WPToast.h */,
				8516972B169D42F4006C5DED /* WPToast.m */,
				E1B62A7913AA61A100A6FCA4 /* WPWebViewController.h */,
				E1B62A7A13AA61A100A6FCA4 /* WPWebViewController.m */,
				C545E0A01811B9880020844C /* ContextManager.h */,
				C545E0A11811B9880020844C /* ContextManager.m */,
				C57A31A2183D2111007745B9 /* NotificationsManager.h */,
				C57A31A3183D2111007745B9 /* NotificationsManager.m */,
				B5CC05FA196218E100975CAC /* XMLParserCollecter.h */,
				B5CC05FB196218E100975CAC /* XMLParserCollecter.m */,
				B5AB733B19901F85005F5044 /* WPNoResultsView+AnimatedBox.h */,
				B5AB733C19901F85005F5044 /* WPNoResultsView+AnimatedBox.m */,
				B52B4F7919C0E49B00526D6F /* WPDynamicHeightTextView.swift */,
			);
			path = Utility;
			sourceTree = "<group>";
		};
		8584FDB619243AC40019C02E /* System */ = {
			isa = PBXGroup;
			children = (
				5D4AD40D185FE64C00CDEE17 /* WPMainTabBarController.h */,
				5D4AD40E185FE64C00CDEE17 /* WPMainTabBarController.m */,
				A25EBD85156E330600530E3D /* WPTableViewController.h */,
				A25EBD86156E330600530E3D /* WPTableViewController.m */,
				E1A38C921581879D00439E55 /* WPTableViewControllerSubclass.h */,
			);
			path = System;
			sourceTree = "<group>";
		};
		8584FDB719243E550019C02E /* System */ = {
			isa = PBXGroup;
			children = (
				2F970F970DF929B8006BD934 /* Constants.h */,
				B5CC05F51962150600975CAC /* Constants.m */,
				B5FD4520199D0C9A00286FBB /* WordPress-Bridging-Header.h */,
				1D3623240D0F684500981E51 /* WordPressAppDelegate.h */,
				1D3623250D0F684500981E51 /* WordPressAppDelegate.m */,
			);
			path = System;
			sourceTree = "<group>";
		};
		858DE3FF172F9991000AC628 /* Fonts */ = {
			isa = PBXGroup;
			children = (
				B55853F419630AF900FAF6C3 /* Noticons-Regular.otf */,
				462F4E0F183867AE0028D2F8 /* Merriweather-Bold.ttf */,
			);
			name = Fonts;
			sourceTree = "<group>";
		};
		85A1B6721742E7DB00BA5E35 /* Analytics */ = {
			isa = PBXGroup;
			children = (
				85D2275718F1EB8A001DA8DA /* WPAnalyticsTrackerMixpanel.h */,
				85D2275818F1EB8A001DA8DA /* WPAnalyticsTrackerMixpanel.m */,
				859F761B18F2159800EF8D5D /* WPAnalyticsTrackerMixpanelInstructionsForStat.h */,
				859F761C18F2159800EF8D5D /* WPAnalyticsTrackerMixpanelInstructionsForStat.m */,
				85DA8C4218F3F29A0074C8A4 /* WPAnalyticsTrackerWPCom.h */,
				85DA8C4318F3F29A0074C8A4 /* WPAnalyticsTrackerWPCom.m */,
			);
			path = Analytics;
			sourceTree = "<group>";
		};
		93E5283D19A7741A003A1A9C /* WordPressTodayWidget */ = {
			isa = PBXGroup;
			children = (
				93E5285719A7AA5C003A1A9C /* WordPressTodayWidget.entitlements */,
				934884AC19B78723004028D8 /* WordPressTodayWidget-Internal.entitlements */,
				93E5284219A7741A003A1A9C /* MainInterface.storyboard */,
				93E5283E19A7741A003A1A9C /* Supporting Files */,
				93E5284019A7741A003A1A9C /* TodayViewController.swift */,
				93E5284F19A77824003A1A9C /* WordPressTodayWidget-Bridging-Header.h */,
				93E5285319A778AF003A1A9C /* WPDDLogWrapper.h */,
				93E5285419A778AF003A1A9C /* WPDDLogWrapper.m */,
			);
			path = WordPressTodayWidget;
			sourceTree = "<group>";
		};
		93E5283E19A7741A003A1A9C /* Supporting Files */ = {
			isa = PBXGroup;
			children = (
				93E5283F19A7741A003A1A9C /* Info.plist */,
				93267A6019B896CD00997EB8 /* Info-Internal.plist */,
			);
			name = "Supporting Files";
			sourceTree = "<group>";
		};
		93FA59DA18D88BDB001446BC /* Services */ = {
			isa = PBXGroup;
			children = (
				E1A6DBE319DC7D230071AC1E /* PostService.h */,
				E1A6DBE419DC7D230071AC1E /* PostService.m */,
				93C1147D18EC5DD500DAC95C /* AccountService.h */,
				93C1147E18EC5DD500DAC95C /* AccountService.m */,
				93C1148318EDF6E100DAC95C /* BlogService.h */,
				93C1148418EDF6E100DAC95C /* BlogService.m */,
				93FA59DB18D88C1C001446BC /* CategoryService.h */,
				93FA59DC18D88C1C001446BC /* CategoryService.m */,
				E1556CF0193F6FE900FC52EA /* CommentService.h */,
				E1556CF1193F6FE900FC52EA /* CommentService.m */,
				930284B618EAF7B600CB0BF4 /* LocalCoreDataService.h */,
				5DA3EE141925090A00294E0B /* MediaService.h */,
				5DA3EE151925090A00294E0B /* MediaService.m */,
				5D3D559518F88C3500782892 /* ReaderPostService.h */,
				5D3D559618F88C3500782892 /* ReaderPostService.m */,
				5D44EB361986D8BA008B7175 /* ReaderSiteService.h */,
				5D44EB371986D8BA008B7175 /* ReaderSiteService.m */,
				5DBCD9D318F35D7500B32229 /* ReaderTopicService.h */,
				5DBCD9D418F35D7500B32229 /* ReaderTopicService.m */,
			);
			path = Services;
			sourceTree = "<group>";
		};
		AC3439790E11434600E5D79B /* Post */ = {
			isa = PBXGroup;
			children = (
				5D577D301891278D00B964C3 /* Geolocation */,
				5D1EBF56187C9B95003393F8 /* Categories */,
				ACC156CA0E10E67600D6E1A0 /* WPPostViewController.h */,
				ACC156CB0E10E67600D6E1A0 /* WPPostViewController.m */,
				5903AE1C19B60AB9009D5354 /* WPButtonForNavigationBar.h */,
				5903AE1A19B60A98009D5354 /* WPButtonForNavigationBar.m */,
				E183EC9B16B1C01D00C2EB11 /* WPPostViewController_Internal.h */,
				ACBAB6840E1247F700F38795 /* PostPreviewViewController.h */,
				ACBAB6850E1247F700F38795 /* PostPreviewViewController.m */,
				74D5FFD419ACDF6700389E8F /* WPLegacyEditPostViewController.h */,
				74D5FFD319ACDF6700389E8F /* WPLegacyEditPostViewController_Internal.h */,
				74D5FFD519ACDF6700389E8F /* WPLegacyEditPostViewController.m */,
				ACBAB5FC0E121C7300F38795 /* PostSettingsViewController.h */,
				ACBAB5FD0E121C7300F38795 /* PostSettingsViewController.m */,
				5D62BAD818AAAE9B0044E5F7 /* PostSettingsViewController_Internal.h */,
				5DF94E2E1962B99C00359241 /* PostSettingsSelectionViewController.h */,
				5DF94E2F1962B99C00359241 /* PostSettingsSelectionViewController.m */,
				2F970F720DF92274006BD934 /* PostsViewController.h */,
				2F970F730DF92274006BD934 /* PostsViewController.m */,
				5D146EB9189857ED0068FDC6 /* FeaturedImageViewController.h */,
				5D146EBA189857ED0068FDC6 /* FeaturedImageViewController.m */,
				5DB3BA0318D0E7B600F3F3E9 /* WPPickerView.h */,
				5DB3BA0418D0E7B600F3F3E9 /* WPPickerView.m */,
				5DB3BA0618D11D8D00F3F3E9 /* PublishDatePickerView.h */,
				5DB3BA0718D11D8D00F3F3E9 /* PublishDatePickerView.m */,
				85435BE8190F837500E868D0 /* WPUploadStatusView.h */,
				85435BE9190F837500E868D0 /* WPUploadStatusView.m */,
			);
			path = Post;
			sourceTree = "<group>";
		};
		AC34397B0E11443300E5D79B /* Blog */ = {
			isa = PBXGroup;
			children = (
				5D8D53ED19250412003C8859 /* BlogSelectorViewController.h */,
				5D8D53EE19250412003C8859 /* BlogSelectorViewController.m */,
				5D8D53EF19250412003C8859 /* WPComBlogSelectorViewController.h */,
				5D8D53F019250412003C8859 /* WPComBlogSelectorViewController.m */,
				462F4E0618369F0B0028D2F8 /* BlogDetailsViewController.h */,
				462F4E0718369F0B0028D2F8 /* BlogDetailsViewController.m */,
				462F4E0818369F0B0028D2F8 /* BlogListViewController.h */,
				462F4E0918369F0B0028D2F8 /* BlogListViewController.m */,
				83610AA711F4AD2C00421116 /* WPcomLoginViewController.h */,
				83610AA811F4AD2C00421116 /* WPcomLoginViewController.m */,
				83FEFC7311FF6C5A0078B462 /* EditSiteViewController.h */,
				83FEFC7411FF6C5A0078B462 /* EditSiteViewController.m */,
				85D8055B171631F10075EEAC /* SelectWPComLanguageViewController.h */,
				85D8055C171631F10075EEAC /* SelectWPComLanguageViewController.m */,
			);
			path = Blog;
			sourceTree = "<group>";
		};
		ACFF1DC00E231EF600EC6BF5 /* Blog */ = {
			isa = PBXGroup;
			children = (
				8333FE0D11FF6EF200A495C1 /* EditSiteViewController.xib */,
				8370D1BC11FA6295009D650F /* AddSiteViewController.xib */,
				8398EE9811ACE63C000FE6E0 /* WebSignupViewController.xib */,
			);
			name = Blog;
			sourceTree = "<group>";
		};
		B545186718E9E08000AC3A54 /* Notifications */ = {
			isa = PBXGroup;
			children = (
				B5CC05F71962186D00975CAC /* Meta.h */,
				B5CC05F81962186D00975CAC /* Meta.m */,
				B55853F819630E7900FAF6C3 /* Notification.h */,
				B55853F919630E7900FAF6C3 /* Notification.m */,
			);
			path = Notifications;
			sourceTree = "<group>";
		};
		B587796C19B799D800E57C5A /* Extensions */ = {
			isa = PBXGroup;
			children = (
				B587798319B799EB00E57C5A /* Notifications */,
				B587796F19B799D800E57C5A /* NSDate+Helpers.swift */,
				B587797019B799D800E57C5A /* NSIndexPath+Swift.swift */,
				B587797119B799D800E57C5A /* NSParagraphStyle+Helpers.swift */,
				B587797219B799D800E57C5A /* UIDevice+Helpers.swift */,
				B587797319B799D800E57C5A /* UIImageView+Animations.swift */,
				B587797419B799D800E57C5A /* UIImageView+Networking.swift */,
				B587797519B799D800E57C5A /* UITableView+Helpers.swift */,
				B587797619B799D800E57C5A /* UITableViewCell+Helpers.swift */,
				B587797719B799D800E57C5A /* UIView+Helpers.swift */,
				B53FDF6C19B8C336000723B6 /* UIScreen+Helpers.swift */,
				B5E167F319C08D18009535AA /* NSCalendar+Helpers.swift */,
			);
			path = Extensions;
			sourceTree = "<group>";
		};
		B587798319B799EB00E57C5A /* Notifications */ = {
			isa = PBXGroup;
			children = (
				B587798419B799EB00E57C5A /* Notification+Interface.swift */,
				B587798519B799EB00E57C5A /* NotificationBlock+Interface.swift */,
			);
			path = Notifications;
			sourceTree = "<group>";
		};
		B5B56D2F19AFB68800B4E29B /* Style */ = {
			isa = PBXGroup;
			children = (
				B5B56D3019AFB68800B4E29B /* WPStyleGuide+Reply.swift */,
				B5B56D3119AFB68800B4E29B /* WPStyleGuide+Notifications.swift */,
			);
			path = Style;
			sourceTree = "<group>";
		};
		B5E23BD919AD0CED000D6879 /* Tools */ = {
			isa = PBXGroup;
			children = (
				B5E23BDA19AD0CED000D6879 /* ReplyTextView.swift */,
				B5E23BDB19AD0CED000D6879 /* ReplyTextView.xib */,
				B5134AF419B2C4F200FADE8C /* ReplyBezierView.swift */,
			);
			path = Tools;
			sourceTree = "<group>";
		};
		B5FD4523199D0F1100286FBB /* Views */ = {
			isa = PBXGroup;
			children = (
				B57B99D419A2C20200506504 /* NoteTableHeaderView.swift */,
				B52C4C7E199D74AE009FD823 /* NoteTableViewCell.swift */,
				B5E23BDE19AD0D00000D6879 /* NoteTableViewCell.xib */,
				B532D4E7199D4357006E4DF6 /* NoteBlockTableViewCell.swift */,
				B532D4E6199D4357006E4DF6 /* NoteBlockHeaderTableViewCell.swift */,
				B532D4E8199D4357006E4DF6 /* NoteBlockTextTableViewCell.swift */,
				B532D4E5199D4357006E4DF6 /* NoteBlockCommentTableViewCell.swift */,
				B532D4ED199D4418006E4DF6 /* NoteBlockImageTableViewCell.swift */,
				B52C4C7C199D4CD3009FD823 /* NoteBlockUserTableViewCell.swift */,
			);
			path = Views;
			sourceTree = "<group>";
		};
		B5FD453E199D0F2800286FBB /* Controllers */ = {
			isa = PBXGroup;
			children = (
				B5FD4541199D0F2800286FBB /* NotificationsViewController.h */,
				B5FD4542199D0F2800286FBB /* NotificationsViewController.m */,
				B5FD453F199D0F2800286FBB /* NotificationDetailsViewController.h */,
				B5FD4540199D0F2800286FBB /* NotificationDetailsViewController.m */,
			);
			path = Controllers;
			sourceTree = "<group>";
		};
		C430074CAC011A24F4A74E17 /* Pods */ = {
			isa = PBXGroup;
			children = (
				AC055AD29E203B2021E7F39B /* Pods.debug.xcconfig */,
				AEFB66560B716519236CEE67 /* Pods.release.xcconfig */,
				C9F5071C28C57CE611E00B1F /* Pods.release-internal.xcconfig */,
				501C8A355B53A6971F731ECA /* Pods.distribution.xcconfig */,
				B43F6A7D9B3DC5B8B4A7DDCA /* Pods-WordPressTest.debug.xcconfig */,
				9198544476D3B385673B18E9 /* Pods-WordPressTest.release.xcconfig */,
				A42FAD830601402EC061BE54 /* Pods-WordPressTest.release-internal.xcconfig */,
				B6E2365A531EA4BD7025525F /* Pods-WordPressTest.distribution.xcconfig */,
				0CF877DC71756EFA3346E26F /* Pods-WordPressTodayWidget.debug.xcconfig */,
				2B3804821972897F0DEC4183 /* Pods-WordPressTodayWidget.release.xcconfig */,
				052EFF90F810139789A446FB /* Pods-WordPressTodayWidget.release-internal.xcconfig */,
				67040029265369CB7FAE64FA /* Pods-WordPressTodayWidget.distribution.xcconfig */,
<<<<<<< HEAD
				710C346E186260322E3788D8 /* Pods-UITests.debug.xcconfig */,
				E7BC0B1BC7CAEF0D54CC5BD5 /* Pods-UITests.release.xcconfig */,
				63CFD77C700A316EA4015034 /* Pods-UITests.release-internal.xcconfig */,
				9DE910F1013883A33D3C9EFE /* Pods-UITests.distribution.xcconfig */,
=======
>>>>>>> e567876b
			);
			name = Pods;
			sourceTree = "<group>";
		};
		C50E78130E71648100991509 /* Comments */ = {
			isa = PBXGroup;
			children = (
				B5509A9419CA3B9F006D2E49 /* EditReplyViewController.xib */,
				2906F811110CDA8900169D56 /* EditCommentViewController.xib */,
			);
			name = Comments;
			sourceTree = "<group>";
		};
		C533CF320E6D3AB3000C3DE8 /* Comments */ = {
			isa = PBXGroup;
			children = (
				5DF94E211962B90300359241 /* CommentsTableViewDelegate.h */,
				C533CF330E6D3ADA000C3DE8 /* CommentsViewController.h */,
				C533CF340E6D3ADA000C3DE8 /* CommentsViewController.m */,
				313AE49B19E3F20400AAFABE /* CommentViewController.h */,
				313AE49C19E3F20400AAFABE /* CommentViewController.m */,
				313AE49D19E3F20400AAFABE /* CommentTableViewCell.swift */,
				313AE49E19E3F20400AAFABE /* CommentTableViewCell.xib */,
				313AE49F19E3F20400AAFABE /* CommentTableViewHeaderCell.xib */,
				2906F80F110CDA8900169D56 /* EditCommentViewController.h */,
				2906F810110CDA8900169D56 /* EditCommentViewController.m */,
				B5509A9119CA38B3006D2E49 /* EditReplyViewController.h */,
				B5509A9219CA38B3006D2E49 /* EditReplyViewController.m */,
			);
			path = Comments;
			sourceTree = "<group>";
		};
		C59D3D480E6410BC00AA591D /* Categories */ = {
			isa = PBXGroup;
			children = (
				B55853F519630D5400FAF6C3 /* NSAttributedString+Util.h */,
				B55853F619630D5400FAF6C3 /* NSAttributedString+Util.m */,
				E13F23C114FE84600081D9CC /* NSMutableDictionary+Helpers.h */,
				E13F23C214FE84600081D9CC /* NSMutableDictionary+Helpers.m */,
				B55853F11962337500FAF6C3 /* NSScanner+Helpers.h */,
				B55853F21962337500FAF6C3 /* NSScanner+Helpers.m */,
				296526FC105810E100597FA3 /* NSString+Helpers.h */,
				296526FD105810E100597FA3 /* NSString+Helpers.m */,
				E1A0FAE5162F11CE0063B098 /* UIDevice+WordPressIdentifier.h */,
				E1A0FAE6162F11CE0063B098 /* UIDevice+WordPressIdentifier.m */,
				834CAE9B122D56B1003DDF49 /* UIImage+Alpha.h */,
				834CAE9D122D56B1003DDF49 /* UIImage+Alpha.m */,
				834CAE7A122D528A003DDF49 /* UIImage+Resize.h */,
				834CAE7B122D528A003DDF49 /* UIImage+Resize.m */,
				834CAE9C122D56B1003DDF49 /* UIImage+RoundedCorner.h */,
				834CAE9E122D56B1003DDF49 /* UIImage+RoundedCorner.m */,
				E1F80823146420B000726BC7 /* UIImageView+Gravatar.h */,
				E1F80824146420B000726BC7 /* UIImageView+Gravatar.m */,
				5D97C2F115CAF8D8009B44DD /* UINavigationController+KeyboardFix.h */,
				5D97C2F215CAF8D8009B44DD /* UINavigationController+KeyboardFix.m */,
				5DC3A44B1610B9BC00A890BE /* UINavigationController+Rotation.h */,
				5DC3A44C1610B9BC00A890BE /* UINavigationController+Rotation.m */,
				FD75DDAB15B021C70043F12C /* UIViewController+Rotation.h */,
				FD75DDAC15B021C80043F12C /* UIViewController+Rotation.m */,
				5D119DA1176FBE040073D83A /* UIImageView+AFNetworkingExtra.h */,
				5D119DA2176FBE040073D83A /* UIImageView+AFNetworkingExtra.m */,
				5DF59C091770AE3A00171208 /* UILabel+SuggestSize.h */,
				5DF59C0A1770AE3A00171208 /* UILabel+SuggestSize.m */,
				851734411798C64700A30E27 /* NSURL+Util.h */,
				851734421798C64700A30E27 /* NSURL+Util.m */,
				46F8714D1838C41600BC149B /* NSDate+StringFormatting.h */,
				46F8714E1838C41600BC149B /* NSDate+StringFormatting.m */,
				E2AA87A318523E5300886693 /* UIView+Subviews.h */,
				E2AA87A418523E5300886693 /* UIView+Subviews.m */,
				B548458019A258890077E7A5 /* UIActionSheet+Helpers.h */,
				B548458119A258890077E7A5 /* UIActionSheet+Helpers.m */,
				B57B99DC19A2DBF200506504 /* NSObject+Helpers.h */,
				B57B99DD19A2DBF200506504 /* NSObject+Helpers.m */,
			);
			path = Categories;
			sourceTree = "<group>";
		};
		CC098B8116A9EB0400450976 /* HTML */ = {
			isa = PBXGroup;
			children = (
				5DB767401588F64D00EBE36C /* postPreview.html */,
				E18165FC14E4428B006CE885 /* loader.html */,
				A01C55470E25E0D000D411F2 /* defaultPostTemplate.html */,
				2FAE97040E33B21600CA8540 /* defaultPostTemplate_old.html */,
				2FAE97070E33B21600CA8540 /* xhtml1-transitional.dtd */,
				2FAE97080E33B21600CA8540 /* xhtmlValidatorTemplate.xhtml */,
			);
			name = HTML;
			sourceTree = "<group>";
		};
		CC1D800D1656D8B2002A542F /* Notifications */ = {
			isa = PBXGroup;
			children = (
				B5B56D2F19AFB68800B4E29B /* Style */,
				B5E23BD919AD0CED000D6879 /* Tools */,
				B5FD453E199D0F2800286FBB /* Controllers */,
				B5FD4523199D0F1100286FBB /* Views */,
				B558541019631A1000FAF6C3 /* Notifications.storyboard */,
			);
			path = Notifications;
			sourceTree = "<group>";
		};
		CCB3A03814C8DD5100D43C3F /* Reader */ = {
			isa = PBXGroup;
			children = (
				5D08B8FD19647C0800D5B381 /* Controllers */,
				5D08B8FE19647C2C00D5B381 /* Utils */,
				5D08B8FC19647C0300D5B381 /* Views */,
				5D7DEA2819D488DD0032EE77 /* WPStyleGuide+Comments.swift */,
			);
			path = Reader;
			sourceTree = "<group>";
		};
		E11F949814A3344300277D31 /* WordPressApi */ = {
			isa = PBXGroup;
			children = (
				E1D086E0194214C600F0CC19 /* NSDate+WordPressJSON.h */,
				E1D086E1194214C600F0CC19 /* NSDate+WordPressJSON.m */,
				E1756E621694A08200D9EC00 /* gencredentials.rb */,
				E13EB7A3157D230000885780 /* WordPressComApi.h */,
				E13EB7A4157D230000885780 /* WordPressComApi.m */,
				E1756DD41694560100D9EC00 /* WordPressComApiCredentials.h */,
				E1756DD51694560100D9EC00 /* WordPressComApiCredentials.m */,
				E1634517183B733B005E967F /* WordPressComOAuthClient.h */,
				E1634518183B733B005E967F /* WordPressComOAuthClient.m */,
			);
			path = WordPressApi;
			sourceTree = "<group>";
		};
		E1239B7B176A2E0F00D37220 /* Tests */ = {
			isa = PBXGroup;
			children = (
				E150520B16CAC5C400D3DDDC /* BlogJetpackTest.m */,
				930FD0A519882742000CC81D /* BlogServiceTest.m */,
				C5CFDC29184F962B00097B05 /* CoreDataConcurrencyTest.m */,
				852CD8AE190E0D04006C9AED /* Media */,
				F1564E5A18946087009F8F97 /* NSStringHelpersTest.m */,
				5DF94E351962BA5F00359241 /* Reader */,
				E10675C7183F82E900E5CE5C /* SettingsViewControllerTest.m */,
				E1E4CE0C177439D100430844 /* WPAvatarSourceTest.m */,
				5DA3EE191925111700294E0B /* WPImageOptimizerTest.m */,
				5D2BEB4819758102005425F7 /* WPTableImageSourceTest.m */,
			);
			name = Tests;
			sourceTree = "<group>";
		};
		E1249B4019408C6F0035E895 /* Remote Objects */ = {
			isa = PBXGroup;
			children = (
				E1A6DBD619DC7D080071AC1E /* RemoteCategory.h */,
				E1A6DBD719DC7D080071AC1E /* RemoteCategory.m */,
				E1A6DBD819DC7D080071AC1E /* RemotePost.h */,
				E1A6DBD919DC7D080071AC1E /* RemotePost.m */,
				E1249B4119408C910035E895 /* RemoteComment.h */,
				E1249B4219408C910035E895 /* RemoteComment.m */,
				5D12FE1A1988243700378BD6 /* RemoteReaderPost.h */,
				5D12FE1B1988243700378BD6 /* RemoteReaderPost.m */,
				5D12FE201988245B00378BD6 /* RemoteReaderSite.h */,
				5D12FE211988245B00378BD6 /* RemoteReaderSite.m */,
				5D12FE1C1988243700378BD6 /* RemoteReaderTopic.h */,
				5D12FE1D1988243700378BD6 /* RemoteReaderTopic.m */,
			);
			name = "Remote Objects";
			sourceTree = "<group>";
		};
		E12F55F714A1F2640060A510 /* Vendor */ = {
			isa = PBXGroup;
			children = (
				59379AA1191904C200B49251 /* AnimatedGIFImageSerialization */,
				E1D0D81E16D3D19200E33F4C /* PocketAPI */,
				E1B4A9DE12FC8B1000EB3F67 /* EGOTableViewPullRefresh */,
			);
			path = Vendor;
			sourceTree = "<group>";
		};
		E131CB5B16CAD638004B0314 /* Test Helpers */ = {
			isa = PBXGroup;
			children = (
				E150520D16CAC75A00D3DDDC /* CoreDataTestHelper.h */,
				E150520E16CAC75A00D3DDDC /* CoreDataTestHelper.m */,
				E15618FB16DB8677006532C4 /* UIKitTestHelper.h */,
				E15618FC16DB8677006532C4 /* UIKitTestHelper.m */,
			);
			name = "Test Helpers";
			sourceTree = "<group>";
		};
		E1523EB216D3B2EE002C5A36 /* Sharing */ = {
			isa = PBXGroup;
			children = (
				E1523EB316D3B305002C5A36 /* InstapaperActivity.h */,
				E1523EB416D3B305002C5A36 /* InstapaperActivity.m */,
				E1D0D81416D3B86800E33F4C /* SafariActivity.h */,
				E1D0D81516D3B86800E33F4C /* SafariActivity.m */,
				E1D0D84516D3D2EA00E33F4C /* PocketActivity.h */,
				E1D0D84616D3D2EA00E33F4C /* PocketActivity.m */,
				E10DB0061771926D00B7A0A3 /* GooglePlusActivity.h */,
				E10DB0071771926D00B7A0A3 /* GooglePlusActivity.m */,
				B5F015C9195DFD7600F6ECF2 /* WordPressActivity.h */,
				B5F015CA195DFD7600F6ECF2 /* WordPressActivity.m */,
				E1D95EB617A28F5E00A3E9F3 /* WPActivityDefaults.h */,
				E1D95EB717A28F5E00A3E9F3 /* WPActivityDefaults.m */,
			);
			path = Sharing;
			sourceTree = "<group>";
		};
		E159D1011309AAF200F498E2 /* Migrations */ = {
			isa = PBXGroup;
			children = (
				E1A03EDF17422DBC0085D192 /* 10-11 */,
				5D49B03519BE37CC00703A9B /* 20-21 */,
				E100C6BA1741472F00AE48D8 /* WordPress-11-12.xcmappingmodel */,
				5D51ADAE19A832AF00539C0B /* WordPress-20-21.xcmappingmodel */,
			);
			path = Migrations;
			sourceTree = "<group>";
		};
		E16AB92F14D978240047A2E5 /* WordPressTest */ = {
			isa = PBXGroup;
			children = (
				E16AB93014D978240047A2E5 /* Supporting Files */,
				E16AB94414D9A13A0047A2E5 /* Test Data */,
				E131CB5B16CAD638004B0314 /* Test Helpers */,
				E1239B7B176A2E0F00D37220 /* Tests */,
			);
			path = WordPressTest;
			sourceTree = "<group>";
		};
		E16AB93014D978240047A2E5 /* Supporting Files */ = {
			isa = PBXGroup;
			children = (
				E16AB93114D978240047A2E5 /* WordPressTest-Info.plist */,
				E16AB93214D978240047A2E5 /* InfoPlist.strings */,
				E16AB93814D978240047A2E5 /* WordPressTest-Prefix.pch */,
			);
			name = "Supporting Files";
			sourceTree = "<group>";
		};
		E16AB94414D9A13A0047A2E5 /* Test Data */ = {
			isa = PBXGroup;
			children = (
				93CD939219099BE70049096E /* authtoken.json */,
				E131CB5716CACFB4004B0314 /* get-user-blogs_doesnt-have-blog.json */,
				E131CB5516CACF1E004B0314 /* get-user-blogs_has-blog.json */,
				E1E4CE0E1774531500430844 /* misteryman.jpg */,
				E1E4CE0517739FAB00430844 /* test-image.jpg */,
				E156190016DBABDE006532C4 /* xmlrpc-response-getpost.xml */,
				E15618FE16DBA983006532C4 /* xmlrpc-response-newpost.xml */,
				93594BD4191D2F5A0079E6B2 /* stats-batch.json */,
			);
			path = "Test Data";
			sourceTree = "<group>";
		};
		E1756E661694AA1500D9EC00 /* Derived Sources */ = {
			isa = PBXGroup;
			children = (
<<<<<<< HEAD
				FFF96F7319E697DD00DFC821 /* WordPressTestCredentials.m */,
=======
>>>>>>> e567876b
				E1756E641694A99400D9EC00 /* WordPressComApiCredentials.m */,
			);
			name = "Derived Sources";
			path = /private/tmp/WordPress.build;
			sourceTree = "<absolute>";
		};
		E19472D8134E3E4A00879F63 /* UI */ = {
			isa = PBXGroup;
			children = (
				5DC02A3318E4C5A3009A1765 /* Themes */,
				37195B7F166A5DDC005F2292 /* Notifications */,
				ACFF1DC00E231EF600EC6BF5 /* Blog */,
				C50E78130E71648100991509 /* Comments */,
				83290399120CF517000A965A /* Media */,
				8320B5D711FCA4EE00607422 /* Cells */,
				37245ADB13FC23FF006CDBE3 /* WPWebViewController.xib */,
				28AD735F0D9D9599002E5188 /* MainWindow.xib */,
				30AF6CF413C2289600A29C00 /* AboutViewController.xib */,
				3768BEF013041E7900E7C9A9 /* BetaFeedbackViewController.xib */,
				CC70165A185A7536007B37DB /* InlineComposeView.xib */,
				5DF94E311962B9D800359241 /* WPAlertView.xib */,
				5DF94E321962B9D800359241 /* WPAlertViewSideBySide.xib */,
			);
			name = UI;
			sourceTree = "<group>";
		};
		E1A03EDF17422DBC0085D192 /* 10-11 */ = {
			isa = PBXGroup;
			children = (
				E1A03EE017422DCD0085D192 /* BlogToAccount.h */,
				E1A03EE117422DCE0085D192 /* BlogToAccount.m */,
				E1A03F46174283DF0085D192 /* BlogToJetpackAccount.h */,
				E1A03F47174283E00085D192 /* BlogToJetpackAccount.m */,
			);
			path = "10-11";
			sourceTree = "<group>";
		};
		E1B4A9DE12FC8B1000EB3F67 /* EGOTableViewPullRefresh */ = {
			isa = PBXGroup;
			children = (
				E1B4A9DF12FC8B1000EB3F67 /* EGORefreshTableHeaderView.h */,
				E1B4A9E012FC8B1000EB3F67 /* EGORefreshTableHeaderView.m */,
			);
			path = EGOTableViewPullRefresh;
			sourceTree = "<group>";
		};
		E1D0D81E16D3D19200E33F4C /* PocketAPI */ = {
			isa = PBXGroup;
			children = (
				E1D0D81F16D3D19200E33F4C /* PocketAPI+NSOperation.h */,
				E1D0D82016D3D19200E33F4C /* PocketAPI.h */,
				E1D0D82116D3D19200E33F4C /* PocketAPI.m */,
				E1D0D82216D3D19200E33F4C /* PocketAPILogin.h */,
				E1D0D82316D3D19200E33F4C /* PocketAPILogin.m */,
				E1D0D82416D3D19200E33F4C /* PocketAPIOperation.h */,
				E1D0D82516D3D19200E33F4C /* PocketAPIOperation.m */,
				E1D0D82616D3D19200E33F4C /* PocketAPITypes.h */,
			);
			path = PocketAPI;
			sourceTree = "<group>";
		};
		EC4696A80EA74DAC0040EE8E /* Pages */ = {
			isa = PBXGroup;
			children = (
				EC4696FD0EA75D460040EE8E /* PagesViewController.h */,
				EC4696FE0EA75D460040EE8E /* PagesViewController.m */,
				74BB6F1819AE7B9400FB7829 /* WPLegacyEditPageViewController.h */,
				74BB6F1919AE7B9400FB7829 /* WPLegacyEditPageViewController.m */,
				83D180F712329B1A002DCCB0 /* EditPageViewController.h */,
				83D180F812329B1A002DCCB0 /* EditPageViewController.m */,
				5D62BAD518AA88210044E5F7 /* PageSettingsViewController.h */,
				5D62BAD618AA88210044E5F7 /* PageSettingsViewController.m */,
			);
			path = Pages;
			sourceTree = "<group>";
		};
<<<<<<< HEAD
		FFF96F5719E697B500DFC821 /* UITests */ = {
			isa = PBXGroup;
			children = (
				FFF96F6319E697CD00DFC821 /* gencredentials.rb */,
				FFF96F6419E697CD00DFC821 /* LoginTests.m */,
				FFF96F6519E697CD00DFC821 /* MeTabTests.m */,
				FFF96F6619E697CD00DFC821 /* PagesTests.m */,
				FFF96F7A19E6DD8600DFC821 /* ReaderTests.m */,
				FFF96F7C19E80C7F00DFC821 /* NotificationsTests.m */,
				FFF96F7619E6A7B800DFC821 /* CommentsTests.m */,
				FFF96F7819E6C75E00DFC821 /* StatsTests.m */,
				FFF96F6719E697CD00DFC821 /* PostsTests.m */,
				FFF96F6819E697CD00DFC821 /* WordPressTestCredentials.h */,
				FFF96F6919E697CD00DFC821 /* WordPressTestCredentials.m */,
				FFF96F6A19E697CD00DFC821 /* WPUITestCase.h */,
				FFF96F6B19E697CD00DFC821 /* WPUITestCase.m */,
				FFF96F5819E697B500DFC821 /* Supporting Files */,
			);
			path = UITests;
			sourceTree = "<group>";
		};
		FFF96F5819E697B500DFC821 /* Supporting Files */ = {
			isa = PBXGroup;
			children = (
				FFF96F5919E697B500DFC821 /* Info.plist */,
			);
			name = "Supporting Files";
			sourceTree = "<group>";
		};
=======
>>>>>>> e567876b
/* End PBXGroup section */

/* Begin PBXNativeTarget section */
		1D6058900D05DD3D006BFB54 /* WordPress */ = {
			isa = PBXNativeTarget;
			buildConfigurationList = 1D6058960D05DD3E006BFB54 /* Build configuration list for PBXNativeTarget "WordPress" */;
			buildPhases = (
				1D60588D0D05DD3D006BFB54 /* Resources */,
				832D4F01120A6F7C001708D4 /* CopyFiles */,
				E1756E61169493AD00D9EC00 /* Generate WP.com credentials */,
				1D60588E0D05DD3D006BFB54 /* Sources */,
				1D60588F0D05DD3D006BFB54 /* Frameworks */,
				79289B3ECCA2441197B8D7F6 /* Copy Pods Resources */,
				E1CCFB31175D62320016BD8A /* Run Script */,
				93E5284E19A7741A003A1A9C /* Embed App Extensions */,
			);
			buildRules = (
			);
			dependencies = (
				93E5284519A7741A003A1A9C /* PBXTargetDependency */,
				93E5284819A7741A003A1A9C /* PBXTargetDependency */,
			);
			name = WordPress;
			productName = WordPress;
			productReference = 1D6058910D05DD3D006BFB54 /* WordPress.app */;
			productType = "com.apple.product-type.application";
		};
		93E5283919A7741A003A1A9C /* WordPressTodayWidget */ = {
			isa = PBXNativeTarget;
			buildConfigurationList = 93E5284D19A7741A003A1A9C /* Build configuration list for PBXNativeTarget "WordPressTodayWidget" */;
			buildPhases = (
				1433631E1B534FCE8E3401B1 /* Check Pods Manifest.lock */,
				93E5283619A7741A003A1A9C /* Sources */,
				93E5283719A7741A003A1A9C /* Frameworks */,
				93E5283819A7741A003A1A9C /* Resources */,
				2AFAFA8761E84119A747E117 /* Copy Pods Resources */,
			);
			buildRules = (
			);
			dependencies = (
			);
			name = WordPressTodayWidget;
			productName = WordPressTodayWidget;
			productReference = 93E5283A19A7741A003A1A9C /* WordPressTodayWidget.appex */;
			productType = "com.apple.product-type.app-extension";
		};
		E16AB92914D978240047A2E5 /* WordPressTest */ = {
			isa = PBXNativeTarget;
			buildConfigurationList = E16AB93D14D978240047A2E5 /* Build configuration list for PBXNativeTarget "WordPressTest" */;
			buildPhases = (
				E16AB92514D978240047A2E5 /* Sources */,
				E16AB92614D978240047A2E5 /* Frameworks */,
				E16AB92714D978240047A2E5 /* Resources */,
				E16AB92814D978240047A2E5 /* ShellScript */,
				08CDD6C52F6F4CE8B478F112 /* Copy Pods Resources */,
			);
			buildRules = (
			);
			dependencies = (
				E16AB93F14D978520047A2E5 /* PBXTargetDependency */,
			);
			name = WordPressTest;
			productName = WordPressTest;
			productReference = E16AB92A14D978240047A2E5 /* WordPressTest.xctest */;
			productType = "com.apple.product-type.bundle.unit-test";
		};
<<<<<<< HEAD
		FFF96F5519E697B500DFC821 /* UITests */ = {
			isa = PBXNativeTarget;
			buildConfigurationList = FFF96F6219E697B500DFC821 /* Build configuration list for PBXNativeTarget "UITests" */;
			buildPhases = (
				C4EE59D061CD133CC39B439C /* Check Pods Manifest.lock */,
				FFF96F5219E697B500DFC821 /* Sources */,
				FFF96F5319E697B500DFC821 /* Frameworks */,
				FFF96F5419E697B500DFC821 /* Resources */,
				80EE2ECC8BFF8AC2E5D38A08 /* Copy Pods Resources */,
			);
			buildRules = (
			);
			dependencies = (
				FFF96F5D19E697B500DFC821 /* PBXTargetDependency */,
			);
			name = UITests;
			productName = UITests;
			productReference = FFF96F5619E697B500DFC821 /* UITests.xctest */;
			productType = "com.apple.product-type.bundle.unit-test";
		};
=======
>>>>>>> e567876b
/* End PBXNativeTarget section */

/* Begin PBXProject section */
		29B97313FDCFA39411CA2CEA /* Project object */ = {
			isa = PBXProject;
			attributes = {
				LastUpgradeCheck = 0510;
				ORGANIZATIONNAME = WordPress;
				TargetAttributes = {
					1D6058900D05DD3D006BFB54 = {
						DevelopmentTeam = PZYM8XX95Q;
						SystemCapabilities = {
							com.apple.ApplicationGroups.iOS = {
								enabled = 1;
							};
							com.apple.Keychain = {
								enabled = 1;
							};
						};
					};
					93E5283919A7741A003A1A9C = {
						CreatedOnToolsVersion = 6.0;
						DevelopmentTeam = PZYM8XX95Q;
						SystemCapabilities = {
							com.apple.ApplicationGroups.iOS = {
								enabled = 1;
							};
							com.apple.Keychain = {
								enabled = 1;
							};
						};
					};
					E16AB92914D978240047A2E5 = {
						TestTargetID = 1D6058900D05DD3D006BFB54;
					};
<<<<<<< HEAD
					FFF96F5519E697B500DFC821 = {
						CreatedOnToolsVersion = 6.1;
						TestTargetID = 1D6058900D05DD3D006BFB54;
					};
=======
>>>>>>> e567876b
				};
			};
			buildConfigurationList = C01FCF4E08A954540054247B /* Build configuration list for PBXProject "WordPress" */;
			compatibilityVersion = "Xcode 3.2";
			developmentRegion = English;
			hasScannedForEncodings = 1;
			knownRegions = (
				English,
				Japanese,
				French,
				German,
				en,
				es,
				it,
				ja,
				pt,
				sv,
				"zh-Hans",
				nb,
				tr,
				id,
				"zh-Hant",
				hu,
				pl,
				ru,
				da,
				ko,
				th,
				fr,
				nl,
				de,
				"en-GB",
				"pt-BR",
			);
			mainGroup = 29B97314FDCFA39411CA2CEA /* CustomTemplate */;
			projectDirPath = "";
			projectRoot = "";
			targets = (
				1D6058900D05DD3D006BFB54 /* WordPress */,
				E16AB92914D978240047A2E5 /* WordPressTest */,
				A2795807198819DE0031C6A3 /* OCLint */,
				93E5283919A7741A003A1A9C /* WordPressTodayWidget */,
<<<<<<< HEAD
				FFF96F5519E697B500DFC821 /* UITests */,
=======
>>>>>>> e567876b
			);
		};
/* End PBXProject section */

/* Begin PBXResourcesBuildPhase section */
		1D60588D0D05DD3D006BFB54 /* Resources */ = {
			isa = PBXResourcesBuildPhase;
			buildActionMask = 2147483647;
			files = (
				B586593F197EE15900F67E57 /* Merriweather-Bold.ttf in Resources */,
				28AD73600D9D9599002E5188 /* MainWindow.xib in Resources */,
				A01C55480E25E0D000D411F2 /* defaultPostTemplate.html in Resources */,
				2FAE97090E33B21600CA8540 /* defaultPostTemplate_old.html in Resources */,
				2FAE970C0E33B21600CA8540 /* xhtml1-transitional.dtd in Resources */,
				2FAE970D0E33B21600CA8540 /* xhtmlValidatorTemplate.xhtml in Resources */,
				931DF4D618D09A2F00540BDD /* InfoPlist.strings in Resources */,
				B558541419631A1000FAF6C3 /* Notifications.storyboard in Resources */,
				2906F813110CDA8900169D56 /* EditCommentViewController.xib in Resources */,
				5DF94E341962B9D800359241 /* WPAlertViewSideBySide.xib in Resources */,
				45C73C25113C36F70024D0D2 /* MainWindow-iPad.xib in Resources */,
				8398EE9A11ACE63C000FE6E0 /* WebSignupViewController.xib in Resources */,
				74C1C30E199170EA0077A7DC /* PostDetailViewController~ipad.xib in Resources */,
				8370D10C11FA4A1B009D650F /* WPTableViewActivityCell.xib in Resources */,
				8370D1BE11FA6295009D650F /* AddSiteViewController.xib in Resources */,
				B5E23BDD19AD0CED000D6879 /* ReplyTextView.xib in Resources */,
				8333FE0E11FF6EF200A495C1 /* EditSiteViewController.xib in Resources */,
				74C1C306199170930077A7DC /* PostDetailViewController.xib in Resources */,
				5DF94E331962B9D800359241 /* WPAlertView.xib in Resources */,
				8362C1041201E7CE00599347 /* WebSignupViewController-iPad.xib in Resources */,
				83CAD4211235F9F4003DFA20 /* MediaObjectView.xib in Resources */,
				3768BEF213041E7900E7C9A9 /* BetaFeedbackViewController.xib in Resources */,
				313AE4A319E3F20400AAFABE /* CommentTableViewHeaderCell.xib in Resources */,
				E1D91456134A853D0089019C /* Localizable.strings in Resources */,
				B5E23BDF19AD0D00000D6879 /* NoteTableViewCell.xib in Resources */,
				5DC02A3918E4C5BD009A1765 /* ThemeDetailsViewController~ipad.xib in Resources */,
				30AF6CF513C2289600A29C00 /* AboutViewController.xib in Resources */,
				E1FC3DB413C7788700F6B60F /* WPWebViewController~ipad.xib in Resources */,
				37245ADC13FC23FF006CDBE3 /* WPWebViewController.xib in Resources */,
				4645AFC51961E1FB005F7509 /* AppImages.xcassets in Resources */,
				E18165FD14E4428B006CE885 /* loader.html in Resources */,
				5DB767411588F64D00EBE36C /* postPreview.html in Resources */,
				93740DC917D8F85600C41B2F /* WPAlertView.h in Resources */,
				85ED988817DFA00000090D0B /* Images.xcassets in Resources */,
				5DC02A3818E4C5BD009A1765 /* ThemeDetailsViewController.xib in Resources */,
				313AE4A219E3F20400AAFABE /* CommentTableViewCell.xib in Resources */,
				CC70165B185A7536007B37DB /* InlineComposeView.xib in Resources */,
				3716E401167296D30035F8C4 /* ToastView.xib in Resources */,
				5DA5BF3E18E32DCF005F11F9 /* EditMediaViewController.xib in Resources */,
				B5509A9519CA3B9F006D2E49 /* EditReplyViewController.xib in Resources */,
				5DA5BF4218E32DCF005F11F9 /* MediaBrowserViewController.xib in Resources */,
				5D69DBC4165428CA00A2D1F7 /* n.caf in Resources */,
				85D80558171630B30075EEAC /* DotCom-Languages.plist in Resources */,
				B51D9A7E19634D4400CA857B /* Noticons-Regular.otf in Resources */,
				5DC02A3718E4C5BD009A1765 /* ThemeBrowserViewController.xib in Resources */,
				A2787D0219002AB1000D6CA6 /* HelpshiftConfig.plist in Resources */,
			);
			runOnlyForDeploymentPostprocessing = 0;
		};
		93E5283819A7741A003A1A9C /* Resources */ = {
			isa = PBXResourcesBuildPhase;
			buildActionMask = 2147483647;
			files = (
				93E5284319A7741A003A1A9C /* MainInterface.storyboard in Resources */,
				934884AF19B7875C004028D8 /* WordPress-Internal.entitlements in Resources */,
				934884AD19B78723004028D8 /* WordPressTodayWidget-Internal.entitlements in Resources */,
				93267A6119B896CD00997EB8 /* Info-Internal.plist in Resources */,
			);
			runOnlyForDeploymentPostprocessing = 0;
		};
		E16AB92714D978240047A2E5 /* Resources */ = {
			isa = PBXResourcesBuildPhase;
			buildActionMask = 2147483647;
			files = (
				E16AB93414D978240047A2E5 /* InfoPlist.strings in Resources */,
				93594BD5191D2F5A0079E6B2 /* stats-batch.json in Resources */,
				93CD939319099BE70049096E /* authtoken.json in Resources */,
				E1E4CE0F1774563F00430844 /* misteryman.jpg in Resources */,
				E1E4CE0617739FAB00430844 /* test-image.jpg in Resources */,
				E131CB5616CACF1E004B0314 /* get-user-blogs_has-blog.json in Resources */,
				E131CB5816CACFB4004B0314 /* get-user-blogs_doesnt-have-blog.json in Resources */,
				E15618FF16DBA983006532C4 /* xmlrpc-response-newpost.xml in Resources */,
				E156190116DBABDE006532C4 /* xmlrpc-response-getpost.xml in Resources */,
			);
			runOnlyForDeploymentPostprocessing = 0;
		};
<<<<<<< HEAD
		FFF96F5419E697B500DFC821 /* Resources */ = {
			isa = PBXResourcesBuildPhase;
			buildActionMask = 2147483647;
			files = (
				FFF96F6C19E697CD00DFC821 /* gencredentials.rb in Resources */,
			);
			runOnlyForDeploymentPostprocessing = 0;
		};
=======
>>>>>>> e567876b
/* End PBXResourcesBuildPhase section */

/* Begin PBXShellScriptBuildPhase section */
		08CDD6C52F6F4CE8B478F112 /* Copy Pods Resources */ = {
			isa = PBXShellScriptBuildPhase;
			buildActionMask = 2147483647;
			files = (
			);
			inputPaths = (
			);
			name = "Copy Pods Resources";
			outputPaths = (
			);
			runOnlyForDeploymentPostprocessing = 0;
			shellPath = /bin/sh;
			shellScript = "\"${SRCROOT}/../Pods/Target Support Files/Pods-WordPressTest/Pods-WordPressTest-resources.sh\"\n";
		};
		1433631E1B534FCE8E3401B1 /* Check Pods Manifest.lock */ = {
			isa = PBXShellScriptBuildPhase;
			buildActionMask = 2147483647;
			files = (
			);
			inputPaths = (
			);
			name = "Check Pods Manifest.lock";
			outputPaths = (
			);
			runOnlyForDeploymentPostprocessing = 0;
			shellPath = /bin/sh;
			shellScript = "diff \"${PODS_ROOT}/../Podfile.lock\" \"${PODS_ROOT}/Manifest.lock\" > /dev/null\nif [[ $? != 0 ]] ; then\n    cat << EOM\nerror: The sandbox is not in sync with the Podfile.lock. Run 'pod install' or update your CocoaPods installation.\nEOM\n    exit 1\nfi\n";
			showEnvVarsInLog = 0;
		};
		2AFAFA8761E84119A747E117 /* Copy Pods Resources */ = {
			isa = PBXShellScriptBuildPhase;
			buildActionMask = 2147483647;
			files = (
			);
			inputPaths = (
			);
			name = "Copy Pods Resources";
			outputPaths = (
			);
			runOnlyForDeploymentPostprocessing = 0;
			shellPath = /bin/sh;
			shellScript = "\"${SRCROOT}/../Pods/Target Support Files/Pods-WordPressTodayWidget/Pods-WordPressTodayWidget-resources.sh\"\n";
			showEnvVarsInLog = 0;
		};
		79289B3ECCA2441197B8D7F6 /* Copy Pods Resources */ = {
			isa = PBXShellScriptBuildPhase;
			buildActionMask = 2147483647;
			files = (
			);
			inputPaths = (
			);
			name = "Copy Pods Resources";
			outputPaths = (
			);
			runOnlyForDeploymentPostprocessing = 0;
			shellPath = /bin/sh;
			shellScript = "\"${SRCROOT}/../Pods/Target Support Files/Pods/Pods-resources.sh\"\n";
		};
<<<<<<< HEAD
		80EE2ECC8BFF8AC2E5D38A08 /* Copy Pods Resources */ = {
			isa = PBXShellScriptBuildPhase;
			buildActionMask = 2147483647;
			files = (
			);
			inputPaths = (
			);
			name = "Copy Pods Resources";
			outputPaths = (
			);
			runOnlyForDeploymentPostprocessing = 0;
			shellPath = /bin/sh;
			shellScript = "\"${SRCROOT}/../Pods/Target Support Files/Pods-UITests/Pods-UITests-resources.sh\"\n";
			showEnvVarsInLog = 0;
		};
=======
>>>>>>> e567876b
		A279580D198819F50031C6A3 /* ShellScript */ = {
			isa = PBXShellScriptBuildPhase;
			buildActionMask = 2147483647;
			files = (
			);
			inputPaths = (
			);
			outputPaths = (
			);
			runOnlyForDeploymentPostprocessing = 0;
			shellPath = /bin/sh;
			shellScript = "# sh ../run-oclint.sh <optional: filename to lint>\nsh ../run-oclint.sh";
		};
<<<<<<< HEAD
		C4EE59D061CD133CC39B439C /* Check Pods Manifest.lock */ = {
			isa = PBXShellScriptBuildPhase;
			buildActionMask = 2147483647;
			files = (
			);
			inputPaths = (
			);
			name = "Check Pods Manifest.lock";
			outputPaths = (
			);
			runOnlyForDeploymentPostprocessing = 0;
			shellPath = /bin/sh;
			shellScript = "diff \"${PODS_ROOT}/../Podfile.lock\" \"${PODS_ROOT}/Manifest.lock\" > /dev/null\nif [[ $? != 0 ]] ; then\n    cat << EOM\nerror: The sandbox is not in sync with the Podfile.lock. Run 'pod install' or update your CocoaPods installation.\nEOM\n    exit 1\nfi\n";
			showEnvVarsInLog = 0;
		};
=======
>>>>>>> e567876b
		E16AB92814D978240047A2E5 /* ShellScript */ = {
			isa = PBXShellScriptBuildPhase;
			buildActionMask = 2147483647;
			files = (
			);
			inputPaths = (
			);
			outputPaths = (
			);
			runOnlyForDeploymentPostprocessing = 0;
			shellPath = /bin/sh;
			shellScript = "# Run the unit tests in this test bundle.\n\"${SYSTEM_DEVELOPER_DIR}/Tools/RunUnitTests\"\n";
		};
		E1756E61169493AD00D9EC00 /* Generate WP.com credentials */ = {
			isa = PBXShellScriptBuildPhase;
			buildActionMask = 2147483647;
			files = (
			);
			inputPaths = (
				"$(SRCROOT)/WordPressApi/gencredentials.rb",
			);
			name = "Generate WP.com credentials";
			outputPaths = (
				/tmp/WordPress.build/WordPressComApiCredentials.m,
			);
			runOnlyForDeploymentPostprocessing = 0;
			shellPath = /bin/sh;
			shellScript = "DERIVED_TMP_DIR=/tmp/WordPress.build\ncp ${SOURCE_ROOT}/WordPressApi/WordPressComApiCredentials.m ${DERIVED_TMP_DIR}/WordPressComApiCredentials.m\n\necho \"Checking for WordPress.com Oauth App Secret in $WPCOM_CONFIG\"\nif [ -a $WPCOM_CONFIG ]\nthen\necho \"Config found\"\nsource $WPCOM_CONFIG\nelse\necho \"No config found\"\nexit 0\nfi\n\nif [ -z $WPCOM_APP_ID ]\nthen\necho \"warning: Missing WPCOM_APP_ID\"\nexit 1\nfi\nif [ -z $WPCOM_APP_SECRET ]\nthen\necho \"warning: Missing WPCOM_APP_SECRET\"\nexit 1\nfi\n\necho \"Generating credentials file in ${DERIVED_TMP_DIR}/WordPressComApiCredentials.m\"\nruby ${SOURCE_ROOT}/WordPressApi/gencredentials.rb > ${DERIVED_TMP_DIR}/WordPressComApiCredentials.m\n";
			showEnvVarsInLog = 0;
		};
		E1CCFB31175D62320016BD8A /* Run Script */ = {
			isa = PBXShellScriptBuildPhase;
			buildActionMask = 2147483647;
			files = (
			);
			inputPaths = (
			);
			name = "Run Script";
			outputPaths = (
			);
			runOnlyForDeploymentPostprocessing = 0;
			shellPath = /bin/sh;
			shellScript = "[ -f ~/.wpcom_app_credentials ] && source ~/.wpcom_app_credentials\n \n if [ \"x$CRASHLYTICS_API_KEY\" != \"x\" ]; then\n ./Crashlytics.framework/run $CRASHLYTICS_API_KEY\n else\n echo \"warning: Crashytics API Key not found\"\n fi";
		};
/* End PBXShellScriptBuildPhase section */

/* Begin PBXSourcesBuildPhase section */
		1D60588E0D05DD3D006BFB54 /* Sources */ = {
			isa = PBXSourcesBuildPhase;
			buildActionMask = 2147483647;
			files = (
				37022D931981C19000F322B7 /* VerticallyStackedButton.m in Sources */,
				5D1D9C50198837D0009D13B7 /* RemoteReaderPost.m in Sources */,
				5D1D9C51198837D0009D13B7 /* RemoteReaderSite.m in Sources */,
				5D1D9C52198837D0009D13B7 /* RemoteReaderTopic.m in Sources */,
				C545E0A21811B9880020844C /* ContextManager.m in Sources */,
				5D4AD40F185FE64C00CDEE17 /* WPMainTabBarController.m in Sources */,
				B5F015CB195DFD7600F6ECF2 /* WordPressActivity.m in Sources */,
				1D60589B0D05DD56006BFB54 /* main.m in Sources */,
				5D577D33189127BE00B964C3 /* PostGeolocationViewController.m in Sources */,
				1D3623260D0F684500981E51 /* WordPressAppDelegate.m in Sources */,
				5D7DEA2919D488DD0032EE77 /* WPStyleGuide+Comments.swift in Sources */,
				5DB3BA0818D11D8D00F3F3E9 /* PublishDatePickerView.m in Sources */,
				2F970F740DF92274006BD934 /* PostsViewController.m in Sources */,
				46E4792C185BD2B8007AA76F /* CommentView.m in Sources */,
				B5B56D3219AFB68800B4E29B /* WPStyleGuide+Reply.swift in Sources */,
				30EABE0918A5903400B73A9C /* WPBlogTableViewCell.m in Sources */,
				B587797D19B799D800E57C5A /* UIDevice+Helpers.swift in Sources */,
				E2AA87A518523E5300886693 /* UIView+Subviews.m in Sources */,
				5D51ADAF19A832AF00539C0B /* WordPress-20-21.xcmappingmodel in Sources */,
				93C486511810445D00A24725 /* ActivityLogViewController.m in Sources */,
				ACC156CC0E10E67600D6E1A0 /* WPPostViewController.m in Sources */,
				93C1148518EDF6E100DAC95C /* BlogService.m in Sources */,
				B55853F719630D5400FAF6C3 /* NSAttributedString+Util.m in Sources */,
				ACBAB5FE0E121C7300F38795 /* PostSettingsViewController.m in Sources */,
				ACBAB6860E1247F700F38795 /* PostPreviewViewController.m in Sources */,
				E1A6DBE519DC7D230071AC1E /* PostService.m in Sources */,
				C58349C51806F95100B64089 /* IOS7CorrectedTextView.m in Sources */,
				C56636E91868D0CE00226AAB /* StatsViewController.m in Sources */,
				313AE4A019E3F20400AAFABE /* CommentViewController.m in Sources */,
				A0E293F10E21027E00C6919C /* WPAddCategoryViewController.m in Sources */,
				B5AB733D19901F85005F5044 /* WPNoResultsView+AnimatedBox.m in Sources */,
				C533CF350E6D3ADA000C3DE8 /* CommentsViewController.m in Sources */,
				B532D4EC199D4357006E4DF6 /* NoteBlockTextTableViewCell.swift in Sources */,
				B53FDF6D19B8C336000723B6 /* UIScreen+Helpers.swift in Sources */,
				CC701659185A7513007B37DB /* InlineComposeView.m in Sources */,
				59379AA4191904C200B49251 /* AnimatedGIFImageSerialization.m in Sources */,
				E149D65119349E69006A843D /* MediaServiceRemoteXMLRPC.m in Sources */,
				5D3D559A18F88C5E00782892 /* ReaderPostServiceRemote.m in Sources */,
				313AE4A119E3F20400AAFABE /* CommentTableViewCell.swift in Sources */,
				5DF94E421962BAA700359241 /* WPContentActionView.m in Sources */,
				B52C4C7F199D74AE009FD823 /* NoteTableViewCell.swift in Sources */,
				C57A31A4183D2111007745B9 /* NotificationsManager.m in Sources */,
				5D62BAD718AA88210044E5F7 /* PageSettingsViewController.m in Sources */,
				5D0C2CB819AB932C002DF1E5 /* WPContentSyncHelper.swift in Sources */,
				5DF94E301962B99C00359241 /* PostSettingsSelectionViewController.m in Sources */,
				EC4696FF0EA75D460040EE8E /* PagesViewController.m in Sources */,
				7059CD210F332B6500A0660B /* WPCategoryTree.m in Sources */,
				B5E167F419C08D18009535AA /* NSCalendar+Helpers.swift in Sources */,
				E149D64E19349E69006A843D /* AccountServiceRemoteREST.m in Sources */,
				CEBD3EAB0FF1BA3B00C1396E /* Blog.m in Sources */,
				03958062100D6CFC00850742 /* WPLabel.m in Sources */,
				CC701658185A7513007B37DB /* InlineComposeToolbarView.m in Sources */,
				46F8714F1838C41600BC149B /* NSDate+StringFormatting.m in Sources */,
				296526FE105810E100597FA3 /* NSString+Helpers.m in Sources */,
				5DA5BF4418E32DCF005F11F9 /* Theme.m in Sources */,
				ADF544C2195A0F620092213D /* CustomHighlightButton.m in Sources */,
				B52C4C7D199D4CD3009FD823 /* NoteBlockUserTableViewCell.swift in Sources */,
				2906F812110CDA8900169D56 /* EditCommentViewController.m in Sources */,
				B532D4EB199D4357006E4DF6 /* NoteBlockTableViewCell.swift in Sources */,
				5DA5BF4018E32DCF005F11F9 /* MediaBrowserCell.m in Sources */,
				B57B99D519A2C20200506504 /* NoteTableHeaderView.swift in Sources */,
				83418AAA11C9FA6E00ACF00C /* Comment.m in Sources */,
				E125443C12BF5A7200D87A0A /* WordPress.xcdatamodeld in Sources */,
				8350E49611D2C71E00A7B073 /* Media.m in Sources */,
				83610AAA11F4AD2C00421116 /* WPcomLoginViewController.m in Sources */,
				8370D10A11FA499A009D650F /* WPTableViewActivityCell.m in Sources */,
				5DA5BF4518E32DCF005F11F9 /* ThemeBrowserCell.m in Sources */,
				93C486501810442200A24725 /* SupportViewController.m in Sources */,
				B5509A9319CA38B3006D2E49 /* EditReplyViewController.m in Sources */,
				E1A6DBE119DC7D140071AC1E /* PostServiceRemoteREST.m in Sources */,
				5DA5BF3D18E32DCF005F11F9 /* EditMediaViewController.m in Sources */,
				83FEFC7611FF6C5A0078B462 /* EditSiteViewController.m in Sources */,
				838C672E1210C3C300B09CA3 /* Post.m in Sources */,
				834CAE7C122D528A003DDF49 /* UIImage+Resize.m in Sources */,
				5D9B17C519998A430047A4A2 /* ReaderBlockedTableViewCell.m in Sources */,
				834CAE9F122D56B1003DDF49 /* UIImage+Alpha.m in Sources */,
				834CAEA0122D56B1003DDF49 /* UIImage+RoundedCorner.m in Sources */,
				E18EE95119349EC300B0A40C /* ReaderTopicServiceRemote.m in Sources */,
				B5FD4544199D0F2800286FBB /* NotificationsViewController.m in Sources */,
				83D180FA12329B1A002DCCB0 /* EditPageViewController.m in Sources */,
				E125445612BF5B3900D87A0A /* Category.m in Sources */,
				E125451812BF68F900D87A0A /* Page.m in Sources */,
				FD9A948C12FAEA2300438F94 /* DateUtils.m in Sources */,
				E1B4A9E112FC8B1000EB3F67 /* EGORefreshTableHeaderView.m in Sources */,
				5DF94E521962BAEB00359241 /* ReaderPostRichContentView.m in Sources */,
				5DA3EE12192508F700294E0B /* WPImageOptimizer.m in Sources */,
				E1D458691309589C00BF0235 /* Coordinate.m in Sources */,
				375D090D133B94C3000CC9CD /* BlogsTableViewCell.m in Sources */,
				859CFD46190E3198005FB217 /* WPMediaUploader.m in Sources */,
				5DA5BF4618E32DCF005F11F9 /* ThemeBrowserViewController.m in Sources */,
				E10A2E9B134E8AD3007643F9 /* PostAnnotation.m in Sources */,
				E1B62A7B13AA61A100A6FCA4 /* WPWebViewController.m in Sources */,
				B587798119B799D800E57C5A /* UITableViewCell+Helpers.swift in Sources */,
				B587798019B799D800E57C5A /* UITableView+Helpers.swift in Sources */,
				B587797E19B799D800E57C5A /* UIImageView+Animations.swift in Sources */,
				5D7B414719E482C9007D9EC7 /* WPRichTextImage.swift in Sources */,
				30AF6CFD13C230C600A29C00 /* AboutViewController.m in Sources */,
				E1F80825146420B000726BC7 /* UIImageView+Gravatar.m in Sources */,
				B587798619B799EB00E57C5A /* Notification+Interface.swift in Sources */,
				CCEF153114C9EA050001176D /* WPWebAppViewController.m in Sources */,
				462F4E0A18369F0B0028D2F8 /* BlogDetailsViewController.m in Sources */,
				B5CC05FC196218E100975CAC /* XMLParserCollecter.m in Sources */,
				85DA8C4418F3F29A0074C8A4 /* WPAnalyticsTrackerWPCom.m in Sources */,
				B55853FC19630E7900FAF6C3 /* Notification.m in Sources */,
				5DF94E431962BAA700359241 /* WPContentAttributionView.m in Sources */,
				5DF94E2D1962B97D00359241 /* NewPostTableViewCell.m in Sources */,
				5DF94E501962BAEB00359241 /* ReaderPostAttributionView.m in Sources */,
				93C1147F18EC5DD500DAC95C /* AccountService.m in Sources */,
				B548458219A258890077E7A5 /* UIActionSheet+Helpers.m in Sources */,
				5D7B414819E482C9007D9EC7 /* WPRichTextMediaAttachment.swift in Sources */,
				85435BEA190F837500E868D0 /* WPUploadStatusView.m in Sources */,
				8514DDA7190E2AB3009B6421 /* WPMediaMetadataExtractor.m in Sources */,
				E13F23C314FE84600081D9CC /* NSMutableDictionary+Helpers.m in Sources */,
				E114D79A153D85A800984182 /* WPError.m in Sources */,
				E1D04D8419374F2C002FADD7 /* BlogServiceRemoteREST.m in Sources */,
				46F84611185A6E98009D0DA5 /* WPContentView.m in Sources */,
				A25EBD87156E330600530E3D /* WPTableViewController.m in Sources */,
				5DEB61B4156FCD3400242C35 /* WPWebView.m in Sources */,
				B55853F31962337500FAF6C3 /* NSScanner+Helpers.m in Sources */,
				5D49B03B19BE3CAD00703A9B /* SafeReaderTopicToReaderTopic.m in Sources */,
				5DEB61B8156FCD5200242C35 /* WPChromelessWebViewController.m in Sources */,
				CC24E5EF1577D1EA00A6D5B5 /* WPFriendFinderViewController.m in Sources */,
				5903AE1B19B60A98009D5354 /* WPButtonForNavigationBar.m in Sources */,
				B52B4F7A19C0E49B00526D6F /* WPDynamicHeightTextView.swift in Sources */,
				E1AB07AD1578D34300D6AD64 /* SettingsViewController.m in Sources */,
				E13EB7A5157D230000885780 /* WordPressComApi.m in Sources */,
				5D5D0027187DA9D30027CEF6 /* CategoriesViewController.m in Sources */,
				5DF7389A1965FB3C00393584 /* WPTableViewHandler.m in Sources */,
				E1E4CE0B1773C59B00430844 /* WPAvatarSource.m in Sources */,
				FD75DDAD15B021C80043F12C /* UIViewController+Rotation.m in Sources */,
				CC0E20AE15B87DA100D3468B /* WPWebBridge.m in Sources */,
				5DB93EED19B6190700EC88EB /* ReaderCommentCell.m in Sources */,
				5D97C2F315CAF8D8009B44DD /* UINavigationController+KeyboardFix.m in Sources */,
				5D1EE80215E7AF3E007F1F02 /* JetpackSettingsViewController.m in Sources */,
				5D3E334E15EEBB6B005FC6F2 /* ReachabilityUtils.m in Sources */,
				5D87E10C15F5120C0012C595 /* SettingsPageViewController.m in Sources */,
				5DC3A44D1610B9BC00A890BE /* UINavigationController+Rotation.m in Sources */,
				B532D4E9199D4357006E4DF6 /* NoteBlockCommentTableViewCell.swift in Sources */,
				E1A0FAE7162F11CF0063B098 /* UIDevice+WordPressIdentifier.m in Sources */,
				5D44EB351986D695008B7175 /* ReaderSiteServiceRemote.m in Sources */,
				5DA5BF4318E32DCF005F11F9 /* MediaSearchFilterHeaderView.m in Sources */,
				5DF94E441962BAA700359241 /* WPContentViewBase.m in Sources */,
				B5E23BDC19AD0CED000D6879 /* ReplyTextView.swift in Sources */,
				5DB4683B18A2E718004A89A9 /* LocationService.m in Sources */,
				93740DCB17D8F86700C41B2F /* WPAlertView.m in Sources */,
				E1D04D7E19374CFE002FADD7 /* BlogServiceRemoteXMLRPC.m in Sources */,
				E1249B4B1940AECC0035E895 /* CommentServiceRemoteREST.m in Sources */,
				E240859C183D82AE002EB0EF /* WPAnimatedBox.m in Sources */,
				37B7924D16768FCC0021B3A4 /* NotificationSettingsViewController.m in Sources */,
				B5CC05F91962186D00975CAC /* Meta.m in Sources */,
				5D20A6531982D56600463A91 /* FollowedSitesViewController.m in Sources */,
				E1756E651694A99400D9EC00 /* WordPressComApiCredentials.m in Sources */,
				5D8D53F119250412003C8859 /* BlogSelectorViewController.m in Sources */,
				5D3D559718F88C3500782892 /* ReaderPostService.m in Sources */,
				B532D4EE199D4418006E4DF6 /* NoteBlockImageTableViewCell.swift in Sources */,
				93FA59DD18D88C1C001446BC /* CategoryService.m in Sources */,
				8516972C169D42F4006C5DED /* WPToast.m in Sources */,
				5DCC4CD819A50CC0003E548C /* ReaderSite.m in Sources */,
				93C4864F181043D700A24725 /* ActivityLogDetailViewController.m in Sources */,
				CC70165E185BB97A007B37DB /* ReaderCommentPublisher.m in Sources */,
				859F761D18F2159800EF8D5D /* WPAnalyticsTrackerMixpanelInstructionsForStat.m in Sources */,
				B57B99DE19A2DBF200506504 /* NSObject+Helpers.m in Sources */,
				E1523EB516D3B305002C5A36 /* InstapaperActivity.m in Sources */,
				E18EE94B19349EAE00B0A40C /* AccountServiceRemote.m in Sources */,
				E1D0D81616D3B86800E33F4C /* SafariActivity.m in Sources */,
				E1D0D82916D3D19200E33F4C /* PocketAPI.m in Sources */,
				E1D0D82A16D3D19200E33F4C /* PocketAPILogin.m in Sources */,
				E1D0D82B16D3D19200E33F4C /* PocketAPIOperation.m in Sources */,
				5DF94E471962BAA700359241 /* WPSimpleContentAttributionView.m in Sources */,
				E1A6DBE219DC7D140071AC1E /* PostServiceRemoteXMLRPC.m in Sources */,
				46FE8276184FD8A200535844 /* WordPressComOAuthClient.m in Sources */,
				5DF94E531962BAEB00359241 /* ReaderPostSimpleContentView.m in Sources */,
				E1D0D84716D3D2EA00E33F4C /* PocketActivity.m in Sources */,
				E2DA78061864B11E007BA447 /* WPFixedWidthScrollView.m in Sources */,
				E15051CB16CA5DDB00D3DDDC /* Blog+Jetpack.m in Sources */,
				5DA5BF3F18E32DCF005F11F9 /* InputViewButton.m in Sources */,
				E149D65019349E69006A843D /* MediaServiceRemoteREST.m in Sources */,
				85D8055D171631F10075EEAC /* SelectWPComLanguageViewController.m in Sources */,
				B587798719B799EB00E57C5A /* NotificationBlock+Interface.swift in Sources */,
				E23EEC5E185A72C100F4DE2A /* WPContentCell.m in Sources */,
				8525398B171761D9003F6B32 /* WPComLanguages.m in Sources */,
				E1D04D8119374EAF002FADD7 /* BlogServiceRemoteProxy.m in Sources */,
				5D7B414619E482C9007D9EC7 /* WPRichTextEmbed.swift in Sources */,
				85149741171E13DF00B87F3F /* WPAsyncBlockOperation.m in Sources */,
				858DE40F1730384F000AC628 /* LoginViewController.m in Sources */,
				B5CC05F61962150600975CAC /* Constants.m in Sources */,
				5D146EBB189857ED0068FDC6 /* FeaturedImageViewController.m in Sources */,
				85C720B11730CEFA00460645 /* WPWalkthroughTextField.m in Sources */,
				B587797A19B799D800E57C5A /* NSDate+Helpers.swift in Sources */,
				85E105861731A597001071A3 /* WPWalkthroughOverlayView.m in Sources */,
				B587797B19B799D800E57C5A /* NSIndexPath+Swift.swift in Sources */,
				85D08A7117342ECE00E2BBCA /* AddUsersBlogCell.m in Sources */,
				85EC44D41739826A00686604 /* CreateAccountAndBlogViewController.m in Sources */,
				85AD6AEC173CCF9E002CB896 /* WPNUXPrimaryButton.m in Sources */,
				E1A6DBDB19DC7D080071AC1E /* RemotePost.m in Sources */,
				E1249B4619408D0F0035E895 /* CommentServiceRemoteXMLRPC.m in Sources */,
				85AD6AEF173CCFDC002CB896 /* WPNUXSecondaryButton.m in Sources */,
				5DBCD9D218F3569F00B32229 /* ReaderTopic.m in Sources */,
				5DF94E2B1962B97D00359241 /* NewCommentsTableViewCell.m in Sources */,
				85B6F74F1742DA1E00CE7F3A /* WPNUXMainButton.m in Sources */,
				5DB93EEC19B6190700EC88EB /* CommentContentView.m in Sources */,
				74BB6F1A19AE7B9400FB7829 /* WPLegacyEditPageViewController.m in Sources */,
				85B6F7521742DAE800CE7F3A /* WPNUXBackButton.m in Sources */,
				5DF738941965FAB900393584 /* SubscribedTopicsViewController.m in Sources */,
				E2E7EB46185FB140004F5E72 /* WPBlogSelectorButton.m in Sources */,
				E183BD7417621D87000B0822 /* WPCookie.m in Sources */,
				5D8D53F219250412003C8859 /* WPComBlogSelectorViewController.m in Sources */,
				E10DB0081771926D00B7A0A3 /* GooglePlusActivity.m in Sources */,
				5DF94E451962BAA700359241 /* WPRichContentView.m in Sources */,
				5DBCD9D518F35D7500B32229 /* ReaderTopicService.m in Sources */,
				5D42A3DF175E7452005CFF05 /* AbstractPost.m in Sources */,
				5D42A3E0175E7452005CFF05 /* BasePost.m in Sources */,
				E1249B4319408C910035E895 /* RemoteComment.m in Sources */,
				5D42A3E2175E7452005CFF05 /* ReaderPost.m in Sources */,
				5D42A3F8175E75EE005CFF05 /* ReaderImageView.m in Sources */,
				B587797F19B799D800E57C5A /* UIImageView+Networking.swift in Sources */,
				5DA5BF4718E32DCF005F11F9 /* ThemeDetailsViewController.m in Sources */,
				E1D062D4177C685C00644185 /* ContentActionButton.m in Sources */,
				5D0077A7182AE9DF00F865DB /* ReaderMediaQueue.m in Sources */,
				462F4E0B18369F0B0028D2F8 /* BlogListViewController.m in Sources */,
				5D42A3F9175E75EE005CFF05 /* ReaderMediaView.m in Sources */,
				E1A6DBDA19DC7D080071AC1E /* RemoteCategory.m in Sources */,
				85D2275918F1EB8A001DA8DA /* WPAnalyticsTrackerMixpanel.m in Sources */,
				E149D64F19349E69006A843D /* AccountServiceRemoteXMLRPC.m in Sources */,
				B5134AF519B2C4F200FADE8C /* ReplyBezierView.swift in Sources */,
				5DF94E461962BAA700359241 /* WPRichTextView.m in Sources */,
				5D42A3FB175E75EE005CFF05 /* ReaderPostDetailViewController.m in Sources */,
				E18EE94E19349EBA00B0A40C /* BlogServiceRemote.m in Sources */,
				5D42A3FC175E75EE005CFF05 /* ReaderPostsViewController.m in Sources */,
				E1556CF2193F6FE900FC52EA /* CommentService.m in Sources */,
				5D42A3FD175E75EE005CFF05 /* ReaderPostTableViewCell.m in Sources */,
				5DB3BA0518D0E7B600F3F3E9 /* WPPickerView.m in Sources */,
				5D42A400175E75EE005CFF05 /* ReaderVideoView.m in Sources */,
				5D42A405175E76A7005CFF05 /* WPImageViewController.m in Sources */,
				5DA3EE161925090A00294E0B /* MediaService.m in Sources */,
				5D42A406175E76A7005CFF05 /* WPWebVideoViewController.m in Sources */,
				5D839AA8187F0D6B00811F4A /* PostFeaturedImageCell.m in Sources */,
				B587798219B799D800E57C5A /* UIView+Helpers.swift in Sources */,
				5DA5BF4818E32DCF005F11F9 /* WPLoadingView.m in Sources */,
				B5B56D3319AFB68800B4E29B /* WPStyleGuide+Notifications.swift in Sources */,
				5DF94E511962BAEB00359241 /* ReaderPostContentView.m in Sources */,
				93D6D64A1924FDAD00A4F44A /* CategoryServiceRemote.m in Sources */,
				5D577D361891360900B964C3 /* PostGeolocationView.m in Sources */,
				5DA5BF4118E32DCF005F11F9 /* MediaBrowserViewController.m in Sources */,
				B5FD4543199D0F2800286FBB /* NotificationDetailsViewController.m in Sources */,
				74D5FFD619ACDF6700389E8F /* WPLegacyEditPostViewController.m in Sources */,
				E174F6E6172A73960004F23A /* WPAccount.m in Sources */,
				E100C6BB1741473000AE48D8 /* WordPress-11-12.xcmappingmodel in Sources */,
				E1A03EE217422DCF0085D192 /* BlogToAccount.m in Sources */,
				5D44EB381986D8BA008B7175 /* ReaderSiteService.m in Sources */,
				5D37941B19216B1300E26CA4 /* RebloggingViewController.m in Sources */,
				E1A03F48174283E10085D192 /* BlogToJetpackAccount.m in Sources */,
				5DA3EE13192508F700294E0B /* WPImageOptimizer+Private.m in Sources */,
				B587797C19B799D800E57C5A /* NSParagraphStyle+Helpers.swift in Sources */,
				5D119DA3176FBE040073D83A /* UIImageView+AFNetworkingExtra.m in Sources */,
				5DF59C0B1770AE3A00171208 /* UILabel+SuggestSize.m in Sources */,
				E1F5A1BC1771C90A00E0495F /* WPTableImageSource.m in Sources */,
				851734431798C64700A30E27 /* NSURL+Util.m in Sources */,
				5DF738971965FACD00393584 /* RecommendedTopicsViewController.m in Sources */,
				E1D95EB817A28F5E00A3E9F3 /* WPActivityDefaults.m in Sources */,
				857610D618C0377300EDF406 /* StatsWebViewController.m in Sources */,
				5D08B90419648C3400D5B381 /* ReaderSubscriptionViewController.m in Sources */,
				E1D086E2194214C600F0CC19 /* NSDate+WordPressJSON.m in Sources */,
				5D839AAB187F0D8000811F4A /* PostGeolocationCell.m in Sources */,
				A2DC5B1A1953451B009584C3 /* WPNUXHelpBadgeLabel.m in Sources */,
				B532D4EA199D4357006E4DF6 /* NoteBlockHeaderTableViewCell.swift in Sources */,
				E1AC282D18282423004D394C /* SFHFKeychainUtils.m in Sources */,
			);
			runOnlyForDeploymentPostprocessing = 0;
		};
		93E5283619A7741A003A1A9C /* Sources */ = {
			isa = PBXSourcesBuildPhase;
			buildActionMask = 2147483647;
			files = (
				93E5284119A7741A003A1A9C /* TodayViewController.swift in Sources */,
				93E5285519A778AF003A1A9C /* WPDDLogWrapper.m in Sources */,
				93E3D3C819ACE8E300B1C509 /* SFHFKeychainUtils.m in Sources */,
				934884AB19B73BA6004028D8 /* Constants.m in Sources */,
			);
			runOnlyForDeploymentPostprocessing = 0;
		};
		E16AB92514D978240047A2E5 /* Sources */ = {
			isa = PBXSourcesBuildPhase;
			buildActionMask = 2147483647;
			files = (
				5D12FE1E1988243700378BD6 /* RemoteReaderPost.m in Sources */,
				5D12FE221988245B00378BD6 /* RemoteReaderSite.m in Sources */,
				5DA3EE1A1925111700294E0B /* WPImageOptimizerTest.m in Sources */,
				E150520C16CAC5C400D3DDDC /* BlogJetpackTest.m in Sources */,
				5DFA9D1A196B1BA30061FF96 /* ReaderTopicServiceTest.m in Sources */,
				5D12FE1F1988243700378BD6 /* RemoteReaderTopic.m in Sources */,
				C5CFDC2A184F962B00097B05 /* CoreDataConcurrencyTest.m in Sources */,
				5DE8A0411912D95B00B2FF59 /* ReaderPostServiceTest.m in Sources */,
				930FD0A619882742000CC81D /* BlogServiceTest.m in Sources */,
				5D2BEB4919758102005425F7 /* WPTableImageSourceTest.m in Sources */,
				E150520F16CAC75A00D3DDDC /* CoreDataTestHelper.m in Sources */,
				E10675C8183F82E900E5CE5C /* SettingsViewControllerTest.m in Sources */,
				F1564E5B18946087009F8F97 /* NSStringHelpersTest.m in Sources */,
				E15618FD16DB8677006532C4 /* UIKitTestHelper.m in Sources */,
				E1E4CE0D177439D100430844 /* WPAvatarSourceTest.m in Sources */,
			);
			runOnlyForDeploymentPostprocessing = 0;
		};
<<<<<<< HEAD
		FFF96F5219E697B500DFC821 /* Sources */ = {
			isa = PBXSourcesBuildPhase;
			buildActionMask = 2147483647;
			files = (
				FFF96F7419E697DD00DFC821 /* WordPressTestCredentials.m in Sources */,
				FFF96F7B19E6DD8600DFC821 /* ReaderTests.m in Sources */,
				FFF96F7D19E80C7F00DFC821 /* NotificationsTests.m in Sources */,
				FFF96F7919E6C75E00DFC821 /* StatsTests.m in Sources */,
				FFF96F7719E6A7B800DFC821 /* CommentsTests.m in Sources */,
				FFF96F6E19E697CD00DFC821 /* MeTabTests.m in Sources */,
				FFF96F7019E697CD00DFC821 /* PostsTests.m in Sources */,
				FFF96F7519E6991400DFC821 /* LoginTests.m in Sources */,
				FFF96F6F19E697CD00DFC821 /* PagesTests.m in Sources */,
				FFF96F7219E697CD00DFC821 /* WPUITestCase.m in Sources */,
			);
			runOnlyForDeploymentPostprocessing = 0;
		};
=======
>>>>>>> e567876b
/* End PBXSourcesBuildPhase section */

/* Begin PBXTargetDependency section */
		93E5284519A7741A003A1A9C /* PBXTargetDependency */ = {
			isa = PBXTargetDependency;
			target = 93E5283919A7741A003A1A9C /* WordPressTodayWidget */;
			targetProxy = 93E5284419A7741A003A1A9C /* PBXContainerItemProxy */;
		};
		93E5284819A7741A003A1A9C /* PBXTargetDependency */ = {
			isa = PBXTargetDependency;
			target = 93E5283919A7741A003A1A9C /* WordPressTodayWidget */;
			targetProxy = 93E5284719A7741A003A1A9C /* PBXContainerItemProxy */;
		};
		E16AB93F14D978520047A2E5 /* PBXTargetDependency */ = {
			isa = PBXTargetDependency;
			target = 1D6058900D05DD3D006BFB54 /* WordPress */;
			targetProxy = E16AB93E14D978520047A2E5 /* PBXContainerItemProxy */;
		};
<<<<<<< HEAD
		FFF96F5D19E697B500DFC821 /* PBXTargetDependency */ = {
			isa = PBXTargetDependency;
			target = 1D6058900D05DD3D006BFB54 /* WordPress */;
			targetProxy = FFF96F5C19E697B500DFC821 /* PBXContainerItemProxy */;
		};
=======
>>>>>>> e567876b
/* End PBXTargetDependency section */

/* Begin PBXVariantGroup section */
		931DF4D818D09A2F00540BDD /* InfoPlist.strings */ = {
			isa = PBXVariantGroup;
			children = (
				931DF4D718D09A2F00540BDD /* en */,
				931DF4D918D09A9B00540BDD /* pt */,
				931DF4DA18D09AE100540BDD /* fr */,
				931DF4DB18D09AF600540BDD /* nl */,
				931DF4DC18D09B0100540BDD /* it */,
				931DF4DD18D09B1900540BDD /* th */,
				931DF4DE18D09B2600540BDD /* de */,
				931DF4DF18D09B3900540BDD /* id */,
				A20971B519B0BC390058F395 /* en-GB */,
				A20971B819B0BC570058F395 /* pt-BR */,
			);
			name = InfoPlist.strings;
			sourceTree = "<group>";
		};
		E16AB93214D978240047A2E5 /* InfoPlist.strings */ = {
			isa = PBXVariantGroup;
			children = (
				E16AB93314D978240047A2E5 /* en */,
				A20971B619B0BC390058F395 /* en-GB */,
				A20971B919B0BC580058F395 /* pt-BR */,
			);
			name = InfoPlist.strings;
			sourceTree = "<group>";
		};
		E1D91454134A853D0089019C /* Localizable.strings */ = {
			isa = PBXVariantGroup;
			children = (
				E1D91455134A853D0089019C /* en */,
				E1D91457134A854A0089019C /* es */,
				FDCB9A89134B75B900E5C776 /* it */,
				E17BE7A9134DEC12007285FD /* ja */,
				E1863F9A1355E0AB0031BBC8 /* pt */,
				E1457202135EC85700C7BAD2 /* sv */,
				E167745A1377F24300EE44DD /* fr */,
				E167745B1377F25500EE44DD /* nl */,
				E167745C1377F26400EE44DD /* de */,
				E167745D1377F26D00EE44DD /* hr */,
				E133DB40137AE180003C0AF9 /* he */,
				E18D8AE21397C51A00000861 /* zh-Hans */,
				E18D8AE41397C54E00000861 /* nb */,
				E1225A4C147E6D2400B4F3A0 /* tr */,
				E1225A4D147E6D2C00B4F3A0 /* id */,
				E12F95A51557C9C20067A653 /* zh-Hant */,
				E12F95A61557CA210067A653 /* hu */,
				E12F95A71557CA400067A653 /* pl */,
				E12963A8174654B2002E7744 /* ru */,
				E19853331755E461001CC6D5 /* da */,
				E19853341755E4B3001CC6D5 /* ko */,
				E1E977BC17B0FA9A00AFB867 /* th */,
				A20971B419B0BC390058F395 /* en-GB */,
				A20971B719B0BC570058F395 /* pt-BR */,
			);
			name = Localizable.strings;
			path = Resources;
			sourceTree = "<group>";
		};
/* End PBXVariantGroup section */

/* Begin XCBuildConfiguration section */
		1D6058940D05DD3E006BFB54 /* Debug */ = {
			isa = XCBuildConfiguration;
			baseConfigurationReference = AC055AD29E203B2021E7F39B /* Pods.debug.xcconfig */;
			buildSettings = {
				ASSETCATALOG_COMPILER_APPICON_NAME = AppIcon;
				ASSETCATALOG_COMPILER_LAUNCHIMAGE_NAME = LaunchImage;
				CLANG_ENABLE_MODULES = NO;
				CLANG_ENABLE_OBJC_ARC = YES;
				CLANG_WARN__ARC_BRIDGE_CAST_NONARC = NO;
				CODE_SIGN_ENTITLEMENTS = WordPress.entitlements;
				CODE_SIGN_IDENTITY = "";
				COPY_PHASE_STRIP = NO;
				DEFINES_MODULE = YES;
				FRAMEWORK_SEARCH_PATHS = (
					"$(inherited)",
					"\"$(SRCROOT)/Classes\"",
					"$(SRCROOT)",
				);
				GCC_OPTIMIZATION_LEVEL = 0;
				GCC_PRECOMPILE_PREFIX_HEADER = YES;
				GCC_PREFIX_HEADER = WordPress_Prefix.pch;
				GCC_PREPROCESSOR_DEFINITIONS = (
					"$(inherited)",
					"COCOAPODS=1",
					"$(inherited)",
					"BITHOCKEY_VERSION=\"@\\\"3.5.7\\\"\"",
					"BITHOCKEY_C_VERSION=\"\\\"3.5.7\\\"\"",
					"BITHOCKEY_BUILD=\"@\\\"32\\\"\"",
					"BITHOCKEY_C_BUILD=\"\\\"32\\\"\"",
					"${inherited}",
					"NSLOGGER_BUILD_USERNAME=\"${USER}\"",
					LOOKBACK_ENABLED,
				);
				GCC_SYMBOLS_PRIVATE_EXTERN = NO;
				GCC_THUMB_SUPPORT = NO;
				GCC_TREAT_WARNINGS_AS_ERRORS = NO;
				INFOPLIST_FILE = Info.plist;
				IPHONEOS_DEPLOYMENT_TARGET = 7.0;
				LD_RUNPATH_SEARCH_PATHS = "$(inherited) @executable_path/Frameworks";
				OTHER_CFLAGS = (
					"$(inherited)",
					"-Wno-format-security",
					"-DDEBUG",
					"-Wno-format",
				);
				OTHER_LDFLAGS = (
					"$(inherited)",
					"-ObjC",
					"-l\"c++\"",
					"-l\"iconv\"",
					"-l\"sqlite3.0\"",
					"-l\"z\"",
				);
				PRODUCT_NAME = WordPress;
				PROVISIONING_PROFILE = "2244abeb-0ce8-4f28-aef7-aa4e8e73cefd";
				SWIFT_OBJC_BRIDGING_HEADER = "Classes/System/WordPress-Bridging-Header.h";
				SWIFT_OPTIMIZATION_LEVEL = "-Onone";
				TARGETED_DEVICE_FAMILY = "1,2";
				USER_HEADER_SEARCH_PATHS = "";
				WPCOM_CONFIG = $HOME/.wpcom_app_credentials;
			};
			name = Debug;
		};
		1D6058950D05DD3E006BFB54 /* Release */ = {
			isa = XCBuildConfiguration;
			baseConfigurationReference = AEFB66560B716519236CEE67 /* Pods.release.xcconfig */;
			buildSettings = {
				ASSETCATALOG_COMPILER_APPICON_NAME = AppIcon;
				ASSETCATALOG_COMPILER_LAUNCHIMAGE_NAME = LaunchImage;
				CLANG_ENABLE_MODULES = NO;
				CLANG_ENABLE_OBJC_ARC = YES;
				CLANG_WARN__ARC_BRIDGE_CAST_NONARC = NO;
				CODE_SIGN_ENTITLEMENTS = WordPress.entitlements;
				CODE_SIGN_IDENTITY = "iPhone Distribution: Automattic, Inc. (PZYM8XX95Q)";
				COPY_PHASE_STRIP = YES;
				DEFINES_MODULE = YES;
				FRAMEWORK_SEARCH_PATHS = (
					"$(inherited)",
					"\"$(SRCROOT)/Classes\"",
					"$(SRCROOT)",
				);
				GCC_PRECOMPILE_PREFIX_HEADER = YES;
				GCC_PREFIX_HEADER = WordPress_Prefix.pch;
				GCC_PREPROCESSOR_DEFINITIONS = (
					"$(inherited)",
					NS_BLOCK_ASSERTIONS,
				);
				GCC_SYMBOLS_PRIVATE_EXTERN = NO;
				GCC_THUMB_SUPPORT = NO;
				GCC_TREAT_WARNINGS_AS_ERRORS = YES;
				INFOPLIST_FILE = Info.plist;
				IPHONEOS_DEPLOYMENT_TARGET = 7.0;
				LD_RUNPATH_SEARCH_PATHS = "$(inherited) @executable_path/Frameworks";
				OTHER_CFLAGS = (
					"$(inherited)",
					"-Wno-format-security",
					"-Wno-format",
				);
				OTHER_LDFLAGS = (
					"$(inherited)",
					"-ObjC",
					"-l\"c++\"",
					"-l\"iconv\"",
					"-l\"sqlite3.0\"",
					"-l\"z\"",
				);
				PRODUCT_NAME = WordPress;
				PROVISIONING_PROFILE = "83f5ccad-a92d-4158-9cb6-d3428fbba51d";
				SWIFT_OBJC_BRIDGING_HEADER = "Classes/System/WordPress-Bridging-Header.h";
				TARGETED_DEVICE_FAMILY = "1,2";
				USER_HEADER_SEARCH_PATHS = "";
				WPCOM_CONFIG = $HOME/.wpcom_app_credentials;
			};
			name = Release;
		};
		2F30B4C10E342FDF00211B15 /* Distribution */ = {
			isa = XCBuildConfiguration;
			buildSettings = {
				DEFINES_MODULE = YES;
				GCC_C_LANGUAGE_STANDARD = c99;
				GCC_THUMB_SUPPORT = NO;
				GCC_TREAT_WARNINGS_AS_ERRORS = NO;
				GCC_WARN_ABOUT_RETURN_TYPE = YES;
				GCC_WARN_UNUSED_VARIABLE = YES;
				HEADER_SEARCH_PATHS = "";
				OTHER_CFLAGS = "-Wno-format-security";
				OTHER_LDFLAGS = (
					"-lxml2",
					"-licucore",
				);
				PRODUCT_MODULE_NAME = WordPress;
				SDKROOT = iphoneos;
				VALIDATE_PRODUCT = YES;
			};
			name = Distribution;
		};
		2F30B4C20E342FDF00211B15 /* Distribution */ = {
			isa = XCBuildConfiguration;
			baseConfigurationReference = 501C8A355B53A6971F731ECA /* Pods.distribution.xcconfig */;
			buildSettings = {
				ASSETCATALOG_COMPILER_APPICON_NAME = AppIcon;
				ASSETCATALOG_COMPILER_LAUNCHIMAGE_NAME = LaunchImage;
				CLANG_ENABLE_MODULES = NO;
				CLANG_ENABLE_OBJC_ARC = YES;
				CLANG_WARN__ARC_BRIDGE_CAST_NONARC = NO;
				CODE_SIGN_ENTITLEMENTS = WordPress.entitlements;
				CODE_SIGN_IDENTITY = "iPhone Distribution: Automattic, Inc. (PZYM8XX95Q)";
				COPY_PHASE_STRIP = YES;
				DEFINES_MODULE = YES;
				FRAMEWORK_SEARCH_PATHS = (
					"$(inherited)",
					"\"$(SRCROOT)/Classes\"",
					"$(SRCROOT)",
				);
				GCC_PRECOMPILE_PREFIX_HEADER = YES;
				GCC_PREFIX_HEADER = WordPress_Prefix.pch;
				GCC_SYMBOLS_PRIVATE_EXTERN = NO;
				GCC_THUMB_SUPPORT = NO;
				GCC_TREAT_WARNINGS_AS_ERRORS = YES;
				INFOPLIST_FILE = Info.plist;
				IPHONEOS_DEPLOYMENT_TARGET = 7.0;
				LD_RUNPATH_SEARCH_PATHS = "$(inherited) @executable_path/Frameworks";
				OTHER_CFLAGS = (
					"$(inherited)",
					"-Wno-format",
					"-Wno-format-security",
				);
				OTHER_LDFLAGS = (
					"$(inherited)",
					"-ObjC",
					"-l\"c++\"",
					"-l\"iconv\"",
					"-l\"sqlite3.0\"",
					"-l\"z\"",
				);
				PRODUCT_NAME = WordPress;
				PROVISIONING_PROFILE = "83f5ccad-a92d-4158-9cb6-d3428fbba51d";
				STRIP_INSTALLED_PRODUCT = NO;
				SWIFT_OBJC_BRIDGING_HEADER = "Classes/System/WordPress-Bridging-Header.h";
				TARGETED_DEVICE_FAMILY = "1,2";
				USER_HEADER_SEARCH_PATHS = "";
				WPCOM_CONFIG = $HOME/.wpcom_app_credentials;
			};
			name = Distribution;
		};
		93DEAA9D182D567A004E34D1 /* Release-Internal */ = {
			isa = XCBuildConfiguration;
			buildSettings = {
				DEFINES_MODULE = YES;
				GCC_C_LANGUAGE_STANDARD = c99;
				GCC_THUMB_SUPPORT = NO;
				GCC_WARN_ABOUT_RETURN_TYPE = YES;
				GCC_WARN_UNUSED_VARIABLE = YES;
				HEADER_SEARCH_PATHS = "";
				OTHER_CFLAGS = "-Wno-format-security";
				OTHER_LDFLAGS = (
					"-lxml2",
					"-licucore",
				);
				PRODUCT_MODULE_NAME = WordPress;
				SDKROOT = iphoneos;
				VALIDATE_PRODUCT = YES;
			};
			name = "Release-Internal";
		};
		93DEAA9E182D567A004E34D1 /* Release-Internal */ = {
			isa = XCBuildConfiguration;
			baseConfigurationReference = C9F5071C28C57CE611E00B1F /* Pods.release-internal.xcconfig */;
			buildSettings = {
				ASSETCATALOG_COMPILER_APPICON_NAME = "AppIcon-Internal";
				ASSETCATALOG_COMPILER_LAUNCHIMAGE_NAME = LaunchImage;
				CLANG_ENABLE_MODULES = NO;
				CLANG_ENABLE_OBJC_ARC = YES;
				CLANG_WARN__ARC_BRIDGE_CAST_NONARC = NO;
				CODE_SIGN_ENTITLEMENTS = "WordPress-Internal.entitlements";
				CODE_SIGN_IDENTITY = "iPhone Distribution: Automattic, Inc.";
				COPY_PHASE_STRIP = YES;
				DEFINES_MODULE = YES;
				FRAMEWORK_SEARCH_PATHS = (
					"$(inherited)",
					"\"$(SRCROOT)/Classes\"",
					"$(SRCROOT)",
				);
				GCC_PRECOMPILE_PREFIX_HEADER = YES;
				GCC_PREFIX_HEADER = WordPress_Prefix.pch;
				GCC_PREPROCESSOR_DEFINITIONS = (
					"$(inherited)",
					INTERNAL_BUILD,
					LOOKBACK_ENABLED,
				);
				GCC_SYMBOLS_PRIVATE_EXTERN = NO;
				GCC_THUMB_SUPPORT = NO;
				GCC_TREAT_WARNINGS_AS_ERRORS = YES;
				INFOPLIST_FILE = "WordPress-Internal-Info.plist";
				IPHONEOS_DEPLOYMENT_TARGET = 7.0;
				LD_RUNPATH_SEARCH_PATHS = "$(inherited) @executable_path/Frameworks";
				OTHER_CFLAGS = (
					"$(inherited)",
					"-Wno-format-security",
					"-Wno-format",
				);
				OTHER_LDFLAGS = (
					"$(inherited)",
					"-ObjC",
					"-l\"c++\"",
					"-l\"iconv\"",
					"-l\"sqlite3.0\"",
					"-l\"z\"",
				);
				PRODUCT_NAME = WordPress;
				PROVISIONING_PROFILE = "066f2737-68fe-4cf2-a7be-2c3f2cfa4a86";
				SWIFT_OBJC_BRIDGING_HEADER = "Classes/System/WordPress-Bridging-Header.h";
				TARGETED_DEVICE_FAMILY = "1,2";
				USER_HEADER_SEARCH_PATHS = "";
				WPCOM_CONFIG = $HOME/.wpcom_internal_app_credentials;
			};
			name = "Release-Internal";
		};
		93DEAAA0182D567A004E34D1 /* Release-Internal */ = {
			isa = XCBuildConfiguration;
			baseConfigurationReference = A42FAD830601402EC061BE54 /* Pods-WordPressTest.release-internal.xcconfig */;
			buildSettings = {
				BUNDLE_LOADER = "$(BUILT_PRODUCTS_DIR)/WordPress.app/WordPress";
				CLANG_ENABLE_OBJC_ARC = YES;
				COPY_PHASE_STRIP = YES;
				FRAMEWORK_SEARCH_PATHS = (
					"$(SDKROOT)/Developer/Library/Frameworks",
					"$(inherited)",
					"$(DEVELOPER_FRAMEWORKS_DIR)",
				);
				GCC_C_LANGUAGE_STANDARD = gnu99;
				GCC_PRECOMPILE_PREFIX_HEADER = YES;
				GCC_PREFIX_HEADER = "WordPressTest/WordPressTest-Prefix.pch";
				GCC_WARN_ABOUT_MISSING_PROTOTYPES = YES;
				INFOPLIST_FILE = "WordPressTest/WordPressTest-Info.plist";
				PRODUCT_NAME = "$(TARGET_NAME)";
				SDKROOT = iphoneos;
				TEST_HOST = "$(BUNDLE_LOADER)";
			};
			name = "Release-Internal";
		};
		93E5284919A7741A003A1A9C /* Debug */ = {
			isa = XCBuildConfiguration;
			baseConfigurationReference = 0CF877DC71756EFA3346E26F /* Pods-WordPressTodayWidget.debug.xcconfig */;
			buildSettings = {
				ALWAYS_SEARCH_USER_PATHS = NO;
				CLANG_CXX_LANGUAGE_STANDARD = "gnu++0x";
				CLANG_CXX_LIBRARY = "libc++";
				CLANG_ENABLE_MODULES = YES;
				CLANG_ENABLE_OBJC_ARC = YES;
				CLANG_WARN_BOOL_CONVERSION = YES;
				CLANG_WARN_CONSTANT_CONVERSION = YES;
				CLANG_WARN_DIRECT_OBJC_ISA_USAGE = YES_ERROR;
				CLANG_WARN_EMPTY_BODY = YES;
				CLANG_WARN_ENUM_CONVERSION = YES;
				CLANG_WARN_INT_CONVERSION = YES;
				CLANG_WARN_OBJC_ROOT_CLASS = YES_ERROR;
				CLANG_WARN_UNREACHABLE_CODE = YES;
				CLANG_WARN__DUPLICATE_METHOD_MATCH = YES;
				CODE_SIGN_ENTITLEMENTS = WordPressTodayWidget/WordPressTodayWidget.entitlements;
				COPY_PHASE_STRIP = NO;
				ENABLE_STRICT_OBJC_MSGSEND = YES;
				GCC_C_LANGUAGE_STANDARD = gnu99;
				GCC_DYNAMIC_NO_PIC = NO;
				GCC_OPTIMIZATION_LEVEL = 0;
				GCC_PREPROCESSOR_DEFINITIONS = (
					"DEBUG=1",
					"$(inherited)",
				);
				GCC_SYMBOLS_PRIVATE_EXTERN = NO;
				GCC_WARN_64_TO_32_BIT_CONVERSION = YES;
				GCC_WARN_ABOUT_RETURN_TYPE = YES_ERROR;
				GCC_WARN_UNDECLARED_SELECTOR = YES;
				GCC_WARN_UNINITIALIZED_AUTOS = YES_AGGRESSIVE;
				GCC_WARN_UNUSED_FUNCTION = YES;
				INFOPLIST_FILE = WordPressTodayWidget/Info.plist;
				IPHONEOS_DEPLOYMENT_TARGET = 8.0;
				LD_RUNPATH_SEARCH_PATHS = "$(inherited) @executable_path/Frameworks @executable_path/../../Frameworks";
				MTL_ENABLE_DEBUG_INFO = YES;
				PRODUCT_NAME = "$(TARGET_NAME)";
				PROVISIONING_PROFILE = "a9a52988-1de9-4add-a494-c015ab081f35";
				SKIP_INSTALL = YES;
				SWIFT_OBJC_BRIDGING_HEADER = "WordPressTodayWidget/WordPressTodayWidget-Bridging-Header.h";
				SWIFT_OPTIMIZATION_LEVEL = "-Onone";
			};
			name = Debug;
		};
		93E5284A19A7741A003A1A9C /* Release */ = {
			isa = XCBuildConfiguration;
			baseConfigurationReference = 2B3804821972897F0DEC4183 /* Pods-WordPressTodayWidget.release.xcconfig */;
			buildSettings = {
				ALWAYS_SEARCH_USER_PATHS = NO;
				CLANG_CXX_LANGUAGE_STANDARD = "gnu++0x";
				CLANG_CXX_LIBRARY = "libc++";
				CLANG_ENABLE_MODULES = YES;
				CLANG_ENABLE_OBJC_ARC = YES;
				CLANG_WARN_BOOL_CONVERSION = YES;
				CLANG_WARN_CONSTANT_CONVERSION = YES;
				CLANG_WARN_DIRECT_OBJC_ISA_USAGE = YES_ERROR;
				CLANG_WARN_EMPTY_BODY = YES;
				CLANG_WARN_ENUM_CONVERSION = YES;
				CLANG_WARN_INT_CONVERSION = YES;
				CLANG_WARN_OBJC_ROOT_CLASS = YES_ERROR;
				CLANG_WARN_UNREACHABLE_CODE = YES;
				CLANG_WARN__DUPLICATE_METHOD_MATCH = YES;
				CODE_SIGN_ENTITLEMENTS = WordPressTodayWidget/WordPressTodayWidget.entitlements;
				CODE_SIGN_IDENTITY = "iPhone Distribution: Automattic, Inc. (PZYM8XX95Q)";
				COPY_PHASE_STRIP = YES;
				ENABLE_NS_ASSERTIONS = NO;
				ENABLE_STRICT_OBJC_MSGSEND = YES;
				GCC_C_LANGUAGE_STANDARD = gnu99;
				GCC_WARN_64_TO_32_BIT_CONVERSION = YES;
				GCC_WARN_ABOUT_RETURN_TYPE = YES_ERROR;
				GCC_WARN_UNDECLARED_SELECTOR = YES;
				GCC_WARN_UNINITIALIZED_AUTOS = YES_AGGRESSIVE;
				GCC_WARN_UNUSED_FUNCTION = YES;
				INFOPLIST_FILE = WordPressTodayWidget/Info.plist;
				IPHONEOS_DEPLOYMENT_TARGET = 8.0;
				LD_RUNPATH_SEARCH_PATHS = "$(inherited) @executable_path/Frameworks @executable_path/../../Frameworks";
				MTL_ENABLE_DEBUG_INFO = NO;
				PRODUCT_NAME = "$(TARGET_NAME)";
				PROVISIONING_PROFILE = "b35b9741-bb16-483b-9c85-d3b21e724828";
				SKIP_INSTALL = YES;
				SWIFT_OBJC_BRIDGING_HEADER = "WordPressTodayWidget/WordPressTodayWidget-Bridging-Header.h";
			};
			name = Release;
		};
		93E5284B19A7741A003A1A9C /* Release-Internal */ = {
			isa = XCBuildConfiguration;
			baseConfigurationReference = 052EFF90F810139789A446FB /* Pods-WordPressTodayWidget.release-internal.xcconfig */;
			buildSettings = {
				ALWAYS_SEARCH_USER_PATHS = NO;
				CLANG_CXX_LANGUAGE_STANDARD = "gnu++0x";
				CLANG_CXX_LIBRARY = "libc++";
				CLANG_ENABLE_MODULES = YES;
				CLANG_ENABLE_OBJC_ARC = YES;
				CLANG_WARN_BOOL_CONVERSION = YES;
				CLANG_WARN_CONSTANT_CONVERSION = YES;
				CLANG_WARN_DIRECT_OBJC_ISA_USAGE = YES_ERROR;
				CLANG_WARN_EMPTY_BODY = YES;
				CLANG_WARN_ENUM_CONVERSION = YES;
				CLANG_WARN_INT_CONVERSION = YES;
				CLANG_WARN_OBJC_ROOT_CLASS = YES_ERROR;
				CLANG_WARN_UNREACHABLE_CODE = YES;
				CLANG_WARN__DUPLICATE_METHOD_MATCH = YES;
				CODE_SIGN_ENTITLEMENTS = "WordPressTodayWidget/WordPressTodayWidget-Internal.entitlements";
				CODE_SIGN_IDENTITY = "iPhone Distribution: Automattic, Inc.";
				COPY_PHASE_STRIP = YES;
				ENABLE_NS_ASSERTIONS = NO;
				ENABLE_STRICT_OBJC_MSGSEND = YES;
				GCC_C_LANGUAGE_STANDARD = gnu99;
				GCC_PREPROCESSOR_DEFINITIONS = (
					"$(inherited)",
					"COCOAPODS=1",
					INTERNAL_BUILD,
				);
				GCC_WARN_64_TO_32_BIT_CONVERSION = YES;
				GCC_WARN_ABOUT_RETURN_TYPE = YES_ERROR;
				GCC_WARN_UNDECLARED_SELECTOR = YES;
				GCC_WARN_UNINITIALIZED_AUTOS = YES_AGGRESSIVE;
				GCC_WARN_UNUSED_FUNCTION = YES;
				INFOPLIST_FILE = "WordPressTodayWidget/Info-Internal.plist";
				IPHONEOS_DEPLOYMENT_TARGET = 8.0;
				LD_RUNPATH_SEARCH_PATHS = "$(inherited) @executable_path/Frameworks @executable_path/../../Frameworks";
				MTL_ENABLE_DEBUG_INFO = NO;
				PRODUCT_NAME = "$(TARGET_NAME)";
				PROVISIONING_PROFILE = "17367b9c-c421-466b-b4f9-d4acb1cf9eb4";
				SKIP_INSTALL = YES;
				SWIFT_OBJC_BRIDGING_HEADER = "WordPressTodayWidget/WordPressTodayWidget-Bridging-Header.h";
			};
			name = "Release-Internal";
		};
		93E5284C19A7741A003A1A9C /* Distribution */ = {
			isa = XCBuildConfiguration;
			baseConfigurationReference = 67040029265369CB7FAE64FA /* Pods-WordPressTodayWidget.distribution.xcconfig */;
			buildSettings = {
				ALWAYS_SEARCH_USER_PATHS = NO;
				CLANG_CXX_LANGUAGE_STANDARD = "gnu++0x";
				CLANG_CXX_LIBRARY = "libc++";
				CLANG_ENABLE_MODULES = YES;
				CLANG_ENABLE_OBJC_ARC = YES;
				CLANG_WARN_BOOL_CONVERSION = YES;
				CLANG_WARN_CONSTANT_CONVERSION = YES;
				CLANG_WARN_DIRECT_OBJC_ISA_USAGE = YES_ERROR;
				CLANG_WARN_EMPTY_BODY = YES;
				CLANG_WARN_ENUM_CONVERSION = YES;
				CLANG_WARN_INT_CONVERSION = YES;
				CLANG_WARN_OBJC_ROOT_CLASS = YES_ERROR;
				CLANG_WARN_UNREACHABLE_CODE = YES;
				CLANG_WARN__DUPLICATE_METHOD_MATCH = YES;
				CODE_SIGN_ENTITLEMENTS = WordPressTodayWidget/WordPressTodayWidget.entitlements;
				CODE_SIGN_IDENTITY = "iPhone Distribution: Automattic, Inc. (PZYM8XX95Q)";
				COPY_PHASE_STRIP = YES;
				ENABLE_NS_ASSERTIONS = NO;
				ENABLE_STRICT_OBJC_MSGSEND = YES;
				GCC_C_LANGUAGE_STANDARD = gnu99;
				GCC_WARN_64_TO_32_BIT_CONVERSION = YES;
				GCC_WARN_ABOUT_RETURN_TYPE = YES_ERROR;
				GCC_WARN_UNDECLARED_SELECTOR = YES;
				GCC_WARN_UNINITIALIZED_AUTOS = YES_AGGRESSIVE;
				GCC_WARN_UNUSED_FUNCTION = YES;
				INFOPLIST_FILE = WordPressTodayWidget/Info.plist;
				IPHONEOS_DEPLOYMENT_TARGET = 8.0;
				LD_RUNPATH_SEARCH_PATHS = "$(inherited) @executable_path/Frameworks @executable_path/../../Frameworks";
				MTL_ENABLE_DEBUG_INFO = NO;
				PRODUCT_NAME = "$(TARGET_NAME)";
				PROVISIONING_PROFILE = "b35b9741-bb16-483b-9c85-d3b21e724828";
				SKIP_INSTALL = YES;
				SWIFT_OBJC_BRIDGING_HEADER = "WordPressTodayWidget/WordPressTodayWidget-Bridging-Header.h";
			};
			name = Distribution;
		};
		A2795808198819DE0031C6A3 /* Debug */ = {
			isa = XCBuildConfiguration;
			buildSettings = {
				PRODUCT_NAME = "$(TARGET_NAME)";
			};
			name = Debug;
		};
		A2795809198819DE0031C6A3 /* Release */ = {
			isa = XCBuildConfiguration;
			buildSettings = {
				PRODUCT_NAME = "$(TARGET_NAME)";
			};
			name = Release;
		};
		A279580A198819DE0031C6A3 /* Release-Internal */ = {
			isa = XCBuildConfiguration;
			buildSettings = {
				PRODUCT_NAME = "$(TARGET_NAME)";
			};
			name = "Release-Internal";
		};
		A279580B198819DE0031C6A3 /* Distribution */ = {
			isa = XCBuildConfiguration;
			buildSettings = {
				PRODUCT_NAME = "$(TARGET_NAME)";
			};
			name = Distribution;
		};
		C01FCF4F08A954540054247B /* Debug */ = {
			isa = XCBuildConfiguration;
			buildSettings = {
				DEFINES_MODULE = YES;
				GCC_C_LANGUAGE_STANDARD = c99;
				GCC_PREPROCESSOR_DEFINITIONS = "";
				GCC_THUMB_SUPPORT = NO;
				GCC_WARN_ABOUT_RETURN_TYPE = YES;
				GCC_WARN_UNUSED_VARIABLE = YES;
				HEADER_SEARCH_PATHS = "";
				ONLY_ACTIVE_ARCH = YES;
				OTHER_CFLAGS = (
					"-Wno-format-security",
					"-DDEBUG",
				);
				OTHER_LDFLAGS = (
					"-lxml2",
					"-licucore",
				);
				PRODUCT_MODULE_NAME = WordPress;
				SDKROOT = iphoneos;
			};
			name = Debug;
		};
		C01FCF5008A954540054247B /* Release */ = {
			isa = XCBuildConfiguration;
			buildSettings = {
				DEFINES_MODULE = YES;
				GCC_C_LANGUAGE_STANDARD = c99;
				GCC_THUMB_SUPPORT = NO;
				GCC_WARN_ABOUT_RETURN_TYPE = YES;
				GCC_WARN_UNUSED_VARIABLE = YES;
				HEADER_SEARCH_PATHS = "";
				OTHER_CFLAGS = "-Wno-format-security";
				OTHER_LDFLAGS = (
					"-lxml2",
					"-licucore",
				);
				PRODUCT_MODULE_NAME = WordPress;
				SDKROOT = iphoneos;
				VALIDATE_PRODUCT = YES;
			};
			name = Release;
		};
		E16AB93914D978240047A2E5 /* Debug */ = {
			isa = XCBuildConfiguration;
			baseConfigurationReference = B43F6A7D9B3DC5B8B4A7DDCA /* Pods-WordPressTest.debug.xcconfig */;
			buildSettings = {
				BUNDLE_LOADER = "$(BUILT_PRODUCTS_DIR)/WordPress.app/WordPress";
				CLANG_ENABLE_OBJC_ARC = YES;
				COPY_PHASE_STRIP = NO;
				FRAMEWORK_SEARCH_PATHS = (
					"$(SDKROOT)/Developer/Library/Frameworks",
					"$(inherited)",
					"$(DEVELOPER_FRAMEWORKS_DIR)",
				);
				GCC_C_LANGUAGE_STANDARD = gnu99;
				GCC_DYNAMIC_NO_PIC = NO;
				GCC_OPTIMIZATION_LEVEL = 0;
				GCC_PRECOMPILE_PREFIX_HEADER = YES;
				GCC_PREFIX_HEADER = "WordPressTest/WordPressTest-Prefix.pch";
				GCC_PREPROCESSOR_DEFINITIONS = (
					"DEBUG=1",
					"$(inherited)",
				);
				GCC_SYMBOLS_PRIVATE_EXTERN = NO;
				GCC_WARN_ABOUT_MISSING_PROTOTYPES = YES;
				INFOPLIST_FILE = "WordPressTest/WordPressTest-Info.plist";
				PRODUCT_NAME = "$(TARGET_NAME)";
				SDKROOT = iphoneos;
				TEST_HOST = "$(BUNDLE_LOADER)";
			};
			name = Debug;
		};
		E16AB93A14D978240047A2E5 /* Release */ = {
			isa = XCBuildConfiguration;
			baseConfigurationReference = 9198544476D3B385673B18E9 /* Pods-WordPressTest.release.xcconfig */;
			buildSettings = {
				BUNDLE_LOADER = "$(BUILT_PRODUCTS_DIR)/WordPress.app/WordPress";
				CLANG_ENABLE_OBJC_ARC = YES;
				COPY_PHASE_STRIP = YES;
				FRAMEWORK_SEARCH_PATHS = (
					"$(SDKROOT)/Developer/Library/Frameworks",
					"$(inherited)",
					"$(DEVELOPER_FRAMEWORKS_DIR)",
				);
				GCC_C_LANGUAGE_STANDARD = gnu99;
				GCC_PRECOMPILE_PREFIX_HEADER = YES;
				GCC_PREFIX_HEADER = "WordPressTest/WordPressTest-Prefix.pch";
				GCC_WARN_ABOUT_MISSING_PROTOTYPES = YES;
				INFOPLIST_FILE = "WordPressTest/WordPressTest-Info.plist";
				PRODUCT_NAME = "$(TARGET_NAME)";
				SDKROOT = iphoneos;
				TEST_HOST = "$(BUNDLE_LOADER)";
			};
			name = Release;
		};
		E16AB93B14D978240047A2E5 /* Distribution */ = {
			isa = XCBuildConfiguration;
			baseConfigurationReference = B6E2365A531EA4BD7025525F /* Pods-WordPressTest.distribution.xcconfig */;
			buildSettings = {
				BUNDLE_LOADER = "$(BUILT_PRODUCTS_DIR)/WordPress.app/WordPress";
				CLANG_ENABLE_OBJC_ARC = YES;
				COPY_PHASE_STRIP = YES;
				FRAMEWORK_SEARCH_PATHS = (
					"$(SDKROOT)/Developer/Library/Frameworks",
					"$(inherited)",
					"$(DEVELOPER_FRAMEWORKS_DIR)",
				);
				GCC_C_LANGUAGE_STANDARD = gnu99;
				GCC_PRECOMPILE_PREFIX_HEADER = YES;
				GCC_PREFIX_HEADER = "WordPressTest/WordPressTest-Prefix.pch";
				GCC_WARN_ABOUT_MISSING_PROTOTYPES = YES;
				INFOPLIST_FILE = "WordPressTest/WordPressTest-Info.plist";
				PRODUCT_NAME = "$(TARGET_NAME)";
				SDKROOT = iphoneos;
				TEST_HOST = "$(BUNDLE_LOADER)";
			};
			name = Distribution;
		};
<<<<<<< HEAD
		FFF96F5E19E697B500DFC821 /* Debug */ = {
			isa = XCBuildConfiguration;
			baseConfigurationReference = 710C346E186260322E3788D8 /* Pods-UITests.debug.xcconfig */;
			buildSettings = {
				ALWAYS_SEARCH_USER_PATHS = NO;
				BUNDLE_LOADER = "$(TEST_HOST)";
				CLANG_CXX_LANGUAGE_STANDARD = "gnu++0x";
				CLANG_CXX_LIBRARY = "libc++";
				CLANG_ENABLE_MODULES = YES;
				CLANG_ENABLE_OBJC_ARC = YES;
				CLANG_WARN_BOOL_CONVERSION = YES;
				CLANG_WARN_CONSTANT_CONVERSION = YES;
				CLANG_WARN_DIRECT_OBJC_ISA_USAGE = YES_ERROR;
				CLANG_WARN_EMPTY_BODY = YES;
				CLANG_WARN_ENUM_CONVERSION = YES;
				CLANG_WARN_INT_CONVERSION = YES;
				CLANG_WARN_OBJC_ROOT_CLASS = YES_ERROR;
				CLANG_WARN_UNREACHABLE_CODE = YES;
				CLANG_WARN__DUPLICATE_METHOD_MATCH = YES;
				COPY_PHASE_STRIP = NO;
				ENABLE_STRICT_OBJC_MSGSEND = YES;
				FRAMEWORK_SEARCH_PATHS = (
					"$(SDKROOT)/Developer/Library/Frameworks",
					"$(inherited)",
				);
				GCC_C_LANGUAGE_STANDARD = gnu99;
				GCC_DYNAMIC_NO_PIC = NO;
				GCC_OPTIMIZATION_LEVEL = 0;
				GCC_PREPROCESSOR_DEFINITIONS = (
					"DEBUG=1",
					"$(inherited)",
				);
				GCC_SYMBOLS_PRIVATE_EXTERN = NO;
				GCC_WARN_64_TO_32_BIT_CONVERSION = YES;
				GCC_WARN_ABOUT_RETURN_TYPE = YES_ERROR;
				GCC_WARN_UNDECLARED_SELECTOR = YES;
				GCC_WARN_UNINITIALIZED_AUTOS = YES_AGGRESSIVE;
				GCC_WARN_UNUSED_FUNCTION = YES;
				INFOPLIST_FILE = UITests/Info.plist;
				IPHONEOS_DEPLOYMENT_TARGET = 8.1;
				LD_RUNPATH_SEARCH_PATHS = "$(inherited) @executable_path/Frameworks @loader_path/Frameworks";
				MTL_ENABLE_DEBUG_INFO = YES;
				PRODUCT_NAME = "$(TARGET_NAME)";
				TEST_HOST = "$(BUILT_PRODUCTS_DIR)/WordPress.app/WordPress";
			};
			name = Debug;
		};
		FFF96F5F19E697B500DFC821 /* Release */ = {
			isa = XCBuildConfiguration;
			baseConfigurationReference = E7BC0B1BC7CAEF0D54CC5BD5 /* Pods-UITests.release.xcconfig */;
			buildSettings = {
				ALWAYS_SEARCH_USER_PATHS = NO;
				BUNDLE_LOADER = "$(TEST_HOST)";
				CLANG_CXX_LANGUAGE_STANDARD = "gnu++0x";
				CLANG_CXX_LIBRARY = "libc++";
				CLANG_ENABLE_MODULES = YES;
				CLANG_ENABLE_OBJC_ARC = YES;
				CLANG_WARN_BOOL_CONVERSION = YES;
				CLANG_WARN_CONSTANT_CONVERSION = YES;
				CLANG_WARN_DIRECT_OBJC_ISA_USAGE = YES_ERROR;
				CLANG_WARN_EMPTY_BODY = YES;
				CLANG_WARN_ENUM_CONVERSION = YES;
				CLANG_WARN_INT_CONVERSION = YES;
				CLANG_WARN_OBJC_ROOT_CLASS = YES_ERROR;
				CLANG_WARN_UNREACHABLE_CODE = YES;
				CLANG_WARN__DUPLICATE_METHOD_MATCH = YES;
				COPY_PHASE_STRIP = YES;
				ENABLE_NS_ASSERTIONS = NO;
				ENABLE_STRICT_OBJC_MSGSEND = YES;
				FRAMEWORK_SEARCH_PATHS = (
					"$(SDKROOT)/Developer/Library/Frameworks",
					"$(inherited)",
				);
				GCC_C_LANGUAGE_STANDARD = gnu99;
				GCC_WARN_64_TO_32_BIT_CONVERSION = YES;
				GCC_WARN_ABOUT_RETURN_TYPE = YES_ERROR;
				GCC_WARN_UNDECLARED_SELECTOR = YES;
				GCC_WARN_UNINITIALIZED_AUTOS = YES_AGGRESSIVE;
				GCC_WARN_UNUSED_FUNCTION = YES;
				INFOPLIST_FILE = UITests/Info.plist;
				IPHONEOS_DEPLOYMENT_TARGET = 8.1;
				LD_RUNPATH_SEARCH_PATHS = "$(inherited) @executable_path/Frameworks @loader_path/Frameworks";
				MTL_ENABLE_DEBUG_INFO = NO;
				PRODUCT_NAME = "$(TARGET_NAME)";
				TEST_HOST = "$(BUILT_PRODUCTS_DIR)/WordPress.app/WordPress";
			};
			name = Release;
		};
		FFF96F6019E697B500DFC821 /* Release-Internal */ = {
			isa = XCBuildConfiguration;
			baseConfigurationReference = 63CFD77C700A316EA4015034 /* Pods-UITests.release-internal.xcconfig */;
			buildSettings = {
				ALWAYS_SEARCH_USER_PATHS = NO;
				BUNDLE_LOADER = "$(TEST_HOST)";
				CLANG_CXX_LANGUAGE_STANDARD = "gnu++0x";
				CLANG_CXX_LIBRARY = "libc++";
				CLANG_ENABLE_MODULES = YES;
				CLANG_ENABLE_OBJC_ARC = YES;
				CLANG_WARN_BOOL_CONVERSION = YES;
				CLANG_WARN_CONSTANT_CONVERSION = YES;
				CLANG_WARN_DIRECT_OBJC_ISA_USAGE = YES_ERROR;
				CLANG_WARN_EMPTY_BODY = YES;
				CLANG_WARN_ENUM_CONVERSION = YES;
				CLANG_WARN_INT_CONVERSION = YES;
				CLANG_WARN_OBJC_ROOT_CLASS = YES_ERROR;
				CLANG_WARN_UNREACHABLE_CODE = YES;
				CLANG_WARN__DUPLICATE_METHOD_MATCH = YES;
				COPY_PHASE_STRIP = YES;
				ENABLE_NS_ASSERTIONS = NO;
				ENABLE_STRICT_OBJC_MSGSEND = YES;
				FRAMEWORK_SEARCH_PATHS = (
					"$(SDKROOT)/Developer/Library/Frameworks",
					"$(inherited)",
				);
				GCC_C_LANGUAGE_STANDARD = gnu99;
				GCC_WARN_64_TO_32_BIT_CONVERSION = YES;
				GCC_WARN_ABOUT_RETURN_TYPE = YES_ERROR;
				GCC_WARN_UNDECLARED_SELECTOR = YES;
				GCC_WARN_UNINITIALIZED_AUTOS = YES_AGGRESSIVE;
				GCC_WARN_UNUSED_FUNCTION = YES;
				INFOPLIST_FILE = UITests/Info.plist;
				IPHONEOS_DEPLOYMENT_TARGET = 8.1;
				LD_RUNPATH_SEARCH_PATHS = "$(inherited) @executable_path/Frameworks @loader_path/Frameworks";
				MTL_ENABLE_DEBUG_INFO = NO;
				PRODUCT_NAME = "$(TARGET_NAME)";
				TEST_HOST = "$(BUILT_PRODUCTS_DIR)/WordPress.app/WordPress";
			};
			name = "Release-Internal";
		};
		FFF96F6119E697B500DFC821 /* Distribution */ = {
			isa = XCBuildConfiguration;
			baseConfigurationReference = 9DE910F1013883A33D3C9EFE /* Pods-UITests.distribution.xcconfig */;
			buildSettings = {
				ALWAYS_SEARCH_USER_PATHS = NO;
				BUNDLE_LOADER = "$(TEST_HOST)";
				CLANG_CXX_LANGUAGE_STANDARD = "gnu++0x";
				CLANG_CXX_LIBRARY = "libc++";
				CLANG_ENABLE_MODULES = YES;
				CLANG_ENABLE_OBJC_ARC = YES;
				CLANG_WARN_BOOL_CONVERSION = YES;
				CLANG_WARN_CONSTANT_CONVERSION = YES;
				CLANG_WARN_DIRECT_OBJC_ISA_USAGE = YES_ERROR;
				CLANG_WARN_EMPTY_BODY = YES;
				CLANG_WARN_ENUM_CONVERSION = YES;
				CLANG_WARN_INT_CONVERSION = YES;
				CLANG_WARN_OBJC_ROOT_CLASS = YES_ERROR;
				CLANG_WARN_UNREACHABLE_CODE = YES;
				CLANG_WARN__DUPLICATE_METHOD_MATCH = YES;
				COPY_PHASE_STRIP = YES;
				ENABLE_NS_ASSERTIONS = NO;
				ENABLE_STRICT_OBJC_MSGSEND = YES;
				FRAMEWORK_SEARCH_PATHS = (
					"$(SDKROOT)/Developer/Library/Frameworks",
					"$(inherited)",
				);
				GCC_C_LANGUAGE_STANDARD = gnu99;
				GCC_WARN_64_TO_32_BIT_CONVERSION = YES;
				GCC_WARN_ABOUT_RETURN_TYPE = YES_ERROR;
				GCC_WARN_UNDECLARED_SELECTOR = YES;
				GCC_WARN_UNINITIALIZED_AUTOS = YES_AGGRESSIVE;
				GCC_WARN_UNUSED_FUNCTION = YES;
				INFOPLIST_FILE = UITests/Info.plist;
				IPHONEOS_DEPLOYMENT_TARGET = 8.1;
				LD_RUNPATH_SEARCH_PATHS = "$(inherited) @executable_path/Frameworks @loader_path/Frameworks";
				MTL_ENABLE_DEBUG_INFO = NO;
				PRODUCT_NAME = "$(TARGET_NAME)";
				TEST_HOST = "$(BUILT_PRODUCTS_DIR)/WordPress.app/WordPress";
			};
			name = Distribution;
		};
=======
>>>>>>> e567876b
/* End XCBuildConfiguration section */

/* Begin XCConfigurationList section */
		1D6058960D05DD3E006BFB54 /* Build configuration list for PBXNativeTarget "WordPress" */ = {
			isa = XCConfigurationList;
			buildConfigurations = (
				1D6058940D05DD3E006BFB54 /* Debug */,
				1D6058950D05DD3E006BFB54 /* Release */,
				93DEAA9E182D567A004E34D1 /* Release-Internal */,
				2F30B4C20E342FDF00211B15 /* Distribution */,
			);
			defaultConfigurationIsVisible = 0;
			defaultConfigurationName = Release;
		};
		93E5284D19A7741A003A1A9C /* Build configuration list for PBXNativeTarget "WordPressTodayWidget" */ = {
			isa = XCConfigurationList;
			buildConfigurations = (
				93E5284919A7741A003A1A9C /* Debug */,
				93E5284A19A7741A003A1A9C /* Release */,
				93E5284B19A7741A003A1A9C /* Release-Internal */,
				93E5284C19A7741A003A1A9C /* Distribution */,
			);
			defaultConfigurationIsVisible = 0;
			defaultConfigurationName = Release;
		};
		A279580C198819DE0031C6A3 /* Build configuration list for PBXAggregateTarget "OCLint" */ = {
			isa = XCConfigurationList;
			buildConfigurations = (
				A2795808198819DE0031C6A3 /* Debug */,
				A2795809198819DE0031C6A3 /* Release */,
				A279580A198819DE0031C6A3 /* Release-Internal */,
				A279580B198819DE0031C6A3 /* Distribution */,
			);
			defaultConfigurationIsVisible = 0;
			defaultConfigurationName = Release;
		};
		C01FCF4E08A954540054247B /* Build configuration list for PBXProject "WordPress" */ = {
			isa = XCConfigurationList;
			buildConfigurations = (
				C01FCF4F08A954540054247B /* Debug */,
				C01FCF5008A954540054247B /* Release */,
				93DEAA9D182D567A004E34D1 /* Release-Internal */,
				2F30B4C10E342FDF00211B15 /* Distribution */,
			);
			defaultConfigurationIsVisible = 0;
			defaultConfigurationName = Release;
		};
		E16AB93D14D978240047A2E5 /* Build configuration list for PBXNativeTarget "WordPressTest" */ = {
			isa = XCConfigurationList;
			buildConfigurations = (
				E16AB93914D978240047A2E5 /* Debug */,
				E16AB93A14D978240047A2E5 /* Release */,
				93DEAAA0182D567A004E34D1 /* Release-Internal */,
				E16AB93B14D978240047A2E5 /* Distribution */,
			);
			defaultConfigurationIsVisible = 0;
			defaultConfigurationName = Release;
		};
<<<<<<< HEAD
		FFF96F6219E697B500DFC821 /* Build configuration list for PBXNativeTarget "UITests" */ = {
			isa = XCConfigurationList;
			buildConfigurations = (
				FFF96F5E19E697B500DFC821 /* Debug */,
				FFF96F5F19E697B500DFC821 /* Release */,
				FFF96F6019E697B500DFC821 /* Release-Internal */,
				FFF96F6119E697B500DFC821 /* Distribution */,
			);
			defaultConfigurationIsVisible = 0;
			defaultConfigurationName = Release;
		};
=======
>>>>>>> e567876b
/* End XCConfigurationList section */

/* Begin XCVersionGroup section */
		E125443B12BF5A7200D87A0A /* WordPress.xcdatamodeld */ = {
			isa = XCVersionGroup;
			children = (
				313AE4A419E3F23B00AAFABE /* WordPress 22.xcdatamodel */,
				5D229A78199AB74F00685123 /* WordPress 21.xcdatamodel */,
				DA67DF58196D8F6A005B5BC8 /* WordPress 20.xcdatamodel */,
				B5B63F3F19621A9F001601C3 /* WordPress 19.xcdatamodel */,
				5D6CF8B4193BD96E0041D28F /* WordPress 18.xcdatamodel */,
				5DB6D8F618F5DA6300956529 /* WordPress 17.xcdatamodel */,
				5DA5BF4B18E331D8005F11F9 /* WordPress 16.xcdatamodel */,
				A284044518BFE7F300D982B6 /* WordPress 15.xcdatamodel */,
				93460A36189D5091000E26CE /* WordPress 14.xcdatamodel */,
				C52812131832E071008931FD /* WordPress 13.xcdatamodel */,
				5D42A3BB175E686F005CFF05 /* WordPress 12.xcdatamodel */,
				E17B98E7171FFB450073E30D /* WordPress 11.xcdatamodel */,
				FDFB011916B1EA1C00F589A8 /* WordPress 10.xcdatamodel */,
				E1874BFE161C5DBC0058BDC4 /* WordPress 7.xcdatamodel */,
				E1C807471696F72E00E545A6 /* WordPress 9.xcdatamodel */,
				E115F2D116776A2900CCF00D /* WordPress 8.xcdatamodel */,
				FD374343156CF4B800BAB5B5 /* WordPress 6.xcdatamodel */,
				E1472EF915344A2A00D08657 /* WordPress 5.xcdatamodel */,
				FD0D42C11499F31700F5E115 /* WordPress 4.xcdatamodel */,
				E19BF8F913CC69E7004753FE /* WordPress 3.xcdatamodel */,
				8350E15911D28B4A00A7B073 /* WordPress.xcdatamodel */,
				E125443D12BF5A7200D87A0A /* WordPress 2.xcdatamodel */,
			);
			currentVersion = 313AE4A419E3F23B00AAFABE /* WordPress 22.xcdatamodel */;
			name = WordPress.xcdatamodeld;
			path = Classes/WordPress.xcdatamodeld;
			sourceTree = "<group>";
			versionGroupType = wrapper.xcdatamodel;
		};
/* End XCVersionGroup section */
	};
	rootObject = 29B97313FDCFA39411CA2CEA /* Project object */;
}<|MERGE_RESOLUTION|>--- conflicted
+++ resolved
@@ -52,6 +52,7 @@
 		375D090D133B94C3000CC9CD /* BlogsTableViewCell.m in Sources */ = {isa = PBXBuildFile; fileRef = 375D090C133B94C3000CC9CD /* BlogsTableViewCell.m */; };
 		3768BEF213041E7900E7C9A9 /* BetaFeedbackViewController.xib in Resources */ = {isa = PBXBuildFile; fileRef = 3768BEF013041E7900E7C9A9 /* BetaFeedbackViewController.xib */; };
 		37B7924D16768FCC0021B3A4 /* NotificationSettingsViewController.m in Sources */ = {isa = PBXBuildFile; fileRef = 37B7924C16768FCB0021B3A4 /* NotificationSettingsViewController.m */; };
+		4253506E2DDC92882C721F55 /* libPods-UITests.a in Frameworks */ = {isa = PBXBuildFile; fileRef = 369D8993FF42F0A2D183A062 /* libPods-UITests.a */; };
 		45C73C25113C36F70024D0D2 /* MainWindow-iPad.xib in Resources */ = {isa = PBXBuildFile; fileRef = 45C73C24113C36F70024D0D2 /* MainWindow-iPad.xib */; };
 		462F4E0A18369F0B0028D2F8 /* BlogDetailsViewController.m in Sources */ = {isa = PBXBuildFile; fileRef = 462F4E0718369F0B0028D2F8 /* BlogDetailsViewController.m */; };
 		462F4E0B18369F0B0028D2F8 /* BlogListViewController.m in Sources */ = {isa = PBXBuildFile; fileRef = 462F4E0918369F0B0028D2F8 /* BlogListViewController.m */; };
@@ -246,10 +247,6 @@
 		A25EBD87156E330600530E3D /* WPTableViewController.m in Sources */ = {isa = PBXBuildFile; fileRef = A25EBD86156E330600530E3D /* WPTableViewController.m */; };
 		A2787D0219002AB1000D6CA6 /* HelpshiftConfig.plist in Resources */ = {isa = PBXBuildFile; fileRef = A2787D0119002AB1000D6CA6 /* HelpshiftConfig.plist */; };
 		A2DC5B1A1953451B009584C3 /* WPNUXHelpBadgeLabel.m in Sources */ = {isa = PBXBuildFile; fileRef = A2DC5B191953451B009584C3 /* WPNUXHelpBadgeLabel.m */; };
-<<<<<<< HEAD
-		A455F9C73C9FFB8E56038AB4 /* libPods-UITests.a in Frameworks */ = {isa = PBXBuildFile; fileRef = B00150613F6A012B549C20B5 /* libPods-UITests.a */; };
-=======
->>>>>>> e567876b
 		ACBAB5FE0E121C7300F38795 /* PostSettingsViewController.m in Sources */ = {isa = PBXBuildFile; fileRef = ACBAB5FD0E121C7300F38795 /* PostSettingsViewController.m */; };
 		ACBAB6860E1247F700F38795 /* PostPreviewViewController.m in Sources */ = {isa = PBXBuildFile; fileRef = ACBAB6850E1247F700F38795 /* PostPreviewViewController.m */; };
 		ACC156CC0E10E67600D6E1A0 /* WPPostViewController.m in Sources */ = {isa = PBXBuildFile; fileRef = ACC156CB0E10E67600D6E1A0 /* WPPostViewController.m */; };
@@ -426,20 +423,17 @@
 		FD75DDAD15B021C80043F12C /* UIViewController+Rotation.m in Sources */ = {isa = PBXBuildFile; fileRef = FD75DDAC15B021C80043F12C /* UIViewController+Rotation.m */; };
 		FD9A948C12FAEA2300438F94 /* DateUtils.m in Sources */ = {isa = PBXBuildFile; fileRef = FD9A948B12FAEA2300438F94 /* DateUtils.m */; };
 		FEA64EDF0F7E4616BA835081 /* libPods.a in Frameworks */ = {isa = PBXBuildFile; fileRef = 69187343EC8F435684EFFAF1 /* libPods.a */; };
-<<<<<<< HEAD
-		FFF96F6C19E697CD00DFC821 /* gencredentials.rb in Resources */ = {isa = PBXBuildFile; fileRef = FFF96F6319E697CD00DFC821 /* gencredentials.rb */; };
-		FFF96F6E19E697CD00DFC821 /* MeTabTests.m in Sources */ = {isa = PBXBuildFile; fileRef = FFF96F6519E697CD00DFC821 /* MeTabTests.m */; };
-		FFF96F6F19E697CD00DFC821 /* PagesTests.m in Sources */ = {isa = PBXBuildFile; fileRef = FFF96F6619E697CD00DFC821 /* PagesTests.m */; };
-		FFF96F7019E697CD00DFC821 /* PostsTests.m in Sources */ = {isa = PBXBuildFile; fileRef = FFF96F6719E697CD00DFC821 /* PostsTests.m */; };
-		FFF96F7219E697CD00DFC821 /* WPUITestCase.m in Sources */ = {isa = PBXBuildFile; fileRef = FFF96F6B19E697CD00DFC821 /* WPUITestCase.m */; };
-		FFF96F7419E697DD00DFC821 /* WordPressTestCredentials.m in Sources */ = {isa = PBXBuildFile; fileRef = FFF96F7319E697DD00DFC821 /* WordPressTestCredentials.m */; };
-		FFF96F7519E6991400DFC821 /* LoginTests.m in Sources */ = {isa = PBXBuildFile; fileRef = FFF96F6419E697CD00DFC821 /* LoginTests.m */; };
-		FFF96F7719E6A7B800DFC821 /* CommentsTests.m in Sources */ = {isa = PBXBuildFile; fileRef = FFF96F7619E6A7B800DFC821 /* CommentsTests.m */; };
-		FFF96F7919E6C75E00DFC821 /* StatsTests.m in Sources */ = {isa = PBXBuildFile; fileRef = FFF96F7819E6C75E00DFC821 /* StatsTests.m */; };
-		FFF96F7B19E6DD8600DFC821 /* ReaderTests.m in Sources */ = {isa = PBXBuildFile; fileRef = FFF96F7A19E6DD8600DFC821 /* ReaderTests.m */; };
-		FFF96F7D19E80C7F00DFC821 /* NotificationsTests.m in Sources */ = {isa = PBXBuildFile; fileRef = FFF96F7C19E80C7F00DFC821 /* NotificationsTests.m */; };
-=======
->>>>>>> e567876b
+		FFF96F9C19EBE81F00DFC821 /* CommentsTests.m in Sources */ = {isa = PBXBuildFile; fileRef = FFF96F8F19EBE81F00DFC821 /* CommentsTests.m */; };
+		FFF96F9D19EBE81F00DFC821 /* gencredentials.rb in Resources */ = {isa = PBXBuildFile; fileRef = FFF96F9019EBE81F00DFC821 /* gencredentials.rb */; };
+		FFF96F9E19EBE81F00DFC821 /* LoginTests.m in Sources */ = {isa = PBXBuildFile; fileRef = FFF96F9119EBE81F00DFC821 /* LoginTests.m */; };
+		FFF96F9F19EBE81F00DFC821 /* MeTabTests.m in Sources */ = {isa = PBXBuildFile; fileRef = FFF96F9219EBE81F00DFC821 /* MeTabTests.m */; };
+		FFF96FA019EBE81F00DFC821 /* NotificationsTests.m in Sources */ = {isa = PBXBuildFile; fileRef = FFF96F9319EBE81F00DFC821 /* NotificationsTests.m */; };
+		FFF96FA119EBE81F00DFC821 /* PagesTests.m in Sources */ = {isa = PBXBuildFile; fileRef = FFF96F9419EBE81F00DFC821 /* PagesTests.m */; };
+		FFF96FA219EBE81F00DFC821 /* PostsTests.m in Sources */ = {isa = PBXBuildFile; fileRef = FFF96F9519EBE81F00DFC821 /* PostsTests.m */; };
+		FFF96FA319EBE81F00DFC821 /* ReaderTests.m in Sources */ = {isa = PBXBuildFile; fileRef = FFF96F9619EBE81F00DFC821 /* ReaderTests.m */; };
+		FFF96FA419EBE81F00DFC821 /* StatsTests.m in Sources */ = {isa = PBXBuildFile; fileRef = FFF96F9719EBE81F00DFC821 /* StatsTests.m */; };
+		FFF96FA619EBE81F00DFC821 /* WPUITestCase.m in Sources */ = {isa = PBXBuildFile; fileRef = FFF96F9B19EBE81F00DFC821 /* WPUITestCase.m */; };
+		FFF96FA819EBE83200DFC821 /* WordPressTestCredentials.m in Sources */ = {isa = PBXBuildFile; fileRef = FFF96FA719EBE83200DFC821 /* WordPressTestCredentials.m */; };
 /* End PBXBuildFile section */
 
 /* Begin PBXContainerItemProxy section */
@@ -464,16 +458,13 @@
 			remoteGlobalIDString = 1D6058900D05DD3D006BFB54;
 			remoteInfo = WordPress;
 		};
-<<<<<<< HEAD
-		FFF96F5C19E697B500DFC821 /* PBXContainerItemProxy */ = {
+		FFF96F8819EBE7FB00DFC821 /* PBXContainerItemProxy */ = {
 			isa = PBXContainerItemProxy;
 			containerPortal = 29B97313FDCFA39411CA2CEA /* Project object */;
 			proxyType = 1;
 			remoteGlobalIDString = 1D6058900D05DD3D006BFB54;
 			remoteInfo = WordPress;
 		};
-=======
->>>>>>> e567876b
 /* End PBXContainerItemProxy section */
 
 /* Begin PBXCopyFilesBuildPhase section */
@@ -508,6 +499,7 @@
 		1D3623240D0F684500981E51 /* WordPressAppDelegate.h */ = {isa = PBXFileReference; fileEncoding = 4; lastKnownFileType = sourcecode.c.h; path = WordPressAppDelegate.h; sourceTree = "<group>"; };
 		1D3623250D0F684500981E51 /* WordPressAppDelegate.m */ = {isa = PBXFileReference; fileEncoding = 4; lastKnownFileType = sourcecode.c.objc; lineEnding = 0; path = WordPressAppDelegate.m; sourceTree = "<group>"; usesTabs = 0; xcLanguageSpecificationIdentifier = xcode.lang.objc; };
 		1D6058910D05DD3D006BFB54 /* WordPress.app */ = {isa = PBXFileReference; explicitFileType = wrapper.application; includeInIndex = 0; path = WordPress.app; sourceTree = BUILT_PRODUCTS_DIR; };
+		1E59E0C89B24D8AA3B12DEC8 /* Pods-UITests.release.xcconfig */ = {isa = PBXFileReference; includeInIndex = 1; lastKnownFileType = text.xcconfig; name = "Pods-UITests.release.xcconfig"; path = "../Pods/Target Support Files/Pods-UITests/Pods-UITests.release.xcconfig"; sourceTree = "<group>"; };
 		28A0AAE50D9B0CCF005BE974 /* WordPress_Prefix.pch */ = {isa = PBXFileReference; fileEncoding = 4; lastKnownFileType = sourcecode.c.h; path = WordPress_Prefix.pch; sourceTree = "<group>"; };
 		28AD735F0D9D9599002E5188 /* MainWindow.xib */ = {isa = PBXFileReference; lastKnownFileType = file.xib; name = MainWindow.xib; path = Resources/MainWindow.xib; sourceTree = "<group>"; };
 		2906F80F110CDA8900169D56 /* EditCommentViewController.h */ = {isa = PBXFileReference; fileEncoding = 4; lastKnownFileType = sourcecode.c.h; path = EditCommentViewController.h; sourceTree = "<group>"; };
@@ -537,6 +529,7 @@
 		313AE49E19E3F20400AAFABE /* CommentTableViewCell.xib */ = {isa = PBXFileReference; fileEncoding = 4; lastKnownFileType = file.xib; path = CommentTableViewCell.xib; sourceTree = "<group>"; };
 		313AE49F19E3F20400AAFABE /* CommentTableViewHeaderCell.xib */ = {isa = PBXFileReference; fileEncoding = 4; lastKnownFileType = file.xib; path = CommentTableViewHeaderCell.xib; sourceTree = "<group>"; };
 		313AE4A419E3F23B00AAFABE /* WordPress 22.xcdatamodel */ = {isa = PBXFileReference; lastKnownFileType = wrapper.xcdatamodel; path = "WordPress 22.xcdatamodel"; sourceTree = "<group>"; };
+		369D8993FF42F0A2D183A062 /* libPods-UITests.a */ = {isa = PBXFileReference; explicitFileType = archive.ar; includeInIndex = 0; path = "libPods-UITests.a"; sourceTree = BUILT_PRODUCTS_DIR; };
 		37022D8F1981BF9200F322B7 /* VerticallyStackedButton.h */ = {isa = PBXFileReference; fileEncoding = 4; lastKnownFileType = sourcecode.c.h; path = VerticallyStackedButton.h; sourceTree = "<group>"; };
 		37022D901981BF9200F322B7 /* VerticallyStackedButton.m */ = {isa = PBXFileReference; fileEncoding = 4; lastKnownFileType = sourcecode.c.objc; path = VerticallyStackedButton.m; sourceTree = "<group>"; };
 		3716E400167296D30035F8C4 /* ToastView.xib */ = {isa = PBXFileReference; fileEncoding = 4; lastKnownFileType = file.xib; name = ToastView.xib; path = Resources/ToastView.xib; sourceTree = "<group>"; };
@@ -547,6 +540,7 @@
 		3768BEF013041E7900E7C9A9 /* BetaFeedbackViewController.xib */ = {isa = PBXFileReference; lastKnownFileType = file.xib; name = BetaFeedbackViewController.xib; path = Resources/BetaFeedbackViewController.xib; sourceTree = "<group>"; };
 		37B7924B16768FCB0021B3A4 /* NotificationSettingsViewController.h */ = {isa = PBXFileReference; fileEncoding = 4; lastKnownFileType = sourcecode.c.h; path = NotificationSettingsViewController.h; sourceTree = "<group>"; };
 		37B7924C16768FCB0021B3A4 /* NotificationSettingsViewController.m */ = {isa = PBXFileReference; fileEncoding = 4; lastKnownFileType = sourcecode.c.objc; path = NotificationSettingsViewController.m; sourceTree = "<group>"; };
+		45A679DE2C6B64047BAF97E9 /* Pods-UITests.debug.xcconfig */ = {isa = PBXFileReference; includeInIndex = 1; lastKnownFileType = text.xcconfig; name = "Pods-UITests.debug.xcconfig"; path = "../Pods/Target Support Files/Pods-UITests/Pods-UITests.debug.xcconfig"; sourceTree = "<group>"; };
 		45C73C24113C36F70024D0D2 /* MainWindow-iPad.xib */ = {isa = PBXFileReference; lastKnownFileType = file.xib; name = "MainWindow-iPad.xib"; path = "Resources-iPad/MainWindow-iPad.xib"; sourceTree = "<group>"; };
 		462F4E0618369F0B0028D2F8 /* BlogDetailsViewController.h */ = {isa = PBXFileReference; fileEncoding = 4; lastKnownFileType = sourcecode.c.h; path = BlogDetailsViewController.h; sourceTree = "<group>"; };
 		462F4E0718369F0B0028D2F8 /* BlogDetailsViewController.m */ = {isa = PBXFileReference; fileEncoding = 4; lastKnownFileType = sourcecode.c.objc; lineEnding = 0; path = BlogDetailsViewController.m; sourceTree = "<group>"; xcLanguageSpecificationIdentifier = xcode.lang.objc; };
@@ -755,19 +749,12 @@
 		5DF94E4E1962BAEB00359241 /* ReaderPostSimpleContentView.h */ = {isa = PBXFileReference; fileEncoding = 4; lastKnownFileType = sourcecode.c.h; path = ReaderPostSimpleContentView.h; sourceTree = "<group>"; };
 		5DF94E4F1962BAEB00359241 /* ReaderPostSimpleContentView.m */ = {isa = PBXFileReference; fileEncoding = 4; lastKnownFileType = sourcecode.c.objc; path = ReaderPostSimpleContentView.m; sourceTree = "<group>"; };
 		5DFA9D19196B1BA30061FF96 /* ReaderTopicServiceTest.m */ = {isa = PBXFileReference; fileEncoding = 4; lastKnownFileType = sourcecode.c.objc; path = ReaderTopicServiceTest.m; sourceTree = "<group>"; };
-<<<<<<< HEAD
-		63CFD77C700A316EA4015034 /* Pods-UITests.release-internal.xcconfig */ = {isa = PBXFileReference; includeInIndex = 1; lastKnownFileType = text.xcconfig; name = "Pods-UITests.release-internal.xcconfig"; path = "../Pods/Target Support Files/Pods-UITests/Pods-UITests.release-internal.xcconfig"; sourceTree = "<group>"; };
-=======
->>>>>>> e567876b
 		67040029265369CB7FAE64FA /* Pods-WordPressTodayWidget.distribution.xcconfig */ = {isa = PBXFileReference; includeInIndex = 1; lastKnownFileType = text.xcconfig; name = "Pods-WordPressTodayWidget.distribution.xcconfig"; path = "../Pods/Target Support Files/Pods-WordPressTodayWidget/Pods-WordPressTodayWidget.distribution.xcconfig"; sourceTree = "<group>"; };
 		69187343EC8F435684EFFAF1 /* libPods.a */ = {isa = PBXFileReference; explicitFileType = archive.ar; includeInIndex = 0; path = libPods.a; sourceTree = BUILT_PRODUCTS_DIR; };
 		6EDC0E8E105881A800F68A1D /* iTunesArtwork */ = {isa = PBXFileReference; lastKnownFileType = file; path = iTunesArtwork; sourceTree = "<group>"; };
 		7059CD1F0F332B6500A0660B /* WPCategoryTree.h */ = {isa = PBXFileReference; fileEncoding = 4; lastKnownFileType = sourcecode.c.h; path = WPCategoryTree.h; sourceTree = "<group>"; };
 		7059CD200F332B6500A0660B /* WPCategoryTree.m */ = {isa = PBXFileReference; fileEncoding = 4; lastKnownFileType = sourcecode.c.objc; path = WPCategoryTree.m; sourceTree = "<group>"; };
-<<<<<<< HEAD
-		710C346E186260322E3788D8 /* Pods-UITests.debug.xcconfig */ = {isa = PBXFileReference; includeInIndex = 1; lastKnownFileType = text.xcconfig; name = "Pods-UITests.debug.xcconfig"; path = "../Pods/Target Support Files/Pods-UITests/Pods-UITests.debug.xcconfig"; sourceTree = "<group>"; };
-=======
->>>>>>> e567876b
+		71E3F8ABCB453500748B60CE /* Pods-UITests.distribution.xcconfig */ = {isa = PBXFileReference; includeInIndex = 1; lastKnownFileType = text.xcconfig; name = "Pods-UITests.distribution.xcconfig"; path = "../Pods/Target Support Files/Pods-UITests/Pods-UITests.distribution.xcconfig"; sourceTree = "<group>"; };
 		74BB6F1819AE7B9400FB7829 /* WPLegacyEditPageViewController.h */ = {isa = PBXFileReference; fileEncoding = 4; lastKnownFileType = sourcecode.c.h; path = WPLegacyEditPageViewController.h; sourceTree = "<group>"; };
 		74BB6F1919AE7B9400FB7829 /* WPLegacyEditPageViewController.m */ = {isa = PBXFileReference; fileEncoding = 4; lastKnownFileType = sourcecode.c.objc; path = WPLegacyEditPageViewController.m; sourceTree = "<group>"; };
 		74C1C305199170930077A7DC /* PostDetailViewController.xib */ = {isa = PBXFileReference; fileEncoding = 4; lastKnownFileType = file.xib; name = PostDetailViewController.xib; path = Resources/PostDetailViewController.xib; sourceTree = "<group>"; };
@@ -864,6 +851,7 @@
 		872A78E046E04A05B17EB1A1 /* libPods-WordPressTodayWidget.a */ = {isa = PBXFileReference; explicitFileType = archive.ar; includeInIndex = 0; path = "libPods-WordPressTodayWidget.a"; sourceTree = BUILT_PRODUCTS_DIR; };
 		8D1107310486CEB800E47090 /* Info.plist */ = {isa = PBXFileReference; fileEncoding = 4; lastKnownFileType = text.plist.xml; path = Info.plist; sourceTree = "<group>"; };
 		9198544476D3B385673B18E9 /* Pods-WordPressTest.release.xcconfig */ = {isa = PBXFileReference; includeInIndex = 1; lastKnownFileType = text.xcconfig; name = "Pods-WordPressTest.release.xcconfig"; path = "../Pods/Target Support Files/Pods-WordPressTest/Pods-WordPressTest.release.xcconfig"; sourceTree = "<group>"; };
+		91E1D2929A320BA8932240BF /* Pods-UITests.release-internal.xcconfig */ = {isa = PBXFileReference; includeInIndex = 1; lastKnownFileType = text.xcconfig; name = "Pods-UITests.release-internal.xcconfig"; path = "../Pods/Target Support Files/Pods-UITests/Pods-UITests.release-internal.xcconfig"; sourceTree = "<group>"; };
 		93027BB61758332300483FFD /* SupportViewController.h */ = {isa = PBXFileReference; fileEncoding = 4; lastKnownFileType = sourcecode.c.h; path = SupportViewController.h; sourceTree = "<group>"; };
 		93027BB71758332300483FFD /* SupportViewController.m */ = {isa = PBXFileReference; fileEncoding = 4; lastKnownFileType = sourcecode.c.objc; path = SupportViewController.m; sourceTree = "<group>"; };
 		930284B618EAF7B600CB0BF4 /* LocalCoreDataService.h */ = {isa = PBXFileReference; lastKnownFileType = sourcecode.c.h; path = LocalCoreDataService.h; sourceTree = "<group>"; };
@@ -913,10 +901,6 @@
 		93FA0F0518E451A80007903B /* localize.py */ = {isa = PBXFileReference; fileEncoding = 4; lastKnownFileType = text.script.python; name = localize.py; path = ../localize.py; sourceTree = "<group>"; };
 		93FA59DB18D88C1C001446BC /* CategoryService.h */ = {isa = PBXFileReference; fileEncoding = 4; lastKnownFileType = sourcecode.c.h; path = CategoryService.h; sourceTree = "<group>"; };
 		93FA59DC18D88C1C001446BC /* CategoryService.m */ = {isa = PBXFileReference; fileEncoding = 4; lastKnownFileType = sourcecode.c.objc; path = CategoryService.m; sourceTree = "<group>"; };
-<<<<<<< HEAD
-		9DE910F1013883A33D3C9EFE /* Pods-UITests.distribution.xcconfig */ = {isa = PBXFileReference; includeInIndex = 1; lastKnownFileType = text.xcconfig; name = "Pods-UITests.distribution.xcconfig"; path = "../Pods/Target Support Files/Pods-UITests/Pods-UITests.distribution.xcconfig"; sourceTree = "<group>"; };
-=======
->>>>>>> e567876b
 		A01C542D0E24E88400D411F2 /* SystemConfiguration.framework */ = {isa = PBXFileReference; includeInIndex = 1; lastKnownFileType = wrapper.framework; name = SystemConfiguration.framework; path = System/Library/Frameworks/SystemConfiguration.framework; sourceTree = SDKROOT; };
 		A01C55470E25E0D000D411F2 /* defaultPostTemplate.html */ = {isa = PBXFileReference; fileEncoding = 4; lastKnownFileType = text.html; name = defaultPostTemplate.html; path = Resources/HTML/defaultPostTemplate.html; sourceTree = "<group>"; };
 		A0E293EF0E21027E00C6919C /* WPAddCategoryViewController.h */ = {isa = PBXFileReference; fileEncoding = 4; lastKnownFileType = sourcecode.c.h; path = WPAddCategoryViewController.h; sourceTree = "<group>"; };
@@ -945,10 +929,6 @@
 		ADF544C0195A0F620092213D /* CustomHighlightButton.h */ = {isa = PBXFileReference; fileEncoding = 4; lastKnownFileType = sourcecode.c.h; path = CustomHighlightButton.h; sourceTree = "<group>"; };
 		ADF544C1195A0F620092213D /* CustomHighlightButton.m */ = {isa = PBXFileReference; fileEncoding = 4; lastKnownFileType = sourcecode.c.objc; path = CustomHighlightButton.m; sourceTree = "<group>"; };
 		AEFB66560B716519236CEE67 /* Pods.release.xcconfig */ = {isa = PBXFileReference; includeInIndex = 1; lastKnownFileType = text.xcconfig; name = Pods.release.xcconfig; path = "../Pods/Target Support Files/Pods/Pods.release.xcconfig"; sourceTree = "<group>"; };
-<<<<<<< HEAD
-		B00150613F6A012B549C20B5 /* libPods-UITests.a */ = {isa = PBXFileReference; explicitFileType = archive.ar; includeInIndex = 0; path = "libPods-UITests.a"; sourceTree = BUILT_PRODUCTS_DIR; };
-=======
->>>>>>> e567876b
 		B43F6A7D9B3DC5B8B4A7DDCA /* Pods-WordPressTest.debug.xcconfig */ = {isa = PBXFileReference; includeInIndex = 1; lastKnownFileType = text.xcconfig; name = "Pods-WordPressTest.debug.xcconfig"; path = "../Pods/Target Support Files/Pods-WordPressTest/Pods-WordPressTest.debug.xcconfig"; sourceTree = "<group>"; };
 		B5134AF419B2C4F200FADE8C /* ReplyBezierView.swift */ = {isa = PBXFileReference; fileEncoding = 4; lastKnownFileType = sourcecode.swift; path = ReplyBezierView.swift; sourceTree = "<group>"; };
 		B52B4F7919C0E49B00526D6F /* WPDynamicHeightTextView.swift */ = {isa = PBXFileReference; fileEncoding = 4; lastKnownFileType = sourcecode.swift; path = WPDynamicHeightTextView.swift; sourceTree = "<group>"; };
@@ -1219,10 +1199,6 @@
 		E2DA78051864B11E007BA447 /* WPFixedWidthScrollView.m */ = {isa = PBXFileReference; fileEncoding = 4; lastKnownFileType = sourcecode.c.objc; path = WPFixedWidthScrollView.m; sourceTree = "<group>"; };
 		E2E7EB44185FB140004F5E72 /* WPBlogSelectorButton.h */ = {isa = PBXFileReference; fileEncoding = 4; lastKnownFileType = sourcecode.c.h; path = WPBlogSelectorButton.h; sourceTree = "<group>"; };
 		E2E7EB45185FB140004F5E72 /* WPBlogSelectorButton.m */ = {isa = PBXFileReference; fileEncoding = 4; lastKnownFileType = sourcecode.c.objc; path = WPBlogSelectorButton.m; sourceTree = "<group>"; };
-<<<<<<< HEAD
-		E7BC0B1BC7CAEF0D54CC5BD5 /* Pods-UITests.release.xcconfig */ = {isa = PBXFileReference; includeInIndex = 1; lastKnownFileType = text.xcconfig; name = "Pods-UITests.release.xcconfig"; path = "../Pods/Target Support Files/Pods-UITests/Pods-UITests.release.xcconfig"; sourceTree = "<group>"; };
-=======
->>>>>>> e567876b
 		EC4696FD0EA75D460040EE8E /* PagesViewController.h */ = {isa = PBXFileReference; fileEncoding = 4; lastKnownFileType = sourcecode.c.h; path = PagesViewController.h; sourceTree = "<group>"; };
 		EC4696FE0EA75D460040EE8E /* PagesViewController.m */ = {isa = PBXFileReference; fileEncoding = 4; lastKnownFileType = sourcecode.c.objc; path = PagesViewController.m; sourceTree = "<group>"; };
 		F1564E5A18946087009F8F97 /* NSStringHelpersTest.m */ = {isa = PBXFileReference; fileEncoding = 4; lastKnownFileType = sourcecode.c.objc; path = NSStringHelpersTest.m; sourceTree = "<group>"; };
@@ -1236,25 +1212,22 @@
 		FD9A948B12FAEA2300438F94 /* DateUtils.m */ = {isa = PBXFileReference; fileEncoding = 4; lastKnownFileType = sourcecode.c.objc; path = DateUtils.m; sourceTree = "<group>"; };
 		FDCB9A89134B75B900E5C776 /* it */ = {isa = PBXFileReference; lastKnownFileType = text.plist.strings; name = it; path = it.lproj/Localizable.strings; sourceTree = "<group>"; };
 		FDFB011916B1EA1C00F589A8 /* WordPress 10.xcdatamodel */ = {isa = PBXFileReference; lastKnownFileType = wrapper.xcdatamodel; path = "WordPress 10.xcdatamodel"; sourceTree = "<group>"; };
-<<<<<<< HEAD
-		FFF96F5619E697B500DFC821 /* UITests.xctest */ = {isa = PBXFileReference; explicitFileType = wrapper.cfbundle; includeInIndex = 0; path = UITests.xctest; sourceTree = BUILT_PRODUCTS_DIR; };
-		FFF96F5919E697B500DFC821 /* Info.plist */ = {isa = PBXFileReference; lastKnownFileType = text.plist.xml; path = Info.plist; sourceTree = "<group>"; };
-		FFF96F6319E697CD00DFC821 /* gencredentials.rb */ = {isa = PBXFileReference; fileEncoding = 4; lastKnownFileType = text.script.ruby; path = gencredentials.rb; sourceTree = "<group>"; };
-		FFF96F6419E697CD00DFC821 /* LoginTests.m */ = {isa = PBXFileReference; fileEncoding = 4; lastKnownFileType = sourcecode.c.objc; path = LoginTests.m; sourceTree = "<group>"; };
-		FFF96F6519E697CD00DFC821 /* MeTabTests.m */ = {isa = PBXFileReference; fileEncoding = 4; lastKnownFileType = sourcecode.c.objc; path = MeTabTests.m; sourceTree = "<group>"; };
-		FFF96F6619E697CD00DFC821 /* PagesTests.m */ = {isa = PBXFileReference; fileEncoding = 4; lastKnownFileType = sourcecode.c.objc; path = PagesTests.m; sourceTree = "<group>"; };
-		FFF96F6719E697CD00DFC821 /* PostsTests.m */ = {isa = PBXFileReference; fileEncoding = 4; lastKnownFileType = sourcecode.c.objc; path = PostsTests.m; sourceTree = "<group>"; };
-		FFF96F6819E697CD00DFC821 /* WordPressTestCredentials.h */ = {isa = PBXFileReference; fileEncoding = 4; lastKnownFileType = sourcecode.c.h; path = WordPressTestCredentials.h; sourceTree = "<group>"; };
-		FFF96F6919E697CD00DFC821 /* WordPressTestCredentials.m */ = {isa = PBXFileReference; fileEncoding = 4; lastKnownFileType = sourcecode.c.objc; path = WordPressTestCredentials.m; sourceTree = "<group>"; };
-		FFF96F6A19E697CD00DFC821 /* WPUITestCase.h */ = {isa = PBXFileReference; fileEncoding = 4; lastKnownFileType = sourcecode.c.h; path = WPUITestCase.h; sourceTree = "<group>"; };
-		FFF96F6B19E697CD00DFC821 /* WPUITestCase.m */ = {isa = PBXFileReference; fileEncoding = 4; lastKnownFileType = sourcecode.c.objc; path = WPUITestCase.m; sourceTree = "<group>"; };
-		FFF96F7319E697DD00DFC821 /* WordPressTestCredentials.m */ = {isa = PBXFileReference; fileEncoding = 4; lastKnownFileType = sourcecode.c.objc; path = WordPressTestCredentials.m; sourceTree = "<group>"; };
-		FFF96F7619E6A7B800DFC821 /* CommentsTests.m */ = {isa = PBXFileReference; fileEncoding = 4; lastKnownFileType = sourcecode.c.objc; path = CommentsTests.m; sourceTree = "<group>"; };
-		FFF96F7819E6C75E00DFC821 /* StatsTests.m */ = {isa = PBXFileReference; fileEncoding = 4; lastKnownFileType = sourcecode.c.objc; path = StatsTests.m; sourceTree = "<group>"; };
-		FFF96F7A19E6DD8600DFC821 /* ReaderTests.m */ = {isa = PBXFileReference; fileEncoding = 4; lastKnownFileType = sourcecode.c.objc; path = ReaderTests.m; sourceTree = "<group>"; };
-		FFF96F7C19E80C7F00DFC821 /* NotificationsTests.m */ = {isa = PBXFileReference; fileEncoding = 4; lastKnownFileType = sourcecode.c.objc; path = NotificationsTests.m; sourceTree = "<group>"; };
-=======
->>>>>>> e567876b
+		FFF96F8219EBE7FB00DFC821 /* UITests.xctest */ = {isa = PBXFileReference; explicitFileType = wrapper.cfbundle; includeInIndex = 0; path = UITests.xctest; sourceTree = BUILT_PRODUCTS_DIR; };
+		FFF96F8519EBE7FB00DFC821 /* Info.plist */ = {isa = PBXFileReference; lastKnownFileType = text.plist.xml; path = Info.plist; sourceTree = "<group>"; };
+		FFF96F8F19EBE81F00DFC821 /* CommentsTests.m */ = {isa = PBXFileReference; fileEncoding = 4; lastKnownFileType = sourcecode.c.objc; path = CommentsTests.m; sourceTree = "<group>"; };
+		FFF96F9019EBE81F00DFC821 /* gencredentials.rb */ = {isa = PBXFileReference; fileEncoding = 4; lastKnownFileType = text.script.ruby; path = gencredentials.rb; sourceTree = "<group>"; };
+		FFF96F9119EBE81F00DFC821 /* LoginTests.m */ = {isa = PBXFileReference; fileEncoding = 4; lastKnownFileType = sourcecode.c.objc; path = LoginTests.m; sourceTree = "<group>"; };
+		FFF96F9219EBE81F00DFC821 /* MeTabTests.m */ = {isa = PBXFileReference; fileEncoding = 4; lastKnownFileType = sourcecode.c.objc; path = MeTabTests.m; sourceTree = "<group>"; };
+		FFF96F9319EBE81F00DFC821 /* NotificationsTests.m */ = {isa = PBXFileReference; fileEncoding = 4; lastKnownFileType = sourcecode.c.objc; path = NotificationsTests.m; sourceTree = "<group>"; };
+		FFF96F9419EBE81F00DFC821 /* PagesTests.m */ = {isa = PBXFileReference; fileEncoding = 4; lastKnownFileType = sourcecode.c.objc; path = PagesTests.m; sourceTree = "<group>"; };
+		FFF96F9519EBE81F00DFC821 /* PostsTests.m */ = {isa = PBXFileReference; fileEncoding = 4; lastKnownFileType = sourcecode.c.objc; path = PostsTests.m; sourceTree = "<group>"; };
+		FFF96F9619EBE81F00DFC821 /* ReaderTests.m */ = {isa = PBXFileReference; fileEncoding = 4; lastKnownFileType = sourcecode.c.objc; path = ReaderTests.m; sourceTree = "<group>"; };
+		FFF96F9719EBE81F00DFC821 /* StatsTests.m */ = {isa = PBXFileReference; fileEncoding = 4; lastKnownFileType = sourcecode.c.objc; path = StatsTests.m; sourceTree = "<group>"; };
+		FFF96F9819EBE81F00DFC821 /* WordPressTestCredentials.h */ = {isa = PBXFileReference; fileEncoding = 4; lastKnownFileType = sourcecode.c.h; path = WordPressTestCredentials.h; sourceTree = "<group>"; };
+		FFF96F9919EBE81F00DFC821 /* WordPressTestCredentials.m */ = {isa = PBXFileReference; fileEncoding = 4; lastKnownFileType = sourcecode.c.objc; path = WordPressTestCredentials.m; sourceTree = "<group>"; };
+		FFF96F9A19EBE81F00DFC821 /* WPUITestCase.h */ = {isa = PBXFileReference; fileEncoding = 4; lastKnownFileType = sourcecode.c.h; path = WPUITestCase.h; sourceTree = "<group>"; };
+		FFF96F9B19EBE81F00DFC821 /* WPUITestCase.m */ = {isa = PBXFileReference; fileEncoding = 4; lastKnownFileType = sourcecode.c.objc; path = WPUITestCase.m; sourceTree = "<group>"; };
+		FFF96FA719EBE83200DFC821 /* WordPressTestCredentials.m */ = {isa = PBXFileReference; fileEncoding = 4; lastKnownFileType = sourcecode.c.objc; path = WordPressTestCredentials.m; sourceTree = "<group>"; };
 /* End PBXFileReference section */
 
 /* Begin PBXFrameworksBuildPhase section */
@@ -1334,17 +1307,14 @@
 			);
 			runOnlyForDeploymentPostprocessing = 0;
 		};
-<<<<<<< HEAD
-		FFF96F5319E697B500DFC821 /* Frameworks */ = {
+		FFF96F7F19EBE7FB00DFC821 /* Frameworks */ = {
 			isa = PBXFrameworksBuildPhase;
 			buildActionMask = 2147483647;
 			files = (
-				A455F9C73C9FFB8E56038AB4 /* libPods-UITests.a in Frameworks */,
+				4253506E2DDC92882C721F55 /* libPods-UITests.a in Frameworks */,
 			);
 			runOnlyForDeploymentPostprocessing = 0;
 		};
-=======
->>>>>>> e567876b
 /* End PBXFrameworksBuildPhase section */
 
 /* Begin PBXGroup section */
@@ -1422,10 +1392,7 @@
 				1D6058910D05DD3D006BFB54 /* WordPress.app */,
 				E16AB92A14D978240047A2E5 /* WordPressTest.xctest */,
 				93E5283A19A7741A003A1A9C /* WordPressTodayWidget.appex */,
-<<<<<<< HEAD
-				FFF96F5619E697B500DFC821 /* UITests.xctest */,
-=======
->>>>>>> e567876b
+				FFF96F8219EBE7FB00DFC821 /* UITests.xctest */,
 			);
 			name = Products;
 			sourceTree = "<group>";
@@ -1442,10 +1409,7 @@
 				45C73C23113C36F50024D0D2 /* Resources-iPad */,
 				E16AB92F14D978240047A2E5 /* WordPressTest */,
 				93E5283D19A7741A003A1A9C /* WordPressTodayWidget */,
-<<<<<<< HEAD
-				FFF96F5719E697B500DFC821 /* UITests */,
-=======
->>>>>>> e567876b
+				FFF96F8319EBE7FB00DFC821 /* UITests */,
 				29B97323FDCFA39411CA2CEA /* Frameworks */,
 				19C28FACFE9D520D11CA2CBB /* Products */,
 				A28F6FD119B61ACA00AADE55 /* SwiftPlayground.playground */,
@@ -1531,10 +1495,7 @@
 				E10B3653158F2D4500419A93 /* UIKit.framework */,
 				93E5283B19A7741A003A1A9C /* NotificationCenter.framework */,
 				872A78E046E04A05B17EB1A1 /* libPods-WordPressTodayWidget.a */,
-<<<<<<< HEAD
-				B00150613F6A012B549C20B5 /* libPods-UITests.a */,
-=======
->>>>>>> e567876b
+				369D8993FF42F0A2D183A062 /* libPods-UITests.a */,
 			);
 			name = Frameworks;
 			sourceTree = "<group>";
@@ -2292,13 +2253,10 @@
 				2B3804821972897F0DEC4183 /* Pods-WordPressTodayWidget.release.xcconfig */,
 				052EFF90F810139789A446FB /* Pods-WordPressTodayWidget.release-internal.xcconfig */,
 				67040029265369CB7FAE64FA /* Pods-WordPressTodayWidget.distribution.xcconfig */,
-<<<<<<< HEAD
-				710C346E186260322E3788D8 /* Pods-UITests.debug.xcconfig */,
-				E7BC0B1BC7CAEF0D54CC5BD5 /* Pods-UITests.release.xcconfig */,
-				63CFD77C700A316EA4015034 /* Pods-UITests.release-internal.xcconfig */,
-				9DE910F1013883A33D3C9EFE /* Pods-UITests.distribution.xcconfig */,
-=======
->>>>>>> e567876b
+				45A679DE2C6B64047BAF97E9 /* Pods-UITests.debug.xcconfig */,
+				1E59E0C89B24D8AA3B12DEC8 /* Pods-UITests.release.xcconfig */,
+				91E1D2929A320BA8932240BF /* Pods-UITests.release-internal.xcconfig */,
+				71E3F8ABCB453500748B60CE /* Pods-UITests.distribution.xcconfig */,
 			);
 			name = Pods;
 			sourceTree = "<group>";
@@ -2554,10 +2512,7 @@
 		E1756E661694AA1500D9EC00 /* Derived Sources */ = {
 			isa = PBXGroup;
 			children = (
-<<<<<<< HEAD
-				FFF96F7319E697DD00DFC821 /* WordPressTestCredentials.m */,
-=======
->>>>>>> e567876b
+				FFF96FA719EBE83200DFC821 /* WordPressTestCredentials.m */,
 				E1756E641694A99400D9EC00 /* WordPressComApiCredentials.m */,
 			);
 			name = "Derived Sources";
@@ -2634,38 +2589,35 @@
 			path = Pages;
 			sourceTree = "<group>";
 		};
-<<<<<<< HEAD
-		FFF96F5719E697B500DFC821 /* UITests */ = {
-			isa = PBXGroup;
-			children = (
-				FFF96F6319E697CD00DFC821 /* gencredentials.rb */,
-				FFF96F6419E697CD00DFC821 /* LoginTests.m */,
-				FFF96F6519E697CD00DFC821 /* MeTabTests.m */,
-				FFF96F6619E697CD00DFC821 /* PagesTests.m */,
-				FFF96F7A19E6DD8600DFC821 /* ReaderTests.m */,
-				FFF96F7C19E80C7F00DFC821 /* NotificationsTests.m */,
-				FFF96F7619E6A7B800DFC821 /* CommentsTests.m */,
-				FFF96F7819E6C75E00DFC821 /* StatsTests.m */,
-				FFF96F6719E697CD00DFC821 /* PostsTests.m */,
-				FFF96F6819E697CD00DFC821 /* WordPressTestCredentials.h */,
-				FFF96F6919E697CD00DFC821 /* WordPressTestCredentials.m */,
-				FFF96F6A19E697CD00DFC821 /* WPUITestCase.h */,
-				FFF96F6B19E697CD00DFC821 /* WPUITestCase.m */,
-				FFF96F5819E697B500DFC821 /* Supporting Files */,
+		FFF96F8319EBE7FB00DFC821 /* UITests */ = {
+			isa = PBXGroup;
+			children = (
+				FFF96F8F19EBE81F00DFC821 /* CommentsTests.m */,
+				FFF96F9019EBE81F00DFC821 /* gencredentials.rb */,
+				FFF96F9119EBE81F00DFC821 /* LoginTests.m */,
+				FFF96F9219EBE81F00DFC821 /* MeTabTests.m */,
+				FFF96F9319EBE81F00DFC821 /* NotificationsTests.m */,
+				FFF96F9419EBE81F00DFC821 /* PagesTests.m */,
+				FFF96F9519EBE81F00DFC821 /* PostsTests.m */,
+				FFF96F9619EBE81F00DFC821 /* ReaderTests.m */,
+				FFF96F9719EBE81F00DFC821 /* StatsTests.m */,
+				FFF96F9819EBE81F00DFC821 /* WordPressTestCredentials.h */,
+				FFF96F9919EBE81F00DFC821 /* WordPressTestCredentials.m */,
+				FFF96F9A19EBE81F00DFC821 /* WPUITestCase.h */,
+				FFF96F9B19EBE81F00DFC821 /* WPUITestCase.m */,
+				FFF96F8419EBE7FB00DFC821 /* Supporting Files */,
 			);
 			path = UITests;
 			sourceTree = "<group>";
 		};
-		FFF96F5819E697B500DFC821 /* Supporting Files */ = {
-			isa = PBXGroup;
-			children = (
-				FFF96F5919E697B500DFC821 /* Info.plist */,
+		FFF96F8419EBE7FB00DFC821 /* Supporting Files */ = {
+			isa = PBXGroup;
+			children = (
+				FFF96F8519EBE7FB00DFC821 /* Info.plist */,
 			);
 			name = "Supporting Files";
 			sourceTree = "<group>";
 		};
-=======
->>>>>>> e567876b
 /* End PBXGroup section */
 
 /* Begin PBXNativeTarget section */
@@ -2732,29 +2684,26 @@
 			productReference = E16AB92A14D978240047A2E5 /* WordPressTest.xctest */;
 			productType = "com.apple.product-type.bundle.unit-test";
 		};
-<<<<<<< HEAD
-		FFF96F5519E697B500DFC821 /* UITests */ = {
+		FFF96F8119EBE7FB00DFC821 /* UITests */ = {
 			isa = PBXNativeTarget;
-			buildConfigurationList = FFF96F6219E697B500DFC821 /* Build configuration list for PBXNativeTarget "UITests" */;
+			buildConfigurationList = FFF96F8E19EBE7FB00DFC821 /* Build configuration list for PBXNativeTarget "UITests" */;
 			buildPhases = (
-				C4EE59D061CD133CC39B439C /* Check Pods Manifest.lock */,
-				FFF96F5219E697B500DFC821 /* Sources */,
-				FFF96F5319E697B500DFC821 /* Frameworks */,
-				FFF96F5419E697B500DFC821 /* Resources */,
-				80EE2ECC8BFF8AC2E5D38A08 /* Copy Pods Resources */,
+				F538F2E32959A7F71EED0023 /* Check Pods Manifest.lock */,
+				FFF96F7E19EBE7FB00DFC821 /* Sources */,
+				FFF96F7F19EBE7FB00DFC821 /* Frameworks */,
+				FFF96F8019EBE7FB00DFC821 /* Resources */,
+				BD568EA7006B338911997D59 /* Copy Pods Resources */,
 			);
 			buildRules = (
 			);
 			dependencies = (
-				FFF96F5D19E697B500DFC821 /* PBXTargetDependency */,
+				FFF96F8919EBE7FB00DFC821 /* PBXTargetDependency */,
 			);
 			name = UITests;
 			productName = UITests;
-			productReference = FFF96F5619E697B500DFC821 /* UITests.xctest */;
+			productReference = FFF96F8219EBE7FB00DFC821 /* UITests.xctest */;
 			productType = "com.apple.product-type.bundle.unit-test";
 		};
-=======
->>>>>>> e567876b
 /* End PBXNativeTarget section */
 
 /* Begin PBXProject section */
@@ -2790,13 +2739,10 @@
 					E16AB92914D978240047A2E5 = {
 						TestTargetID = 1D6058900D05DD3D006BFB54;
 					};
-<<<<<<< HEAD
-					FFF96F5519E697B500DFC821 = {
+					FFF96F8119EBE7FB00DFC821 = {
 						CreatedOnToolsVersion = 6.1;
 						TestTargetID = 1D6058900D05DD3D006BFB54;
 					};
-=======
->>>>>>> e567876b
 				};
 			};
 			buildConfigurationList = C01FCF4E08A954540054247B /* Build configuration list for PBXProject "WordPress" */;
@@ -2839,10 +2785,7 @@
 				E16AB92914D978240047A2E5 /* WordPressTest */,
 				A2795807198819DE0031C6A3 /* OCLint */,
 				93E5283919A7741A003A1A9C /* WordPressTodayWidget */,
-<<<<<<< HEAD
-				FFF96F5519E697B500DFC821 /* UITests */,
-=======
->>>>>>> e567876b
+				FFF96F8119EBE7FB00DFC821 /* UITests */,
 			);
 		};
 /* End PBXProject section */
@@ -2928,17 +2871,14 @@
 			);
 			runOnlyForDeploymentPostprocessing = 0;
 		};
-<<<<<<< HEAD
-		FFF96F5419E697B500DFC821 /* Resources */ = {
+		FFF96F8019EBE7FB00DFC821 /* Resources */ = {
 			isa = PBXResourcesBuildPhase;
 			buildActionMask = 2147483647;
 			files = (
-				FFF96F6C19E697CD00DFC821 /* gencredentials.rb in Resources */,
+				FFF96F9D19EBE81F00DFC821 /* gencredentials.rb in Resources */,
 			);
 			runOnlyForDeploymentPostprocessing = 0;
 		};
-=======
->>>>>>> e567876b
 /* End PBXResourcesBuildPhase section */
 
 /* Begin PBXShellScriptBuildPhase section */
@@ -3000,8 +2940,20 @@
 			shellPath = /bin/sh;
 			shellScript = "\"${SRCROOT}/../Pods/Target Support Files/Pods/Pods-resources.sh\"\n";
 		};
-<<<<<<< HEAD
-		80EE2ECC8BFF8AC2E5D38A08 /* Copy Pods Resources */ = {
+		A279580D198819F50031C6A3 /* ShellScript */ = {
+			isa = PBXShellScriptBuildPhase;
+			buildActionMask = 2147483647;
+			files = (
+			);
+			inputPaths = (
+			);
+			outputPaths = (
+			);
+			runOnlyForDeploymentPostprocessing = 0;
+			shellPath = /bin/sh;
+			shellScript = "# sh ../run-oclint.sh <optional: filename to lint>\nsh ../run-oclint.sh";
+		};
+		BD568EA7006B338911997D59 /* Copy Pods Resources */ = {
 			isa = PBXShellScriptBuildPhase;
 			buildActionMask = 2147483647;
 			files = (
@@ -3016,9 +2968,7 @@
 			shellScript = "\"${SRCROOT}/../Pods/Target Support Files/Pods-UITests/Pods-UITests-resources.sh\"\n";
 			showEnvVarsInLog = 0;
 		};
-=======
->>>>>>> e567876b
-		A279580D198819F50031C6A3 /* ShellScript */ = {
+		E16AB92814D978240047A2E5 /* ShellScript */ = {
 			isa = PBXShellScriptBuildPhase;
 			buildActionMask = 2147483647;
 			files = (
@@ -3029,10 +2979,40 @@
 			);
 			runOnlyForDeploymentPostprocessing = 0;
 			shellPath = /bin/sh;
-			shellScript = "# sh ../run-oclint.sh <optional: filename to lint>\nsh ../run-oclint.sh";
-		};
-<<<<<<< HEAD
-		C4EE59D061CD133CC39B439C /* Check Pods Manifest.lock */ = {
+			shellScript = "# Run the unit tests in this test bundle.\n\"${SYSTEM_DEVELOPER_DIR}/Tools/RunUnitTests\"\n";
+		};
+		E1756E61169493AD00D9EC00 /* Generate WP.com credentials */ = {
+			isa = PBXShellScriptBuildPhase;
+			buildActionMask = 2147483647;
+			files = (
+			);
+			inputPaths = (
+				"$(SRCROOT)/WordPressApi/gencredentials.rb",
+			);
+			name = "Generate WP.com credentials";
+			outputPaths = (
+				/tmp/WordPress.build/WordPressComApiCredentials.m,
+			);
+			runOnlyForDeploymentPostprocessing = 0;
+			shellPath = /bin/sh;
+			shellScript = "DERIVED_TMP_DIR=/tmp/WordPress.build\ncp ${SOURCE_ROOT}/WordPressApi/WordPressComApiCredentials.m ${DERIVED_TMP_DIR}/WordPressComApiCredentials.m\n\necho \"Checking for WordPress.com Oauth App Secret in $WPCOM_CONFIG\"\nif [ -a $WPCOM_CONFIG ]\nthen\necho \"Config found\"\nsource $WPCOM_CONFIG\nelse\necho \"No config found\"\nexit 0\nfi\n\nif [ -z $WPCOM_APP_ID ]\nthen\necho \"warning: Missing WPCOM_APP_ID\"\nexit 1\nfi\nif [ -z $WPCOM_APP_SECRET ]\nthen\necho \"warning: Missing WPCOM_APP_SECRET\"\nexit 1\nfi\n\necho \"Generating credentials file in ${DERIVED_TMP_DIR}/WordPressComApiCredentials.m\"\nruby ${SOURCE_ROOT}/WordPressApi/gencredentials.rb > ${DERIVED_TMP_DIR}/WordPressComApiCredentials.m\n";
+			showEnvVarsInLog = 0;
+		};
+		E1CCFB31175D62320016BD8A /* Run Script */ = {
+			isa = PBXShellScriptBuildPhase;
+			buildActionMask = 2147483647;
+			files = (
+			);
+			inputPaths = (
+			);
+			name = "Run Script";
+			outputPaths = (
+			);
+			runOnlyForDeploymentPostprocessing = 0;
+			shellPath = /bin/sh;
+			shellScript = "[ -f ~/.wpcom_app_credentials ] && source ~/.wpcom_app_credentials\n \n if [ \"x$CRASHLYTICS_API_KEY\" != \"x\" ]; then\n ./Crashlytics.framework/run $CRASHLYTICS_API_KEY\n else\n echo \"warning: Crashytics API Key not found\"\n fi";
+		};
+		F538F2E32959A7F71EED0023 /* Check Pods Manifest.lock */ = {
 			isa = PBXShellScriptBuildPhase;
 			buildActionMask = 2147483647;
 			files = (
@@ -3046,52 +3026,6 @@
 			shellPath = /bin/sh;
 			shellScript = "diff \"${PODS_ROOT}/../Podfile.lock\" \"${PODS_ROOT}/Manifest.lock\" > /dev/null\nif [[ $? != 0 ]] ; then\n    cat << EOM\nerror: The sandbox is not in sync with the Podfile.lock. Run 'pod install' or update your CocoaPods installation.\nEOM\n    exit 1\nfi\n";
 			showEnvVarsInLog = 0;
-		};
-=======
->>>>>>> e567876b
-		E16AB92814D978240047A2E5 /* ShellScript */ = {
-			isa = PBXShellScriptBuildPhase;
-			buildActionMask = 2147483647;
-			files = (
-			);
-			inputPaths = (
-			);
-			outputPaths = (
-			);
-			runOnlyForDeploymentPostprocessing = 0;
-			shellPath = /bin/sh;
-			shellScript = "# Run the unit tests in this test bundle.\n\"${SYSTEM_DEVELOPER_DIR}/Tools/RunUnitTests\"\n";
-		};
-		E1756E61169493AD00D9EC00 /* Generate WP.com credentials */ = {
-			isa = PBXShellScriptBuildPhase;
-			buildActionMask = 2147483647;
-			files = (
-			);
-			inputPaths = (
-				"$(SRCROOT)/WordPressApi/gencredentials.rb",
-			);
-			name = "Generate WP.com credentials";
-			outputPaths = (
-				/tmp/WordPress.build/WordPressComApiCredentials.m,
-			);
-			runOnlyForDeploymentPostprocessing = 0;
-			shellPath = /bin/sh;
-			shellScript = "DERIVED_TMP_DIR=/tmp/WordPress.build\ncp ${SOURCE_ROOT}/WordPressApi/WordPressComApiCredentials.m ${DERIVED_TMP_DIR}/WordPressComApiCredentials.m\n\necho \"Checking for WordPress.com Oauth App Secret in $WPCOM_CONFIG\"\nif [ -a $WPCOM_CONFIG ]\nthen\necho \"Config found\"\nsource $WPCOM_CONFIG\nelse\necho \"No config found\"\nexit 0\nfi\n\nif [ -z $WPCOM_APP_ID ]\nthen\necho \"warning: Missing WPCOM_APP_ID\"\nexit 1\nfi\nif [ -z $WPCOM_APP_SECRET ]\nthen\necho \"warning: Missing WPCOM_APP_SECRET\"\nexit 1\nfi\n\necho \"Generating credentials file in ${DERIVED_TMP_DIR}/WordPressComApiCredentials.m\"\nruby ${SOURCE_ROOT}/WordPressApi/gencredentials.rb > ${DERIVED_TMP_DIR}/WordPressComApiCredentials.m\n";
-			showEnvVarsInLog = 0;
-		};
-		E1CCFB31175D62320016BD8A /* Run Script */ = {
-			isa = PBXShellScriptBuildPhase;
-			buildActionMask = 2147483647;
-			files = (
-			);
-			inputPaths = (
-			);
-			name = "Run Script";
-			outputPaths = (
-			);
-			runOnlyForDeploymentPostprocessing = 0;
-			shellPath = /bin/sh;
-			shellScript = "[ -f ~/.wpcom_app_credentials ] && source ~/.wpcom_app_credentials\n \n if [ \"x$CRASHLYTICS_API_KEY\" != \"x\" ]; then\n ./Crashlytics.framework/run $CRASHLYTICS_API_KEY\n else\n echo \"warning: Crashytics API Key not found\"\n fi";
 		};
 /* End PBXShellScriptBuildPhase section */
 
@@ -3403,26 +3337,23 @@
 			);
 			runOnlyForDeploymentPostprocessing = 0;
 		};
-<<<<<<< HEAD
-		FFF96F5219E697B500DFC821 /* Sources */ = {
+		FFF96F7E19EBE7FB00DFC821 /* Sources */ = {
 			isa = PBXSourcesBuildPhase;
 			buildActionMask = 2147483647;
 			files = (
-				FFF96F7419E697DD00DFC821 /* WordPressTestCredentials.m in Sources */,
-				FFF96F7B19E6DD8600DFC821 /* ReaderTests.m in Sources */,
-				FFF96F7D19E80C7F00DFC821 /* NotificationsTests.m in Sources */,
-				FFF96F7919E6C75E00DFC821 /* StatsTests.m in Sources */,
-				FFF96F7719E6A7B800DFC821 /* CommentsTests.m in Sources */,
-				FFF96F6E19E697CD00DFC821 /* MeTabTests.m in Sources */,
-				FFF96F7019E697CD00DFC821 /* PostsTests.m in Sources */,
-				FFF96F7519E6991400DFC821 /* LoginTests.m in Sources */,
-				FFF96F6F19E697CD00DFC821 /* PagesTests.m in Sources */,
-				FFF96F7219E697CD00DFC821 /* WPUITestCase.m in Sources */,
+				FFF96FA019EBE81F00DFC821 /* NotificationsTests.m in Sources */,
+				FFF96FA419EBE81F00DFC821 /* StatsTests.m in Sources */,
+				FFF96FA319EBE81F00DFC821 /* ReaderTests.m in Sources */,
+				FFF96FA619EBE81F00DFC821 /* WPUITestCase.m in Sources */,
+				FFF96FA819EBE83200DFC821 /* WordPressTestCredentials.m in Sources */,
+				FFF96F9F19EBE81F00DFC821 /* MeTabTests.m in Sources */,
+				FFF96F9C19EBE81F00DFC821 /* CommentsTests.m in Sources */,
+				FFF96FA219EBE81F00DFC821 /* PostsTests.m in Sources */,
+				FFF96FA119EBE81F00DFC821 /* PagesTests.m in Sources */,
+				FFF96F9E19EBE81F00DFC821 /* LoginTests.m in Sources */,
 			);
 			runOnlyForDeploymentPostprocessing = 0;
 		};
-=======
->>>>>>> e567876b
 /* End PBXSourcesBuildPhase section */
 
 /* Begin PBXTargetDependency section */
@@ -3441,14 +3372,11 @@
 			target = 1D6058900D05DD3D006BFB54 /* WordPress */;
 			targetProxy = E16AB93E14D978520047A2E5 /* PBXContainerItemProxy */;
 		};
-<<<<<<< HEAD
-		FFF96F5D19E697B500DFC821 /* PBXTargetDependency */ = {
+		FFF96F8919EBE7FB00DFC821 /* PBXTargetDependency */ = {
 			isa = PBXTargetDependency;
 			target = 1D6058900D05DD3D006BFB54 /* WordPress */;
-			targetProxy = FFF96F5C19E697B500DFC821 /* PBXContainerItemProxy */;
-		};
-=======
->>>>>>> e567876b
+			targetProxy = FFF96F8819EBE7FB00DFC821 /* PBXContainerItemProxy */;
+		};
 /* End PBXTargetDependency section */
 
 /* Begin PBXVariantGroup section */
@@ -4114,10 +4042,9 @@
 			};
 			name = Distribution;
 		};
-<<<<<<< HEAD
-		FFF96F5E19E697B500DFC821 /* Debug */ = {
+		FFF96F8A19EBE7FB00DFC821 /* Debug */ = {
 			isa = XCBuildConfiguration;
-			baseConfigurationReference = 710C346E186260322E3788D8 /* Pods-UITests.debug.xcconfig */;
+			baseConfigurationReference = 45A679DE2C6B64047BAF97E9 /* Pods-UITests.debug.xcconfig */;
 			buildSettings = {
 				ALWAYS_SEARCH_USER_PATHS = NO;
 				BUNDLE_LOADER = "$(TEST_HOST)";
@@ -4162,9 +4089,9 @@
 			};
 			name = Debug;
 		};
-		FFF96F5F19E697B500DFC821 /* Release */ = {
+		FFF96F8B19EBE7FB00DFC821 /* Release */ = {
 			isa = XCBuildConfiguration;
-			baseConfigurationReference = E7BC0B1BC7CAEF0D54CC5BD5 /* Pods-UITests.release.xcconfig */;
+			baseConfigurationReference = 1E59E0C89B24D8AA3B12DEC8 /* Pods-UITests.release.xcconfig */;
 			buildSettings = {
 				ALWAYS_SEARCH_USER_PATHS = NO;
 				BUNDLE_LOADER = "$(TEST_HOST)";
@@ -4203,9 +4130,9 @@
 			};
 			name = Release;
 		};
-		FFF96F6019E697B500DFC821 /* Release-Internal */ = {
+		FFF96F8C19EBE7FB00DFC821 /* Release-Internal */ = {
 			isa = XCBuildConfiguration;
-			baseConfigurationReference = 63CFD77C700A316EA4015034 /* Pods-UITests.release-internal.xcconfig */;
+			baseConfigurationReference = 91E1D2929A320BA8932240BF /* Pods-UITests.release-internal.xcconfig */;
 			buildSettings = {
 				ALWAYS_SEARCH_USER_PATHS = NO;
 				BUNDLE_LOADER = "$(TEST_HOST)";
@@ -4244,9 +4171,9 @@
 			};
 			name = "Release-Internal";
 		};
-		FFF96F6119E697B500DFC821 /* Distribution */ = {
+		FFF96F8D19EBE7FB00DFC821 /* Distribution */ = {
 			isa = XCBuildConfiguration;
-			baseConfigurationReference = 9DE910F1013883A33D3C9EFE /* Pods-UITests.distribution.xcconfig */;
+			baseConfigurationReference = 71E3F8ABCB453500748B60CE /* Pods-UITests.distribution.xcconfig */;
 			buildSettings = {
 				ALWAYS_SEARCH_USER_PATHS = NO;
 				BUNDLE_LOADER = "$(TEST_HOST)";
@@ -4285,8 +4212,6 @@
 			};
 			name = Distribution;
 		};
-=======
->>>>>>> e567876b
 /* End XCBuildConfiguration section */
 
 /* Begin XCConfigurationList section */
@@ -4345,20 +4270,17 @@
 			defaultConfigurationIsVisible = 0;
 			defaultConfigurationName = Release;
 		};
-<<<<<<< HEAD
-		FFF96F6219E697B500DFC821 /* Build configuration list for PBXNativeTarget "UITests" */ = {
+		FFF96F8E19EBE7FB00DFC821 /* Build configuration list for PBXNativeTarget "UITests" */ = {
 			isa = XCConfigurationList;
 			buildConfigurations = (
-				FFF96F5E19E697B500DFC821 /* Debug */,
-				FFF96F5F19E697B500DFC821 /* Release */,
-				FFF96F6019E697B500DFC821 /* Release-Internal */,
-				FFF96F6119E697B500DFC821 /* Distribution */,
+				FFF96F8A19EBE7FB00DFC821 /* Debug */,
+				FFF96F8B19EBE7FB00DFC821 /* Release */,
+				FFF96F8C19EBE7FB00DFC821 /* Release-Internal */,
+				FFF96F8D19EBE7FB00DFC821 /* Distribution */,
 			);
 			defaultConfigurationIsVisible = 0;
 			defaultConfigurationName = Release;
 		};
-=======
->>>>>>> e567876b
 /* End XCConfigurationList section */
 
 /* Begin XCVersionGroup section */
