// !$*UTF8*$!
{
	archiveVersion = 1;
	classes = {
	};
	objectVersion = 46;
	objects = {

/* Begin PBXAggregateTarget section */
		A2795807198819DE0031C6A3 /* OCLint */ = {
			isa = PBXAggregateTarget;
			buildConfigurationList = A279580C198819DE0031C6A3 /* Build configuration list for PBXAggregateTarget "OCLint" */;
			buildPhases = (
				A279580D198819F50031C6A3 /* ShellScript */,
			);
			dependencies = (
			);
			name = OCLint;
			productName = OCLint;
		};
		FFC3F6F41B0DBF0900EFC359 /* UpdatePlistPreprocessor */ = {
			isa = PBXAggregateTarget;
			buildConfigurationList = FFC3F6F51B0DBF1000EFC359 /* Build configuration list for PBXAggregateTarget "UpdatePlistPreprocessor" */;
			buildPhases = (
				FFC3F6FA1B0DBF1E00EFC359 /* Update Plist Preprocessor file */,
			);
			dependencies = (
			);
			name = UpdatePlistPreprocessor;
			productName = UpdatePlistPreprocessor;
		};
/* End PBXAggregateTarget section */

/* Begin PBXBuildFile section */
		00F2E3F8166EEF9800D0527C /* CoreGraphics.framework in Frameworks */ = {isa = PBXBuildFile; fileRef = 834CE7371256D0F60046A4A3 /* CoreGraphics.framework */; };
		00F2E3FA166EEFBE00D0527C /* UIKit.framework in Frameworks */ = {isa = PBXBuildFile; fileRef = E10B3653158F2D4500419A93 /* UIKit.framework */; };
		00F2E3FB166EEFE100D0527C /* QuartzCore.framework in Frameworks */ = {isa = PBXBuildFile; fileRef = E10B3651158F2D3F00419A93 /* QuartzCore.framework */; };
		03958062100D6CFC00850742 /* WPLabel.m in Sources */ = {isa = PBXBuildFile; fileRef = 03958061100D6CFC00850742 /* WPLabel.m */; };
		067D911C15654CE79F0A4A29 /* libPods-WordPressTest.a in Frameworks */ = {isa = PBXBuildFile; fileRef = D4972215061A4C21AD2CD5B8 /* libPods-WordPressTest.a */; };
		1D3623260D0F684500981E51 /* WordPressAppDelegate.m in Sources */ = {isa = PBXBuildFile; fileRef = 1D3623250D0F684500981E51 /* WordPressAppDelegate.m */; };
		1D60589B0D05DD56006BFB54 /* main.m in Sources */ = {isa = PBXBuildFile; fileRef = 29B97316FDCFA39411CA2CEA /* main.m */; };
		1D60589F0D05DD5A006BFB54 /* Foundation.framework in Frameworks */ = {isa = PBXBuildFile; fileRef = 1D30AB110D05D00D00671497 /* Foundation.framework */; };
		28AD73600D9D9599002E5188 /* MainWindow.xib in Resources */ = {isa = PBXBuildFile; fileRef = 28AD735F0D9D9599002E5188 /* MainWindow.xib */; };
		2906F812110CDA8900169D56 /* EditCommentViewController.m in Sources */ = {isa = PBXBuildFile; fileRef = 2906F810110CDA8900169D56 /* EditCommentViewController.m */; };
		2906F813110CDA8900169D56 /* EditCommentViewController.xib in Resources */ = {isa = PBXBuildFile; fileRef = 2906F811110CDA8900169D56 /* EditCommentViewController.xib */; };
		296526FE105810E100597FA3 /* NSString+Helpers.m in Sources */ = {isa = PBXBuildFile; fileRef = 296526FD105810E100597FA3 /* NSString+Helpers.m */; };
		296890780FE971DC00770264 /* Security.framework in Frameworks */ = {isa = PBXBuildFile; fileRef = 296890770FE971DC00770264 /* Security.framework */; };
		2FAE97090E33B21600CA8540 /* defaultPostTemplate_old.html in Resources */ = {isa = PBXBuildFile; fileRef = 2FAE97040E33B21600CA8540 /* defaultPostTemplate_old.html */; };
		2FAE970C0E33B21600CA8540 /* xhtml1-transitional.dtd in Resources */ = {isa = PBXBuildFile; fileRef = 2FAE97070E33B21600CA8540 /* xhtml1-transitional.dtd */; };
		2FAE970D0E33B21600CA8540 /* xhtmlValidatorTemplate.xhtml in Resources */ = {isa = PBXBuildFile; fileRef = 2FAE97080E33B21600CA8540 /* xhtmlValidatorTemplate.xhtml */; };
		30AF6CF513C2289600A29C00 /* AboutViewController.xib in Resources */ = {isa = PBXBuildFile; fileRef = 30AF6CF413C2289600A29C00 /* AboutViewController.xib */; };
		30AF6CFD13C230C600A29C00 /* AboutViewController.m in Sources */ = {isa = PBXBuildFile; fileRef = 30AF6CFC13C230C600A29C00 /* AboutViewController.m */; };
		30EABE0918A5903400B73A9C /* WPBlogTableViewCell.m in Sources */ = {isa = PBXBuildFile; fileRef = 30EABE0818A5903400B73A9C /* WPBlogTableViewCell.m */; };
		3101866B1A373B01008F7DF6 /* WPTabBarController.m in Sources */ = {isa = PBXBuildFile; fileRef = 3101866A1A373B01008F7DF6 /* WPTabBarController.m */; };
		313692791A5D6F7900EBE645 /* HelpshiftUtils.m in Sources */ = {isa = PBXBuildFile; fileRef = 313692781A5D6F7900EBE645 /* HelpshiftUtils.m */; };
		313AE4A019E3F20400AAFABE /* CommentViewController.m in Sources */ = {isa = PBXBuildFile; fileRef = 313AE49C19E3F20400AAFABE /* CommentViewController.m */; };
		315FC2C51A2CB29300E7CDA2 /* MeHeaderView.m in Sources */ = {isa = PBXBuildFile; fileRef = 315FC2C41A2CB29300E7CDA2 /* MeHeaderView.m */; };
		319D6E7B19E447500013871C /* Suggestion.m in Sources */ = {isa = PBXBuildFile; fileRef = 319D6E7A19E447500013871C /* Suggestion.m */; };
		319D6E7E19E447C80013871C /* SuggestionService.m in Sources */ = {isa = PBXBuildFile; fileRef = 319D6E7D19E447C80013871C /* SuggestionService.m */; };
		319D6E8119E44C680013871C /* SuggestionsTableView.m in Sources */ = {isa = PBXBuildFile; fileRef = 319D6E8019E44C680013871C /* SuggestionsTableView.m */; };
		319D6E8519E44F7F0013871C /* SuggestionsTableViewCell.m in Sources */ = {isa = PBXBuildFile; fileRef = 319D6E8419E44F7F0013871C /* SuggestionsTableViewCell.m */; };
		31C9F82E1A2368A2008BB945 /* BlogDetailHeaderView.m in Sources */ = {isa = PBXBuildFile; fileRef = 31C9F82D1A2368A2008BB945 /* BlogDetailHeaderView.m */; };
		31EC15081A5B6675009FC8B3 /* WPStyleGuide+Suggestions.m in Sources */ = {isa = PBXBuildFile; fileRef = 31EC15071A5B6675009FC8B3 /* WPStyleGuide+Suggestions.m */; };
		31F4F6671A1385BE00196A98 /* MeViewController.m in Sources */ = {isa = PBXBuildFile; fileRef = 31F4F6661A1385BE00196A98 /* MeViewController.m */; };
		37022D931981C19000F322B7 /* VerticallyStackedButton.m in Sources */ = {isa = PBXBuildFile; fileRef = 37022D901981BF9200F322B7 /* VerticallyStackedButton.m */; };
		3716E401167296D30035F8C4 /* ToastView.xib in Resources */ = {isa = PBXBuildFile; fileRef = 3716E400167296D30035F8C4 /* ToastView.xib */; };
		37245ADC13FC23FF006CDBE3 /* WPWebViewController.xib in Resources */ = {isa = PBXBuildFile; fileRef = 37245ADB13FC23FF006CDBE3 /* WPWebViewController.xib */; };
		374CB16215B93C0800DD0EBC /* AudioToolbox.framework in Frameworks */ = {isa = PBXBuildFile; fileRef = 374CB16115B93C0800DD0EBC /* AudioToolbox.framework */; };
		375D090D133B94C3000CC9CD /* BlogsTableViewCell.m in Sources */ = {isa = PBXBuildFile; fileRef = 375D090C133B94C3000CC9CD /* BlogsTableViewCell.m */; };
		37EAAF4D1A11799A006D6306 /* CircularImageView.swift in Sources */ = {isa = PBXBuildFile; fileRef = 37EAAF4C1A11799A006D6306 /* CircularImageView.swift */; };
		4253506E2DDC92882C721F55 /* libPods-UITests.a in Frameworks */ = {isa = PBXBuildFile; fileRef = 369D8993FF42F0A2D183A062 /* libPods-UITests.a */; };
		45C73C25113C36F70024D0D2 /* MainWindow-iPad.xib in Resources */ = {isa = PBXBuildFile; fileRef = 45C73C24113C36F70024D0D2 /* MainWindow-iPad.xib */; };
		462F4E0A18369F0B0028D2F8 /* BlogDetailsViewController.m in Sources */ = {isa = PBXBuildFile; fileRef = 462F4E0718369F0B0028D2F8 /* BlogDetailsViewController.m */; };
		4645AFC51961E1FB005F7509 /* AppImages.xcassets in Resources */ = {isa = PBXBuildFile; fileRef = 4645AFC41961E1FB005F7509 /* AppImages.xcassets */; };
		46F8714F1838C41600BC149B /* NSDate+StringFormatting.m in Sources */ = {isa = PBXBuildFile; fileRef = 46F8714E1838C41600BC149B /* NSDate+StringFormatting.m */; };
		46FE8276184FD8A200535844 /* WordPressComOAuthClient.m in Sources */ = {isa = PBXBuildFile; fileRef = E1634518183B733B005E967F /* WordPressComOAuthClient.m */; };
		5903AE1B19B60A98009D5354 /* WPButtonForNavigationBar.m in Sources */ = {isa = PBXBuildFile; fileRef = 5903AE1A19B60A98009D5354 /* WPButtonForNavigationBar.m */; };
		591A428C1A6DC1B0003807A6 /* WPBackgroundDimmerView.m in Sources */ = {isa = PBXBuildFile; fileRef = 591A428B1A6DC1B0003807A6 /* WPBackgroundDimmerView.m */; };
		591A428F1A6DC6F2003807A6 /* WPGUIConstants.m in Sources */ = {isa = PBXBuildFile; fileRef = 591A428E1A6DC6F2003807A6 /* WPGUIConstants.m */; };
		591CFB061B28A960009E61B3 /* AccountServiceRemoteRESTTests.m in Sources */ = {isa = PBXBuildFile; fileRef = 591CFB051B28A960009E61B3 /* AccountServiceRemoteRESTTests.m */; };
		591CFB091B28AC8C009E61B3 /* BlogServiceRemoteRESTTests.m in Sources */ = {isa = PBXBuildFile; fileRef = 591CFB081B28AC8C009E61B3 /* BlogServiceRemoteRESTTests.m */; };
		5926E1E31AC4468300964783 /* WPCrashlytics.m in Sources */ = {isa = PBXBuildFile; fileRef = 5926E1E21AC4468300964783 /* WPCrashlytics.m */; };
		5948AD0E1AB734F2006E8882 /* WPAppAnalytics.m in Sources */ = {isa = PBXBuildFile; fileRef = 5948AD0D1AB734F2006E8882 /* WPAppAnalytics.m */; };
		5948AD111AB73D19006E8882 /* WPAppAnalyticsTests.m in Sources */ = {isa = PBXBuildFile; fileRef = 5948AD101AB73D19006E8882 /* WPAppAnalyticsTests.m */; };
		594DB2951AB891A200E2E456 /* WPUserAgent.m in Sources */ = {isa = PBXBuildFile; fileRef = 594DB2941AB891A200E2E456 /* WPUserAgent.m */; };
		595B02221A6C4ECD00415A30 /* WPWhatsNewView.m in Sources */ = {isa = PBXBuildFile; fileRef = 595B02211A6C4ECD00415A30 /* WPWhatsNewView.m */; };
		595B02271A6C504400415A30 /* WPWhatsNewView.xib in Resources */ = {isa = PBXBuildFile; fileRef = 595B02261A6C504400415A30 /* WPWhatsNewView.xib */; };
		5981FE051AB8A89A0009E080 /* WPUserAgentTests.m in Sources */ = {isa = PBXBuildFile; fileRef = 5981FE041AB8A89A0009E080 /* WPUserAgentTests.m */; };
		598351AE1A704E7A00B6DD4F /* WPWhatsNew.m in Sources */ = {isa = PBXBuildFile; fileRef = 598351AD1A704E7A00B6DD4F /* WPWhatsNew.m */; };
		59D328FD1ACC2D0700356827 /* WPLookbackPresenter.m in Sources */ = {isa = PBXBuildFile; fileRef = 59D328FC1ACC2D0700356827 /* WPLookbackPresenter.m */; };
		59DD94341AC479ED0032DD6B /* WPLogger.m in Sources */ = {isa = PBXBuildFile; fileRef = 59DD94331AC479ED0032DD6B /* WPLogger.m */; };
		59E2AAE31B2096BF0051DC06 /* ServiceRemoteREST.m in Sources */ = {isa = PBXBuildFile; fileRef = 59E2AAE21B2096BF0051DC06 /* ServiceRemoteREST.m */; };
		59E2AAE81B20E3EA0051DC06 /* ServiceRemoteRESTTests.m in Sources */ = {isa = PBXBuildFile; fileRef = 59E2AAE71B20E3EA0051DC06 /* ServiceRemoteRESTTests.m */; };
		59E2AAEC1B20E5CE0051DC06 /* PostServiceRemoteRESTTests.m in Sources */ = {isa = PBXBuildFile; fileRef = 59E2AAEB1B20E5CE0051DC06 /* PostServiceRemoteRESTTests.m */; };
		5D000DDE1AC076C000A7BAF9 /* PostCardActionBar.m in Sources */ = {isa = PBXBuildFile; fileRef = 5D000DDD1AC076C000A7BAF9 /* PostCardActionBar.m */; };
		5D000DE11AC0879600A7BAF9 /* PostCardActionBarItem.m in Sources */ = {isa = PBXBuildFile; fileRef = 5D000DE01AC0879600A7BAF9 /* PostCardActionBarItem.m */; };
		5D0431AE1A7C31AB0025BDFD /* ReaderBrowseSiteViewController.m in Sources */ = {isa = PBXBuildFile; fileRef = 5D0431AD1A7C31AB0025BDFD /* ReaderBrowseSiteViewController.m */; };
		5D08B90419648C3400D5B381 /* ReaderSubscriptionViewController.m in Sources */ = {isa = PBXBuildFile; fileRef = 5D08B90319648C3400D5B381 /* ReaderSubscriptionViewController.m */; };
		5D0A20D41AF11A7300E5C6BC /* PhotonImageURLHelper.m in Sources */ = {isa = PBXBuildFile; fileRef = 5D0A20D31AF11A7300E5C6BC /* PhotonImageURLHelper.m */; };
		5D0C2CB819AB932C002DF1E5 /* WPContentSyncHelper.swift in Sources */ = {isa = PBXBuildFile; fileRef = 5D0C2CB719AB932C002DF1E5 /* WPContentSyncHelper.swift */; };
		5D119DA3176FBE040073D83A /* UIImageView+AFNetworkingExtra.m in Sources */ = {isa = PBXBuildFile; fileRef = 5D119DA2176FBE040073D83A /* UIImageView+AFNetworkingExtra.m */; };
		5D12FE1E1988243700378BD6 /* RemoteReaderPost.m in Sources */ = {isa = PBXBuildFile; fileRef = 5D12FE1B1988243700378BD6 /* RemoteReaderPost.m */; };
		5D12FE1F1988243700378BD6 /* RemoteReaderTopic.m in Sources */ = {isa = PBXBuildFile; fileRef = 5D12FE1D1988243700378BD6 /* RemoteReaderTopic.m */; };
		5D12FE221988245B00378BD6 /* RemoteReaderSite.m in Sources */ = {isa = PBXBuildFile; fileRef = 5D12FE211988245B00378BD6 /* RemoteReaderSite.m */; };
		5D13FA551AF99C0300F06492 /* PageListSectionHeaderView.m in Sources */ = {isa = PBXBuildFile; fileRef = 5D13FA541AF99C0300F06492 /* PageListSectionHeaderView.m */; };
		5D13FA571AF99C2100F06492 /* PageListSectionHeaderView.xib in Resources */ = {isa = PBXBuildFile; fileRef = 5D13FA561AF99C2100F06492 /* PageListSectionHeaderView.xib */; };
		5D146EBB189857ED0068FDC6 /* FeaturedImageViewController.m in Sources */ = {isa = PBXBuildFile; fileRef = 5D146EBA189857ED0068FDC6 /* FeaturedImageViewController.m */; };
		5D157B8C1A8AB73C003ADF4C /* ReaderSiteHeaderView.m in Sources */ = {isa = PBXBuildFile; fileRef = 5D157B8B1A8AB73C003ADF4C /* ReaderSiteHeaderView.m */; };
		5D17530F1A97D2CA0031A082 /* PostCardTableViewCell.m in Sources */ = {isa = PBXBuildFile; fileRef = 5D17530E1A97D2CA0031A082 /* PostCardTableViewCell.m */; };
		5D17F0BE1A1D4C5F0087CCB8 /* PrivateSiteURLProtocol.m in Sources */ = {isa = PBXBuildFile; fileRef = 5D17F0BD1A1D4C5F0087CCB8 /* PrivateSiteURLProtocol.m */; };
		5D18FE9F1AFBB17400EFEED0 /* RestorePageTableViewCell.m in Sources */ = {isa = PBXBuildFile; fileRef = 5D18FE9D1AFBB17400EFEED0 /* RestorePageTableViewCell.m */; };
		5D18FEA01AFBB17400EFEED0 /* RestorePageTableViewCell.xib in Resources */ = {isa = PBXBuildFile; fileRef = 5D18FE9E1AFBB17400EFEED0 /* RestorePageTableViewCell.xib */; };
		5D1D33CF1AE56250000DE623 /* RemoteUser.m in Sources */ = {isa = PBXBuildFile; fileRef = 5D1D33CE1AE56250000DE623 /* RemoteUser.m */; };
		5D1D9C50198837D0009D13B7 /* RemoteReaderPost.m in Sources */ = {isa = PBXBuildFile; fileRef = 5D12FE1B1988243700378BD6 /* RemoteReaderPost.m */; };
		5D1D9C51198837D0009D13B7 /* RemoteReaderSite.m in Sources */ = {isa = PBXBuildFile; fileRef = 5D12FE211988245B00378BD6 /* RemoteReaderSite.m */; };
		5D1D9C52198837D0009D13B7 /* RemoteReaderTopic.m in Sources */ = {isa = PBXBuildFile; fileRef = 5D12FE1D1988243700378BD6 /* RemoteReaderTopic.m */; };
		5D1EE80215E7AF3E007F1F02 /* JetpackSettingsViewController.m in Sources */ = {isa = PBXBuildFile; fileRef = 5D1EE80015E7AF3E007F1F02 /* JetpackSettingsViewController.m */; };
		5D20A6531982D56600463A91 /* FollowedSitesViewController.m in Sources */ = {isa = PBXBuildFile; fileRef = 5D20A6521982D56600463A91 /* FollowedSitesViewController.m */; };
		5D2415CB1A8842C9009BD444 /* ReaderPreviewHeaderView.m in Sources */ = {isa = PBXBuildFile; fileRef = 5D2415CA1A8842C9009BD444 /* ReaderPreviewHeaderView.m */; };
		5D2BEB4919758102005425F7 /* WPTableImageSourceTest.m in Sources */ = {isa = PBXBuildFile; fileRef = 5D2BEB4819758102005425F7 /* WPTableImageSourceTest.m */; };
		5D2C05561AD2F56200A753FE /* NavBarTitleDropdownButton.m in Sources */ = {isa = PBXBuildFile; fileRef = 5D2C05551AD2F56200A753FE /* NavBarTitleDropdownButton.m */; };
		5D2FB2831AE98C4600F1D4ED /* RestorePostTableViewCell.xib in Resources */ = {isa = PBXBuildFile; fileRef = 5D2FB2821AE98C4600F1D4ED /* RestorePostTableViewCell.xib */; };
		5D2FB2861AE98C6600F1D4ED /* RestorePostTableViewCell.m in Sources */ = {isa = PBXBuildFile; fileRef = 5D2FB2851AE98C6600F1D4ED /* RestorePostTableViewCell.m */; };
		5D3D559718F88C3500782892 /* ReaderPostService.m in Sources */ = {isa = PBXBuildFile; fileRef = 5D3D559618F88C3500782892 /* ReaderPostService.m */; };
		5D3D559A18F88C5E00782892 /* ReaderPostServiceRemote.m in Sources */ = {isa = PBXBuildFile; fileRef = 5D3D559918F88C5E00782892 /* ReaderPostServiceRemote.m */; };
		5D3E334E15EEBB6B005FC6F2 /* ReachabilityUtils.m in Sources */ = {isa = PBXBuildFile; fileRef = 5D3E334D15EEBB6B005FC6F2 /* ReachabilityUtils.m */; };
		5D42A3DF175E7452005CFF05 /* AbstractPost.m in Sources */ = {isa = PBXBuildFile; fileRef = 5D42A3D7175E7452005CFF05 /* AbstractPost.m */; };
		5D42A3E0175E7452005CFF05 /* BasePost.m in Sources */ = {isa = PBXBuildFile; fileRef = 5D42A3D9175E7452005CFF05 /* BasePost.m */; };
		5D42A3E2175E7452005CFF05 /* ReaderPost.m in Sources */ = {isa = PBXBuildFile; fileRef = 5D42A3DD175E7452005CFF05 /* ReaderPost.m */; };
		5D42A3FB175E75EE005CFF05 /* ReaderPostDetailViewController.m in Sources */ = {isa = PBXBuildFile; fileRef = 5D42A3EC175E75EE005CFF05 /* ReaderPostDetailViewController.m */; };
		5D42A3FC175E75EE005CFF05 /* ReaderPostsViewController.m in Sources */ = {isa = PBXBuildFile; fileRef = 5D42A3EE175E75EE005CFF05 /* ReaderPostsViewController.m */; };
		5D42A3FD175E75EE005CFF05 /* ReaderPostTableViewCell.m in Sources */ = {isa = PBXBuildFile; fileRef = 5D42A3F0175E75EE005CFF05 /* ReaderPostTableViewCell.m */; };
		5D42A405175E76A7005CFF05 /* WPImageViewController.m in Sources */ = {isa = PBXBuildFile; fileRef = 5D42A402175E76A2005CFF05 /* WPImageViewController.m */; };
		5D42A406175E76A7005CFF05 /* WPWebVideoViewController.m in Sources */ = {isa = PBXBuildFile; fileRef = 5D42A404175E76A5005CFF05 /* WPWebVideoViewController.m */; };
		5D44EB351986D695008B7175 /* ReaderSiteServiceRemote.m in Sources */ = {isa = PBXBuildFile; fileRef = 5D44EB341986D695008B7175 /* ReaderSiteServiceRemote.m */; };
		5D44EB381986D8BA008B7175 /* ReaderSiteService.m in Sources */ = {isa = PBXBuildFile; fileRef = 5D44EB371986D8BA008B7175 /* ReaderSiteService.m */; };
		5D49B03B19BE3CAD00703A9B /* SafeReaderTopicToReaderTopic.m in Sources */ = {isa = PBXBuildFile; fileRef = 5D49B03A19BE3CAD00703A9B /* SafeReaderTopicToReaderTopic.m */; };
		5D4C89FE1AB88EF7007464B3 /* PostCardTextCell.xib in Resources */ = {isa = PBXBuildFile; fileRef = 5D4C89FD1AB88EF7007464B3 /* PostCardTextCell.xib */; };
		5D4C8A001AB88F58007464B3 /* PostCardImageCell.xib in Resources */ = {isa = PBXBuildFile; fileRef = 5D4C89FF1AB88F58007464B3 /* PostCardImageCell.xib */; };
		5D4E30D11AA4B41A000D9904 /* WPStyleGuide+Posts.m in Sources */ = {isa = PBXBuildFile; fileRef = 5D4E30D01AA4B41A000D9904 /* WPStyleGuide+Posts.m */; };
		5D51ADAF19A832AF00539C0B /* WordPress-20-21.xcmappingmodel in Sources */ = {isa = PBXBuildFile; fileRef = 5D51ADAE19A832AF00539C0B /* WordPress-20-21.xcmappingmodel */; };
		5D577D33189127BE00B964C3 /* PostGeolocationViewController.m in Sources */ = {isa = PBXBuildFile; fileRef = 5D577D32189127BE00B964C3 /* PostGeolocationViewController.m */; };
		5D577D361891360900B964C3 /* PostGeolocationView.m in Sources */ = {isa = PBXBuildFile; fileRef = 5D577D351891360900B964C3 /* PostGeolocationView.m */; };
		5D5D0027187DA9D30027CEF6 /* PostCategoriesViewController.m in Sources */ = {isa = PBXBuildFile; fileRef = 5D5D0026187DA9D30027CEF6 /* PostCategoriesViewController.m */; };
		5D62BAD718AA88210044E5F7 /* PageSettingsViewController.m in Sources */ = {isa = PBXBuildFile; fileRef = 5D62BAD618AA88210044E5F7 /* PageSettingsViewController.m */; };
		5D69DBC4165428CA00A2D1F7 /* n.caf in Resources */ = {isa = PBXBuildFile; fileRef = 5D69DBC3165428CA00A2D1F7 /* n.caf */; };
		5D732F971AE84E3C00CD89E7 /* PostListFooterView.m in Sources */ = {isa = PBXBuildFile; fileRef = 5D732F961AE84E3C00CD89E7 /* PostListFooterView.m */; };
		5D732F991AE84E5400CD89E7 /* PostListFooterView.xib in Resources */ = {isa = PBXBuildFile; fileRef = 5D732F981AE84E5400CD89E7 /* PostListFooterView.xib */; };
		5D7A57801AFBFD940097C028 /* BasePostTest.m in Sources */ = {isa = PBXBuildFile; fileRef = 5D7A577F1AFBFD940097C028 /* BasePostTest.m */; };
		5D7B414619E482C9007D9EC7 /* WPRichTextEmbed.swift in Sources */ = {isa = PBXBuildFile; fileRef = 5D7B414319E482C9007D9EC7 /* WPRichTextEmbed.swift */; };
		5D7B414719E482C9007D9EC7 /* WPRichTextImage.swift in Sources */ = {isa = PBXBuildFile; fileRef = 5D7B414419E482C9007D9EC7 /* WPRichTextImage.swift */; };
		5D7B414819E482C9007D9EC7 /* WPRichTextMediaAttachment.swift in Sources */ = {isa = PBXBuildFile; fileRef = 5D7B414519E482C9007D9EC7 /* WPRichTextMediaAttachment.swift */; };
		5D7DEA2919D488DD0032EE77 /* WPStyleGuide+Comments.swift in Sources */ = {isa = PBXBuildFile; fileRef = 5D7DEA2819D488DD0032EE77 /* WPStyleGuide+Comments.swift */; };
		5D839AA8187F0D6B00811F4A /* PostFeaturedImageCell.m in Sources */ = {isa = PBXBuildFile; fileRef = 5D839AA7187F0D6B00811F4A /* PostFeaturedImageCell.m */; };
		5D839AAB187F0D8000811F4A /* PostGeolocationCell.m in Sources */ = {isa = PBXBuildFile; fileRef = 5D839AAA187F0D8000811F4A /* PostGeolocationCell.m */; };
		5D87E10C15F5120C0012C595 /* SettingsPageViewController.m in Sources */ = {isa = PBXBuildFile; fileRef = 5D87E10A15F5120C0012C595 /* SettingsPageViewController.m */; };
		5D8CBC471A6F47880081F4AE /* EditImageDetailsViewController.m in Sources */ = {isa = PBXBuildFile; fileRef = 5D8CBC461A6F47880081F4AE /* EditImageDetailsViewController.m */; };
		5D8D53F119250412003C8859 /* BlogSelectorViewController.m in Sources */ = {isa = PBXBuildFile; fileRef = 5D8D53EE19250412003C8859 /* BlogSelectorViewController.m */; };
		5D97C2F315CAF8D8009B44DD /* UINavigationController+KeyboardFix.m in Sources */ = {isa = PBXBuildFile; fileRef = 5D97C2F215CAF8D8009B44DD /* UINavigationController+KeyboardFix.m */; };
		5D9B17C519998A430047A4A2 /* ReaderBlockedTableViewCell.m in Sources */ = {isa = PBXBuildFile; fileRef = 5D9B17C419998A430047A4A2 /* ReaderBlockedTableViewCell.m */; };
		5D9BFF041A8557A8001D6D63 /* ReaderPostRichContentView.m in Sources */ = {isa = PBXBuildFile; fileRef = 5D9BFF031A8557A8001D6D63 /* ReaderPostRichContentView.m */; };
		5D9BFF071A85584A001D6D63 /* ReaderPostUnattributedContentView.m in Sources */ = {isa = PBXBuildFile; fileRef = 5D9BFF061A85584A001D6D63 /* ReaderPostUnattributedContentView.m */; };
		5D9BFF0A1A856801001D6D63 /* ReaderPostRichUnattributedContentView.m in Sources */ = {isa = PBXBuildFile; fileRef = 5D9BFF091A856801001D6D63 /* ReaderPostRichUnattributedContentView.m */; };
		5DA3EE12192508F700294E0B /* WPImageOptimizer.m in Sources */ = {isa = PBXBuildFile; fileRef = 5DA3EE0F192508F700294E0B /* WPImageOptimizer.m */; };
		5DA3EE13192508F700294E0B /* WPImageOptimizer+Private.m in Sources */ = {isa = PBXBuildFile; fileRef = 5DA3EE11192508F700294E0B /* WPImageOptimizer+Private.m */; };
		5DA3EE161925090A00294E0B /* MediaService.m in Sources */ = {isa = PBXBuildFile; fileRef = 5DA3EE151925090A00294E0B /* MediaService.m */; };
		5DA5BF3F18E32DCF005F11F9 /* InputViewButton.m in Sources */ = {isa = PBXBuildFile; fileRef = 5DA5BF2B18E32DCF005F11F9 /* InputViewButton.m */; };
		5DA5BF4418E32DCF005F11F9 /* Theme.m in Sources */ = {isa = PBXBuildFile; fileRef = 5DA5BF3418E32DCF005F11F9 /* Theme.m */; };
		5DA5BF4518E32DCF005F11F9 /* ThemeBrowserCell.m in Sources */ = {isa = PBXBuildFile; fileRef = 5DA5BF3618E32DCF005F11F9 /* ThemeBrowserCell.m */; };
		5DA5BF4618E32DCF005F11F9 /* ThemeBrowserViewController.m in Sources */ = {isa = PBXBuildFile; fileRef = 5DA5BF3818E32DCF005F11F9 /* ThemeBrowserViewController.m */; };
		5DA5BF4718E32DCF005F11F9 /* ThemeDetailsViewController.m in Sources */ = {isa = PBXBuildFile; fileRef = 5DA5BF3A18E32DCF005F11F9 /* ThemeDetailsViewController.m */; };
		5DA5BF4818E32DCF005F11F9 /* WPLoadingView.m in Sources */ = {isa = PBXBuildFile; fileRef = 5DA5BF3C18E32DCF005F11F9 /* WPLoadingView.m */; };
		5DA912F41B03A6B300CBC13E /* AbstractPostListViewController.m in Sources */ = {isa = PBXBuildFile; fileRef = 5DA912F31B03A6B300CBC13E /* AbstractPostListViewController.m */; };
		5DA988061AEEA594002AFB12 /* DisplayableImageHelperTest.m in Sources */ = {isa = PBXBuildFile; fileRef = 5DA988051AEEA594002AFB12 /* DisplayableImageHelperTest.m */; };
		5DAE40AD19EC70930011A0AE /* ReaderPostHeaderView.m in Sources */ = {isa = PBXBuildFile; fileRef = 5DAE40AC19EC70930011A0AE /* ReaderPostHeaderView.m */; };
		5DAFEAB81AF2CA6E00B3E1D7 /* PostMetaButton.m in Sources */ = {isa = PBXBuildFile; fileRef = 5DAFEAB71AF2CA6E00B3E1D7 /* PostMetaButton.m */; };
		5DB3BA0518D0E7B600F3F3E9 /* WPPickerView.m in Sources */ = {isa = PBXBuildFile; fileRef = 5DB3BA0418D0E7B600F3F3E9 /* WPPickerView.m */; };
		5DB3BA0818D11D8D00F3F3E9 /* PublishDatePickerView.m in Sources */ = {isa = PBXBuildFile; fileRef = 5DB3BA0718D11D8D00F3F3E9 /* PublishDatePickerView.m */; };
		5DB4683B18A2E718004A89A9 /* LocationService.m in Sources */ = {isa = PBXBuildFile; fileRef = 5DB4683A18A2E718004A89A9 /* LocationService.m */; };
		5DB767411588F64D00EBE36C /* postPreview.html in Resources */ = {isa = PBXBuildFile; fileRef = 5DB767401588F64D00EBE36C /* postPreview.html */; };
		5DB93EEC19B6190700EC88EB /* CommentContentView.m in Sources */ = {isa = PBXBuildFile; fileRef = 5DB93EE919B6190700EC88EB /* CommentContentView.m */; };
		5DB93EED19B6190700EC88EB /* ReaderCommentCell.m in Sources */ = {isa = PBXBuildFile; fileRef = 5DB93EEB19B6190700EC88EB /* ReaderCommentCell.m */; };
		5DBCD9D218F3569F00B32229 /* ReaderTopic.m in Sources */ = {isa = PBXBuildFile; fileRef = 5DBCD9D118F3569F00B32229 /* ReaderTopic.m */; };
		5DBCD9D518F35D7500B32229 /* ReaderTopicService.m in Sources */ = {isa = PBXBuildFile; fileRef = 5DBCD9D418F35D7500B32229 /* ReaderTopicService.m */; };
		5DBFC8A71A9BC34F00E00DE4 /* PostListViewController.m in Sources */ = {isa = PBXBuildFile; fileRef = 5DBFC8A61A9BC34F00E00DE4 /* PostListViewController.m */; };
		5DBFC8A91A9BE07B00E00DE4 /* Posts.storyboard in Resources */ = {isa = PBXBuildFile; fileRef = 5DBFC8A81A9BE07B00E00DE4 /* Posts.storyboard */; };
		5DC02A3718E4C5BD009A1765 /* ThemeBrowserViewController.xib in Resources */ = {isa = PBXBuildFile; fileRef = 5DC02A3418E4C5BD009A1765 /* ThemeBrowserViewController.xib */; };
		5DC02A3818E4C5BD009A1765 /* ThemeDetailsViewController.xib in Resources */ = {isa = PBXBuildFile; fileRef = 5DC02A3518E4C5BD009A1765 /* ThemeDetailsViewController.xib */; };
		5DC02A3918E4C5BD009A1765 /* ThemeDetailsViewController~ipad.xib in Resources */ = {isa = PBXBuildFile; fileRef = 5DC02A3618E4C5BD009A1765 /* ThemeDetailsViewController~ipad.xib */; };
		5DC3A44D1610B9BC00A890BE /* UINavigationController+Rotation.m in Sources */ = {isa = PBXBuildFile; fileRef = 5DC3A44C1610B9BC00A890BE /* UINavigationController+Rotation.m */; };
		5DCC4CD819A50CC0003E548C /* ReaderSite.m in Sources */ = {isa = PBXBuildFile; fileRef = 5DCC4CD719A50CC0003E548C /* ReaderSite.m */; };
		5DDC44671A72BB07007F538E /* ReaderViewController.m in Sources */ = {isa = PBXBuildFile; fileRef = 5DDC44661A72BB07007F538E /* ReaderViewController.m */; };
		5DE293C11AD8009E00825DE5 /* PostListFilter.m in Sources */ = {isa = PBXBuildFile; fileRef = 5DE293C01AD8009E00825DE5 /* PostListFilter.m */; };
		5DE88FAA1A859DD9000E2CA6 /* ReaderPostUnattributedTableViewCell.m in Sources */ = {isa = PBXBuildFile; fileRef = 5DE88FA91A859DD9000E2CA6 /* ReaderPostUnattributedTableViewCell.m */; };
		5DEB61B4156FCD3400242C35 /* WPWebView.m in Sources */ = {isa = PBXBuildFile; fileRef = 5DEB61B3156FCD3400242C35 /* WPWebView.m */; };
		5DEB61B8156FCD5200242C35 /* WPChromelessWebViewController.m in Sources */ = {isa = PBXBuildFile; fileRef = 5DEB61B7156FCD5200242C35 /* WPChromelessWebViewController.m */; };
		5DF59C0B1770AE3A00171208 /* UILabel+SuggestSize.m in Sources */ = {isa = PBXBuildFile; fileRef = 5DF59C0A1770AE3A00171208 /* UILabel+SuggestSize.m */; };
		5DF6571B1AE6ACAC00AAA8D7 /* DisplayableImageHelper.m in Sources */ = {isa = PBXBuildFile; fileRef = 5DF6571A1AE6ACAC00AAA8D7 /* DisplayableImageHelper.m */; };
		5DF738941965FAB900393584 /* SubscribedTopicsViewController.m in Sources */ = {isa = PBXBuildFile; fileRef = 5DF738931965FAB900393584 /* SubscribedTopicsViewController.m */; };
		5DF738971965FACD00393584 /* RecommendedTopicsViewController.m in Sources */ = {isa = PBXBuildFile; fileRef = 5DF738961965FACD00393584 /* RecommendedTopicsViewController.m */; };
		5DF7389A1965FB3C00393584 /* WPTableViewHandler.m in Sources */ = {isa = PBXBuildFile; fileRef = 5DF738991965FB3C00393584 /* WPTableViewHandler.m */; };
		5DF7F7741B22337C003A05C8 /* WordPress-30-31.xcmappingmodel in Sources */ = {isa = PBXBuildFile; fileRef = 5DF7F7731B22337C003A05C8 /* WordPress-30-31.xcmappingmodel */; };
		5DF7F7781B223916003A05C8 /* PostToPost30To31.m in Sources */ = {isa = PBXBuildFile; fileRef = 5DF7F7771B223916003A05C8 /* PostToPost30To31.m */; };
		5DF8D26119E82B1000A2CD95 /* ReaderCommentsViewController.m in Sources */ = {isa = PBXBuildFile; fileRef = 5DF8D26019E82B1000A2CD95 /* ReaderCommentsViewController.m */; };
		5DF94E2B1962B97D00359241 /* CommentsTableViewCell.m in Sources */ = {isa = PBXBuildFile; fileRef = 5DF94E261962B97D00359241 /* CommentsTableViewCell.m */; };
		5DF94E2D1962B97D00359241 /* NewPostTableViewCell.m in Sources */ = {isa = PBXBuildFile; fileRef = 5DF94E2A1962B97D00359241 /* NewPostTableViewCell.m */; };
		5DF94E301962B99C00359241 /* PostSettingsSelectionViewController.m in Sources */ = {isa = PBXBuildFile; fileRef = 5DF94E2F1962B99C00359241 /* PostSettingsSelectionViewController.m */; };
		5DF94E331962B9D800359241 /* WPAlertView.xib in Resources */ = {isa = PBXBuildFile; fileRef = 5DF94E311962B9D800359241 /* WPAlertView.xib */; };
		5DF94E341962B9D800359241 /* WPAlertViewSideBySide.xib in Resources */ = {isa = PBXBuildFile; fileRef = 5DF94E321962B9D800359241 /* WPAlertViewSideBySide.xib */; };
		5DF94E421962BAA700359241 /* WPContentActionView.m in Sources */ = {isa = PBXBuildFile; fileRef = 5DF94E371962BAA700359241 /* WPContentActionView.m */; };
		5DF94E431962BAA700359241 /* WPContentAttributionView.m in Sources */ = {isa = PBXBuildFile; fileRef = 5DF94E391962BAA700359241 /* WPContentAttributionView.m */; };
		5DF94E441962BAA700359241 /* WPContentView.m in Sources */ = {isa = PBXBuildFile; fileRef = 5DF94E3B1962BAA700359241 /* WPContentView.m */; };
		5DF94E451962BAA700359241 /* WPRichContentView.m in Sources */ = {isa = PBXBuildFile; fileRef = 5DF94E3D1962BAA700359241 /* WPRichContentView.m */; };
		5DF94E461962BAA700359241 /* WPRichTextView.m in Sources */ = {isa = PBXBuildFile; fileRef = 5DF94E3F1962BAA700359241 /* WPRichTextView.m */; };
		5DF94E471962BAA700359241 /* WPSimpleContentAttributionView.m in Sources */ = {isa = PBXBuildFile; fileRef = 5DF94E411962BAA700359241 /* WPSimpleContentAttributionView.m */; };
		5DF94E501962BAEB00359241 /* ReaderPostAttributionView.m in Sources */ = {isa = PBXBuildFile; fileRef = 5DF94E491962BAEB00359241 /* ReaderPostAttributionView.m */; };
		5DF94E511962BAEB00359241 /* ReaderPostContentView.m in Sources */ = {isa = PBXBuildFile; fileRef = 5DF94E4B1962BAEB00359241 /* ReaderPostContentView.m */; };
		5DFA7EBC1AF7B8D30072023B /* NSDateStringFormattingTest.m in Sources */ = {isa = PBXBuildFile; fileRef = 5DFA7EBB1AF7B8D30072023B /* NSDateStringFormattingTest.m */; };
		5DFA7EC11AF7CB6B0072023B /* PageListViewController.m in Sources */ = {isa = PBXBuildFile; fileRef = 5DFA7EC01AF7CB6A0072023B /* PageListViewController.m */; };
		5DFA7EC31AF7CB910072023B /* Pages.storyboard in Resources */ = {isa = PBXBuildFile; fileRef = 5DFA7EC21AF7CB910072023B /* Pages.storyboard */; };
		5DFA7EC71AF814E40072023B /* PageListTableViewCell.m in Sources */ = {isa = PBXBuildFile; fileRef = 5DFA7EC51AF814E40072023B /* PageListTableViewCell.m */; };
		5DFA7EC81AF814E40072023B /* PageListTableViewCell.xib in Resources */ = {isa = PBXBuildFile; fileRef = 5DFA7EC61AF814E40072023B /* PageListTableViewCell.xib */; };
		7059CD210F332B6500A0660B /* WPCategoryTree.m in Sources */ = {isa = PBXBuildFile; fileRef = 7059CD200F332B6500A0660B /* WPCategoryTree.m */; };
		740BD8351A0D4C3600F04D18 /* WPUploadStatusButton.m in Sources */ = {isa = PBXBuildFile; fileRef = 740BD8341A0D4C3600F04D18 /* WPUploadStatusButton.m */; };
		74BB6F1A19AE7B9400FB7829 /* WPLegacyEditPageViewController.m in Sources */ = {isa = PBXBuildFile; fileRef = 74BB6F1919AE7B9400FB7829 /* WPLegacyEditPageViewController.m */; };
		74D5FFD619ACDF6700389E8F /* WPLegacyEditPostViewController.m in Sources */ = {isa = PBXBuildFile; fileRef = 74D5FFD519ACDF6700389E8F /* WPLegacyEditPostViewController.m */; };
		74F313EF1A9B97A200AA8B45 /* WPTooltip.m in Sources */ = {isa = PBXBuildFile; fileRef = 74F313EE1A9B97A200AA8B45 /* WPTooltip.m */; };
		83043E55126FA31400EC9953 /* MessageUI.framework in Frameworks */ = {isa = PBXBuildFile; fileRef = 83043E54126FA31400EC9953 /* MessageUI.framework */; };
		8333FE0E11FF6EF200A495C1 /* EditSiteViewController.xib in Resources */ = {isa = PBXBuildFile; fileRef = 8333FE0D11FF6EF200A495C1 /* EditSiteViewController.xib */; };
		83418AAA11C9FA6E00ACF00C /* Comment.m in Sources */ = {isa = PBXBuildFile; fileRef = 83418AA911C9FA6E00ACF00C /* Comment.m */; };
		834CAE7C122D528A003DDF49 /* UIImage+Resize.m in Sources */ = {isa = PBXBuildFile; fileRef = 834CAE7B122D528A003DDF49 /* UIImage+Resize.m */; };
		834CAE9F122D56B1003DDF49 /* UIImage+Alpha.m in Sources */ = {isa = PBXBuildFile; fileRef = 834CAE9D122D56B1003DDF49 /* UIImage+Alpha.m */; };
		834CAEA0122D56B1003DDF49 /* UIImage+RoundedCorner.m in Sources */ = {isa = PBXBuildFile; fileRef = 834CAE9E122D56B1003DDF49 /* UIImage+RoundedCorner.m */; };
		834CE7341256D0DE0046A4A3 /* CFNetwork.framework in Frameworks */ = {isa = PBXBuildFile; fileRef = 834CE7331256D0DE0046A4A3 /* CFNetwork.framework */; };
		8350E49611D2C71E00A7B073 /* Media.m in Sources */ = {isa = PBXBuildFile; fileRef = 8350E49511D2C71E00A7B073 /* Media.m */; };
		8355D67E11D13EAD00A61362 /* MobileCoreServices.framework in Frameworks */ = {isa = PBXBuildFile; fileRef = 8355D67D11D13EAD00A61362 /* MobileCoreServices.framework */; };
		8355D7D911D260AA00A61362 /* CoreData.framework in Frameworks */ = {isa = PBXBuildFile; fileRef = 8355D7D811D260AA00A61362 /* CoreData.framework */; };
		835E2403126E66E50085940B /* AssetsLibrary.framework in Frameworks */ = {isa = PBXBuildFile; fileRef = 835E2402126E66E50085940B /* AssetsLibrary.framework */; settings = {ATTRIBUTES = (Weak, ); }; };
		8370D10A11FA499A009D650F /* WPTableViewActivityCell.m in Sources */ = {isa = PBXBuildFile; fileRef = 8370D10911FA499A009D650F /* WPTableViewActivityCell.m */; };
		8370D10C11FA4A1B009D650F /* WPTableViewActivityCell.xib in Resources */ = {isa = PBXBuildFile; fileRef = 8370D10B11FA4A1B009D650F /* WPTableViewActivityCell.xib */; };
		8370D1BE11FA6295009D650F /* AddSiteViewController.xib in Resources */ = {isa = PBXBuildFile; fileRef = 8370D1BC11FA6295009D650F /* AddSiteViewController.xib */; };
		838C672E1210C3C300B09CA3 /* Post.m in Sources */ = {isa = PBXBuildFile; fileRef = 838C672D1210C3C300B09CA3 /* Post.m */; };
		83CAD4211235F9F4003DFA20 /* MediaObjectView.xib in Resources */ = {isa = PBXBuildFile; fileRef = 83CAD4201235F9F4003DFA20 /* MediaObjectView.xib */; };
		83D180FA12329B1A002DCCB0 /* EditPageViewController.m in Sources */ = {isa = PBXBuildFile; fileRef = 83D180F812329B1A002DCCB0 /* EditPageViewController.m */; };
		83F3E26011275E07004CD686 /* MapKit.framework in Frameworks */ = {isa = PBXBuildFile; fileRef = 83F3E25F11275E07004CD686 /* MapKit.framework */; };
		83F3E2D311276371004CD686 /* CoreLocation.framework in Frameworks */ = {isa = PBXBuildFile; fileRef = 83F3E2D211276371004CD686 /* CoreLocation.framework */; };
		83FEFC7611FF6C5A0078B462 /* EditSiteViewController.m in Sources */ = {isa = PBXBuildFile; fileRef = 83FEFC7411FF6C5A0078B462 /* EditSiteViewController.m */; };
		85149741171E13DF00B87F3F /* WPAsyncBlockOperation.m in Sources */ = {isa = PBXBuildFile; fileRef = 85149740171E13DF00B87F3F /* WPAsyncBlockOperation.m */; };
		8514B8D41AE85B19007E58BA /* WPAnalyticsTrackerMixpanelTests.m in Sources */ = {isa = PBXBuildFile; fileRef = 8514B8D31AE85B19007E58BA /* WPAnalyticsTrackerMixpanelTests.m */; };
		8516972C169D42F4006C5DED /* WPToast.m in Sources */ = {isa = PBXBuildFile; fileRef = 8516972B169D42F4006C5DED /* WPToast.m */; };
		851734431798C64700A30E27 /* NSURL+Util.m in Sources */ = {isa = PBXBuildFile; fileRef = 851734421798C64700A30E27 /* NSURL+Util.m */; };
		852416CF1A12EBDD0030700C /* AppRatingUtility.m in Sources */ = {isa = PBXBuildFile; fileRef = 852416CE1A12EBDD0030700C /* AppRatingUtility.m */; };
		852416D21A12ED690030700C /* AppRatingUtilityTests.m in Sources */ = {isa = PBXBuildFile; fileRef = 852416D11A12ED690030700C /* AppRatingUtilityTests.m */; };
		8525398B171761D9003F6B32 /* WPComLanguages.m in Sources */ = {isa = PBXBuildFile; fileRef = 8525398A171761D9003F6B32 /* WPComLanguages.m */; };
		855408861A6F105700DDBD79 /* app-review-prompt-all-enabled.json in Resources */ = {isa = PBXBuildFile; fileRef = 855408851A6F105700DDBD79 /* app-review-prompt-all-enabled.json */; };
		855408881A6F106800DDBD79 /* app-review-prompt-notifications-disabled.json in Resources */ = {isa = PBXBuildFile; fileRef = 855408871A6F106800DDBD79 /* app-review-prompt-notifications-disabled.json */; };
		8554088A1A6F107D00DDBD79 /* app-review-prompt-global-disable.json in Resources */ = {isa = PBXBuildFile; fileRef = 855408891A6F107D00DDBD79 /* app-review-prompt-global-disable.json */; };
		857610D618C0377300EDF406 /* StatsWebViewController.m in Sources */ = {isa = PBXBuildFile; fileRef = 857610D518C0377300EDF406 /* StatsWebViewController.m */; };
		858DE40F1730384F000AC628 /* LoginViewController.m in Sources */ = {isa = PBXBuildFile; fileRef = 858DE40E1730384F000AC628 /* LoginViewController.m */; };
		859F761D18F2159800EF8D5D /* WPAnalyticsTrackerMixpanelInstructionsForStat.m in Sources */ = {isa = PBXBuildFile; fileRef = 859F761C18F2159800EF8D5D /* WPAnalyticsTrackerMixpanelInstructionsForStat.m */; };
		85AD6AEC173CCF9E002CB896 /* WPNUXPrimaryButton.m in Sources */ = {isa = PBXBuildFile; fileRef = 85AD6AEB173CCF9E002CB896 /* WPNUXPrimaryButton.m */; };
		85AD6AEF173CCFDC002CB896 /* WPNUXSecondaryButton.m in Sources */ = {isa = PBXBuildFile; fileRef = 85AD6AEE173CCFDC002CB896 /* WPNUXSecondaryButton.m */; };
		85B1253F1B02849B008A3D95 /* PushAuthenticationService.swift in Sources */ = {isa = PBXBuildFile; fileRef = B535209C1AF7EB9F00B33BA8 /* PushAuthenticationService.swift */; };
		85B125411B028E34008A3D95 /* PushAuthenticationManagerTests.swift in Sources */ = {isa = PBXBuildFile; fileRef = 85B125401B028E34008A3D95 /* PushAuthenticationManagerTests.swift */; };
		85B125421B028F62008A3D95 /* PushAuthenticationManager.swift in Sources */ = {isa = PBXBuildFile; fileRef = B535209A1AF7BBB800B33BA8 /* PushAuthenticationManager.swift */; };
		85B125461B0294F6008A3D95 /* UIAlertViewProxy.m in Sources */ = {isa = PBXBuildFile; fileRef = 85B125441B02937E008A3D95 /* UIAlertViewProxy.m */; };
		85B6F74F1742DA1E00CE7F3A /* WPNUXMainButton.m in Sources */ = {isa = PBXBuildFile; fileRef = 85B6F74E1742DA1D00CE7F3A /* WPNUXMainButton.m */; };
		85B6F7521742DAE800CE7F3A /* WPNUXBackButton.m in Sources */ = {isa = PBXBuildFile; fileRef = 85B6F7511742DAE800CE7F3A /* WPNUXBackButton.m */; };
		85C720B11730CEFA00460645 /* WPWalkthroughTextField.m in Sources */ = {isa = PBXBuildFile; fileRef = 85C720B01730CEFA00460645 /* WPWalkthroughTextField.m */; };
		85CE4C201A703CF200780DFE /* NSBundle+VersionNumberHelper.m in Sources */ = {isa = PBXBuildFile; fileRef = 85CE4C1F1A703CF200780DFE /* NSBundle+VersionNumberHelper.m */; };
		85D2275918F1EB8A001DA8DA /* WPAnalyticsTrackerMixpanel.m in Sources */ = {isa = PBXBuildFile; fileRef = 85D2275818F1EB8A001DA8DA /* WPAnalyticsTrackerMixpanel.m */; };
		85D239AD1AE5A5FC0074768D /* AccountServiceFacade.m in Sources */ = {isa = PBXBuildFile; fileRef = 85D239A01AE5A5FC0074768D /* AccountServiceFacade.m */; };
		85D239AE1AE5A5FC0074768D /* BlogSyncFacade.m in Sources */ = {isa = PBXBuildFile; fileRef = 85D239A21AE5A5FC0074768D /* BlogSyncFacade.m */; };
		85D239AF1AE5A5FC0074768D /* HelpshiftEnabledFacade.m in Sources */ = {isa = PBXBuildFile; fileRef = 85D239A41AE5A5FC0074768D /* HelpshiftEnabledFacade.m */; };
		85D239B01AE5A5FC0074768D /* LoginFacade.m in Sources */ = {isa = PBXBuildFile; fileRef = 85D239A61AE5A5FC0074768D /* LoginFacade.m */; };
		85D239B11AE5A5FC0074768D /* OnePasswordFacade.m in Sources */ = {isa = PBXBuildFile; fileRef = 85D239A81AE5A5FC0074768D /* OnePasswordFacade.m */; };
		85D239B21AE5A5FC0074768D /* WordPressComOAuthClientFacade.m in Sources */ = {isa = PBXBuildFile; fileRef = 85D239AA1AE5A5FC0074768D /* WordPressComOAuthClientFacade.m */; };
		85D239B31AE5A5FC0074768D /* WordPressXMLRPCAPIFacade.m in Sources */ = {isa = PBXBuildFile; fileRef = 85D239AC1AE5A5FC0074768D /* WordPressXMLRPCAPIFacade.m */; };
		85D239B61AE5A6170074768D /* ReachabilityFacade.m in Sources */ = {isa = PBXBuildFile; fileRef = 85D239B51AE5A6170074768D /* ReachabilityFacade.m */; };
		85D239BB1AE5A6620074768D /* LoginFields.m in Sources */ = {isa = PBXBuildFile; fileRef = 85D239B81AE5A6620074768D /* LoginFields.m */; };
		85D239BC1AE5A6620074768D /* LoginViewModel.m in Sources */ = {isa = PBXBuildFile; fileRef = 85D239BA1AE5A6620074768D /* LoginViewModel.m */; };
		85D239C01AE5A7020074768D /* LoginFacadeTests.m in Sources */ = {isa = PBXBuildFile; fileRef = 85D239BE1AE5A7020074768D /* LoginFacadeTests.m */; };
		85D239C11AE5A7020074768D /* LoginViewModelTests.m in Sources */ = {isa = PBXBuildFile; fileRef = 85D239BF1AE5A7020074768D /* LoginViewModelTests.m */; };
		85D790AA1AE5C6790033AE83 /* MixpanelProxy.m in Sources */ = {isa = PBXBuildFile; fileRef = 85D790A81AE5BF1F0033AE83 /* MixpanelProxy.m */; };
		85D790AC1AE5D95E0033AE83 /* MixpanelProxyTests.m in Sources */ = {isa = PBXBuildFile; fileRef = 85D790AB1AE5D95E0033AE83 /* MixpanelProxyTests.m */; };
		85D80558171630B30075EEAC /* DotCom-Languages.plist in Resources */ = {isa = PBXBuildFile; fileRef = 85D80557171630B30075EEAC /* DotCom-Languages.plist */; };
		85D8055D171631F10075EEAC /* SelectWPComLanguageViewController.m in Sources */ = {isa = PBXBuildFile; fileRef = 85D8055C171631F10075EEAC /* SelectWPComLanguageViewController.m */; };
		85DA8C4418F3F29A0074C8A4 /* WPAnalyticsTrackerWPCom.m in Sources */ = {isa = PBXBuildFile; fileRef = 85DA8C4318F3F29A0074C8A4 /* WPAnalyticsTrackerWPCom.m */; };
		85E105861731A597001071A3 /* WPWalkthroughOverlayView.m in Sources */ = {isa = PBXBuildFile; fileRef = 85E105851731A597001071A3 /* WPWalkthroughOverlayView.m */; };
		85EC44D41739826A00686604 /* CreateAccountAndBlogViewController.m in Sources */ = {isa = PBXBuildFile; fileRef = 85EC44D31739826A00686604 /* CreateAccountAndBlogViewController.m */; };
		85ED988817DFA00000090D0B /* Images.xcassets in Resources */ = {isa = PBXBuildFile; fileRef = 85ED988717DFA00000090D0B /* Images.xcassets */; };
		85F8E1981B017A86000859BB /* PushAuthenticationServiceRemote.swift in Sources */ = {isa = PBXBuildFile; fileRef = B535209E1AF7EFEC00B33BA8 /* PushAuthenticationServiceRemote.swift */; };
		85F8E19B1B017AA6000859BB /* PushAuthenticationServiceRemoteTests.swift in Sources */ = {isa = PBXBuildFile; fileRef = 85F8E19A1B017AA6000859BB /* PushAuthenticationServiceRemoteTests.swift */; };
		85F8E19D1B018698000859BB /* PushAuthenticationServiceTests.swift in Sources */ = {isa = PBXBuildFile; fileRef = 85F8E19C1B018698000859BB /* PushAuthenticationServiceTests.swift */; };
		85F8E19F1B0186D0000859BB /* MockWordPressComApi.swift in Sources */ = {isa = PBXBuildFile; fileRef = 85F8E19E1B0186D0000859BB /* MockWordPressComApi.swift */; };
		931D26F519ED7E6D00114F17 /* BlogJetpackTest.m in Sources */ = {isa = PBXBuildFile; fileRef = E150520B16CAC5C400D3DDDC /* BlogJetpackTest.m */; };
		931D26F619ED7F7000114F17 /* BlogServiceTest.m in Sources */ = {isa = PBXBuildFile; fileRef = 930FD0A519882742000CC81D /* BlogServiceTest.m */; };
		931D26F719ED7F7500114F17 /* ReaderPostServiceTest.m in Sources */ = {isa = PBXBuildFile; fileRef = 5DE8A0401912D95B00B2FF59 /* ReaderPostServiceTest.m */; };
		931D26F819ED7F7800114F17 /* ReaderTopicServiceTest.m in Sources */ = {isa = PBXBuildFile; fileRef = 5DFA9D19196B1BA30061FF96 /* ReaderTopicServiceTest.m */; };
		931D26FE19EDA10D00114F17 /* ALIterativeMigrator.m in Sources */ = {isa = PBXBuildFile; fileRef = 931D26FD19EDA10D00114F17 /* ALIterativeMigrator.m */; };
		931D270019EDAE8600114F17 /* CoreDataMigrationTests.m in Sources */ = {isa = PBXBuildFile; fileRef = 931D26FF19EDAE8600114F17 /* CoreDataMigrationTests.m */; };
		931DF4D618D09A2F00540BDD /* InfoPlist.strings in Resources */ = {isa = PBXBuildFile; fileRef = 931DF4D818D09A2F00540BDD /* InfoPlist.strings */; };
		934884AB19B73BA6004028D8 /* Constants.m in Sources */ = {isa = PBXBuildFile; fileRef = B5CC05F51962150600975CAC /* Constants.m */; };
		934884AD19B78723004028D8 /* WordPressTodayWidget-Internal.entitlements in Resources */ = {isa = PBXBuildFile; fileRef = 934884AC19B78723004028D8 /* WordPressTodayWidget-Internal.entitlements */; };
		934884AF19B7875C004028D8 /* WordPress-Internal.entitlements in Resources */ = {isa = PBXBuildFile; fileRef = 934884AE19B7875C004028D8 /* WordPress-Internal.entitlements */; };
		9358D15919FFD4E10094BBF5 /* WPImageOptimizerTest.m in Sources */ = {isa = PBXBuildFile; fileRef = 5DA3EE191925111700294E0B /* WPImageOptimizerTest.m */; };
		93594BD5191D2F5A0079E6B2 /* stats-batch.json in Resources */ = {isa = PBXBuildFile; fileRef = 93594BD4191D2F5A0079E6B2 /* stats-batch.json */; };
		9363113F19FA996700B0C739 /* AccountServiceTests.swift in Sources */ = {isa = PBXBuildFile; fileRef = 9363113E19FA996700B0C739 /* AccountServiceTests.swift */; };
		93740DC917D8F85600C41B2F /* WPAlertView.h in Resources */ = {isa = PBXBuildFile; fileRef = 93740DC817D8F85600C41B2F /* WPAlertView.h */; };
		93740DCB17D8F86700C41B2F /* WPAlertView.m in Sources */ = {isa = PBXBuildFile; fileRef = 93740DCA17D8F86700C41B2F /* WPAlertView.m */; };
		937D9A0F19F83812007B9D5F /* WordPress-22-23.xcmappingmodel in Sources */ = {isa = PBXBuildFile; fileRef = 937D9A0E19F83812007B9D5F /* WordPress-22-23.xcmappingmodel */; };
		937D9A1119F838C2007B9D5F /* AccountToAccount22to23.swift in Sources */ = {isa = PBXBuildFile; fileRef = 937D9A1019F838C2007B9D5F /* AccountToAccount22to23.swift */; };
		937F3E321AD6FDA7006BA498 /* WPAnalyticsTrackerAutomatticTracks.m in Sources */ = {isa = PBXBuildFile; fileRef = 937F3E311AD6FDA7006BA498 /* WPAnalyticsTrackerAutomatticTracks.m */; };
		93A379DB19FE6D3000415023 /* DDLogSwift.m in Sources */ = {isa = PBXBuildFile; fileRef = 93A379DA19FE6D3000415023 /* DDLogSwift.m */; };
		93A379EC19FFBF7900415023 /* KeychainTest.m in Sources */ = {isa = PBXBuildFile; fileRef = 93A379EB19FFBF7900415023 /* KeychainTest.m */; };
		93A3F7DE1843F6F00082FEEA /* CoreTelephony.framework in Frameworks */ = {isa = PBXBuildFile; fileRef = 93A3F7DD1843F6F00082FEEA /* CoreTelephony.framework */; };
		93C1147F18EC5DD500DAC95C /* AccountService.m in Sources */ = {isa = PBXBuildFile; fileRef = 93C1147E18EC5DD500DAC95C /* AccountService.m */; };
		93C1148518EDF6E100DAC95C /* BlogService.m in Sources */ = {isa = PBXBuildFile; fileRef = 93C1148418EDF6E100DAC95C /* BlogService.m */; };
		93C4864F181043D700A24725 /* ActivityLogDetailViewController.m in Sources */ = {isa = PBXBuildFile; fileRef = 93069F581762410B000C966D /* ActivityLogDetailViewController.m */; };
		93C486501810442200A24725 /* SupportViewController.m in Sources */ = {isa = PBXBuildFile; fileRef = 93027BB71758332300483FFD /* SupportViewController.m */; };
		93C486511810445D00A24725 /* ActivityLogViewController.m in Sources */ = {isa = PBXBuildFile; fileRef = 93069F55176237A4000C966D /* ActivityLogViewController.m */; };
		93CD939319099BE70049096E /* authtoken.json in Resources */ = {isa = PBXBuildFile; fileRef = 93CD939219099BE70049096E /* authtoken.json */; };
		93DEB88219E5BF7100F9546D /* TodayExtensionService.m in Sources */ = {isa = PBXBuildFile; fileRef = 93DEB88119E5BF7100F9546D /* TodayExtensionService.m */; };
		93E3D3C819ACE8E300B1C509 /* SFHFKeychainUtils.m in Sources */ = {isa = PBXBuildFile; fileRef = 292CECFF1027259000BD407D /* SFHFKeychainUtils.m */; settings = {COMPILER_FLAGS = "-fno-objc-arc"; }; };
		93E5283C19A7741A003A1A9C /* NotificationCenter.framework in Frameworks */ = {isa = PBXBuildFile; fileRef = 93E5283B19A7741A003A1A9C /* NotificationCenter.framework */; };
		93E5284119A7741A003A1A9C /* TodayViewController.swift in Sources */ = {isa = PBXBuildFile; fileRef = 93E5284019A7741A003A1A9C /* TodayViewController.swift */; };
		93E5284319A7741A003A1A9C /* MainInterface.storyboard in Resources */ = {isa = PBXBuildFile; fileRef = 93E5284219A7741A003A1A9C /* MainInterface.storyboard */; };
		93E5284619A7741A003A1A9C /* WordPressTodayWidget.appex in Embed App Extensions */ = {isa = PBXBuildFile; fileRef = 93E5283A19A7741A003A1A9C /* WordPressTodayWidget.appex */; settings = {ATTRIBUTES = (RemoveHeadersOnCopy, ); }; };
		93E5285519A778AF003A1A9C /* WPDDLogWrapper.m in Sources */ = {isa = PBXBuildFile; fileRef = 93E5285419A778AF003A1A9C /* WPDDLogWrapper.m */; };
		93E5285619A77BAC003A1A9C /* NotificationCenter.framework in Frameworks */ = {isa = PBXBuildFile; fileRef = 93E5283B19A7741A003A1A9C /* NotificationCenter.framework */; };
		93E9050719E6F3D8005513C9 /* TestContextManager.m in Sources */ = {isa = PBXBuildFile; fileRef = 93E9050619E6F3D8005513C9 /* TestContextManager.m */; };
		93EF094C19ED533500C89770 /* ContextManagerTests.swift in Sources */ = {isa = PBXBuildFile; fileRef = 93E9050319E6F242005513C9 /* ContextManagerTests.swift */; };
		93FA59DD18D88C1C001446BC /* PostCategoryService.m in Sources */ = {isa = PBXBuildFile; fileRef = 93FA59DC18D88C1C001446BC /* PostCategoryService.m */; };
		A01C542E0E24E88400D411F2 /* SystemConfiguration.framework in Frameworks */ = {isa = PBXBuildFile; fileRef = A01C542D0E24E88400D411F2 /* SystemConfiguration.framework */; };
		A01C55480E25E0D000D411F2 /* defaultPostTemplate.html in Resources */ = {isa = PBXBuildFile; fileRef = A01C55470E25E0D000D411F2 /* defaultPostTemplate.html */; };
		A0E293F10E21027E00C6919C /* WPAddPostCategoryViewController.m in Sources */ = {isa = PBXBuildFile; fileRef = A0E293F00E21027E00C6919C /* WPAddPostCategoryViewController.m */; };
		A2787D0219002AB1000D6CA6 /* HelpshiftConfig.plist in Resources */ = {isa = PBXBuildFile; fileRef = A2787D0119002AB1000D6CA6 /* HelpshiftConfig.plist */; };
		A2DC5B1A1953451B009584C3 /* WPNUXHelpBadgeLabel.m in Sources */ = {isa = PBXBuildFile; fileRef = A2DC5B191953451B009584C3 /* WPNUXHelpBadgeLabel.m */; };
		ACBAB5FE0E121C7300F38795 /* PostSettingsViewController.m in Sources */ = {isa = PBXBuildFile; fileRef = ACBAB5FD0E121C7300F38795 /* PostSettingsViewController.m */; };
		ACBAB6860E1247F700F38795 /* PostPreviewViewController.m in Sources */ = {isa = PBXBuildFile; fileRef = ACBAB6850E1247F700F38795 /* PostPreviewViewController.m */; };
		ACC156CC0E10E67600D6E1A0 /* WPPostViewController.m in Sources */ = {isa = PBXBuildFile; fileRef = ACC156CB0E10E67600D6E1A0 /* WPPostViewController.m */; };
		ADF544C2195A0F620092213D /* CustomHighlightButton.m in Sources */ = {isa = PBXBuildFile; fileRef = ADF544C1195A0F620092213D /* CustomHighlightButton.m */; };
		B51D9A7E19634D4400CA857B /* Noticons-Regular.otf in Resources */ = {isa = PBXBuildFile; fileRef = B55853F419630AF900FAF6C3 /* Noticons-Regular.otf */; };
		B522C4F81B3DA79B00E47B59 /* NotificationSettingSectionsViewController.swift in Sources */ = {isa = PBXBuildFile; fileRef = B522C4F71B3DA79B00E47B59 /* NotificationSettingSectionsViewController.swift */; };
		B526DC291B1E47FC002A8C5F /* WPStyleGuide+WebView.m in Sources */ = {isa = PBXBuildFile; fileRef = B526DC281B1E47FC002A8C5F /* WPStyleGuide+WebView.m */; };
		B52C4C7D199D4CD3009FD823 /* NoteBlockUserTableViewCell.swift in Sources */ = {isa = PBXBuildFile; fileRef = B52C4C7C199D4CD3009FD823 /* NoteBlockUserTableViewCell.swift */; };
		B52C4C7F199D74AE009FD823 /* NoteTableViewCell.swift in Sources */ = {isa = PBXBuildFile; fileRef = B52C4C7E199D74AE009FD823 /* NoteTableViewCell.swift */; };
		B532D4E9199D4357006E4DF6 /* NoteBlockCommentTableViewCell.swift in Sources */ = {isa = PBXBuildFile; fileRef = B532D4E5199D4357006E4DF6 /* NoteBlockCommentTableViewCell.swift */; };
		B532D4EA199D4357006E4DF6 /* NoteBlockHeaderTableViewCell.swift in Sources */ = {isa = PBXBuildFile; fileRef = B532D4E6199D4357006E4DF6 /* NoteBlockHeaderTableViewCell.swift */; };
		B532D4EB199D4357006E4DF6 /* NoteBlockTableViewCell.swift in Sources */ = {isa = PBXBuildFile; fileRef = B532D4E7199D4357006E4DF6 /* NoteBlockTableViewCell.swift */; };
		B532D4EC199D4357006E4DF6 /* NoteBlockTextTableViewCell.swift in Sources */ = {isa = PBXBuildFile; fileRef = B532D4E8199D4357006E4DF6 /* NoteBlockTextTableViewCell.swift */; };
		B532D4EE199D4418006E4DF6 /* NoteBlockImageTableViewCell.swift in Sources */ = {isa = PBXBuildFile; fileRef = B532D4ED199D4418006E4DF6 /* NoteBlockImageTableViewCell.swift */; };
		B535209B1AF7BBB800B33BA8 /* PushAuthenticationManager.swift in Sources */ = {isa = PBXBuildFile; fileRef = B535209A1AF7BBB800B33BA8 /* PushAuthenticationManager.swift */; };
		B535209D1AF7EB9F00B33BA8 /* PushAuthenticationService.swift in Sources */ = {isa = PBXBuildFile; fileRef = B535209C1AF7EB9F00B33BA8 /* PushAuthenticationService.swift */; };
		B535209F1AF7EFEC00B33BA8 /* PushAuthenticationServiceRemote.swift in Sources */ = {isa = PBXBuildFile; fileRef = B535209E1AF7EFEC00B33BA8 /* PushAuthenticationServiceRemote.swift */; };
		B53FDF6D19B8C336000723B6 /* UIScreen+Helpers.swift in Sources */ = {isa = PBXBuildFile; fileRef = B53FDF6C19B8C336000723B6 /* UIScreen+Helpers.swift */; };
		B548458219A258890077E7A5 /* UIActionSheet+Helpers.m in Sources */ = {isa = PBXBuildFile; fileRef = B548458119A258890077E7A5 /* UIActionSheet+Helpers.m */; };
		B54866CA1A0D7042004AC79D /* NSAttributedString+Helpers.swift in Sources */ = {isa = PBXBuildFile; fileRef = B54866C91A0D7042004AC79D /* NSAttributedString+Helpers.swift */; };
		B54E1DF01A0A7BAA00807537 /* ReplyBezierView.swift in Sources */ = {isa = PBXBuildFile; fileRef = B54E1DED1A0A7BAA00807537 /* ReplyBezierView.swift */; };
		B54E1DF11A0A7BAA00807537 /* ReplyTextView.swift in Sources */ = {isa = PBXBuildFile; fileRef = B54E1DEE1A0A7BAA00807537 /* ReplyTextView.swift */; };
		B54E1DF21A0A7BAA00807537 /* ReplyTextView.xib in Resources */ = {isa = PBXBuildFile; fileRef = B54E1DEF1A0A7BAA00807537 /* ReplyTextView.xib */; };
		B54E1DF41A0A7BBF00807537 /* NotificationMediaDownloader.swift in Sources */ = {isa = PBXBuildFile; fileRef = B54E1DF31A0A7BBF00807537 /* NotificationMediaDownloader.swift */; };
		B5509A9319CA38B3006D2E49 /* EditReplyViewController.m in Sources */ = {isa = PBXBuildFile; fileRef = B5509A9219CA38B3006D2E49 /* EditReplyViewController.m */; };
		B5509A9519CA3B9F006D2E49 /* EditReplyViewController.xib in Resources */ = {isa = PBXBuildFile; fileRef = B5509A9419CA3B9F006D2E49 /* EditReplyViewController.xib */; };
		B55853F31962337500FAF6C3 /* NSScanner+Helpers.m in Sources */ = {isa = PBXBuildFile; fileRef = B55853F21962337500FAF6C3 /* NSScanner+Helpers.m */; };
		B55853F719630D5400FAF6C3 /* NSAttributedString+Util.m in Sources */ = {isa = PBXBuildFile; fileRef = B55853F619630D5400FAF6C3 /* NSAttributedString+Util.m */; };
		B55853FC19630E7900FAF6C3 /* Notification.m in Sources */ = {isa = PBXBuildFile; fileRef = B55853F919630E7900FAF6C3 /* Notification.m */; };
		B558541419631A1000FAF6C3 /* Notifications.storyboard in Resources */ = {isa = PBXBuildFile; fileRef = B558541019631A1000FAF6C3 /* Notifications.storyboard */; };
		B57AF5FA1ACDC73D0075A7D2 /* NoteBlockActionsTableViewCell.swift in Sources */ = {isa = PBXBuildFile; fileRef = B57AF5F91ACDC73D0075A7D2 /* NoteBlockActionsTableViewCell.swift */; };
		B57B99D519A2C20200506504 /* NoteTableHeaderView.swift in Sources */ = {isa = PBXBuildFile; fileRef = B57B99D419A2C20200506504 /* NoteTableHeaderView.swift */; };
		B57B99DE19A2DBF200506504 /* NSObject+Helpers.m in Sources */ = {isa = PBXBuildFile; fileRef = B57B99DD19A2DBF200506504 /* NSObject+Helpers.m */; };
		B580E4791AEA91000091A094 /* UIViewController+Helpers.swift in Sources */ = {isa = PBXBuildFile; fileRef = B580E4781AEA91000091A094 /* UIViewController+Helpers.swift */; };
		B587797A19B799D800E57C5A /* NSDate+Helpers.swift in Sources */ = {isa = PBXBuildFile; fileRef = B587796F19B799D800E57C5A /* NSDate+Helpers.swift */; };
		B587797B19B799D800E57C5A /* NSIndexPath+Swift.swift in Sources */ = {isa = PBXBuildFile; fileRef = B587797019B799D800E57C5A /* NSIndexPath+Swift.swift */; };
		B587797C19B799D800E57C5A /* NSParagraphStyle+Helpers.swift in Sources */ = {isa = PBXBuildFile; fileRef = B587797119B799D800E57C5A /* NSParagraphStyle+Helpers.swift */; };
		B587797D19B799D800E57C5A /* UIDevice+Helpers.swift in Sources */ = {isa = PBXBuildFile; fileRef = B587797219B799D800E57C5A /* UIDevice+Helpers.swift */; };
		B587797E19B799D800E57C5A /* UIImageView+Animations.swift in Sources */ = {isa = PBXBuildFile; fileRef = B587797319B799D800E57C5A /* UIImageView+Animations.swift */; };
		B587797F19B799D800E57C5A /* UIImageView+Networking.swift in Sources */ = {isa = PBXBuildFile; fileRef = B587797419B799D800E57C5A /* UIImageView+Networking.swift */; };
		B587798019B799D800E57C5A /* UITableView+Helpers.swift in Sources */ = {isa = PBXBuildFile; fileRef = B587797519B799D800E57C5A /* UITableView+Helpers.swift */; };
		B587798119B799D800E57C5A /* UITableViewCell+Helpers.swift in Sources */ = {isa = PBXBuildFile; fileRef = B587797619B799D800E57C5A /* UITableViewCell+Helpers.swift */; };
		B587798219B799D800E57C5A /* UIView+Helpers.swift in Sources */ = {isa = PBXBuildFile; fileRef = B587797719B799D800E57C5A /* UIView+Helpers.swift */; };
		B587798619B799EB00E57C5A /* Notification+Interface.swift in Sources */ = {isa = PBXBuildFile; fileRef = B587798419B799EB00E57C5A /* Notification+Interface.swift */; };
		B587798719B799EB00E57C5A /* NotificationBlock+Interface.swift in Sources */ = {isa = PBXBuildFile; fileRef = B587798519B799EB00E57C5A /* NotificationBlock+Interface.swift */; };
<<<<<<< HEAD
		B5899ADE1B419C560075A3D6 /* NotificationSettingDetailsViewController.swift in Sources */ = {isa = PBXBuildFile; fileRef = B5899ADD1B419C560075A3D6 /* NotificationSettingDetailsViewController.swift */; };
		B5899AE01B41CE3E0075A3D6 /* NoteSettingsTableViewCell.swift in Sources */ = {isa = PBXBuildFile; fileRef = B5899ADF1B41CE3E0075A3D6 /* NoteSettingsTableViewCell.swift */; };
		B5899AE21B41CE670075A3D6 /* NoteSettingsTableViewCell.xib in Resources */ = {isa = PBXBuildFile; fileRef = B5899AE11B41CE670075A3D6 /* NoteSettingsTableViewCell.xib */; };
=======
		B5899AE41B422D990075A3D6 /* NotificationSettings.swift in Sources */ = {isa = PBXBuildFile; fileRef = B5899AE31B422D990075A3D6 /* NotificationSettings.swift */; };
>>>>>>> 887a9f20
		B5A6CEA619FA800E009F07DE /* AccountToAccount20to21.swift in Sources */ = {isa = PBXBuildFile; fileRef = B5A6CEA519FA800E009F07DE /* AccountToAccount20to21.swift */; };
		B5AA54D51A8E7510003BDD12 /* WebKit.framework in Frameworks */ = {isa = PBXBuildFile; fileRef = B5AA54D41A8E7510003BDD12 /* WebKit.framework */; settings = {ATTRIBUTES = (Weak, ); }; };
		B5AB733D19901F85005F5044 /* WPNoResultsView+AnimatedBox.m in Sources */ = {isa = PBXBuildFile; fileRef = B5AB733C19901F85005F5044 /* WPNoResultsView+AnimatedBox.m */; };
		B5AEEC721ACACF2F008BF2A4 /* NotificationTests.m in Sources */ = {isa = PBXBuildFile; fileRef = B5AEEC711ACACF2F008BF2A4 /* NotificationTests.m */; };
		B5AEEC791ACACFDA008BF2A4 /* notifications-badge.json in Resources */ = {isa = PBXBuildFile; fileRef = B5AEEC741ACACFDA008BF2A4 /* notifications-badge.json */; };
		B5AEEC7A1ACACFDA008BF2A4 /* notifications-like.json in Resources */ = {isa = PBXBuildFile; fileRef = B5AEEC751ACACFDA008BF2A4 /* notifications-like.json */; };
		B5AEEC7C1ACACFDA008BF2A4 /* notifications-new-follower.json in Resources */ = {isa = PBXBuildFile; fileRef = B5AEEC771ACACFDA008BF2A4 /* notifications-new-follower.json */; };
		B5AEEC7D1ACACFDA008BF2A4 /* notifications-replied-comment.json in Resources */ = {isa = PBXBuildFile; fileRef = B5AEEC781ACACFDA008BF2A4 /* notifications-replied-comment.json */; };
		B5B410B61B1772B000CFCF8D /* NavigationTitleView.swift in Sources */ = {isa = PBXBuildFile; fileRef = B5B410B51B1772B000CFCF8D /* NavigationTitleView.swift */; };
		B5B56D3219AFB68800B4E29B /* WPStyleGuide+Reply.swift in Sources */ = {isa = PBXBuildFile; fileRef = B5B56D3019AFB68800B4E29B /* WPStyleGuide+Reply.swift */; };
		B5B56D3319AFB68800B4E29B /* WPStyleGuide+Notifications.swift in Sources */ = {isa = PBXBuildFile; fileRef = B5B56D3119AFB68800B4E29B /* WPStyleGuide+Notifications.swift */; };
		B5C66B6E1ACEE0B500F68370 /* NoteSeparatorsView.swift in Sources */ = {isa = PBXBuildFile; fileRef = B5C66B6D1ACEE0B500F68370 /* NoteSeparatorsView.swift */; };
		B5C66B701ACF06CA00F68370 /* NoteBlockHeaderTableViewCell.xib in Resources */ = {isa = PBXBuildFile; fileRef = B5C66B6F1ACF06CA00F68370 /* NoteBlockHeaderTableViewCell.xib */; };
		B5C66B721ACF071100F68370 /* NoteBlockTextTableViewCell.xib in Resources */ = {isa = PBXBuildFile; fileRef = B5C66B711ACF071000F68370 /* NoteBlockTextTableViewCell.xib */; };
		B5C66B741ACF071F00F68370 /* NoteBlockActionsTableViewCell.xib in Resources */ = {isa = PBXBuildFile; fileRef = B5C66B731ACF071F00F68370 /* NoteBlockActionsTableViewCell.xib */; };
		B5C66B761ACF072C00F68370 /* NoteBlockCommentTableViewCell.xib in Resources */ = {isa = PBXBuildFile; fileRef = B5C66B751ACF072C00F68370 /* NoteBlockCommentTableViewCell.xib */; };
		B5C66B781ACF073900F68370 /* NoteBlockImageTableViewCell.xib in Resources */ = {isa = PBXBuildFile; fileRef = B5C66B771ACF073900F68370 /* NoteBlockImageTableViewCell.xib */; };
		B5C66B7A1ACF074600F68370 /* NoteBlockUserTableViewCell.xib in Resources */ = {isa = PBXBuildFile; fileRef = B5C66B791ACF074600F68370 /* NoteBlockUserTableViewCell.xib */; };
		B5CC05F61962150600975CAC /* Constants.m in Sources */ = {isa = PBXBuildFile; fileRef = B5CC05F51962150600975CAC /* Constants.m */; };
		B5CC05F91962186D00975CAC /* Meta.m in Sources */ = {isa = PBXBuildFile; fileRef = B5CC05F81962186D00975CAC /* Meta.m */; };
		B5D689FD1A5EBC900063D9E5 /* NotificationsManager+TestHelper.m in Sources */ = {isa = PBXBuildFile; fileRef = B5D689FC1A5EBC900063D9E5 /* NotificationsManager+TestHelper.m */; };
		B5D7F2DC1A04180A006D3047 /* NSAttributedString+RichTextView.swift in Sources */ = {isa = PBXBuildFile; fileRef = B5D7F2D91A04180A006D3047 /* NSAttributedString+RichTextView.swift */; };
		B5D7F2DD1A04180A006D3047 /* RichTextView.swift in Sources */ = {isa = PBXBuildFile; fileRef = B5D7F2DA1A04180A006D3047 /* RichTextView.swift */; };
		B5D7F2DE1A04180A006D3047 /* UITextView+RichTextView.swift in Sources */ = {isa = PBXBuildFile; fileRef = B5D7F2DB1A04180A006D3047 /* UITextView+RichTextView.swift */; };
		B5E06E311A9CD31D00128985 /* WPURLRequest.m in Sources */ = {isa = PBXBuildFile; fileRef = B5E06E301A9CD31D00128985 /* WPURLRequest.m */; };
		B5E167F419C08D18009535AA /* NSCalendar+Helpers.swift in Sources */ = {isa = PBXBuildFile; fileRef = B5E167F319C08D18009535AA /* NSCalendar+Helpers.swift */; };
		B5E23BDF19AD0D00000D6879 /* NoteTableViewCell.xib in Resources */ = {isa = PBXBuildFile; fileRef = B5E23BDE19AD0D00000D6879 /* NoteTableViewCell.xib */; };
		B5EFB1C21B31B98E007608A3 /* NotificationsService.swift in Sources */ = {isa = PBXBuildFile; fileRef = B5EFB1C11B31B98E007608A3 /* NotificationsService.swift */; };
		B5EFB1C51B31BAA2007608A3 /* NotificationsServiceRemote.swift in Sources */ = {isa = PBXBuildFile; fileRef = B5EFB1C41B31BAA2007608A3 /* NotificationsServiceRemote.swift */; };
		B5EFB1C71B31F19D007608A3 /* RemoteNotificationSettings.swift in Sources */ = {isa = PBXBuildFile; fileRef = B5EFB1C61B31F19D007608A3 /* RemoteNotificationSettings.swift */; };
		B5EFB1C91B333C5A007608A3 /* NotificationsServiceRemoteTests.swift in Sources */ = {isa = PBXBuildFile; fileRef = B5EFB1C81B333C5A007608A3 /* NotificationsServiceRemoteTests.swift */; };
		B5EFB1CA1B334DD0007608A3 /* NotificationsServiceRemote.swift in Sources */ = {isa = PBXBuildFile; fileRef = B5EFB1C41B31BAA2007608A3 /* NotificationsServiceRemote.swift */; };
		B5EFB1CF1B336266007608A3 /* RemoteNotificationSettings.swift in Sources */ = {isa = PBXBuildFile; fileRef = B5EFB1C61B31F19D007608A3 /* RemoteNotificationSettings.swift */; };
		B5EFB1D11B33630C007608A3 /* notifications-settings.json in Resources */ = {isa = PBXBuildFile; fileRef = B5EFB1D01B33630C007608A3 /* notifications-settings.json */; };
		B5F015CB195DFD7600F6ECF2 /* WordPressActivity.m in Sources */ = {isa = PBXBuildFile; fileRef = B5F015CA195DFD7600F6ECF2 /* WordPressActivity.m */; };
		B5FD4543199D0F2800286FBB /* NotificationDetailsViewController.m in Sources */ = {isa = PBXBuildFile; fileRef = B5FD4540199D0F2800286FBB /* NotificationDetailsViewController.m */; };
		B5FD4544199D0F2800286FBB /* NotificationsViewController.m in Sources */ = {isa = PBXBuildFile; fileRef = B5FD4542199D0F2800286FBB /* NotificationsViewController.m */; };
		BE13B3E71B2B58D800A4211D /* BlogListViewController.m in Sources */ = {isa = PBXBuildFile; fileRef = BE13B3E51B2B58D800A4211D /* BlogListViewController.m */; };
		BE13B3E81B2B58D800A4211D /* BlogListViewController.xib in Resources */ = {isa = PBXBuildFile; fileRef = BE13B3E61B2B58D800A4211D /* BlogListViewController.xib */; };
		BE20F5E71B2F76660020694C /* WPSearchControllerConfiguratorTests.m in Sources */ = {isa = PBXBuildFile; fileRef = BE20F5E61B2F76660020694C /* WPSearchControllerConfiguratorTests.m */; };
		BEBFE86F1B2F50C5002C04EF /* WPSearchController.m in Sources */ = {isa = PBXBuildFile; fileRef = BEBFE86E1B2F50C5002C04EF /* WPSearchController.m */; };
		BEBFE8721B2F50E0002C04EF /* WPSearchControllerConfigurator.m in Sources */ = {isa = PBXBuildFile; fileRef = BEBFE8711B2F50E0002C04EF /* WPSearchControllerConfigurator.m */; };
		C533CF350E6D3ADA000C3DE8 /* CommentsViewController.m in Sources */ = {isa = PBXBuildFile; fileRef = C533CF340E6D3ADA000C3DE8 /* CommentsViewController.m */; };
		C545E0A21811B9880020844C /* ContextManager.m in Sources */ = {isa = PBXBuildFile; fileRef = C545E0A11811B9880020844C /* ContextManager.m */; };
		C56636E91868D0CE00226AAB /* StatsViewController.m in Sources */ = {isa = PBXBuildFile; fileRef = C56636E71868D0CE00226AAB /* StatsViewController.m */; };
		C57A31A4183D2111007745B9 /* NotificationsManager.m in Sources */ = {isa = PBXBuildFile; fileRef = C57A31A3183D2111007745B9 /* NotificationsManager.m */; };
		C58349C51806F95100B64089 /* IOS7CorrectedTextView.m in Sources */ = {isa = PBXBuildFile; fileRef = C58349C41806F95100B64089 /* IOS7CorrectedTextView.m */; };
		CEBD3EAB0FF1BA3B00C1396E /* Blog.m in Sources */ = {isa = PBXBuildFile; fileRef = CEBD3EAA0FF1BA3B00C1396E /* Blog.m */; };
		E100C6BB1741473000AE48D8 /* WordPress-11-12.xcmappingmodel in Sources */ = {isa = PBXBuildFile; fileRef = E100C6BA1741472F00AE48D8 /* WordPress-11-12.xcmappingmodel */; };
		E10A2E9B134E8AD3007643F9 /* PostAnnotation.m in Sources */ = {isa = PBXBuildFile; fileRef = 833AF25A114575A50016DE8F /* PostAnnotation.m */; };
		E10B3652158F2D3F00419A93 /* QuartzCore.framework in Frameworks */ = {isa = PBXBuildFile; fileRef = E10B3651158F2D3F00419A93 /* QuartzCore.framework */; };
		E10B3654158F2D4500419A93 /* UIKit.framework in Frameworks */ = {isa = PBXBuildFile; fileRef = E10B3653158F2D4500419A93 /* UIKit.framework */; };
		E10B3655158F2D7800419A93 /* CoreGraphics.framework in Frameworks */ = {isa = PBXBuildFile; fileRef = 834CE7371256D0F60046A4A3 /* CoreGraphics.framework */; };
		E10DB0081771926D00B7A0A3 /* GooglePlusActivity.m in Sources */ = {isa = PBXBuildFile; fileRef = E10DB0071771926D00B7A0A3 /* GooglePlusActivity.m */; };
		E11330511A13BAA300D36D84 /* me-sites-with-jetpack.json in Resources */ = {isa = PBXBuildFile; fileRef = E11330501A13BAA300D36D84 /* me-sites-with-jetpack.json */; };
		E114D79A153D85A800984182 /* WPError.m in Sources */ = {isa = PBXBuildFile; fileRef = E114D799153D85A800984182 /* WPError.m */; };
		E120D90E1B09D8C300FB9A6E /* JetpackState.m in Sources */ = {isa = PBXBuildFile; fileRef = E120D90D1B09D8C300FB9A6E /* JetpackState.m */; };
		E1249B4319408C910035E895 /* RemoteComment.m in Sources */ = {isa = PBXBuildFile; fileRef = E1249B4219408C910035E895 /* RemoteComment.m */; };
		E1249B4619408D0F0035E895 /* CommentServiceRemoteXMLRPC.m in Sources */ = {isa = PBXBuildFile; fileRef = E1249B4519408D0F0035E895 /* CommentServiceRemoteXMLRPC.m */; };
		E1249B4B1940AECC0035E895 /* CommentServiceRemoteREST.m in Sources */ = {isa = PBXBuildFile; fileRef = E1249B4A1940AECC0035E895 /* CommentServiceRemoteREST.m */; };
		E125443C12BF5A7200D87A0A /* WordPress.xcdatamodeld in Sources */ = {isa = PBXBuildFile; fileRef = E125443B12BF5A7200D87A0A /* WordPress.xcdatamodeld */; };
		E125445612BF5B3900D87A0A /* PostCategory.m in Sources */ = {isa = PBXBuildFile; fileRef = E125445512BF5B3900D87A0A /* PostCategory.m */; };
		E125451812BF68F900D87A0A /* Page.m in Sources */ = {isa = PBXBuildFile; fileRef = E125451712BF68F900D87A0A /* Page.m */; };
		E131CB5216CACA6B004B0314 /* CoreText.framework in Frameworks */ = {isa = PBXBuildFile; fileRef = E131CB5116CACA6B004B0314 /* CoreText.framework */; };
		E131CB5416CACB05004B0314 /* libxml2.dylib in Frameworks */ = {isa = PBXBuildFile; fileRef = E131CB5316CACB05004B0314 /* libxml2.dylib */; };
		E131CB5616CACF1E004B0314 /* get-user-blogs_has-blog.json in Resources */ = {isa = PBXBuildFile; fileRef = E131CB5516CACF1E004B0314 /* get-user-blogs_has-blog.json */; };
		E131CB5816CACFB4004B0314 /* get-user-blogs_doesnt-have-blog.json in Resources */ = {isa = PBXBuildFile; fileRef = E131CB5716CACFB4004B0314 /* get-user-blogs_doesnt-have-blog.json */; };
		E13EB7A5157D230000885780 /* WordPressComApi.m in Sources */ = {isa = PBXBuildFile; fileRef = E13EB7A4157D230000885780 /* WordPressComApi.m */; };
		E13F23C314FE84600081D9CC /* NSMutableDictionary+Helpers.m in Sources */ = {isa = PBXBuildFile; fileRef = E13F23C214FE84600081D9CC /* NSMutableDictionary+Helpers.m */; };
		E149D64E19349E69006A843D /* AccountServiceRemoteREST.m in Sources */ = {isa = PBXBuildFile; fileRef = E149D64619349E69006A843D /* AccountServiceRemoteREST.m */; };
		E149D65019349E69006A843D /* MediaServiceRemoteREST.m in Sources */ = {isa = PBXBuildFile; fileRef = E149D64B19349E69006A843D /* MediaServiceRemoteREST.m */; };
		E149D65119349E69006A843D /* MediaServiceRemoteXMLRPC.m in Sources */ = {isa = PBXBuildFile; fileRef = E149D64D19349E69006A843D /* MediaServiceRemoteXMLRPC.m */; };
		E1523EB516D3B305002C5A36 /* InstapaperActivity.m in Sources */ = {isa = PBXBuildFile; fileRef = E1523EB416D3B305002C5A36 /* InstapaperActivity.m */; };
		E1556CF2193F6FE900FC52EA /* CommentService.m in Sources */ = {isa = PBXBuildFile; fileRef = E1556CF1193F6FE900FC52EA /* CommentService.m */; };
		E15618FD16DB8677006532C4 /* UIKitTestHelper.m in Sources */ = {isa = PBXBuildFile; fileRef = E15618FC16DB8677006532C4 /* UIKitTestHelper.m */; };
		E15618FF16DBA983006532C4 /* xmlrpc-response-newpost.xml in Resources */ = {isa = PBXBuildFile; fileRef = E15618FE16DBA983006532C4 /* xmlrpc-response-newpost.xml */; };
		E156190116DBABDE006532C4 /* xmlrpc-response-getpost.xml in Resources */ = {isa = PBXBuildFile; fileRef = E156190016DBABDE006532C4 /* xmlrpc-response-getpost.xml */; };
		E16273E11B2ACEB600088AF7 /* BlogToBlog32to33.swift in Sources */ = {isa = PBXBuildFile; fileRef = E16273E01B2ACEB600088AF7 /* BlogToBlog32to33.swift */; };
		E16AB92E14D978240047A2E5 /* Foundation.framework in Frameworks */ = {isa = PBXBuildFile; fileRef = 1D30AB110D05D00D00671497 /* Foundation.framework */; };
		E16AB93414D978240047A2E5 /* InfoPlist.strings in Resources */ = {isa = PBXBuildFile; fileRef = E16AB93214D978240047A2E5 /* InfoPlist.strings */; };
		E174F6E6172A73960004F23A /* WPAccount.m in Sources */ = {isa = PBXBuildFile; fileRef = E105E9CE1726955600C0D9E7 /* WPAccount.m */; };
		E18165FD14E4428B006CE885 /* loader.html in Resources */ = {isa = PBXBuildFile; fileRef = E18165FC14E4428B006CE885 /* loader.html */; };
		E183BD7417621D87000B0822 /* WPCookie.m in Sources */ = {isa = PBXBuildFile; fileRef = E183BD7317621D86000B0822 /* WPCookie.m */; };
		E183EC9C16B215FE00C2EB11 /* SystemConfiguration.framework in Frameworks */ = {isa = PBXBuildFile; fileRef = A01C542D0E24E88400D411F2 /* SystemConfiguration.framework */; };
		E183EC9D16B2160200C2EB11 /* MobileCoreServices.framework in Frameworks */ = {isa = PBXBuildFile; fileRef = 8355D67D11D13EAD00A61362 /* MobileCoreServices.framework */; };
		E183ECA216B2179B00C2EB11 /* Accounts.framework in Frameworks */ = {isa = PBXBuildFile; fileRef = CC24E5F41577E16B00A6D5B5 /* Accounts.framework */; };
		E183ECA316B2179B00C2EB11 /* AddressBook.framework in Frameworks */ = {isa = PBXBuildFile; fileRef = CC24E5F01577DBC300A6D5B5 /* AddressBook.framework */; };
		E183ECA416B2179B00C2EB11 /* AssetsLibrary.framework in Frameworks */ = {isa = PBXBuildFile; fileRef = 835E2402126E66E50085940B /* AssetsLibrary.framework */; };
		E183ECA516B2179B00C2EB11 /* AudioToolbox.framework in Frameworks */ = {isa = PBXBuildFile; fileRef = 374CB16115B93C0800DD0EBC /* AudioToolbox.framework */; };
		E183ECA616B2179B00C2EB11 /* AVFoundation.framework in Frameworks */ = {isa = PBXBuildFile; fileRef = E1A386C714DB05C300954CF8 /* AVFoundation.framework */; };
		E183ECA716B2179B00C2EB11 /* CFNetwork.framework in Frameworks */ = {isa = PBXBuildFile; fileRef = 834CE7331256D0DE0046A4A3 /* CFNetwork.framework */; };
		E183ECA816B2179B00C2EB11 /* CoreData.framework in Frameworks */ = {isa = PBXBuildFile; fileRef = 8355D7D811D260AA00A61362 /* CoreData.framework */; };
		E183ECA916B2179B00C2EB11 /* CoreLocation.framework in Frameworks */ = {isa = PBXBuildFile; fileRef = 83F3E2D211276371004CD686 /* CoreLocation.framework */; };
		E183ECAA16B2179B00C2EB11 /* CoreMedia.framework in Frameworks */ = {isa = PBXBuildFile; fileRef = E1A386C914DB05F700954CF8 /* CoreMedia.framework */; };
		E183ECAB16B2179B00C2EB11 /* ImageIO.framework in Frameworks */ = {isa = PBXBuildFile; fileRef = FD3D6D2B1349F5D30061136A /* ImageIO.framework */; };
		E183ECAC16B2179B00C2EB11 /* libiconv.dylib in Frameworks */ = {isa = PBXBuildFile; fileRef = FD21397E13128C5300099582 /* libiconv.dylib */; };
		E183ECAD16B2179B00C2EB11 /* libz.dylib in Frameworks */ = {isa = PBXBuildFile; fileRef = E19DF740141F7BDD000002F3 /* libz.dylib */; };
		E183ECAE16B2179B00C2EB11 /* MapKit.framework in Frameworks */ = {isa = PBXBuildFile; fileRef = 83F3E25F11275E07004CD686 /* MapKit.framework */; };
		E183ECAF16B2179B00C2EB11 /* MediaPlayer.framework in Frameworks */ = {isa = PBXBuildFile; fileRef = 83FB4D3E122C38F700DB9506 /* MediaPlayer.framework */; };
		E183ECB016B2179B00C2EB11 /* MessageUI.framework in Frameworks */ = {isa = PBXBuildFile; fileRef = 83043E54126FA31400EC9953 /* MessageUI.framework */; };
		E183ECB116B2179B00C2EB11 /* Security.framework in Frameworks */ = {isa = PBXBuildFile; fileRef = 296890770FE971DC00770264 /* Security.framework */; };
		E183ECB216B2179B00C2EB11 /* Twitter.framework in Frameworks */ = {isa = PBXBuildFile; fileRef = CC24E5F21577DFF400A6D5B5 /* Twitter.framework */; };
		E18EE95119349EC300B0A40C /* ReaderTopicServiceRemote.m in Sources */ = {isa = PBXBuildFile; fileRef = E18EE95019349EC300B0A40C /* ReaderTopicServiceRemote.m */; };
		E19A10CA1B010AA0006192B0 /* WPURLRequestTest.m in Sources */ = {isa = PBXBuildFile; fileRef = E19A10C91B010AA0006192B0 /* WPURLRequestTest.m */; };
		E19DF741141F7BDD000002F3 /* libz.dylib in Frameworks */ = {isa = PBXBuildFile; fileRef = E19DF740141F7BDD000002F3 /* libz.dylib */; };
		E1A03EE217422DCF0085D192 /* BlogToAccount.m in Sources */ = {isa = PBXBuildFile; fileRef = E1A03EE117422DCE0085D192 /* BlogToAccount.m */; };
		E1A03F48174283E10085D192 /* BlogToJetpackAccount.m in Sources */ = {isa = PBXBuildFile; fileRef = E1A03F47174283E00085D192 /* BlogToJetpackAccount.m */; };
		E1A0FAE7162F11CF0063B098 /* UIDevice+Helpers.m in Sources */ = {isa = PBXBuildFile; fileRef = E1A0FAE6162F11CE0063B098 /* UIDevice+Helpers.m */; };
		E1A386C814DB05C300954CF8 /* AVFoundation.framework in Frameworks */ = {isa = PBXBuildFile; fileRef = E1A386C714DB05C300954CF8 /* AVFoundation.framework */; };
		E1A386CA14DB05F700954CF8 /* CoreMedia.framework in Frameworks */ = {isa = PBXBuildFile; fileRef = E1A386C914DB05F700954CF8 /* CoreMedia.framework */; };
		E1A386CB14DB063800954CF8 /* MediaPlayer.framework in Frameworks */ = {isa = PBXBuildFile; fileRef = 83FB4D3E122C38F700DB9506 /* MediaPlayer.framework */; };
		E1A6DBDA19DC7D080071AC1E /* RemotePostCategory.m in Sources */ = {isa = PBXBuildFile; fileRef = E1A6DBD719DC7D080071AC1E /* RemotePostCategory.m */; };
		E1A6DBDB19DC7D080071AC1E /* RemotePost.m in Sources */ = {isa = PBXBuildFile; fileRef = E1A6DBD919DC7D080071AC1E /* RemotePost.m */; };
		E1A6DBE119DC7D140071AC1E /* PostServiceRemoteREST.m in Sources */ = {isa = PBXBuildFile; fileRef = E1A6DBDE19DC7D140071AC1E /* PostServiceRemoteREST.m */; };
		E1A6DBE219DC7D140071AC1E /* PostServiceRemoteXMLRPC.m in Sources */ = {isa = PBXBuildFile; fileRef = E1A6DBE019DC7D140071AC1E /* PostServiceRemoteXMLRPC.m */; };
		E1A6DBE519DC7D230071AC1E /* PostService.m in Sources */ = {isa = PBXBuildFile; fileRef = E1A6DBE419DC7D230071AC1E /* PostService.m */; };
		E1AB07AD1578D34300D6AD64 /* SettingsViewController.m in Sources */ = {isa = PBXBuildFile; fileRef = E1AB07AC1578D34300D6AD64 /* SettingsViewController.m */; };
		E1AC282D18282423004D394C /* SFHFKeychainUtils.m in Sources */ = {isa = PBXBuildFile; fileRef = 292CECFF1027259000BD407D /* SFHFKeychainUtils.m */; settings = {COMPILER_FLAGS = "-fno-objc-arc"; }; };
		E1B289DB19F7AF7000DB0707 /* RemoteBlog.m in Sources */ = {isa = PBXBuildFile; fileRef = E1B289DA19F7AF7000DB0707 /* RemoteBlog.m */; };
		E1B4A9E112FC8B1000EB3F67 /* EGORefreshTableHeaderView.m in Sources */ = {isa = PBXBuildFile; fileRef = E1B4A9E012FC8B1000EB3F67 /* EGORefreshTableHeaderView.m */; };
		E1B62A7B13AA61A100A6FCA4 /* WPWebViewController.m in Sources */ = {isa = PBXBuildFile; fileRef = E1B62A7A13AA61A100A6FCA4 /* WPWebViewController.m */; };
		E1CC9B511B3006690051398F /* JetpackREST.m in Sources */ = {isa = PBXBuildFile; fileRef = E1CC9B501B3006690051398F /* JetpackREST.m */; };
		E1D04D7E19374CFE002FADD7 /* BlogServiceRemoteXMLRPC.m in Sources */ = {isa = PBXBuildFile; fileRef = E1D04D7D19374CFE002FADD7 /* BlogServiceRemoteXMLRPC.m */; };
		E1D04D8419374F2C002FADD7 /* BlogServiceRemoteREST.m in Sources */ = {isa = PBXBuildFile; fileRef = E1D04D8319374F2C002FADD7 /* BlogServiceRemoteREST.m */; };
		E1D062D4177C685C00644185 /* ContentActionButton.m in Sources */ = {isa = PBXBuildFile; fileRef = E1D062D3177C685700644185 /* ContentActionButton.m */; };
		E1D086E2194214C600F0CC19 /* NSDate+WordPressJSON.m in Sources */ = {isa = PBXBuildFile; fileRef = E1D086E1194214C600F0CC19 /* NSDate+WordPressJSON.m */; };
		E1D0D81616D3B86800E33F4C /* SafariActivity.m in Sources */ = {isa = PBXBuildFile; fileRef = E1D0D81516D3B86800E33F4C /* SafariActivity.m */; };
		E1D0D82916D3D19200E33F4C /* PocketAPI.m in Sources */ = {isa = PBXBuildFile; fileRef = E1D0D82116D3D19200E33F4C /* PocketAPI.m */; settings = {COMPILER_FLAGS = "-fno-objc-arc"; }; };
		E1D0D82A16D3D19200E33F4C /* PocketAPILogin.m in Sources */ = {isa = PBXBuildFile; fileRef = E1D0D82316D3D19200E33F4C /* PocketAPILogin.m */; settings = {COMPILER_FLAGS = "-fno-objc-arc"; }; };
		E1D0D82B16D3D19200E33F4C /* PocketAPIOperation.m in Sources */ = {isa = PBXBuildFile; fileRef = E1D0D82516D3D19200E33F4C /* PocketAPIOperation.m */; settings = {COMPILER_FLAGS = "-fno-objc-arc"; }; };
		E1D0D84716D3D2EA00E33F4C /* PocketActivity.m in Sources */ = {isa = PBXBuildFile; fileRef = E1D0D84616D3D2EA00E33F4C /* PocketActivity.m */; };
		E1D458691309589C00BF0235 /* Coordinate.m in Sources */ = {isa = PBXBuildFile; fileRef = E14932B5130427B300154804 /* Coordinate.m */; };
		E1D86E691B2B414300DD2192 /* WordPress-32-33.xcmappingmodel in Sources */ = {isa = PBXBuildFile; fileRef = E1D86E681B2B414300DD2192 /* WordPress-32-33.xcmappingmodel */; };
		E1D91456134A853D0089019C /* Localizable.strings in Resources */ = {isa = PBXBuildFile; fileRef = E1D91454134A853D0089019C /* Localizable.strings */; };
		E1D95EB817A28F5E00A3E9F3 /* WPActivityDefaults.m in Sources */ = {isa = PBXBuildFile; fileRef = E1D95EB717A28F5E00A3E9F3 /* WPActivityDefaults.m */; };
		E1DF5DFD19E7CFAE004E70D5 /* PostCategoryServiceRemoteREST.m in Sources */ = {isa = PBXBuildFile; fileRef = E1DF5DFA19E7CFAE004E70D5 /* PostCategoryServiceRemoteREST.m */; };
		E1DF5DFE19E7CFAE004E70D5 /* PostCategoryServiceRemoteXMLRPC.m in Sources */ = {isa = PBXBuildFile; fileRef = E1DF5DFC19E7CFAE004E70D5 /* PostCategoryServiceRemoteXMLRPC.m */; };
		E1E4CE0617739FAB00430844 /* test-image.jpg in Resources */ = {isa = PBXBuildFile; fileRef = E1E4CE0517739FAB00430844 /* test-image.jpg */; };
		E1E4CE0B1773C59B00430844 /* WPAvatarSource.m in Sources */ = {isa = PBXBuildFile; fileRef = E1E4CE0A1773C59B00430844 /* WPAvatarSource.m */; };
		E1E4CE0D177439D100430844 /* WPAvatarSourceTest.m in Sources */ = {isa = PBXBuildFile; fileRef = E1E4CE0C177439D100430844 /* WPAvatarSourceTest.m */; };
		E1E4CE0F1774563F00430844 /* misteryman.jpg in Resources */ = {isa = PBXBuildFile; fileRef = E1E4CE0E1774531500430844 /* misteryman.jpg */; };
		E1F5A1BC1771C90A00E0495F /* WPTableImageSource.m in Sources */ = {isa = PBXBuildFile; fileRef = E1F5A1BB1771C90A00E0495F /* WPTableImageSource.m */; };
		E1F80825146420B000726BC7 /* UIImageView+Gravatar.m in Sources */ = {isa = PBXBuildFile; fileRef = E1F80824146420B000726BC7 /* UIImageView+Gravatar.m */; };
		E1F8E1231B0B411E0073E628 /* JetpackService.m in Sources */ = {isa = PBXBuildFile; fileRef = E1F8E1221B0B411E0073E628 /* JetpackService.m */; };
		E1F8E1261B0B422C0073E628 /* JetpackServiceRemote.m in Sources */ = {isa = PBXBuildFile; fileRef = E1F8E1251B0B422C0073E628 /* JetpackServiceRemote.m */; };
		E23EEC5E185A72C100F4DE2A /* WPContentCell.m in Sources */ = {isa = PBXBuildFile; fileRef = E23EEC5D185A72C100F4DE2A /* WPContentCell.m */; };
		E240859C183D82AE002EB0EF /* WPAnimatedBox.m in Sources */ = {isa = PBXBuildFile; fileRef = E240859B183D82AE002EB0EF /* WPAnimatedBox.m */; };
		E2AA87A518523E5300886693 /* UIView+Subviews.m in Sources */ = {isa = PBXBuildFile; fileRef = E2AA87A418523E5300886693 /* UIView+Subviews.m */; };
		E2DA78061864B11E007BA447 /* WPFixedWidthScrollView.m in Sources */ = {isa = PBXBuildFile; fileRef = E2DA78051864B11E007BA447 /* WPFixedWidthScrollView.m */; };
		E2E7EB46185FB140004F5E72 /* WPBlogSelectorButton.m in Sources */ = {isa = PBXBuildFile; fileRef = E2E7EB45185FB140004F5E72 /* WPBlogSelectorButton.m */; };
		ECFA8F2B890D45298F324B8B /* libPods-WordPressTodayWidget.a in Frameworks */ = {isa = PBXBuildFile; fileRef = 872A78E046E04A05B17EB1A1 /* libPods-WordPressTodayWidget.a */; };
		F128C31C1AFCC95B008C2404 /* WPMediaPickerViewController+StatusBarStyle.m in Sources */ = {isa = PBXBuildFile; fileRef = F128C31B1AFCC95B008C2404 /* WPMediaPickerViewController+StatusBarStyle.m */; };
		F1564E5B18946087009F8F97 /* NSStringHelpersTest.m in Sources */ = {isa = PBXBuildFile; fileRef = F1564E5A18946087009F8F97 /* NSStringHelpersTest.m */; };
		F1A0C49C1AF65B02001B544C /* MFMessageComposeViewController+StatusBarStyle.m in Sources */ = {isa = PBXBuildFile; fileRef = F1A0C49B1AF65B02001B544C /* MFMessageComposeViewController+StatusBarStyle.m */; };
		F1FA2C4E1AED07FC00255FCD /* MFMailComposeViewController+StatusBarStyle.m in Sources */ = {isa = PBXBuildFile; fileRef = F1FA2C491AECEE1900255FCD /* MFMailComposeViewController+StatusBarStyle.m */; };
		FD21397F13128C5300099582 /* libiconv.dylib in Frameworks */ = {isa = PBXBuildFile; fileRef = FD21397E13128C5300099582 /* libiconv.dylib */; };
		FD3D6D2C1349F5D30061136A /* ImageIO.framework in Frameworks */ = {isa = PBXBuildFile; fileRef = FD3D6D2B1349F5D30061136A /* ImageIO.framework */; };
		FD75DDAD15B021C80043F12C /* UIViewController+Rotation.m in Sources */ = {isa = PBXBuildFile; fileRef = FD75DDAC15B021C80043F12C /* UIViewController+Rotation.m */; };
		FD9A948C12FAEA2300438F94 /* DateUtils.m in Sources */ = {isa = PBXBuildFile; fileRef = FD9A948B12FAEA2300438F94 /* DateUtils.m */; };
		FEA64EDF0F7E4616BA835081 /* libPods.a in Frameworks */ = {isa = PBXBuildFile; fileRef = 69187343EC8F435684EFFAF1 /* libPods.a */; };
		FF0AAE0A1A150A560089841D /* WPProgressTableViewCell.m in Sources */ = {isa = PBXBuildFile; fileRef = FF0AAE091A150A560089841D /* WPProgressTableViewCell.m */; };
		FF0AAE0D1A16550D0089841D /* WPMediaProgressTableViewController.m in Sources */ = {isa = PBXBuildFile; fileRef = FF0AAE0C1A16550D0089841D /* WPMediaProgressTableViewController.m */; };
		FF28B3F11AEB251200E11AAE /* InfoPListTranslator.m in Sources */ = {isa = PBXBuildFile; fileRef = FF28B3F01AEB251200E11AAE /* InfoPListTranslator.m */; };
		FF3674151AD32CE100F24857 /* WPVideoOptimizer.m in Sources */ = {isa = PBXBuildFile; fileRef = FF3674141AD32CE100F24857 /* WPVideoOptimizer.m */; };
		FF3BD2EA1B061B9A0042E989 /* Fabric.framework in Frameworks */ = {isa = PBXBuildFile; fileRef = FF3BD2E81B061B9A0042E989 /* Fabric.framework */; };
		FF3BD2EB1B061B9C0042E989 /* Crashlytics.framework in Frameworks */ = {isa = PBXBuildFile; fileRef = FF3BD2E91B061B9A0042E989 /* Crashlytics.framework */; };
		FF3DD6BE19F2B6B3003A52CB /* RemoteMedia.m in Sources */ = {isa = PBXBuildFile; fileRef = FF3DD6BD19F2B6B3003A52CB /* RemoteMedia.m */; };
		FF945F701B28242300FB8AC4 /* MediaLibraryPickerDataSource.m in Sources */ = {isa = PBXBuildFile; fileRef = FF945F6F1B28242300FB8AC4 /* MediaLibraryPickerDataSource.m */; };
		FFAB7CB11A0BD83A00765942 /* WPAssetExporter.m in Sources */ = {isa = PBXBuildFile; fileRef = FFAB7CB01A0BD83A00765942 /* WPAssetExporter.m */; };
		FFAC89101A96A85800CC06AC /* NSProcessInfo+Util.m in Sources */ = {isa = PBXBuildFile; fileRef = FFAC890F1A96A85800CC06AC /* NSProcessInfo+Util.m */; };
		FFB7B81F1A0012E80032E723 /* WordPressTestCredentials.m in Sources */ = {isa = PBXBuildFile; fileRef = FFB7B81C1A0012E80032E723 /* WordPressTestCredentials.m */; };
		FFB7B8201A0012E80032E723 /* WordPressComApiCredentials.m in Sources */ = {isa = PBXBuildFile; fileRef = FFB7B81D1A0012E80032E723 /* WordPressComApiCredentials.m */; };
		FFE3B2C71B2E651400E9F1E0 /* WPAndDeviceMediaLibraryDataSource.m in Sources */ = {isa = PBXBuildFile; fileRef = FFE3B2C61B2E651400E9F1E0 /* WPAndDeviceMediaLibraryDataSource.m */; };
		FFF96F9C19EBE81F00DFC821 /* CommentsTests.m in Sources */ = {isa = PBXBuildFile; fileRef = FFF96F8F19EBE81F00DFC821 /* CommentsTests.m */; };
		FFF96F9D19EBE81F00DFC821 /* gencredentials.rb in Resources */ = {isa = PBXBuildFile; fileRef = FFF96F9019EBE81F00DFC821 /* gencredentials.rb */; };
		FFF96F9E19EBE81F00DFC821 /* LoginTests.m in Sources */ = {isa = PBXBuildFile; fileRef = FFF96F9119EBE81F00DFC821 /* LoginTests.m */; };
		FFF96F9F19EBE81F00DFC821 /* MeTabTests.m in Sources */ = {isa = PBXBuildFile; fileRef = FFF96F9219EBE81F00DFC821 /* MeTabTests.m */; };
		FFF96FA019EBE81F00DFC821 /* NotificationsTests.m in Sources */ = {isa = PBXBuildFile; fileRef = FFF96F9319EBE81F00DFC821 /* NotificationsTests.m */; };
		FFF96FA119EBE81F00DFC821 /* PagesTests.m in Sources */ = {isa = PBXBuildFile; fileRef = FFF96F9419EBE81F00DFC821 /* PagesTests.m */; };
		FFF96FA219EBE81F00DFC821 /* PostsTests.m in Sources */ = {isa = PBXBuildFile; fileRef = FFF96F9519EBE81F00DFC821 /* PostsTests.m */; };
		FFF96FA319EBE81F00DFC821 /* ReaderTests.m in Sources */ = {isa = PBXBuildFile; fileRef = FFF96F9619EBE81F00DFC821 /* ReaderTests.m */; };
		FFF96FA419EBE81F00DFC821 /* StatsTests.m in Sources */ = {isa = PBXBuildFile; fileRef = FFF96F9719EBE81F00DFC821 /* StatsTests.m */; };
		FFF96FA619EBE81F00DFC821 /* WPUITestCase.m in Sources */ = {isa = PBXBuildFile; fileRef = FFF96F9B19EBE81F00DFC821 /* WPUITestCase.m */; };
		FFF96FAB19ED724F00DFC821 /* KIFUITestActor-WPExtras.m in Sources */ = {isa = PBXBuildFile; fileRef = FFF96FAA19ED724F00DFC821 /* KIFUITestActor-WPExtras.m */; };
/* End PBXBuildFile section */

/* Begin PBXContainerItemProxy section */
		93E5284419A7741A003A1A9C /* PBXContainerItemProxy */ = {
			isa = PBXContainerItemProxy;
			containerPortal = 29B97313FDCFA39411CA2CEA /* Project object */;
			proxyType = 1;
			remoteGlobalIDString = 93E5283919A7741A003A1A9C;
			remoteInfo = WordPressTodayWidget;
		};
		93E5284719A7741A003A1A9C /* PBXContainerItemProxy */ = {
			isa = PBXContainerItemProxy;
			containerPortal = 29B97313FDCFA39411CA2CEA /* Project object */;
			proxyType = 1;
			remoteGlobalIDString = 93E5283919A7741A003A1A9C;
			remoteInfo = WordPressTodayWidget;
		};
		E16AB93E14D978520047A2E5 /* PBXContainerItemProxy */ = {
			isa = PBXContainerItemProxy;
			containerPortal = 29B97313FDCFA39411CA2CEA /* Project object */;
			proxyType = 1;
			remoteGlobalIDString = 1D6058900D05DD3D006BFB54;
			remoteInfo = WordPress;
		};
		FFC3F6FB1B0DBF7200EFC359 /* PBXContainerItemProxy */ = {
			isa = PBXContainerItemProxy;
			containerPortal = 29B97313FDCFA39411CA2CEA /* Project object */;
			proxyType = 1;
			remoteGlobalIDString = FFC3F6F41B0DBF0900EFC359;
			remoteInfo = UpdatePlistPreprocessor;
		};
		FFF96F8819EBE7FB00DFC821 /* PBXContainerItemProxy */ = {
			isa = PBXContainerItemProxy;
			containerPortal = 29B97313FDCFA39411CA2CEA /* Project object */;
			proxyType = 1;
			remoteGlobalIDString = 1D6058900D05DD3D006BFB54;
			remoteInfo = WordPress;
		};
/* End PBXContainerItemProxy section */

/* Begin PBXCopyFilesBuildPhase section */
		832D4F01120A6F7C001708D4 /* CopyFiles */ = {
			isa = PBXCopyFilesBuildPhase;
			buildActionMask = 2147483647;
			dstPath = "";
			dstSubfolderSpec = 10;
			files = (
			);
			runOnlyForDeploymentPostprocessing = 0;
		};
		93E5284E19A7741A003A1A9C /* Embed App Extensions */ = {
			isa = PBXCopyFilesBuildPhase;
			buildActionMask = 2147483647;
			dstPath = "";
			dstSubfolderSpec = 13;
			files = (
				93E5284619A7741A003A1A9C /* WordPressTodayWidget.appex in Embed App Extensions */,
			);
			name = "Embed App Extensions";
			runOnlyForDeploymentPostprocessing = 0;
		};
/* End PBXCopyFilesBuildPhase section */

/* Begin PBXFileReference section */
		03958060100D6CFC00850742 /* WPLabel.h */ = {isa = PBXFileReference; fileEncoding = 4; lastKnownFileType = sourcecode.c.h; path = WPLabel.h; sourceTree = "<group>"; };
		03958061100D6CFC00850742 /* WPLabel.m */ = {isa = PBXFileReference; fileEncoding = 4; lastKnownFileType = sourcecode.c.objc; path = WPLabel.m; sourceTree = "<group>"; };
		052EFF90F810139789A446FB /* Pods-WordPressTodayWidget.release-internal.xcconfig */ = {isa = PBXFileReference; includeInIndex = 1; lastKnownFileType = text.xcconfig; name = "Pods-WordPressTodayWidget.release-internal.xcconfig"; path = "../Pods/Target Support Files/Pods-WordPressTodayWidget/Pods-WordPressTodayWidget.release-internal.xcconfig"; sourceTree = "<group>"; };
		0CF877DC71756EFA3346E26F /* Pods-WordPressTodayWidget.debug.xcconfig */ = {isa = PBXFileReference; includeInIndex = 1; lastKnownFileType = text.xcconfig; name = "Pods-WordPressTodayWidget.debug.xcconfig"; path = "../Pods/Target Support Files/Pods-WordPressTodayWidget/Pods-WordPressTodayWidget.debug.xcconfig"; sourceTree = "<group>"; };
		1D30AB110D05D00D00671497 /* Foundation.framework */ = {isa = PBXFileReference; includeInIndex = 1; lastKnownFileType = wrapper.framework; name = Foundation.framework; path = System/Library/Frameworks/Foundation.framework; sourceTree = SDKROOT; };
		1D3623240D0F684500981E51 /* WordPressAppDelegate.h */ = {isa = PBXFileReference; fileEncoding = 4; lastKnownFileType = sourcecode.c.h; path = WordPressAppDelegate.h; sourceTree = "<group>"; };
		1D3623250D0F684500981E51 /* WordPressAppDelegate.m */ = {isa = PBXFileReference; fileEncoding = 4; lastKnownFileType = sourcecode.c.objc; lineEnding = 0; path = WordPressAppDelegate.m; sourceTree = "<group>"; usesTabs = 0; xcLanguageSpecificationIdentifier = xcode.lang.objc; };
		1D6058910D05DD3D006BFB54 /* WordPress.app */ = {isa = PBXFileReference; explicitFileType = wrapper.application; includeInIndex = 0; path = WordPress.app; sourceTree = BUILT_PRODUCTS_DIR; };
		1E59E0C89B24D8AA3B12DEC8 /* Pods-UITests.release.xcconfig */ = {isa = PBXFileReference; includeInIndex = 1; lastKnownFileType = text.xcconfig; name = "Pods-UITests.release.xcconfig"; path = "../Pods/Target Support Files/Pods-UITests/Pods-UITests.release.xcconfig"; sourceTree = "<group>"; };
		28A0AAE50D9B0CCF005BE974 /* WordPress_Prefix.pch */ = {isa = PBXFileReference; fileEncoding = 4; lastKnownFileType = sourcecode.c.h; path = WordPress_Prefix.pch; sourceTree = "<group>"; };
		28AD735F0D9D9599002E5188 /* MainWindow.xib */ = {isa = PBXFileReference; lastKnownFileType = file.xib; name = MainWindow.xib; path = Resources/MainWindow.xib; sourceTree = "<group>"; };
		2906F80F110CDA8900169D56 /* EditCommentViewController.h */ = {isa = PBXFileReference; fileEncoding = 4; lastKnownFileType = sourcecode.c.h; path = EditCommentViewController.h; sourceTree = "<group>"; };
		2906F810110CDA8900169D56 /* EditCommentViewController.m */ = {isa = PBXFileReference; fileEncoding = 4; lastKnownFileType = sourcecode.c.objc; path = EditCommentViewController.m; sourceTree = "<group>"; };
		2906F811110CDA8900169D56 /* EditCommentViewController.xib */ = {isa = PBXFileReference; lastKnownFileType = file.xib; name = EditCommentViewController.xib; path = Resources/EditCommentViewController.xib; sourceTree = "<group>"; };
		292CECFE1027259000BD407D /* SFHFKeychainUtils.h */ = {isa = PBXFileReference; fileEncoding = 4; lastKnownFileType = sourcecode.c.h; path = SFHFKeychainUtils.h; sourceTree = "<group>"; };
		292CECFF1027259000BD407D /* SFHFKeychainUtils.m */ = {isa = PBXFileReference; fileEncoding = 4; lastKnownFileType = sourcecode.c.objc; path = SFHFKeychainUtils.m; sourceTree = "<group>"; };
		296526FC105810E100597FA3 /* NSString+Helpers.h */ = {isa = PBXFileReference; fileEncoding = 4; lastKnownFileType = sourcecode.c.h; path = "NSString+Helpers.h"; sourceTree = "<group>"; };
		296526FD105810E100597FA3 /* NSString+Helpers.m */ = {isa = PBXFileReference; fileEncoding = 4; lastKnownFileType = sourcecode.c.objc; path = "NSString+Helpers.m"; sourceTree = "<group>"; };
		296890770FE971DC00770264 /* Security.framework */ = {isa = PBXFileReference; includeInIndex = 1; lastKnownFileType = wrapper.framework; name = Security.framework; path = System/Library/Frameworks/Security.framework; sourceTree = SDKROOT; };
		29B97316FDCFA39411CA2CEA /* main.m */ = {isa = PBXFileReference; fileEncoding = 4; lastKnownFileType = sourcecode.c.objc; path = main.m; sourceTree = "<group>"; };
		2B3804821972897F0DEC4183 /* Pods-WordPressTodayWidget.release.xcconfig */ = {isa = PBXFileReference; includeInIndex = 1; lastKnownFileType = text.xcconfig; name = "Pods-WordPressTodayWidget.release.xcconfig"; path = "../Pods/Target Support Files/Pods-WordPressTodayWidget/Pods-WordPressTodayWidget.release.xcconfig"; sourceTree = "<group>"; };
		2F970F970DF929B8006BD934 /* Constants.h */ = {isa = PBXFileReference; fileEncoding = 4; lastKnownFileType = sourcecode.c.h; path = Constants.h; sourceTree = "<group>"; };
		2FAE97040E33B21600CA8540 /* defaultPostTemplate_old.html */ = {isa = PBXFileReference; fileEncoding = 4; lastKnownFileType = text.html; name = defaultPostTemplate_old.html; path = Resources/HTML/defaultPostTemplate_old.html; sourceTree = "<group>"; };
		2FAE97070E33B21600CA8540 /* xhtml1-transitional.dtd */ = {isa = PBXFileReference; fileEncoding = 4; lastKnownFileType = text.xml; name = "xhtml1-transitional.dtd"; path = "Resources/HTML/xhtml1-transitional.dtd"; sourceTree = "<group>"; };
		2FAE97080E33B21600CA8540 /* xhtmlValidatorTemplate.xhtml */ = {isa = PBXFileReference; fileEncoding = 4; lastKnownFileType = text.xml; name = xhtmlValidatorTemplate.xhtml; path = Resources/HTML/xhtmlValidatorTemplate.xhtml; sourceTree = "<group>"; };
		30AF6CF413C2289600A29C00 /* AboutViewController.xib */ = {isa = PBXFileReference; lastKnownFileType = file.xib; name = AboutViewController.xib; path = Resources/AboutViewController.xib; sourceTree = "<group>"; };
		30AF6CFB13C230C600A29C00 /* AboutViewController.h */ = {isa = PBXFileReference; fileEncoding = 4; lastKnownFileType = sourcecode.c.h; name = AboutViewController.h; path = ../System/AboutViewController.h; sourceTree = "<group>"; };
		30AF6CFC13C230C600A29C00 /* AboutViewController.m */ = {isa = PBXFileReference; fileEncoding = 4; lastKnownFileType = sourcecode.c.objc; name = AboutViewController.m; path = ../System/AboutViewController.m; sourceTree = "<group>"; };
		30EABE0718A5903400B73A9C /* WPBlogTableViewCell.h */ = {isa = PBXFileReference; fileEncoding = 4; lastKnownFileType = sourcecode.c.h; path = WPBlogTableViewCell.h; sourceTree = "<group>"; };
		30EABE0818A5903400B73A9C /* WPBlogTableViewCell.m */ = {isa = PBXFileReference; fileEncoding = 4; lastKnownFileType = sourcecode.c.objc; path = WPBlogTableViewCell.m; sourceTree = "<group>"; };
		310186691A373B01008F7DF6 /* WPTabBarController.h */ = {isa = PBXFileReference; fileEncoding = 4; lastKnownFileType = sourcecode.c.h; path = WPTabBarController.h; sourceTree = "<group>"; };
		3101866A1A373B01008F7DF6 /* WPTabBarController.m */ = {isa = PBXFileReference; fileEncoding = 4; lastKnownFileType = sourcecode.c.objc; path = WPTabBarController.m; sourceTree = "<group>"; };
		313692771A5D6F7900EBE645 /* HelpshiftUtils.h */ = {isa = PBXFileReference; fileEncoding = 4; lastKnownFileType = sourcecode.c.h; path = HelpshiftUtils.h; sourceTree = "<group>"; };
		313692781A5D6F7900EBE645 /* HelpshiftUtils.m */ = {isa = PBXFileReference; fileEncoding = 4; lastKnownFileType = sourcecode.c.objc; path = HelpshiftUtils.m; sourceTree = "<group>"; };
		313AE49B19E3F20400AAFABE /* CommentViewController.h */ = {isa = PBXFileReference; fileEncoding = 4; lastKnownFileType = sourcecode.c.h; path = CommentViewController.h; sourceTree = "<group>"; };
		313AE49C19E3F20400AAFABE /* CommentViewController.m */ = {isa = PBXFileReference; fileEncoding = 4; lastKnownFileType = sourcecode.c.objc; path = CommentViewController.m; sourceTree = "<group>"; };
		315FC2C31A2CB29300E7CDA2 /* MeHeaderView.h */ = {isa = PBXFileReference; fileEncoding = 4; lastKnownFileType = sourcecode.c.h; name = MeHeaderView.h; path = Me/MeHeaderView.h; sourceTree = "<group>"; };
		315FC2C41A2CB29300E7CDA2 /* MeHeaderView.m */ = {isa = PBXFileReference; fileEncoding = 4; lastKnownFileType = sourcecode.c.objc; name = MeHeaderView.m; path = Me/MeHeaderView.m; sourceTree = "<group>"; };
		316B99031B205AFB007963EF /* WordPress 32.xcdatamodel */ = {isa = PBXFileReference; lastKnownFileType = wrapper.xcdatamodel; path = "WordPress 32.xcdatamodel"; sourceTree = "<group>"; };
		319D6E7919E447500013871C /* Suggestion.h */ = {isa = PBXFileReference; fileEncoding = 4; lastKnownFileType = sourcecode.c.h; path = Suggestion.h; sourceTree = "<group>"; };
		319D6E7A19E447500013871C /* Suggestion.m */ = {isa = PBXFileReference; fileEncoding = 4; lastKnownFileType = sourcecode.c.objc; path = Suggestion.m; sourceTree = "<group>"; };
		319D6E7C19E447C80013871C /* SuggestionService.h */ = {isa = PBXFileReference; fileEncoding = 4; lastKnownFileType = sourcecode.c.h; path = SuggestionService.h; sourceTree = "<group>"; };
		319D6E7D19E447C80013871C /* SuggestionService.m */ = {isa = PBXFileReference; fileEncoding = 4; lastKnownFileType = sourcecode.c.objc; path = SuggestionService.m; sourceTree = "<group>"; };
		319D6E7F19E44C680013871C /* SuggestionsTableView.h */ = {isa = PBXFileReference; fileEncoding = 4; lastKnownFileType = sourcecode.c.h; name = SuggestionsTableView.h; path = Suggestions/SuggestionsTableView.h; sourceTree = "<group>"; };
		319D6E8019E44C680013871C /* SuggestionsTableView.m */ = {isa = PBXFileReference; fileEncoding = 4; lastKnownFileType = sourcecode.c.objc; name = SuggestionsTableView.m; path = Suggestions/SuggestionsTableView.m; sourceTree = "<group>"; };
		319D6E8319E44F7F0013871C /* SuggestionsTableViewCell.h */ = {isa = PBXFileReference; fileEncoding = 4; lastKnownFileType = sourcecode.c.h; name = SuggestionsTableViewCell.h; path = Suggestions/SuggestionsTableViewCell.h; sourceTree = "<group>"; };
		319D6E8419E44F7F0013871C /* SuggestionsTableViewCell.m */ = {isa = PBXFileReference; fileEncoding = 4; lastKnownFileType = sourcecode.c.objc; name = SuggestionsTableViewCell.m; path = Suggestions/SuggestionsTableViewCell.m; sourceTree = "<group>"; };
		31C9F82C1A2368A2008BB945 /* BlogDetailHeaderView.h */ = {isa = PBXFileReference; fileEncoding = 4; lastKnownFileType = sourcecode.c.h; path = BlogDetailHeaderView.h; sourceTree = "<group>"; };
		31C9F82D1A2368A2008BB945 /* BlogDetailHeaderView.m */ = {isa = PBXFileReference; fileEncoding = 4; lastKnownFileType = sourcecode.c.objc; path = BlogDetailHeaderView.m; sourceTree = "<group>"; };
		31CCB9FD1A52ED0A00BA0733 /* WordPress 26.xcdatamodel */ = {isa = PBXFileReference; lastKnownFileType = wrapper.xcdatamodel; path = "WordPress 26.xcdatamodel"; sourceTree = "<group>"; };
		31EC15061A5B6675009FC8B3 /* WPStyleGuide+Suggestions.h */ = {isa = PBXFileReference; fileEncoding = 4; lastKnownFileType = sourcecode.c.h; path = "WPStyleGuide+Suggestions.h"; sourceTree = "<group>"; };
		31EC15071A5B6675009FC8B3 /* WPStyleGuide+Suggestions.m */ = {isa = PBXFileReference; fileEncoding = 4; lastKnownFileType = sourcecode.c.objc; path = "WPStyleGuide+Suggestions.m"; sourceTree = "<group>"; };
		31F4F6651A1385BE00196A98 /* MeViewController.h */ = {isa = PBXFileReference; fileEncoding = 4; lastKnownFileType = sourcecode.c.h; name = MeViewController.h; path = Me/MeViewController.h; sourceTree = "<group>"; };
		31F4F6661A1385BE00196A98 /* MeViewController.m */ = {isa = PBXFileReference; fileEncoding = 4; lastKnownFileType = sourcecode.c.objc; name = MeViewController.m; path = Me/MeViewController.m; sourceTree = "<group>"; };
		31FA16CC1A49B3C0003E1887 /* WordPress 25.xcdatamodel */ = {isa = PBXFileReference; lastKnownFileType = wrapper.xcdatamodel; path = "WordPress 25.xcdatamodel"; sourceTree = "<group>"; };
		369D8993FF42F0A2D183A062 /* libPods-UITests.a */ = {isa = PBXFileReference; explicitFileType = archive.ar; includeInIndex = 0; path = "libPods-UITests.a"; sourceTree = BUILT_PRODUCTS_DIR; };
		37022D8F1981BF9200F322B7 /* VerticallyStackedButton.h */ = {isa = PBXFileReference; fileEncoding = 4; lastKnownFileType = sourcecode.c.h; path = VerticallyStackedButton.h; sourceTree = "<group>"; };
		37022D901981BF9200F322B7 /* VerticallyStackedButton.m */ = {isa = PBXFileReference; fileEncoding = 4; lastKnownFileType = sourcecode.c.objc; path = VerticallyStackedButton.m; sourceTree = "<group>"; };
		3716E400167296D30035F8C4 /* ToastView.xib */ = {isa = PBXFileReference; fileEncoding = 4; lastKnownFileType = file.xib; name = ToastView.xib; path = Resources/ToastView.xib; sourceTree = "<group>"; };
		37245ADB13FC23FF006CDBE3 /* WPWebViewController.xib */ = {isa = PBXFileReference; fileEncoding = 4; lastKnownFileType = file.xib; name = WPWebViewController.xib; path = Resources/WPWebViewController.xib; sourceTree = "<group>"; };
		374CB16115B93C0800DD0EBC /* AudioToolbox.framework */ = {isa = PBXFileReference; includeInIndex = 1; lastKnownFileType = wrapper.framework; name = AudioToolbox.framework; path = System/Library/Frameworks/AudioToolbox.framework; sourceTree = SDKROOT; };
		375D090B133B94C3000CC9CD /* BlogsTableViewCell.h */ = {isa = PBXFileReference; fileEncoding = 4; lastKnownFileType = sourcecode.c.h; path = BlogsTableViewCell.h; sourceTree = "<group>"; };
		375D090C133B94C3000CC9CD /* BlogsTableViewCell.m */ = {isa = PBXFileReference; fileEncoding = 4; lastKnownFileType = sourcecode.c.objc; path = BlogsTableViewCell.m; sourceTree = "<group>"; };
		37EAAF4C1A11799A006D6306 /* CircularImageView.swift */ = {isa = PBXFileReference; fileEncoding = 4; lastKnownFileType = sourcecode.swift; path = CircularImageView.swift; sourceTree = "<group>"; };
		45A679DE2C6B64047BAF97E9 /* Pods-UITests.debug.xcconfig */ = {isa = PBXFileReference; includeInIndex = 1; lastKnownFileType = text.xcconfig; name = "Pods-UITests.debug.xcconfig"; path = "../Pods/Target Support Files/Pods-UITests/Pods-UITests.debug.xcconfig"; sourceTree = "<group>"; };
		45C73C24113C36F70024D0D2 /* MainWindow-iPad.xib */ = {isa = PBXFileReference; lastKnownFileType = file.xib; name = "MainWindow-iPad.xib"; path = "Resources-iPad/MainWindow-iPad.xib"; sourceTree = "<group>"; };
		462F4E0618369F0B0028D2F8 /* BlogDetailsViewController.h */ = {isa = PBXFileReference; fileEncoding = 4; lastKnownFileType = sourcecode.c.h; path = BlogDetailsViewController.h; sourceTree = "<group>"; };
		462F4E0718369F0B0028D2F8 /* BlogDetailsViewController.m */ = {isa = PBXFileReference; fileEncoding = 4; lastKnownFileType = sourcecode.c.objc; lineEnding = 0; path = BlogDetailsViewController.m; sourceTree = "<group>"; xcLanguageSpecificationIdentifier = xcode.lang.objc; };
		4645AFC41961E1FB005F7509 /* AppImages.xcassets */ = {isa = PBXFileReference; lastKnownFileType = folder.assetcatalog; name = AppImages.xcassets; path = Resources/AppImages.xcassets; sourceTree = "<group>"; };
		46F84612185A8B7E009D0DA5 /* WPContentViewProvider.h */ = {isa = PBXFileReference; fileEncoding = 4; lastKnownFileType = sourcecode.c.h; path = WPContentViewProvider.h; sourceTree = "<group>"; };
		46F8714D1838C41600BC149B /* NSDate+StringFormatting.h */ = {isa = PBXFileReference; fileEncoding = 4; lastKnownFileType = sourcecode.c.h; path = "NSDate+StringFormatting.h"; sourceTree = "<group>"; };
		46F8714E1838C41600BC149B /* NSDate+StringFormatting.m */ = {isa = PBXFileReference; fileEncoding = 4; lastKnownFileType = sourcecode.c.objc; path = "NSDate+StringFormatting.m"; sourceTree = "<group>"; };
		501C8A355B53A6971F731ECA /* Pods.distribution.xcconfig */ = {isa = PBXFileReference; includeInIndex = 1; lastKnownFileType = text.xcconfig; name = Pods.distribution.xcconfig; path = "../Pods/Target Support Files/Pods/Pods.distribution.xcconfig"; sourceTree = "<group>"; };
		5903AE1A19B60A98009D5354 /* WPButtonForNavigationBar.m */ = {isa = PBXFileReference; fileEncoding = 4; lastKnownFileType = sourcecode.c.objc; path = WPButtonForNavigationBar.m; sourceTree = "<group>"; usesTabs = 0; };
		5903AE1C19B60AB9009D5354 /* WPButtonForNavigationBar.h */ = {isa = PBXFileReference; lastKnownFileType = sourcecode.c.h; path = WPButtonForNavigationBar.h; sourceTree = "<group>"; usesTabs = 0; };
		591252291A38AE9C00468279 /* TodayWidgetPrefix.pch */ = {isa = PBXFileReference; lastKnownFileType = sourcecode.c.h; path = TodayWidgetPrefix.pch; sourceTree = "<group>"; };
		591A428A1A6DC1B0003807A6 /* WPBackgroundDimmerView.h */ = {isa = PBXFileReference; fileEncoding = 4; lastKnownFileType = sourcecode.c.h; path = WPBackgroundDimmerView.h; sourceTree = "<group>"; };
		591A428B1A6DC1B0003807A6 /* WPBackgroundDimmerView.m */ = {isa = PBXFileReference; fileEncoding = 4; lastKnownFileType = sourcecode.c.objc; path = WPBackgroundDimmerView.m; sourceTree = "<group>"; };
		591A428D1A6DC6F2003807A6 /* WPGUIConstants.h */ = {isa = PBXFileReference; fileEncoding = 4; lastKnownFileType = sourcecode.c.h; path = WPGUIConstants.h; sourceTree = "<group>"; };
		591A428E1A6DC6F2003807A6 /* WPGUIConstants.m */ = {isa = PBXFileReference; fileEncoding = 4; lastKnownFileType = sourcecode.c.objc; path = WPGUIConstants.m; sourceTree = "<group>"; };
		591CFB051B28A960009E61B3 /* AccountServiceRemoteRESTTests.m */ = {isa = PBXFileReference; fileEncoding = 4; lastKnownFileType = sourcecode.c.objc; path = AccountServiceRemoteRESTTests.m; sourceTree = "<group>"; };
		591CFB081B28AC8C009E61B3 /* BlogServiceRemoteRESTTests.m */ = {isa = PBXFileReference; fileEncoding = 4; lastKnownFileType = sourcecode.c.objc; path = BlogServiceRemoteRESTTests.m; sourceTree = "<group>"; };
		5926E1E11AC4468300964783 /* WPCrashlytics.h */ = {isa = PBXFileReference; fileEncoding = 4; lastKnownFileType = sourcecode.c.h; path = WPCrashlytics.h; sourceTree = "<group>"; };
		5926E1E21AC4468300964783 /* WPCrashlytics.m */ = {isa = PBXFileReference; fileEncoding = 4; lastKnownFileType = sourcecode.c.objc; path = WPCrashlytics.m; sourceTree = "<group>"; };
		5948AD0C1AB734F2006E8882 /* WPAppAnalytics.h */ = {isa = PBXFileReference; fileEncoding = 4; lastKnownFileType = sourcecode.c.h; path = WPAppAnalytics.h; sourceTree = "<group>"; };
		5948AD0D1AB734F2006E8882 /* WPAppAnalytics.m */ = {isa = PBXFileReference; fileEncoding = 4; lastKnownFileType = sourcecode.c.objc; path = WPAppAnalytics.m; sourceTree = "<group>"; };
		5948AD101AB73D19006E8882 /* WPAppAnalyticsTests.m */ = {isa = PBXFileReference; fileEncoding = 4; lastKnownFileType = sourcecode.c.objc; path = WPAppAnalyticsTests.m; sourceTree = "<group>"; };
		594DB2931AB891A200E2E456 /* WPUserAgent.h */ = {isa = PBXFileReference; fileEncoding = 4; lastKnownFileType = sourcecode.c.h; path = WPUserAgent.h; sourceTree = "<group>"; };
		594DB2941AB891A200E2E456 /* WPUserAgent.m */ = {isa = PBXFileReference; fileEncoding = 4; lastKnownFileType = sourcecode.c.objc; path = WPUserAgent.m; sourceTree = "<group>"; };
		595B02201A6C4ECD00415A30 /* WPWhatsNewView.h */ = {isa = PBXFileReference; fileEncoding = 4; lastKnownFileType = sourcecode.c.h; name = WPWhatsNewView.h; path = WhatsNew/WPWhatsNewView.h; sourceTree = "<group>"; };
		595B02211A6C4ECD00415A30 /* WPWhatsNewView.m */ = {isa = PBXFileReference; fileEncoding = 4; lastKnownFileType = sourcecode.c.objc; name = WPWhatsNewView.m; path = WhatsNew/WPWhatsNewView.m; sourceTree = "<group>"; };
		595B02261A6C504400415A30 /* WPWhatsNewView.xib */ = {isa = PBXFileReference; fileEncoding = 4; lastKnownFileType = file.xib; name = WPWhatsNewView.xib; path = Resources/WhatsNew/WPWhatsNewView.xib; sourceTree = "<group>"; };
		5981FE041AB8A89A0009E080 /* WPUserAgentTests.m */ = {isa = PBXFileReference; fileEncoding = 4; lastKnownFileType = sourcecode.c.objc; path = WPUserAgentTests.m; sourceTree = "<group>"; };
		598351AC1A704E7A00B6DD4F /* WPWhatsNew.h */ = {isa = PBXFileReference; fileEncoding = 4; lastKnownFileType = sourcecode.c.h; name = WPWhatsNew.h; path = WhatsNew/WPWhatsNew.h; sourceTree = "<group>"; };
		598351AD1A704E7A00B6DD4F /* WPWhatsNew.m */ = {isa = PBXFileReference; fileEncoding = 4; lastKnownFileType = sourcecode.c.objc; name = WPWhatsNew.m; path = WhatsNew/WPWhatsNew.m; sourceTree = "<group>"; };
		59D328FB1ACC2D0700356827 /* WPLookbackPresenter.h */ = {isa = PBXFileReference; fileEncoding = 4; lastKnownFileType = sourcecode.c.h; path = WPLookbackPresenter.h; sourceTree = "<group>"; };
		59D328FC1ACC2D0700356827 /* WPLookbackPresenter.m */ = {isa = PBXFileReference; fileEncoding = 4; lastKnownFileType = sourcecode.c.objc; path = WPLookbackPresenter.m; sourceTree = "<group>"; };
		59DD94321AC479ED0032DD6B /* WPLogger.h */ = {isa = PBXFileReference; fileEncoding = 4; lastKnownFileType = sourcecode.c.h; path = WPLogger.h; sourceTree = "<group>"; };
		59DD94331AC479ED0032DD6B /* WPLogger.m */ = {isa = PBXFileReference; fileEncoding = 4; lastKnownFileType = sourcecode.c.objc; path = WPLogger.m; sourceTree = "<group>"; };
		59E2AAE21B2096BF0051DC06 /* ServiceRemoteREST.m */ = {isa = PBXFileReference; fileEncoding = 4; lastKnownFileType = sourcecode.c.objc; path = ServiceRemoteREST.m; sourceTree = "<group>"; };
		59E2AAE71B20E3EA0051DC06 /* ServiceRemoteRESTTests.m */ = {isa = PBXFileReference; fileEncoding = 4; lastKnownFileType = sourcecode.c.objc; path = ServiceRemoteRESTTests.m; sourceTree = "<group>"; };
		59E2AAEB1B20E5CE0051DC06 /* PostServiceRemoteRESTTests.m */ = {isa = PBXFileReference; fileEncoding = 4; lastKnownFileType = sourcecode.c.objc; path = PostServiceRemoteRESTTests.m; sourceTree = "<group>"; };
		5D000DDC1AC076C000A7BAF9 /* PostCardActionBar.h */ = {isa = PBXFileReference; fileEncoding = 4; lastKnownFileType = sourcecode.c.h; path = PostCardActionBar.h; sourceTree = "<group>"; };
		5D000DDD1AC076C000A7BAF9 /* PostCardActionBar.m */ = {isa = PBXFileReference; fileEncoding = 4; lastKnownFileType = sourcecode.c.objc; path = PostCardActionBar.m; sourceTree = "<group>"; };
		5D000DDF1AC0879600A7BAF9 /* PostCardActionBarItem.h */ = {isa = PBXFileReference; fileEncoding = 4; lastKnownFileType = sourcecode.c.h; path = PostCardActionBarItem.h; sourceTree = "<group>"; };
		5D000DE01AC0879600A7BAF9 /* PostCardActionBarItem.m */ = {isa = PBXFileReference; fileEncoding = 4; lastKnownFileType = sourcecode.c.objc; path = PostCardActionBarItem.m; sourceTree = "<group>"; };
		5D0431AC1A7C31AB0025BDFD /* ReaderBrowseSiteViewController.h */ = {isa = PBXFileReference; fileEncoding = 4; lastKnownFileType = sourcecode.c.h; path = ReaderBrowseSiteViewController.h; sourceTree = "<group>"; };
		5D0431AD1A7C31AB0025BDFD /* ReaderBrowseSiteViewController.m */ = {isa = PBXFileReference; fileEncoding = 4; lastKnownFileType = sourcecode.c.objc; path = ReaderBrowseSiteViewController.m; sourceTree = "<group>"; };
		5D08B90219648C3400D5B381 /* ReaderSubscriptionViewController.h */ = {isa = PBXFileReference; fileEncoding = 4; lastKnownFileType = sourcecode.c.h; path = ReaderSubscriptionViewController.h; sourceTree = "<group>"; };
		5D08B90319648C3400D5B381 /* ReaderSubscriptionViewController.m */ = {isa = PBXFileReference; fileEncoding = 4; lastKnownFileType = sourcecode.c.objc; path = ReaderSubscriptionViewController.m; sourceTree = "<group>"; };
		5D0A20D21AF11A7300E5C6BC /* PhotonImageURLHelper.h */ = {isa = PBXFileReference; fileEncoding = 4; lastKnownFileType = sourcecode.c.h; path = PhotonImageURLHelper.h; sourceTree = "<group>"; };
		5D0A20D31AF11A7300E5C6BC /* PhotonImageURLHelper.m */ = {isa = PBXFileReference; fileEncoding = 4; lastKnownFileType = sourcecode.c.objc; path = PhotonImageURLHelper.m; sourceTree = "<group>"; };
		5D0C2CB719AB932C002DF1E5 /* WPContentSyncHelper.swift */ = {isa = PBXFileReference; fileEncoding = 4; lastKnownFileType = sourcecode.swift; path = WPContentSyncHelper.swift; sourceTree = "<group>"; };
		5D119DA1176FBE040073D83A /* UIImageView+AFNetworkingExtra.h */ = {isa = PBXFileReference; fileEncoding = 4; lastKnownFileType = sourcecode.c.h; path = "UIImageView+AFNetworkingExtra.h"; sourceTree = "<group>"; };
		5D119DA2176FBE040073D83A /* UIImageView+AFNetworkingExtra.m */ = {isa = PBXFileReference; fileEncoding = 4; lastKnownFileType = sourcecode.c.objc; path = "UIImageView+AFNetworkingExtra.m"; sourceTree = "<group>"; };
		5D12FE1A1988243700378BD6 /* RemoteReaderPost.h */ = {isa = PBXFileReference; fileEncoding = 4; lastKnownFileType = sourcecode.c.h; name = RemoteReaderPost.h; path = "Remote Objects/RemoteReaderPost.h"; sourceTree = "<group>"; };
		5D12FE1B1988243700378BD6 /* RemoteReaderPost.m */ = {isa = PBXFileReference; fileEncoding = 4; lastKnownFileType = sourcecode.c.objc; name = RemoteReaderPost.m; path = "Remote Objects/RemoteReaderPost.m"; sourceTree = "<group>"; };
		5D12FE1C1988243700378BD6 /* RemoteReaderTopic.h */ = {isa = PBXFileReference; fileEncoding = 4; lastKnownFileType = sourcecode.c.h; name = RemoteReaderTopic.h; path = "Remote Objects/RemoteReaderTopic.h"; sourceTree = "<group>"; };
		5D12FE1D1988243700378BD6 /* RemoteReaderTopic.m */ = {isa = PBXFileReference; fileEncoding = 4; lastKnownFileType = sourcecode.c.objc; name = RemoteReaderTopic.m; path = "Remote Objects/RemoteReaderTopic.m"; sourceTree = "<group>"; };
		5D12FE201988245B00378BD6 /* RemoteReaderSite.h */ = {isa = PBXFileReference; fileEncoding = 4; lastKnownFileType = sourcecode.c.h; name = RemoteReaderSite.h; path = "Remote Objects/RemoteReaderSite.h"; sourceTree = "<group>"; };
		5D12FE211988245B00378BD6 /* RemoteReaderSite.m */ = {isa = PBXFileReference; fileEncoding = 4; lastKnownFileType = sourcecode.c.objc; name = RemoteReaderSite.m; path = "Remote Objects/RemoteReaderSite.m"; sourceTree = "<group>"; };
		5D13FA531AF99C0300F06492 /* PageListSectionHeaderView.h */ = {isa = PBXFileReference; fileEncoding = 4; lastKnownFileType = sourcecode.c.h; path = PageListSectionHeaderView.h; sourceTree = "<group>"; };
		5D13FA541AF99C0300F06492 /* PageListSectionHeaderView.m */ = {isa = PBXFileReference; fileEncoding = 4; lastKnownFileType = sourcecode.c.objc; path = PageListSectionHeaderView.m; sourceTree = "<group>"; };
		5D13FA561AF99C2100F06492 /* PageListSectionHeaderView.xib */ = {isa = PBXFileReference; fileEncoding = 4; lastKnownFileType = file.xib; path = PageListSectionHeaderView.xib; sourceTree = "<group>"; };
		5D146EB9189857ED0068FDC6 /* FeaturedImageViewController.h */ = {isa = PBXFileReference; fileEncoding = 4; lastKnownFileType = sourcecode.c.h; path = FeaturedImageViewController.h; sourceTree = "<group>"; usesTabs = 0; };
		5D146EBA189857ED0068FDC6 /* FeaturedImageViewController.m */ = {isa = PBXFileReference; fileEncoding = 4; lastKnownFileType = sourcecode.c.objc; path = FeaturedImageViewController.m; sourceTree = "<group>"; usesTabs = 0; };
		5D157B8A1A8AB73C003ADF4C /* ReaderSiteHeaderView.h */ = {isa = PBXFileReference; fileEncoding = 4; lastKnownFileType = sourcecode.c.h; path = ReaderSiteHeaderView.h; sourceTree = "<group>"; };
		5D157B8B1A8AB73C003ADF4C /* ReaderSiteHeaderView.m */ = {isa = PBXFileReference; fileEncoding = 4; lastKnownFileType = sourcecode.c.objc; path = ReaderSiteHeaderView.m; sourceTree = "<group>"; };
		5D17530D1A97D2CA0031A082 /* PostCardTableViewCell.h */ = {isa = PBXFileReference; fileEncoding = 4; lastKnownFileType = sourcecode.c.h; path = PostCardTableViewCell.h; sourceTree = "<group>"; };
		5D17530E1A97D2CA0031A082 /* PostCardTableViewCell.m */ = {isa = PBXFileReference; fileEncoding = 4; lastKnownFileType = sourcecode.c.objc; path = PostCardTableViewCell.m; sourceTree = "<group>"; };
		5D17F0BC1A1D4C5F0087CCB8 /* PrivateSiteURLProtocol.h */ = {isa = PBXFileReference; fileEncoding = 4; lastKnownFileType = sourcecode.c.h; path = PrivateSiteURLProtocol.h; sourceTree = "<group>"; };
		5D17F0BD1A1D4C5F0087CCB8 /* PrivateSiteURLProtocol.m */ = {isa = PBXFileReference; fileEncoding = 4; lastKnownFileType = sourcecode.c.objc; path = PrivateSiteURLProtocol.m; sourceTree = "<group>"; };
		5D18FE9C1AFBB17400EFEED0 /* RestorePageTableViewCell.h */ = {isa = PBXFileReference; fileEncoding = 4; lastKnownFileType = sourcecode.c.h; path = RestorePageTableViewCell.h; sourceTree = "<group>"; };
		5D18FE9D1AFBB17400EFEED0 /* RestorePageTableViewCell.m */ = {isa = PBXFileReference; fileEncoding = 4; lastKnownFileType = sourcecode.c.objc; path = RestorePageTableViewCell.m; sourceTree = "<group>"; };
		5D18FE9E1AFBB17400EFEED0 /* RestorePageTableViewCell.xib */ = {isa = PBXFileReference; fileEncoding = 4; lastKnownFileType = file.xib; path = RestorePageTableViewCell.xib; sourceTree = "<group>"; };
		5D18FEA11AFBB3FE00EFEED0 /* PageListTableViewCellDelegate.h */ = {isa = PBXFileReference; lastKnownFileType = sourcecode.c.h; path = PageListTableViewCellDelegate.h; sourceTree = "<group>"; };
		5D18FEA21AFBB81000EFEED0 /* PageListCell.h */ = {isa = PBXFileReference; lastKnownFileType = sourcecode.c.h; path = PageListCell.h; sourceTree = "<group>"; };
		5D1D33CD1AE56250000DE623 /* RemoteUser.h */ = {isa = PBXFileReference; fileEncoding = 4; lastKnownFileType = sourcecode.c.h; path = RemoteUser.h; sourceTree = "<group>"; };
		5D1D33CE1AE56250000DE623 /* RemoteUser.m */ = {isa = PBXFileReference; fileEncoding = 4; lastKnownFileType = sourcecode.c.objc; path = RemoteUser.m; sourceTree = "<group>"; };
		5D1D9C5319885B01009D13B7 /* ReaderEditableSubscriptionPage.h */ = {isa = PBXFileReference; lastKnownFileType = sourcecode.c.h; path = ReaderEditableSubscriptionPage.h; sourceTree = "<group>"; };
		5D1EE7FF15E7AF3E007F1F02 /* JetpackSettingsViewController.h */ = {isa = PBXFileReference; fileEncoding = 4; lastKnownFileType = sourcecode.c.h; path = JetpackSettingsViewController.h; sourceTree = "<group>"; };
		5D1EE80015E7AF3E007F1F02 /* JetpackSettingsViewController.m */ = {isa = PBXFileReference; fileEncoding = 4; lastKnownFileType = sourcecode.c.objc; path = JetpackSettingsViewController.m; sourceTree = "<group>"; };
		5D20A6511982D56600463A91 /* FollowedSitesViewController.h */ = {isa = PBXFileReference; fileEncoding = 4; lastKnownFileType = sourcecode.c.h; path = FollowedSitesViewController.h; sourceTree = "<group>"; };
		5D20A6521982D56600463A91 /* FollowedSitesViewController.m */ = {isa = PBXFileReference; fileEncoding = 4; lastKnownFileType = sourcecode.c.objc; path = FollowedSitesViewController.m; sourceTree = "<group>"; };
		5D229A78199AB74F00685123 /* WordPress 21.xcdatamodel */ = {isa = PBXFileReference; lastKnownFileType = wrapper.xcdatamodel; path = "WordPress 21.xcdatamodel"; sourceTree = "<group>"; };
		5D2415C91A8842C9009BD444 /* ReaderPreviewHeaderView.h */ = {isa = PBXFileReference; fileEncoding = 4; lastKnownFileType = sourcecode.c.h; path = ReaderPreviewHeaderView.h; sourceTree = "<group>"; };
		5D2415CA1A8842C9009BD444 /* ReaderPreviewHeaderView.m */ = {isa = PBXFileReference; fileEncoding = 4; lastKnownFileType = sourcecode.c.objc; path = ReaderPreviewHeaderView.m; sourceTree = "<group>"; };
		5D2B043515E83800007E3422 /* SettingsViewControllerDelegate.h */ = {isa = PBXFileReference; fileEncoding = 4; lastKnownFileType = sourcecode.c.h; path = SettingsViewControllerDelegate.h; sourceTree = "<group>"; };
		5D2BEB4819758102005425F7 /* WPTableImageSourceTest.m */ = {isa = PBXFileReference; fileEncoding = 4; lastKnownFileType = sourcecode.c.objc; path = WPTableImageSourceTest.m; sourceTree = "<group>"; };
		5D2C05541AD2F56200A753FE /* NavbarTitleDropdownButton.h */ = {isa = PBXFileReference; fileEncoding = 4; lastKnownFileType = sourcecode.c.h; path = NavbarTitleDropdownButton.h; sourceTree = "<group>"; };
		5D2C05551AD2F56200A753FE /* NavBarTitleDropdownButton.m */ = {isa = PBXFileReference; fileEncoding = 4; lastKnownFileType = sourcecode.c.objc; path = NavBarTitleDropdownButton.m; sourceTree = "<group>"; };
		5D2FB2821AE98C4600F1D4ED /* RestorePostTableViewCell.xib */ = {isa = PBXFileReference; fileEncoding = 4; lastKnownFileType = file.xib; path = RestorePostTableViewCell.xib; sourceTree = "<group>"; };
		5D2FB2841AE98C6600F1D4ED /* RestorePostTableViewCell.h */ = {isa = PBXFileReference; fileEncoding = 4; lastKnownFileType = sourcecode.c.h; path = RestorePostTableViewCell.h; sourceTree = "<group>"; };
		5D2FB2851AE98C6600F1D4ED /* RestorePostTableViewCell.m */ = {isa = PBXFileReference; fileEncoding = 4; lastKnownFileType = sourcecode.c.objc; path = RestorePostTableViewCell.m; sourceTree = "<group>"; };
		5D2FB2871AE99B0B00F1D4ED /* PostCardTableViewCellDelegate.h */ = {isa = PBXFileReference; lastKnownFileType = sourcecode.c.h; path = PostCardTableViewCellDelegate.h; sourceTree = "<group>"; };
		5D2FB2881AE9C94600F1D4ED /* PostCardCell.h */ = {isa = PBXFileReference; lastKnownFileType = sourcecode.c.h; path = PostCardCell.h; sourceTree = "<group>"; };
		5D333A561AA7A9E200DA295F /* WPPostContentViewProvider.h */ = {isa = PBXFileReference; lastKnownFileType = sourcecode.c.h; path = WPPostContentViewProvider.h; sourceTree = "<group>"; };
		5D35F7581A042255004E7B0D /* WPCommentContentViewProvider.h */ = {isa = PBXFileReference; lastKnownFileType = sourcecode.c.h; path = WPCommentContentViewProvider.h; sourceTree = "<group>"; };
		5D3D559518F88C3500782892 /* ReaderPostService.h */ = {isa = PBXFileReference; fileEncoding = 4; lastKnownFileType = sourcecode.c.h; path = ReaderPostService.h; sourceTree = "<group>"; };
		5D3D559618F88C3500782892 /* ReaderPostService.m */ = {isa = PBXFileReference; fileEncoding = 4; lastKnownFileType = sourcecode.c.objc; path = ReaderPostService.m; sourceTree = "<group>"; };
		5D3D559818F88C5E00782892 /* ReaderPostServiceRemote.h */ = {isa = PBXFileReference; fileEncoding = 4; lastKnownFileType = sourcecode.c.h; path = ReaderPostServiceRemote.h; sourceTree = "<group>"; };
		5D3D559918F88C5E00782892 /* ReaderPostServiceRemote.m */ = {isa = PBXFileReference; fileEncoding = 4; lastKnownFileType = sourcecode.c.objc; path = ReaderPostServiceRemote.m; sourceTree = "<group>"; };
		5D3E334C15EEBB6B005FC6F2 /* ReachabilityUtils.h */ = {isa = PBXFileReference; fileEncoding = 4; lastKnownFileType = sourcecode.c.h; path = ReachabilityUtils.h; sourceTree = "<group>"; };
		5D3E334D15EEBB6B005FC6F2 /* ReachabilityUtils.m */ = {isa = PBXFileReference; fileEncoding = 4; lastKnownFileType = sourcecode.c.objc; path = ReachabilityUtils.m; sourceTree = "<group>"; };
		5D42A3BB175E686F005CFF05 /* WordPress 12.xcdatamodel */ = {isa = PBXFileReference; lastKnownFileType = wrapper.xcdatamodel; path = "WordPress 12.xcdatamodel"; sourceTree = "<group>"; };
		5D42A3D6175E7452005CFF05 /* AbstractPost.h */ = {isa = PBXFileReference; fileEncoding = 4; lastKnownFileType = sourcecode.c.h; path = AbstractPost.h; sourceTree = "<group>"; };
		5D42A3D7175E7452005CFF05 /* AbstractPost.m */ = {isa = PBXFileReference; fileEncoding = 4; lastKnownFileType = sourcecode.c.objc; path = AbstractPost.m; sourceTree = "<group>"; };
		5D42A3D8175E7452005CFF05 /* BasePost.h */ = {isa = PBXFileReference; fileEncoding = 4; lastKnownFileType = sourcecode.c.h; path = BasePost.h; sourceTree = "<group>"; };
		5D42A3D9175E7452005CFF05 /* BasePost.m */ = {isa = PBXFileReference; fileEncoding = 4; lastKnownFileType = sourcecode.c.objc; path = BasePost.m; sourceTree = "<group>"; };
		5D42A3DC175E7452005CFF05 /* ReaderPost.h */ = {isa = PBXFileReference; fileEncoding = 4; lastKnownFileType = sourcecode.c.h; path = ReaderPost.h; sourceTree = "<group>"; };
		5D42A3DD175E7452005CFF05 /* ReaderPost.m */ = {isa = PBXFileReference; fileEncoding = 4; lastKnownFileType = sourcecode.c.objc; path = ReaderPost.m; sourceTree = "<group>"; };
		5D42A3EB175E75EE005CFF05 /* ReaderPostDetailViewController.h */ = {isa = PBXFileReference; fileEncoding = 4; lastKnownFileType = sourcecode.c.h; path = ReaderPostDetailViewController.h; sourceTree = "<group>"; };
		5D42A3EC175E75EE005CFF05 /* ReaderPostDetailViewController.m */ = {isa = PBXFileReference; fileEncoding = 4; lastKnownFileType = sourcecode.c.objc; path = ReaderPostDetailViewController.m; sourceTree = "<group>"; };
		5D42A3ED175E75EE005CFF05 /* ReaderPostsViewController.h */ = {isa = PBXFileReference; fileEncoding = 4; lastKnownFileType = sourcecode.c.h; path = ReaderPostsViewController.h; sourceTree = "<group>"; };
		5D42A3EE175E75EE005CFF05 /* ReaderPostsViewController.m */ = {isa = PBXFileReference; fileEncoding = 4; lastKnownFileType = sourcecode.c.objc; path = ReaderPostsViewController.m; sourceTree = "<group>"; };
		5D42A3EF175E75EE005CFF05 /* ReaderPostTableViewCell.h */ = {isa = PBXFileReference; fileEncoding = 4; lastKnownFileType = sourcecode.c.h; path = ReaderPostTableViewCell.h; sourceTree = "<group>"; };
		5D42A3F0175E75EE005CFF05 /* ReaderPostTableViewCell.m */ = {isa = PBXFileReference; fileEncoding = 4; lastKnownFileType = sourcecode.c.objc; path = ReaderPostTableViewCell.m; sourceTree = "<group>"; };
		5D42A401175E76A1005CFF05 /* WPImageViewController.h */ = {isa = PBXFileReference; fileEncoding = 4; lastKnownFileType = sourcecode.c.h; path = WPImageViewController.h; sourceTree = "<group>"; };
		5D42A402175E76A2005CFF05 /* WPImageViewController.m */ = {isa = PBXFileReference; fileEncoding = 4; lastKnownFileType = sourcecode.c.objc; path = WPImageViewController.m; sourceTree = "<group>"; };
		5D42A403175E76A4005CFF05 /* WPWebVideoViewController.h */ = {isa = PBXFileReference; fileEncoding = 4; lastKnownFileType = sourcecode.c.h; path = WPWebVideoViewController.h; sourceTree = "<group>"; };
		5D42A404175E76A5005CFF05 /* WPWebVideoViewController.m */ = {isa = PBXFileReference; fileEncoding = 4; lastKnownFileType = sourcecode.c.objc; path = WPWebVideoViewController.m; sourceTree = "<group>"; };
		5D44EB331986D695008B7175 /* ReaderSiteServiceRemote.h */ = {isa = PBXFileReference; fileEncoding = 4; lastKnownFileType = sourcecode.c.h; path = ReaderSiteServiceRemote.h; sourceTree = "<group>"; };
		5D44EB341986D695008B7175 /* ReaderSiteServiceRemote.m */ = {isa = PBXFileReference; fileEncoding = 4; lastKnownFileType = sourcecode.c.objc; path = ReaderSiteServiceRemote.m; sourceTree = "<group>"; };
		5D44EB361986D8BA008B7175 /* ReaderSiteService.h */ = {isa = PBXFileReference; fileEncoding = 4; lastKnownFileType = sourcecode.c.h; path = ReaderSiteService.h; sourceTree = "<group>"; };
		5D44EB371986D8BA008B7175 /* ReaderSiteService.m */ = {isa = PBXFileReference; fileEncoding = 4; lastKnownFileType = sourcecode.c.objc; path = ReaderSiteService.m; sourceTree = "<group>"; };
		5D49B03919BE3CAD00703A9B /* SafeReaderTopicToReaderTopic.h */ = {isa = PBXFileReference; fileEncoding = 4; lastKnownFileType = sourcecode.c.h; name = SafeReaderTopicToReaderTopic.h; path = "20-21/SafeReaderTopicToReaderTopic.h"; sourceTree = "<group>"; };
		5D49B03A19BE3CAD00703A9B /* SafeReaderTopicToReaderTopic.m */ = {isa = PBXFileReference; fileEncoding = 4; lastKnownFileType = sourcecode.c.objc; name = SafeReaderTopicToReaderTopic.m; path = "20-21/SafeReaderTopicToReaderTopic.m"; sourceTree = "<group>"; };
		5D4C89FD1AB88EF7007464B3 /* PostCardTextCell.xib */ = {isa = PBXFileReference; fileEncoding = 4; lastKnownFileType = file.xib; path = PostCardTextCell.xib; sourceTree = "<group>"; };
		5D4C89FF1AB88F58007464B3 /* PostCardImageCell.xib */ = {isa = PBXFileReference; fileEncoding = 4; lastKnownFileType = file.xib; path = PostCardImageCell.xib; sourceTree = "<group>"; };
		5D4E30CF1AA4B41A000D9904 /* WPStyleGuide+Posts.h */ = {isa = PBXFileReference; fileEncoding = 4; lastKnownFileType = sourcecode.c.h; path = "WPStyleGuide+Posts.h"; sourceTree = "<group>"; };
		5D4E30D01AA4B41A000D9904 /* WPStyleGuide+Posts.m */ = {isa = PBXFileReference; fileEncoding = 4; lastKnownFileType = sourcecode.c.objc; path = "WPStyleGuide+Posts.m"; sourceTree = "<group>"; };
		5D51ADAE19A832AF00539C0B /* WordPress-20-21.xcmappingmodel */ = {isa = PBXFileReference; lastKnownFileType = wrapper.xcmappingmodel; path = "WordPress-20-21.xcmappingmodel"; sourceTree = "<group>"; };
		5D577D31189127BE00B964C3 /* PostGeolocationViewController.h */ = {isa = PBXFileReference; fileEncoding = 4; lastKnownFileType = sourcecode.c.h; path = PostGeolocationViewController.h; sourceTree = "<group>"; };
		5D577D32189127BE00B964C3 /* PostGeolocationViewController.m */ = {isa = PBXFileReference; fileEncoding = 4; lastKnownFileType = sourcecode.c.objc; path = PostGeolocationViewController.m; sourceTree = "<group>"; };
		5D577D341891360900B964C3 /* PostGeolocationView.h */ = {isa = PBXFileReference; fileEncoding = 4; lastKnownFileType = sourcecode.c.h; path = PostGeolocationView.h; sourceTree = "<group>"; };
		5D577D351891360900B964C3 /* PostGeolocationView.m */ = {isa = PBXFileReference; fileEncoding = 4; lastKnownFileType = sourcecode.c.objc; path = PostGeolocationView.m; sourceTree = "<group>"; };
		5D5D0025187DA9D30027CEF6 /* PostCategoriesViewController.h */ = {isa = PBXFileReference; fileEncoding = 4; lastKnownFileType = sourcecode.c.h; lineEnding = 0; path = PostCategoriesViewController.h; sourceTree = "<group>"; xcLanguageSpecificationIdentifier = xcode.lang.objcpp; };
		5D5D0026187DA9D30027CEF6 /* PostCategoriesViewController.m */ = {isa = PBXFileReference; fileEncoding = 4; lastKnownFileType = sourcecode.c.objc; lineEnding = 0; path = PostCategoriesViewController.m; sourceTree = "<group>"; xcLanguageSpecificationIdentifier = xcode.lang.objc; };
		5D62BAD518AA88210044E5F7 /* PageSettingsViewController.h */ = {isa = PBXFileReference; fileEncoding = 4; lastKnownFileType = sourcecode.c.h; path = PageSettingsViewController.h; sourceTree = "<group>"; };
		5D62BAD618AA88210044E5F7 /* PageSettingsViewController.m */ = {isa = PBXFileReference; fileEncoding = 4; lastKnownFileType = sourcecode.c.objc; path = PageSettingsViewController.m; sourceTree = "<group>"; };
		5D62BAD818AAAE9B0044E5F7 /* PostSettingsViewController_Internal.h */ = {isa = PBXFileReference; lastKnownFileType = sourcecode.c.h; path = PostSettingsViewController_Internal.h; sourceTree = "<group>"; usesTabs = 0; };
		5D69DBC3165428CA00A2D1F7 /* n.caf */ = {isa = PBXFileReference; lastKnownFileType = file; name = n.caf; path = Resources/Sounds/n.caf; sourceTree = "<group>"; };
		5D6CF8B4193BD96E0041D28F /* WordPress 18.xcdatamodel */ = {isa = PBXFileReference; lastKnownFileType = wrapper.xcdatamodel; path = "WordPress 18.xcdatamodel"; sourceTree = "<group>"; };
		5D732F951AE84E3C00CD89E7 /* PostListFooterView.h */ = {isa = PBXFileReference; fileEncoding = 4; lastKnownFileType = sourcecode.c.h; path = PostListFooterView.h; sourceTree = "<group>"; };
		5D732F961AE84E3C00CD89E7 /* PostListFooterView.m */ = {isa = PBXFileReference; fileEncoding = 4; lastKnownFileType = sourcecode.c.objc; path = PostListFooterView.m; sourceTree = "<group>"; };
		5D732F981AE84E5400CD89E7 /* PostListFooterView.xib */ = {isa = PBXFileReference; fileEncoding = 4; lastKnownFileType = file.xib; path = PostListFooterView.xib; sourceTree = "<group>"; };
		5D784E741A80430D005D7388 /* WordPress 27.xcdatamodel */ = {isa = PBXFileReference; lastKnownFileType = wrapper.xcdatamodel; path = "WordPress 27.xcdatamodel"; sourceTree = "<group>"; };
		5D7A577F1AFBFD940097C028 /* BasePostTest.m */ = {isa = PBXFileReference; fileEncoding = 4; lastKnownFileType = sourcecode.c.objc; path = BasePostTest.m; sourceTree = "<group>"; };
		5D7B414319E482C9007D9EC7 /* WPRichTextEmbed.swift */ = {isa = PBXFileReference; fileEncoding = 4; lastKnownFileType = sourcecode.swift; path = WPRichTextEmbed.swift; sourceTree = "<group>"; };
		5D7B414419E482C9007D9EC7 /* WPRichTextImage.swift */ = {isa = PBXFileReference; fileEncoding = 4; lastKnownFileType = sourcecode.swift; path = WPRichTextImage.swift; sourceTree = "<group>"; };
		5D7B414519E482C9007D9EC7 /* WPRichTextMediaAttachment.swift */ = {isa = PBXFileReference; fileEncoding = 4; lastKnownFileType = sourcecode.swift; path = WPRichTextMediaAttachment.swift; sourceTree = "<group>"; };
		5D7DEA2819D488DD0032EE77 /* WPStyleGuide+Comments.swift */ = {isa = PBXFileReference; fileEncoding = 4; lastKnownFileType = sourcecode.swift; path = "WPStyleGuide+Comments.swift"; sourceTree = "<group>"; };
		5D839AA6187F0D6B00811F4A /* PostFeaturedImageCell.h */ = {isa = PBXFileReference; fileEncoding = 4; lastKnownFileType = sourcecode.c.h; path = PostFeaturedImageCell.h; sourceTree = "<group>"; };
		5D839AA7187F0D6B00811F4A /* PostFeaturedImageCell.m */ = {isa = PBXFileReference; fileEncoding = 4; lastKnownFileType = sourcecode.c.objc; path = PostFeaturedImageCell.m; sourceTree = "<group>"; };
		5D839AA9187F0D8000811F4A /* PostGeolocationCell.h */ = {isa = PBXFileReference; fileEncoding = 4; lastKnownFileType = sourcecode.c.h; path = PostGeolocationCell.h; sourceTree = "<group>"; };
		5D839AAA187F0D8000811F4A /* PostGeolocationCell.m */ = {isa = PBXFileReference; fileEncoding = 4; lastKnownFileType = sourcecode.c.objc; path = PostGeolocationCell.m; sourceTree = "<group>"; };
		5D87E10915F5120C0012C595 /* SettingsPageViewController.h */ = {isa = PBXFileReference; fileEncoding = 4; lastKnownFileType = sourcecode.c.h; path = SettingsPageViewController.h; sourceTree = "<group>"; };
		5D87E10A15F5120C0012C595 /* SettingsPageViewController.m */ = {isa = PBXFileReference; fileEncoding = 4; lastKnownFileType = sourcecode.c.objc; path = SettingsPageViewController.m; sourceTree = "<group>"; };
		5D8CBC451A6F47880081F4AE /* EditImageDetailsViewController.h */ = {isa = PBXFileReference; fileEncoding = 4; lastKnownFileType = sourcecode.c.h; path = EditImageDetailsViewController.h; sourceTree = "<group>"; };
		5D8CBC461A6F47880081F4AE /* EditImageDetailsViewController.m */ = {isa = PBXFileReference; fileEncoding = 4; lastKnownFileType = sourcecode.c.objc; path = EditImageDetailsViewController.m; sourceTree = "<group>"; };
		5D8D53ED19250412003C8859 /* BlogSelectorViewController.h */ = {isa = PBXFileReference; fileEncoding = 4; lastKnownFileType = sourcecode.c.h; path = BlogSelectorViewController.h; sourceTree = "<group>"; };
		5D8D53EE19250412003C8859 /* BlogSelectorViewController.m */ = {isa = PBXFileReference; fileEncoding = 4; lastKnownFileType = sourcecode.c.objc; path = BlogSelectorViewController.m; sourceTree = "<group>"; };
		5D91D9021AE1AD12000BF163 /* WordPress 29.xcdatamodel */ = {isa = PBXFileReference; lastKnownFileType = wrapper.xcdatamodel; path = "WordPress 29.xcdatamodel"; sourceTree = "<group>"; };
		5D97C2F115CAF8D8009B44DD /* UINavigationController+KeyboardFix.h */ = {isa = PBXFileReference; fileEncoding = 4; lastKnownFileType = sourcecode.c.h; path = "UINavigationController+KeyboardFix.h"; sourceTree = "<group>"; };
		5D97C2F215CAF8D8009B44DD /* UINavigationController+KeyboardFix.m */ = {isa = PBXFileReference; fileEncoding = 4; lastKnownFileType = sourcecode.c.objc; path = "UINavigationController+KeyboardFix.m"; sourceTree = "<group>"; };
		5D9B17C319998A430047A4A2 /* ReaderBlockedTableViewCell.h */ = {isa = PBXFileReference; fileEncoding = 4; lastKnownFileType = sourcecode.c.h; path = ReaderBlockedTableViewCell.h; sourceTree = "<group>"; };
		5D9B17C419998A430047A4A2 /* ReaderBlockedTableViewCell.m */ = {isa = PBXFileReference; fileEncoding = 4; lastKnownFileType = sourcecode.c.objc; path = ReaderBlockedTableViewCell.m; sourceTree = "<group>"; };
		5D9BFF031A8557A8001D6D63 /* ReaderPostRichContentView.m */ = {isa = PBXFileReference; fileEncoding = 4; lastKnownFileType = sourcecode.c.objc; path = ReaderPostRichContentView.m; sourceTree = "<group>"; };
		5D9BFF051A85584A001D6D63 /* ReaderPostUnattributedContentView.h */ = {isa = PBXFileReference; fileEncoding = 4; lastKnownFileType = sourcecode.c.h; path = ReaderPostUnattributedContentView.h; sourceTree = "<group>"; };
		5D9BFF061A85584A001D6D63 /* ReaderPostUnattributedContentView.m */ = {isa = PBXFileReference; fileEncoding = 4; lastKnownFileType = sourcecode.c.objc; path = ReaderPostUnattributedContentView.m; sourceTree = "<group>"; };
		5D9BFF081A856801001D6D63 /* ReaderPostRichUnattributedContentView.h */ = {isa = PBXFileReference; fileEncoding = 4; lastKnownFileType = sourcecode.c.h; path = ReaderPostRichUnattributedContentView.h; sourceTree = "<group>"; };
		5D9BFF091A856801001D6D63 /* ReaderPostRichUnattributedContentView.m */ = {isa = PBXFileReference; fileEncoding = 4; lastKnownFileType = sourcecode.c.objc; path = ReaderPostRichUnattributedContentView.m; sourceTree = "<group>"; };
		5DA3EE0E192508F700294E0B /* WPImageOptimizer.h */ = {isa = PBXFileReference; fileEncoding = 4; lastKnownFileType = sourcecode.c.h; path = WPImageOptimizer.h; sourceTree = "<group>"; };
		5DA3EE0F192508F700294E0B /* WPImageOptimizer.m */ = {isa = PBXFileReference; fileEncoding = 4; lastKnownFileType = sourcecode.c.objc; path = WPImageOptimizer.m; sourceTree = "<group>"; };
		5DA3EE10192508F700294E0B /* WPImageOptimizer+Private.h */ = {isa = PBXFileReference; fileEncoding = 4; lastKnownFileType = sourcecode.c.h; path = "WPImageOptimizer+Private.h"; sourceTree = "<group>"; };
		5DA3EE11192508F700294E0B /* WPImageOptimizer+Private.m */ = {isa = PBXFileReference; fileEncoding = 4; lastKnownFileType = sourcecode.c.objc; path = "WPImageOptimizer+Private.m"; sourceTree = "<group>"; };
		5DA3EE141925090A00294E0B /* MediaService.h */ = {isa = PBXFileReference; fileEncoding = 4; lastKnownFileType = sourcecode.c.h; path = MediaService.h; sourceTree = "<group>"; };
		5DA3EE151925090A00294E0B /* MediaService.m */ = {isa = PBXFileReference; fileEncoding = 4; lastKnownFileType = sourcecode.c.objc; path = MediaService.m; sourceTree = "<group>"; };
		5DA3EE191925111700294E0B /* WPImageOptimizerTest.m */ = {isa = PBXFileReference; fileEncoding = 4; lastKnownFileType = sourcecode.c.objc; path = WPImageOptimizerTest.m; sourceTree = "<group>"; };
		5DA5BF2A18E32DCF005F11F9 /* InputViewButton.h */ = {isa = PBXFileReference; fileEncoding = 4; lastKnownFileType = sourcecode.c.h; path = InputViewButton.h; sourceTree = "<group>"; };
		5DA5BF2B18E32DCF005F11F9 /* InputViewButton.m */ = {isa = PBXFileReference; fileEncoding = 4; lastKnownFileType = sourcecode.c.objc; path = InputViewButton.m; sourceTree = "<group>"; };
		5DA5BF3318E32DCF005F11F9 /* Theme.h */ = {isa = PBXFileReference; fileEncoding = 4; lastKnownFileType = sourcecode.c.h; path = Theme.h; sourceTree = "<group>"; };
		5DA5BF3418E32DCF005F11F9 /* Theme.m */ = {isa = PBXFileReference; fileEncoding = 4; lastKnownFileType = sourcecode.c.objc; path = Theme.m; sourceTree = "<group>"; };
		5DA5BF3518E32DCF005F11F9 /* ThemeBrowserCell.h */ = {isa = PBXFileReference; fileEncoding = 4; lastKnownFileType = sourcecode.c.h; path = ThemeBrowserCell.h; sourceTree = "<group>"; };
		5DA5BF3618E32DCF005F11F9 /* ThemeBrowserCell.m */ = {isa = PBXFileReference; fileEncoding = 4; lastKnownFileType = sourcecode.c.objc; path = ThemeBrowserCell.m; sourceTree = "<group>"; };
		5DA5BF3718E32DCF005F11F9 /* ThemeBrowserViewController.h */ = {isa = PBXFileReference; fileEncoding = 4; lastKnownFileType = sourcecode.c.h; path = ThemeBrowserViewController.h; sourceTree = "<group>"; };
		5DA5BF3818E32DCF005F11F9 /* ThemeBrowserViewController.m */ = {isa = PBXFileReference; fileEncoding = 4; lastKnownFileType = sourcecode.c.objc; path = ThemeBrowserViewController.m; sourceTree = "<group>"; };
		5DA5BF3918E32DCF005F11F9 /* ThemeDetailsViewController.h */ = {isa = PBXFileReference; fileEncoding = 4; lastKnownFileType = sourcecode.c.h; path = ThemeDetailsViewController.h; sourceTree = "<group>"; };
		5DA5BF3A18E32DCF005F11F9 /* ThemeDetailsViewController.m */ = {isa = PBXFileReference; fileEncoding = 4; lastKnownFileType = sourcecode.c.objc; path = ThemeDetailsViewController.m; sourceTree = "<group>"; };
		5DA5BF3B18E32DCF005F11F9 /* WPLoadingView.h */ = {isa = PBXFileReference; fileEncoding = 4; lastKnownFileType = sourcecode.c.h; path = WPLoadingView.h; sourceTree = "<group>"; };
		5DA5BF3C18E32DCF005F11F9 /* WPLoadingView.m */ = {isa = PBXFileReference; fileEncoding = 4; lastKnownFileType = sourcecode.c.objc; path = WPLoadingView.m; sourceTree = "<group>"; };
		5DA5BF4B18E331D8005F11F9 /* WordPress 16.xcdatamodel */ = {isa = PBXFileReference; lastKnownFileType = wrapper.xcdatamodel; path = "WordPress 16.xcdatamodel"; sourceTree = "<group>"; };
		5DA912F21B03A6B300CBC13E /* AbstractPostListViewController.h */ = {isa = PBXFileReference; fileEncoding = 4; lastKnownFileType = sourcecode.c.h; path = AbstractPostListViewController.h; sourceTree = "<group>"; };
		5DA912F31B03A6B300CBC13E /* AbstractPostListViewController.m */ = {isa = PBXFileReference; fileEncoding = 4; lastKnownFileType = sourcecode.c.objc; path = AbstractPostListViewController.m; sourceTree = "<group>"; };
		5DA912F51B03D01B00CBC13E /* AbstractPostListViewControllerSubclass.h */ = {isa = PBXFileReference; lastKnownFileType = sourcecode.c.h; path = AbstractPostListViewControllerSubclass.h; sourceTree = "<group>"; };
		5DA988051AEEA594002AFB12 /* DisplayableImageHelperTest.m */ = {isa = PBXFileReference; fileEncoding = 4; lastKnownFileType = sourcecode.c.objc; path = DisplayableImageHelperTest.m; sourceTree = "<group>"; };
		5DAE40AB19EC70930011A0AE /* ReaderPostHeaderView.h */ = {isa = PBXFileReference; fileEncoding = 4; lastKnownFileType = sourcecode.c.h; path = ReaderPostHeaderView.h; sourceTree = "<group>"; };
		5DAE40AC19EC70930011A0AE /* ReaderPostHeaderView.m */ = {isa = PBXFileReference; fileEncoding = 4; lastKnownFileType = sourcecode.c.objc; path = ReaderPostHeaderView.m; sourceTree = "<group>"; };
		5DAFEAB61AF2CA6E00B3E1D7 /* PostMetaButton.h */ = {isa = PBXFileReference; fileEncoding = 4; lastKnownFileType = sourcecode.c.h; path = PostMetaButton.h; sourceTree = "<group>"; };
		5DAFEAB71AF2CA6E00B3E1D7 /* PostMetaButton.m */ = {isa = PBXFileReference; fileEncoding = 4; lastKnownFileType = sourcecode.c.objc; path = PostMetaButton.m; sourceTree = "<group>"; };
		5DB3BA0318D0E7B600F3F3E9 /* WPPickerView.h */ = {isa = PBXFileReference; fileEncoding = 4; lastKnownFileType = sourcecode.c.h; path = WPPickerView.h; sourceTree = "<group>"; usesTabs = 0; };
		5DB3BA0418D0E7B600F3F3E9 /* WPPickerView.m */ = {isa = PBXFileReference; fileEncoding = 4; lastKnownFileType = sourcecode.c.objc; path = WPPickerView.m; sourceTree = "<group>"; usesTabs = 0; };
		5DB3BA0618D11D8D00F3F3E9 /* PublishDatePickerView.h */ = {isa = PBXFileReference; fileEncoding = 4; lastKnownFileType = sourcecode.c.h; path = PublishDatePickerView.h; sourceTree = "<group>"; usesTabs = 0; };
		5DB3BA0718D11D8D00F3F3E9 /* PublishDatePickerView.m */ = {isa = PBXFileReference; fileEncoding = 4; lastKnownFileType = sourcecode.c.objc; path = PublishDatePickerView.m; sourceTree = "<group>"; usesTabs = 0; };
		5DB4683918A2E718004A89A9 /* LocationService.h */ = {isa = PBXFileReference; fileEncoding = 4; lastKnownFileType = sourcecode.c.h; path = LocationService.h; sourceTree = "<group>"; };
		5DB4683A18A2E718004A89A9 /* LocationService.m */ = {isa = PBXFileReference; fileEncoding = 4; lastKnownFileType = sourcecode.c.objc; path = LocationService.m; sourceTree = "<group>"; };
		5DB6D8F618F5DA6300956529 /* WordPress 17.xcdatamodel */ = {isa = PBXFileReference; lastKnownFileType = wrapper.xcdatamodel; path = "WordPress 17.xcdatamodel"; sourceTree = "<group>"; };
		5DB767401588F64D00EBE36C /* postPreview.html */ = {isa = PBXFileReference; fileEncoding = 4; lastKnownFileType = text.html; name = postPreview.html; path = Resources/HTML/postPreview.html; sourceTree = "<group>"; };
		5DB93EE819B6190700EC88EB /* CommentContentView.h */ = {isa = PBXFileReference; fileEncoding = 4; lastKnownFileType = sourcecode.c.h; path = CommentContentView.h; sourceTree = "<group>"; };
		5DB93EE919B6190700EC88EB /* CommentContentView.m */ = {isa = PBXFileReference; fileEncoding = 4; lastKnownFileType = sourcecode.c.objc; path = CommentContentView.m; sourceTree = "<group>"; };
		5DB93EEA19B6190700EC88EB /* ReaderCommentCell.h */ = {isa = PBXFileReference; fileEncoding = 4; lastKnownFileType = sourcecode.c.h; path = ReaderCommentCell.h; sourceTree = "<group>"; };
		5DB93EEB19B6190700EC88EB /* ReaderCommentCell.m */ = {isa = PBXFileReference; fileEncoding = 4; lastKnownFileType = sourcecode.c.objc; path = ReaderCommentCell.m; sourceTree = "<group>"; };
		5DBCD9D018F3569F00B32229 /* ReaderTopic.h */ = {isa = PBXFileReference; fileEncoding = 4; lastKnownFileType = sourcecode.c.h; path = ReaderTopic.h; sourceTree = "<group>"; };
		5DBCD9D118F3569F00B32229 /* ReaderTopic.m */ = {isa = PBXFileReference; fileEncoding = 4; lastKnownFileType = sourcecode.c.objc; path = ReaderTopic.m; sourceTree = "<group>"; };
		5DBCD9D318F35D7500B32229 /* ReaderTopicService.h */ = {isa = PBXFileReference; fileEncoding = 4; lastKnownFileType = sourcecode.c.h; path = ReaderTopicService.h; sourceTree = "<group>"; };
		5DBCD9D418F35D7500B32229 /* ReaderTopicService.m */ = {isa = PBXFileReference; fileEncoding = 4; lastKnownFileType = sourcecode.c.objc; path = ReaderTopicService.m; sourceTree = "<group>"; };
		5DBFC8A51A9BC34F00E00DE4 /* PostListViewController.h */ = {isa = PBXFileReference; fileEncoding = 4; lastKnownFileType = sourcecode.c.h; path = PostListViewController.h; sourceTree = "<group>"; };
		5DBFC8A61A9BC34F00E00DE4 /* PostListViewController.m */ = {isa = PBXFileReference; fileEncoding = 4; lastKnownFileType = sourcecode.c.objc; path = PostListViewController.m; sourceTree = "<group>"; };
		5DBFC8A81A9BE07B00E00DE4 /* Posts.storyboard */ = {isa = PBXFileReference; fileEncoding = 4; lastKnownFileType = file.storyboard; path = Posts.storyboard; sourceTree = "<group>"; };
		5DBFC8AA1A9C0EEF00E00DE4 /* WPScrollableViewController.h */ = {isa = PBXFileReference; lastKnownFileType = sourcecode.c.h; path = WPScrollableViewController.h; sourceTree = "<group>"; };
		5DC02A3418E4C5BD009A1765 /* ThemeBrowserViewController.xib */ = {isa = PBXFileReference; fileEncoding = 4; lastKnownFileType = file.xib; name = ThemeBrowserViewController.xib; path = Resources/ThemeBrowserViewController.xib; sourceTree = "<group>"; };
		5DC02A3518E4C5BD009A1765 /* ThemeDetailsViewController.xib */ = {isa = PBXFileReference; fileEncoding = 4; lastKnownFileType = file.xib; name = ThemeDetailsViewController.xib; path = Resources/ThemeDetailsViewController.xib; sourceTree = "<group>"; };
		5DC02A3618E4C5BD009A1765 /* ThemeDetailsViewController~ipad.xib */ = {isa = PBXFileReference; fileEncoding = 4; lastKnownFileType = file.xib; name = "ThemeDetailsViewController~ipad.xib"; path = "Resources/ThemeDetailsViewController~ipad.xib"; sourceTree = "<group>"; };
		5DC3A44B1610B9BC00A890BE /* UINavigationController+Rotation.h */ = {isa = PBXFileReference; fileEncoding = 4; lastKnownFileType = sourcecode.c.h; path = "UINavigationController+Rotation.h"; sourceTree = "<group>"; };
		5DC3A44C1610B9BC00A890BE /* UINavigationController+Rotation.m */ = {isa = PBXFileReference; fileEncoding = 4; lastKnownFileType = sourcecode.c.objc; path = "UINavigationController+Rotation.m"; sourceTree = "<group>"; };
		5DCC4CD619A50CC0003E548C /* ReaderSite.h */ = {isa = PBXFileReference; fileEncoding = 4; lastKnownFileType = sourcecode.c.h; path = ReaderSite.h; sourceTree = "<group>"; };
		5DCC4CD719A50CC0003E548C /* ReaderSite.m */ = {isa = PBXFileReference; fileEncoding = 4; lastKnownFileType = sourcecode.c.objc; path = ReaderSite.m; sourceTree = "<group>"; };
		5DDC44651A72BB07007F538E /* ReaderViewController.h */ = {isa = PBXFileReference; fileEncoding = 4; lastKnownFileType = sourcecode.c.h; path = ReaderViewController.h; sourceTree = "<group>"; };
		5DDC44661A72BB07007F538E /* ReaderViewController.m */ = {isa = PBXFileReference; fileEncoding = 4; lastKnownFileType = sourcecode.c.objc; path = ReaderViewController.m; sourceTree = "<group>"; };
		5DE293BF1AD8009E00825DE5 /* PostListFilter.h */ = {isa = PBXFileReference; fileEncoding = 4; lastKnownFileType = sourcecode.c.h; path = PostListFilter.h; sourceTree = "<group>"; };
		5DE293C01AD8009E00825DE5 /* PostListFilter.m */ = {isa = PBXFileReference; fileEncoding = 4; lastKnownFileType = sourcecode.c.objc; path = PostListFilter.m; sourceTree = "<group>"; };
		5DE88FA81A859DD9000E2CA6 /* ReaderPostUnattributedTableViewCell.h */ = {isa = PBXFileReference; fileEncoding = 4; lastKnownFileType = sourcecode.c.h; path = ReaderPostUnattributedTableViewCell.h; sourceTree = "<group>"; };
		5DE88FA91A859DD9000E2CA6 /* ReaderPostUnattributedTableViewCell.m */ = {isa = PBXFileReference; fileEncoding = 4; lastKnownFileType = sourcecode.c.objc; path = ReaderPostUnattributedTableViewCell.m; sourceTree = "<group>"; };
		5DE8A0401912D95B00B2FF59 /* ReaderPostServiceTest.m */ = {isa = PBXFileReference; fileEncoding = 4; lastKnownFileType = sourcecode.c.objc; path = ReaderPostServiceTest.m; sourceTree = "<group>"; };
		5DEB61B2156FCD3400242C35 /* WPWebView.h */ = {isa = PBXFileReference; fileEncoding = 4; lastKnownFileType = sourcecode.c.h; path = WPWebView.h; sourceTree = "<group>"; };
		5DEB61B3156FCD3400242C35 /* WPWebView.m */ = {isa = PBXFileReference; fileEncoding = 4; lastKnownFileType = sourcecode.c.objc; path = WPWebView.m; sourceTree = "<group>"; };
		5DEB61B6156FCD5200242C35 /* WPChromelessWebViewController.h */ = {isa = PBXFileReference; fileEncoding = 4; lastKnownFileType = sourcecode.c.h; path = WPChromelessWebViewController.h; sourceTree = "<group>"; };
		5DEB61B7156FCD5200242C35 /* WPChromelessWebViewController.m */ = {isa = PBXFileReference; fileEncoding = 4; lastKnownFileType = sourcecode.c.objc; path = WPChromelessWebViewController.m; sourceTree = "<group>"; };
		5DF59C091770AE3A00171208 /* UILabel+SuggestSize.h */ = {isa = PBXFileReference; fileEncoding = 4; lastKnownFileType = sourcecode.c.h; path = "UILabel+SuggestSize.h"; sourceTree = "<group>"; };
		5DF59C0A1770AE3A00171208 /* UILabel+SuggestSize.m */ = {isa = PBXFileReference; fileEncoding = 4; lastKnownFileType = sourcecode.c.objc; path = "UILabel+SuggestSize.m"; sourceTree = "<group>"; };
		5DF657191AE6ACAC00AAA8D7 /* DisplayableImageHelper.h */ = {isa = PBXFileReference; fileEncoding = 4; lastKnownFileType = sourcecode.c.h; path = DisplayableImageHelper.h; sourceTree = "<group>"; };
		5DF6571A1AE6ACAC00AAA8D7 /* DisplayableImageHelper.m */ = {isa = PBXFileReference; fileEncoding = 4; lastKnownFileType = sourcecode.c.objc; path = DisplayableImageHelper.m; sourceTree = "<group>"; };
		5DF738921965FAB900393584 /* SubscribedTopicsViewController.h */ = {isa = PBXFileReference; fileEncoding = 4; lastKnownFileType = sourcecode.c.h; path = SubscribedTopicsViewController.h; sourceTree = "<group>"; };
		5DF738931965FAB900393584 /* SubscribedTopicsViewController.m */ = {isa = PBXFileReference; fileEncoding = 4; lastKnownFileType = sourcecode.c.objc; path = SubscribedTopicsViewController.m; sourceTree = "<group>"; };
		5DF738951965FACD00393584 /* RecommendedTopicsViewController.h */ = {isa = PBXFileReference; fileEncoding = 4; lastKnownFileType = sourcecode.c.h; path = RecommendedTopicsViewController.h; sourceTree = "<group>"; };
		5DF738961965FACD00393584 /* RecommendedTopicsViewController.m */ = {isa = PBXFileReference; fileEncoding = 4; lastKnownFileType = sourcecode.c.objc; path = RecommendedTopicsViewController.m; sourceTree = "<group>"; };
		5DF738981965FB3C00393584 /* WPTableViewHandler.h */ = {isa = PBXFileReference; fileEncoding = 4; lastKnownFileType = sourcecode.c.h; path = WPTableViewHandler.h; sourceTree = "<group>"; };
		5DF738991965FB3C00393584 /* WPTableViewHandler.m */ = {isa = PBXFileReference; fileEncoding = 4; lastKnownFileType = sourcecode.c.objc; path = WPTableViewHandler.m; sourceTree = "<group>"; };
		5DF7F7721B222068003A05C8 /* WordPress 31.xcdatamodel */ = {isa = PBXFileReference; lastKnownFileType = wrapper.xcdatamodel; path = "WordPress 31.xcdatamodel"; sourceTree = "<group>"; };
		5DF7F7731B22337C003A05C8 /* WordPress-30-31.xcmappingmodel */ = {isa = PBXFileReference; lastKnownFileType = wrapper.xcmappingmodel; path = "WordPress-30-31.xcmappingmodel"; sourceTree = "<group>"; };
		5DF7F7761B223916003A05C8 /* PostToPost30To31.h */ = {isa = PBXFileReference; fileEncoding = 4; lastKnownFileType = sourcecode.c.h; path = PostToPost30To31.h; sourceTree = "<group>"; };
		5DF7F7771B223916003A05C8 /* PostToPost30To31.m */ = {isa = PBXFileReference; fileEncoding = 4; lastKnownFileType = sourcecode.c.objc; path = PostToPost30To31.m; sourceTree = "<group>"; };
		5DF8D25F19E82B1000A2CD95 /* ReaderCommentsViewController.h */ = {isa = PBXFileReference; fileEncoding = 4; lastKnownFileType = sourcecode.c.h; path = ReaderCommentsViewController.h; sourceTree = "<group>"; };
		5DF8D26019E82B1000A2CD95 /* ReaderCommentsViewController.m */ = {isa = PBXFileReference; fileEncoding = 4; lastKnownFileType = sourcecode.c.objc; path = ReaderCommentsViewController.m; sourceTree = "<group>"; };
		5DF94E251962B97D00359241 /* CommentsTableViewCell.h */ = {isa = PBXFileReference; fileEncoding = 4; lastKnownFileType = sourcecode.c.h; path = CommentsTableViewCell.h; sourceTree = "<group>"; };
		5DF94E261962B97D00359241 /* CommentsTableViewCell.m */ = {isa = PBXFileReference; fileEncoding = 4; lastKnownFileType = sourcecode.c.objc; path = CommentsTableViewCell.m; sourceTree = "<group>"; };
		5DF94E291962B97D00359241 /* NewPostTableViewCell.h */ = {isa = PBXFileReference; fileEncoding = 4; lastKnownFileType = sourcecode.c.h; path = NewPostTableViewCell.h; sourceTree = "<group>"; };
		5DF94E2A1962B97D00359241 /* NewPostTableViewCell.m */ = {isa = PBXFileReference; fileEncoding = 4; lastKnownFileType = sourcecode.c.objc; path = NewPostTableViewCell.m; sourceTree = "<group>"; };
		5DF94E2E1962B99C00359241 /* PostSettingsSelectionViewController.h */ = {isa = PBXFileReference; fileEncoding = 4; lastKnownFileType = sourcecode.c.h; path = PostSettingsSelectionViewController.h; sourceTree = "<group>"; usesTabs = 0; };
		5DF94E2F1962B99C00359241 /* PostSettingsSelectionViewController.m */ = {isa = PBXFileReference; fileEncoding = 4; lastKnownFileType = sourcecode.c.objc; path = PostSettingsSelectionViewController.m; sourceTree = "<group>"; usesTabs = 0; };
		5DF94E311962B9D800359241 /* WPAlertView.xib */ = {isa = PBXFileReference; fileEncoding = 4; lastKnownFileType = file.xib; name = WPAlertView.xib; path = Resources/WPAlertView.xib; sourceTree = "<group>"; };
		5DF94E321962B9D800359241 /* WPAlertViewSideBySide.xib */ = {isa = PBXFileReference; fileEncoding = 4; lastKnownFileType = file.xib; name = WPAlertViewSideBySide.xib; path = Resources/WPAlertViewSideBySide.xib; sourceTree = "<group>"; };
		5DF94E361962BAA700359241 /* WPContentActionView.h */ = {isa = PBXFileReference; fileEncoding = 4; lastKnownFileType = sourcecode.c.h; path = WPContentActionView.h; sourceTree = "<group>"; };
		5DF94E371962BAA700359241 /* WPContentActionView.m */ = {isa = PBXFileReference; fileEncoding = 4; lastKnownFileType = sourcecode.c.objc; path = WPContentActionView.m; sourceTree = "<group>"; };
		5DF94E381962BAA700359241 /* WPContentAttributionView.h */ = {isa = PBXFileReference; fileEncoding = 4; lastKnownFileType = sourcecode.c.h; path = WPContentAttributionView.h; sourceTree = "<group>"; };
		5DF94E391962BAA700359241 /* WPContentAttributionView.m */ = {isa = PBXFileReference; fileEncoding = 4; lastKnownFileType = sourcecode.c.objc; path = WPContentAttributionView.m; sourceTree = "<group>"; };
		5DF94E3A1962BAA700359241 /* WPContentView.h */ = {isa = PBXFileReference; fileEncoding = 4; lastKnownFileType = sourcecode.c.h; path = WPContentView.h; sourceTree = "<group>"; };
		5DF94E3B1962BAA700359241 /* WPContentView.m */ = {isa = PBXFileReference; fileEncoding = 4; lastKnownFileType = sourcecode.c.objc; path = WPContentView.m; sourceTree = "<group>"; };
		5DF94E3C1962BAA700359241 /* WPRichContentView.h */ = {isa = PBXFileReference; fileEncoding = 4; lastKnownFileType = sourcecode.c.h; path = WPRichContentView.h; sourceTree = "<group>"; };
		5DF94E3D1962BAA700359241 /* WPRichContentView.m */ = {isa = PBXFileReference; fileEncoding = 4; lastKnownFileType = sourcecode.c.objc; path = WPRichContentView.m; sourceTree = "<group>"; };
		5DF94E3E1962BAA700359241 /* WPRichTextView.h */ = {isa = PBXFileReference; fileEncoding = 4; lastKnownFileType = sourcecode.c.h; path = WPRichTextView.h; sourceTree = "<group>"; };
		5DF94E3F1962BAA700359241 /* WPRichTextView.m */ = {isa = PBXFileReference; fileEncoding = 4; lastKnownFileType = sourcecode.c.objc; path = WPRichTextView.m; sourceTree = "<group>"; };
		5DF94E401962BAA700359241 /* WPSimpleContentAttributionView.h */ = {isa = PBXFileReference; fileEncoding = 4; lastKnownFileType = sourcecode.c.h; path = WPSimpleContentAttributionView.h; sourceTree = "<group>"; };
		5DF94E411962BAA700359241 /* WPSimpleContentAttributionView.m */ = {isa = PBXFileReference; fileEncoding = 4; lastKnownFileType = sourcecode.c.objc; path = WPSimpleContentAttributionView.m; sourceTree = "<group>"; };
		5DF94E481962BAEB00359241 /* ReaderPostAttributionView.h */ = {isa = PBXFileReference; fileEncoding = 4; lastKnownFileType = sourcecode.c.h; path = ReaderPostAttributionView.h; sourceTree = "<group>"; };
		5DF94E491962BAEB00359241 /* ReaderPostAttributionView.m */ = {isa = PBXFileReference; fileEncoding = 4; lastKnownFileType = sourcecode.c.objc; path = ReaderPostAttributionView.m; sourceTree = "<group>"; };
		5DF94E4A1962BAEB00359241 /* ReaderPostContentView.h */ = {isa = PBXFileReference; fileEncoding = 4; lastKnownFileType = sourcecode.c.h; path = ReaderPostContentView.h; sourceTree = "<group>"; };
		5DF94E4B1962BAEB00359241 /* ReaderPostContentView.m */ = {isa = PBXFileReference; fileEncoding = 4; lastKnownFileType = sourcecode.c.objc; path = ReaderPostContentView.m; sourceTree = "<group>"; };
		5DF94E4C1962BAEB00359241 /* ReaderPostRichContentView.h */ = {isa = PBXFileReference; fileEncoding = 4; lastKnownFileType = sourcecode.c.h; path = ReaderPostRichContentView.h; sourceTree = "<group>"; };
		5DFA7EBB1AF7B8D30072023B /* NSDateStringFormattingTest.m */ = {isa = PBXFileReference; fileEncoding = 4; lastKnownFileType = sourcecode.c.objc; path = NSDateStringFormattingTest.m; sourceTree = "<group>"; };
		5DFA7EBF1AF7CB6A0072023B /* PageListViewController.h */ = {isa = PBXFileReference; fileEncoding = 4; lastKnownFileType = sourcecode.c.h; path = PageListViewController.h; sourceTree = "<group>"; };
		5DFA7EC01AF7CB6A0072023B /* PageListViewController.m */ = {isa = PBXFileReference; fileEncoding = 4; lastKnownFileType = sourcecode.c.objc; path = PageListViewController.m; sourceTree = "<group>"; };
		5DFA7EC21AF7CB910072023B /* Pages.storyboard */ = {isa = PBXFileReference; fileEncoding = 4; lastKnownFileType = file.storyboard; path = Pages.storyboard; sourceTree = "<group>"; };
		5DFA7EC41AF814E40072023B /* PageListTableViewCell.h */ = {isa = PBXFileReference; fileEncoding = 4; lastKnownFileType = sourcecode.c.h; path = PageListTableViewCell.h; sourceTree = "<group>"; };
		5DFA7EC51AF814E40072023B /* PageListTableViewCell.m */ = {isa = PBXFileReference; fileEncoding = 4; lastKnownFileType = sourcecode.c.objc; path = PageListTableViewCell.m; sourceTree = "<group>"; };
		5DFA7EC61AF814E40072023B /* PageListTableViewCell.xib */ = {isa = PBXFileReference; fileEncoding = 4; lastKnownFileType = file.xib; path = PageListTableViewCell.xib; sourceTree = "<group>"; };
		5DFA9D19196B1BA30061FF96 /* ReaderTopicServiceTest.m */ = {isa = PBXFileReference; fileEncoding = 4; lastKnownFileType = sourcecode.c.objc; path = ReaderTopicServiceTest.m; sourceTree = "<group>"; };
		67040029265369CB7FAE64FA /* Pods-WordPressTodayWidget.distribution.xcconfig */ = {isa = PBXFileReference; includeInIndex = 1; lastKnownFileType = text.xcconfig; name = "Pods-WordPressTodayWidget.distribution.xcconfig"; path = "../Pods/Target Support Files/Pods-WordPressTodayWidget/Pods-WordPressTodayWidget.distribution.xcconfig"; sourceTree = "<group>"; };
		69187343EC8F435684EFFAF1 /* libPods.a */ = {isa = PBXFileReference; explicitFileType = archive.ar; includeInIndex = 0; path = libPods.a; sourceTree = BUILT_PRODUCTS_DIR; };
		6EDC0E8E105881A800F68A1D /* iTunesArtwork */ = {isa = PBXFileReference; lastKnownFileType = file; path = iTunesArtwork; sourceTree = "<group>"; };
		7059CD1F0F332B6500A0660B /* WPCategoryTree.h */ = {isa = PBXFileReference; fileEncoding = 4; lastKnownFileType = sourcecode.c.h; lineEnding = 0; path = WPCategoryTree.h; sourceTree = "<group>"; xcLanguageSpecificationIdentifier = xcode.lang.objcpp; };
		7059CD200F332B6500A0660B /* WPCategoryTree.m */ = {isa = PBXFileReference; fileEncoding = 4; lastKnownFileType = sourcecode.c.objc; lineEnding = 0; path = WPCategoryTree.m; sourceTree = "<group>"; xcLanguageSpecificationIdentifier = xcode.lang.objc; };
		71E3F8ABCB453500748B60CE /* Pods-UITests.distribution.xcconfig */ = {isa = PBXFileReference; includeInIndex = 1; lastKnownFileType = text.xcconfig; name = "Pods-UITests.distribution.xcconfig"; path = "../Pods/Target Support Files/Pods-UITests/Pods-UITests.distribution.xcconfig"; sourceTree = "<group>"; };
		740BD8331A0D4C3600F04D18 /* WPUploadStatusButton.h */ = {isa = PBXFileReference; fileEncoding = 4; lastKnownFileType = sourcecode.c.h; path = WPUploadStatusButton.h; sourceTree = "<group>"; };
		740BD8341A0D4C3600F04D18 /* WPUploadStatusButton.m */ = {isa = PBXFileReference; fileEncoding = 4; lastKnownFileType = sourcecode.c.objc; path = WPUploadStatusButton.m; sourceTree = "<group>"; };
		74BB6F1819AE7B9400FB7829 /* WPLegacyEditPageViewController.h */ = {isa = PBXFileReference; fileEncoding = 4; lastKnownFileType = sourcecode.c.h; path = WPLegacyEditPageViewController.h; sourceTree = "<group>"; };
		74BB6F1919AE7B9400FB7829 /* WPLegacyEditPageViewController.m */ = {isa = PBXFileReference; fileEncoding = 4; lastKnownFileType = sourcecode.c.objc; path = WPLegacyEditPageViewController.m; sourceTree = "<group>"; };
		74D5FFD319ACDF6700389E8F /* WPLegacyEditPostViewController_Internal.h */ = {isa = PBXFileReference; fileEncoding = 4; lastKnownFileType = sourcecode.c.h; path = WPLegacyEditPostViewController_Internal.h; sourceTree = "<group>"; usesTabs = 0; };
		74D5FFD419ACDF6700389E8F /* WPLegacyEditPostViewController.h */ = {isa = PBXFileReference; fileEncoding = 4; lastKnownFileType = sourcecode.c.h; path = WPLegacyEditPostViewController.h; sourceTree = "<group>"; usesTabs = 0; };
		74D5FFD519ACDF6700389E8F /* WPLegacyEditPostViewController.m */ = {isa = PBXFileReference; fileEncoding = 4; lastKnownFileType = sourcecode.c.objc; path = WPLegacyEditPostViewController.m; sourceTree = "<group>"; usesTabs = 0; };
		74F313ED1A9B97A200AA8B45 /* WPTooltip.h */ = {isa = PBXFileReference; fileEncoding = 4; lastKnownFileType = sourcecode.c.h; path = WPTooltip.h; sourceTree = "<group>"; };
		74F313EE1A9B97A200AA8B45 /* WPTooltip.m */ = {isa = PBXFileReference; fileEncoding = 4; lastKnownFileType = sourcecode.c.objc; path = WPTooltip.m; sourceTree = "<group>"; };
		83043E54126FA31400EC9953 /* MessageUI.framework */ = {isa = PBXFileReference; includeInIndex = 1; lastKnownFileType = wrapper.framework; name = MessageUI.framework; path = System/Library/Frameworks/MessageUI.framework; sourceTree = SDKROOT; };
		8333FE0D11FF6EF200A495C1 /* EditSiteViewController.xib */ = {isa = PBXFileReference; fileEncoding = 4; lastKnownFileType = file.xib; name = EditSiteViewController.xib; path = Resources/EditSiteViewController.xib; sourceTree = "<group>"; };
		833AF259114575A50016DE8F /* PostAnnotation.h */ = {isa = PBXFileReference; fileEncoding = 4; lastKnownFileType = sourcecode.c.h; path = PostAnnotation.h; sourceTree = "<group>"; };
		833AF25A114575A50016DE8F /* PostAnnotation.m */ = {isa = PBXFileReference; fileEncoding = 4; lastKnownFileType = sourcecode.c.objc; path = PostAnnotation.m; sourceTree = "<group>"; };
		83418AA811C9FA6E00ACF00C /* Comment.h */ = {isa = PBXFileReference; fileEncoding = 4; lastKnownFileType = sourcecode.c.h; path = Comment.h; sourceTree = "<group>"; };
		83418AA911C9FA6E00ACF00C /* Comment.m */ = {isa = PBXFileReference; fileEncoding = 4; lastKnownFileType = sourcecode.c.objc; path = Comment.m; sourceTree = "<group>"; };
		834CAE7A122D528A003DDF49 /* UIImage+Resize.h */ = {isa = PBXFileReference; fileEncoding = 4; lastKnownFileType = sourcecode.c.h; path = "UIImage+Resize.h"; sourceTree = "<group>"; };
		834CAE7B122D528A003DDF49 /* UIImage+Resize.m */ = {isa = PBXFileReference; fileEncoding = 4; lastKnownFileType = sourcecode.c.objc; path = "UIImage+Resize.m"; sourceTree = "<group>"; };
		834CAE9B122D56B1003DDF49 /* UIImage+Alpha.h */ = {isa = PBXFileReference; fileEncoding = 4; lastKnownFileType = sourcecode.c.h; path = "UIImage+Alpha.h"; sourceTree = "<group>"; };
		834CAE9C122D56B1003DDF49 /* UIImage+RoundedCorner.h */ = {isa = PBXFileReference; fileEncoding = 4; lastKnownFileType = sourcecode.c.h; path = "UIImage+RoundedCorner.h"; sourceTree = "<group>"; };
		834CAE9D122D56B1003DDF49 /* UIImage+Alpha.m */ = {isa = PBXFileReference; fileEncoding = 4; lastKnownFileType = sourcecode.c.objc; path = "UIImage+Alpha.m"; sourceTree = "<group>"; };
		834CAE9E122D56B1003DDF49 /* UIImage+RoundedCorner.m */ = {isa = PBXFileReference; fileEncoding = 4; lastKnownFileType = sourcecode.c.objc; path = "UIImage+RoundedCorner.m"; sourceTree = "<group>"; };
		834CE7331256D0DE0046A4A3 /* CFNetwork.framework */ = {isa = PBXFileReference; includeInIndex = 1; lastKnownFileType = wrapper.framework; name = CFNetwork.framework; path = System/Library/Frameworks/CFNetwork.framework; sourceTree = SDKROOT; };
		834CE7371256D0F60046A4A3 /* CoreGraphics.framework */ = {isa = PBXFileReference; includeInIndex = 1; lastKnownFileType = wrapper.framework; name = CoreGraphics.framework; path = System/Library/Frameworks/CoreGraphics.framework; sourceTree = SDKROOT; };
		8350E15911D28B4A00A7B073 /* WordPress.xcdatamodel */ = {isa = PBXFileReference; fileEncoding = 4; lastKnownFileType = wrapper.xcdatamodel; path = WordPress.xcdatamodel; sourceTree = "<group>"; };
		8350E49411D2C71E00A7B073 /* Media.h */ = {isa = PBXFileReference; fileEncoding = 4; lastKnownFileType = sourcecode.c.h; path = Media.h; sourceTree = "<group>"; };
		8350E49511D2C71E00A7B073 /* Media.m */ = {isa = PBXFileReference; fileEncoding = 4; lastKnownFileType = sourcecode.c.objc; path = Media.m; sourceTree = "<group>"; };
		8355D67D11D13EAD00A61362 /* MobileCoreServices.framework */ = {isa = PBXFileReference; includeInIndex = 1; lastKnownFileType = wrapper.framework; name = MobileCoreServices.framework; path = System/Library/Frameworks/MobileCoreServices.framework; sourceTree = SDKROOT; };
		8355D7D811D260AA00A61362 /* CoreData.framework */ = {isa = PBXFileReference; includeInIndex = 1; lastKnownFileType = wrapper.framework; name = CoreData.framework; path = System/Library/Frameworks/CoreData.framework; sourceTree = SDKROOT; };
		835E2402126E66E50085940B /* AssetsLibrary.framework */ = {isa = PBXFileReference; includeInIndex = 1; lastKnownFileType = wrapper.framework; name = AssetsLibrary.framework; path = System/Library/Frameworks/AssetsLibrary.framework; sourceTree = SDKROOT; };
		8370D10811FA499A009D650F /* WPTableViewActivityCell.h */ = {isa = PBXFileReference; fileEncoding = 4; lastKnownFileType = sourcecode.c.h; path = WPTableViewActivityCell.h; sourceTree = "<group>"; };
		8370D10911FA499A009D650F /* WPTableViewActivityCell.m */ = {isa = PBXFileReference; fileEncoding = 4; lastKnownFileType = sourcecode.c.objc; path = WPTableViewActivityCell.m; sourceTree = "<group>"; };
		8370D10B11FA4A1B009D650F /* WPTableViewActivityCell.xib */ = {isa = PBXFileReference; lastKnownFileType = file.xib; name = WPTableViewActivityCell.xib; path = Resources/WPTableViewActivityCell.xib; sourceTree = "<group>"; };
		8370D1BC11FA6295009D650F /* AddSiteViewController.xib */ = {isa = PBXFileReference; lastKnownFileType = file.xib; name = AddSiteViewController.xib; path = Resources/AddSiteViewController.xib; sourceTree = "<group>"; };
		838C672C1210C3C300B09CA3 /* Post.h */ = {isa = PBXFileReference; fileEncoding = 4; lastKnownFileType = sourcecode.c.h; path = Post.h; sourceTree = "<group>"; };
		838C672D1210C3C300B09CA3 /* Post.m */ = {isa = PBXFileReference; fileEncoding = 4; lastKnownFileType = sourcecode.c.objc; lineEnding = 0; path = Post.m; sourceTree = "<group>"; xcLanguageSpecificationIdentifier = xcode.lang.objc; };
		83CAD4201235F9F4003DFA20 /* MediaObjectView.xib */ = {isa = PBXFileReference; lastKnownFileType = file.xib; name = MediaObjectView.xib; path = Resources/MediaObjectView.xib; sourceTree = "<group>"; };
		83D180F712329B1A002DCCB0 /* EditPageViewController.h */ = {isa = PBXFileReference; fileEncoding = 4; lastKnownFileType = sourcecode.c.h; path = EditPageViewController.h; sourceTree = "<group>"; };
		83D180F812329B1A002DCCB0 /* EditPageViewController.m */ = {isa = PBXFileReference; fileEncoding = 4; lastKnownFileType = sourcecode.c.objc; path = EditPageViewController.m; sourceTree = "<group>"; };
		83F3E25F11275E07004CD686 /* MapKit.framework */ = {isa = PBXFileReference; includeInIndex = 1; lastKnownFileType = wrapper.framework; name = MapKit.framework; path = System/Library/Frameworks/MapKit.framework; sourceTree = SDKROOT; };
		83F3E2D211276371004CD686 /* CoreLocation.framework */ = {isa = PBXFileReference; includeInIndex = 1; lastKnownFileType = wrapper.framework; name = CoreLocation.framework; path = System/Library/Frameworks/CoreLocation.framework; sourceTree = SDKROOT; };
		83FB4D3E122C38F700DB9506 /* MediaPlayer.framework */ = {isa = PBXFileReference; includeInIndex = 1; lastKnownFileType = wrapper.framework; name = MediaPlayer.framework; path = System/Library/Frameworks/MediaPlayer.framework; sourceTree = SDKROOT; };
		83FEFC7311FF6C5A0078B462 /* EditSiteViewController.h */ = {isa = PBXFileReference; fileEncoding = 4; lastKnownFileType = sourcecode.c.h; path = EditSiteViewController.h; sourceTree = "<group>"; };
		83FEFC7411FF6C5A0078B462 /* EditSiteViewController.m */ = {isa = PBXFileReference; fileEncoding = 4; lastKnownFileType = sourcecode.c.objc; path = EditSiteViewController.m; sourceTree = "<group>"; };
		8514973F171E13DF00B87F3F /* WPAsyncBlockOperation.h */ = {isa = PBXFileReference; fileEncoding = 4; lastKnownFileType = sourcecode.c.h; path = WPAsyncBlockOperation.h; sourceTree = "<group>"; };
		85149740171E13DF00B87F3F /* WPAsyncBlockOperation.m */ = {isa = PBXFileReference; fileEncoding = 4; lastKnownFileType = sourcecode.c.objc; path = WPAsyncBlockOperation.m; sourceTree = "<group>"; };
		8514B8D31AE85B19007E58BA /* WPAnalyticsTrackerMixpanelTests.m */ = {isa = PBXFileReference; fileEncoding = 4; lastKnownFileType = sourcecode.c.objc; path = WPAnalyticsTrackerMixpanelTests.m; sourceTree = "<group>"; };
		8516972A169D42F4006C5DED /* WPToast.h */ = {isa = PBXFileReference; fileEncoding = 4; lastKnownFileType = sourcecode.c.h; path = WPToast.h; sourceTree = "<group>"; };
		8516972B169D42F4006C5DED /* WPToast.m */ = {isa = PBXFileReference; fileEncoding = 4; lastKnownFileType = sourcecode.c.objc; path = WPToast.m; sourceTree = "<group>"; };
		851734411798C64700A30E27 /* NSURL+Util.h */ = {isa = PBXFileReference; fileEncoding = 4; lastKnownFileType = sourcecode.c.h; path = "NSURL+Util.h"; sourceTree = "<group>"; };
		851734421798C64700A30E27 /* NSURL+Util.m */ = {isa = PBXFileReference; fileEncoding = 4; lastKnownFileType = sourcecode.c.objc; path = "NSURL+Util.m"; sourceTree = "<group>"; };
		852416CD1A12EBDD0030700C /* AppRatingUtility.h */ = {isa = PBXFileReference; fileEncoding = 4; lastKnownFileType = sourcecode.c.h; path = AppRatingUtility.h; sourceTree = "<group>"; };
		852416CE1A12EBDD0030700C /* AppRatingUtility.m */ = {isa = PBXFileReference; fileEncoding = 4; lastKnownFileType = sourcecode.c.objc; path = AppRatingUtility.m; sourceTree = "<group>"; };
		852416D11A12ED690030700C /* AppRatingUtilityTests.m */ = {isa = PBXFileReference; fileEncoding = 4; lastKnownFileType = sourcecode.c.objc; path = AppRatingUtilityTests.m; sourceTree = "<group>"; };
		85253989171761D9003F6B32 /* WPComLanguages.h */ = {isa = PBXFileReference; fileEncoding = 4; lastKnownFileType = sourcecode.c.h; path = WPComLanguages.h; sourceTree = "<group>"; };
		8525398A171761D9003F6B32 /* WPComLanguages.m */ = {isa = PBXFileReference; fileEncoding = 4; lastKnownFileType = sourcecode.c.objc; path = WPComLanguages.m; sourceTree = "<group>"; };
		8527B15717CE98C5001CBA2E /* Accelerate.framework */ = {isa = PBXFileReference; lastKnownFileType = wrapper.framework; name = Accelerate.framework; path = System/Library/Frameworks/Accelerate.framework; sourceTree = SDKROOT; };
		852CD8AB190E0BC4006C9AED /* WPMediaSizing.h */ = {isa = PBXFileReference; fileEncoding = 4; lastKnownFileType = sourcecode.c.h; path = WPMediaSizing.h; sourceTree = "<group>"; };
		852CD8AC190E0BC4006C9AED /* WPMediaSizing.m */ = {isa = PBXFileReference; fileEncoding = 4; lastKnownFileType = sourcecode.c.objc; path = WPMediaSizing.m; sourceTree = "<group>"; };
		855408851A6F105700DDBD79 /* app-review-prompt-all-enabled.json */ = {isa = PBXFileReference; fileEncoding = 4; lastKnownFileType = text.json; path = "app-review-prompt-all-enabled.json"; sourceTree = "<group>"; };
		855408871A6F106800DDBD79 /* app-review-prompt-notifications-disabled.json */ = {isa = PBXFileReference; fileEncoding = 4; lastKnownFileType = text.json; path = "app-review-prompt-notifications-disabled.json"; sourceTree = "<group>"; };
		855408891A6F107D00DDBD79 /* app-review-prompt-global-disable.json */ = {isa = PBXFileReference; fileEncoding = 4; lastKnownFileType = text.json; path = "app-review-prompt-global-disable.json"; sourceTree = "<group>"; };
		857610D418C0377300EDF406 /* StatsWebViewController.h */ = {isa = PBXFileReference; fileEncoding = 4; lastKnownFileType = sourcecode.c.h; path = StatsWebViewController.h; sourceTree = "<group>"; };
		857610D518C0377300EDF406 /* StatsWebViewController.m */ = {isa = PBXFileReference; fileEncoding = 4; lastKnownFileType = sourcecode.c.objc; path = StatsWebViewController.m; sourceTree = "<group>"; };
		858DE40D1730384F000AC628 /* LoginViewController.h */ = {isa = PBXFileReference; fileEncoding = 4; lastKnownFileType = sourcecode.c.h; path = LoginViewController.h; sourceTree = "<group>"; };
		858DE40E1730384F000AC628 /* LoginViewController.m */ = {isa = PBXFileReference; fileEncoding = 4; lastKnownFileType = sourcecode.c.objc; path = LoginViewController.m; sourceTree = "<group>"; };
		859F761B18F2159800EF8D5D /* WPAnalyticsTrackerMixpanelInstructionsForStat.h */ = {isa = PBXFileReference; fileEncoding = 4; lastKnownFileType = sourcecode.c.h; path = WPAnalyticsTrackerMixpanelInstructionsForStat.h; sourceTree = "<group>"; };
		859F761C18F2159800EF8D5D /* WPAnalyticsTrackerMixpanelInstructionsForStat.m */ = {isa = PBXFileReference; fileEncoding = 4; lastKnownFileType = sourcecode.c.objc; path = WPAnalyticsTrackerMixpanelInstructionsForStat.m; sourceTree = "<group>"; };
		85AD6AEA173CCF9E002CB896 /* WPNUXPrimaryButton.h */ = {isa = PBXFileReference; fileEncoding = 4; lastKnownFileType = sourcecode.c.h; path = WPNUXPrimaryButton.h; sourceTree = "<group>"; };
		85AD6AEB173CCF9E002CB896 /* WPNUXPrimaryButton.m */ = {isa = PBXFileReference; fileEncoding = 4; lastKnownFileType = sourcecode.c.objc; path = WPNUXPrimaryButton.m; sourceTree = "<group>"; };
		85AD6AED173CCFDC002CB896 /* WPNUXSecondaryButton.h */ = {isa = PBXFileReference; fileEncoding = 4; lastKnownFileType = sourcecode.c.h; path = WPNUXSecondaryButton.h; sourceTree = "<group>"; };
		85AD6AEE173CCFDC002CB896 /* WPNUXSecondaryButton.m */ = {isa = PBXFileReference; fileEncoding = 4; lastKnownFileType = sourcecode.c.objc; path = WPNUXSecondaryButton.m; sourceTree = "<group>"; };
		85B125401B028E34008A3D95 /* PushAuthenticationManagerTests.swift */ = {isa = PBXFileReference; fileEncoding = 4; lastKnownFileType = sourcecode.swift; path = PushAuthenticationManagerTests.swift; sourceTree = "<group>"; };
		85B125431B02937E008A3D95 /* UIAlertViewProxy.h */ = {isa = PBXFileReference; fileEncoding = 4; lastKnownFileType = sourcecode.c.h; path = UIAlertViewProxy.h; sourceTree = "<group>"; };
		85B125441B02937E008A3D95 /* UIAlertViewProxy.m */ = {isa = PBXFileReference; fileEncoding = 4; lastKnownFileType = sourcecode.c.objc; path = UIAlertViewProxy.m; sourceTree = "<group>"; };
		85B6F74D1742DA1D00CE7F3A /* WPNUXMainButton.h */ = {isa = PBXFileReference; fileEncoding = 4; lastKnownFileType = sourcecode.c.h; path = WPNUXMainButton.h; sourceTree = "<group>"; };
		85B6F74E1742DA1D00CE7F3A /* WPNUXMainButton.m */ = {isa = PBXFileReference; fileEncoding = 4; lastKnownFileType = sourcecode.c.objc; path = WPNUXMainButton.m; sourceTree = "<group>"; };
		85B6F7501742DAE800CE7F3A /* WPNUXBackButton.h */ = {isa = PBXFileReference; fileEncoding = 4; lastKnownFileType = sourcecode.c.h; path = WPNUXBackButton.h; sourceTree = "<group>"; };
		85B6F7511742DAE800CE7F3A /* WPNUXBackButton.m */ = {isa = PBXFileReference; fileEncoding = 4; lastKnownFileType = sourcecode.c.objc; path = WPNUXBackButton.m; sourceTree = "<group>"; };
		85C720AF1730CEFA00460645 /* WPWalkthroughTextField.h */ = {isa = PBXFileReference; fileEncoding = 4; lastKnownFileType = sourcecode.c.h; path = WPWalkthroughTextField.h; sourceTree = "<group>"; };
		85C720B01730CEFA00460645 /* WPWalkthroughTextField.m */ = {isa = PBXFileReference; fileEncoding = 4; lastKnownFileType = sourcecode.c.objc; path = WPWalkthroughTextField.m; sourceTree = "<group>"; };
		85CE4C1E1A703CF200780DFE /* NSBundle+VersionNumberHelper.h */ = {isa = PBXFileReference; fileEncoding = 4; lastKnownFileType = sourcecode.c.h; path = "NSBundle+VersionNumberHelper.h"; sourceTree = "<group>"; };
		85CE4C1F1A703CF200780DFE /* NSBundle+VersionNumberHelper.m */ = {isa = PBXFileReference; fileEncoding = 4; lastKnownFileType = sourcecode.c.objc; path = "NSBundle+VersionNumberHelper.m"; sourceTree = "<group>"; };
		85D2275718F1EB8A001DA8DA /* WPAnalyticsTrackerMixpanel.h */ = {isa = PBXFileReference; fileEncoding = 4; lastKnownFileType = sourcecode.c.h; path = WPAnalyticsTrackerMixpanel.h; sourceTree = "<group>"; };
		85D2275818F1EB8A001DA8DA /* WPAnalyticsTrackerMixpanel.m */ = {isa = PBXFileReference; fileEncoding = 4; lastKnownFileType = sourcecode.c.objc; lineEnding = 0; path = WPAnalyticsTrackerMixpanel.m; sourceTree = "<group>"; xcLanguageSpecificationIdentifier = xcode.lang.objc; };
		85D2399F1AE5A5FC0074768D /* AccountServiceFacade.h */ = {isa = PBXFileReference; fileEncoding = 4; lastKnownFileType = sourcecode.c.h; path = AccountServiceFacade.h; sourceTree = "<group>"; };
		85D239A01AE5A5FC0074768D /* AccountServiceFacade.m */ = {isa = PBXFileReference; fileEncoding = 4; lastKnownFileType = sourcecode.c.objc; path = AccountServiceFacade.m; sourceTree = "<group>"; };
		85D239A11AE5A5FC0074768D /* BlogSyncFacade.h */ = {isa = PBXFileReference; fileEncoding = 4; lastKnownFileType = sourcecode.c.h; path = BlogSyncFacade.h; sourceTree = "<group>"; };
		85D239A21AE5A5FC0074768D /* BlogSyncFacade.m */ = {isa = PBXFileReference; fileEncoding = 4; lastKnownFileType = sourcecode.c.objc; path = BlogSyncFacade.m; sourceTree = "<group>"; };
		85D239A31AE5A5FC0074768D /* HelpshiftEnabledFacade.h */ = {isa = PBXFileReference; fileEncoding = 4; lastKnownFileType = sourcecode.c.h; path = HelpshiftEnabledFacade.h; sourceTree = "<group>"; };
		85D239A41AE5A5FC0074768D /* HelpshiftEnabledFacade.m */ = {isa = PBXFileReference; fileEncoding = 4; lastKnownFileType = sourcecode.c.objc; path = HelpshiftEnabledFacade.m; sourceTree = "<group>"; };
		85D239A51AE5A5FC0074768D /* LoginFacade.h */ = {isa = PBXFileReference; fileEncoding = 4; lastKnownFileType = sourcecode.c.h; path = LoginFacade.h; sourceTree = "<group>"; };
		85D239A61AE5A5FC0074768D /* LoginFacade.m */ = {isa = PBXFileReference; fileEncoding = 4; lastKnownFileType = sourcecode.c.objc; path = LoginFacade.m; sourceTree = "<group>"; };
		85D239A71AE5A5FC0074768D /* OnePasswordFacade.h */ = {isa = PBXFileReference; fileEncoding = 4; lastKnownFileType = sourcecode.c.h; path = OnePasswordFacade.h; sourceTree = "<group>"; };
		85D239A81AE5A5FC0074768D /* OnePasswordFacade.m */ = {isa = PBXFileReference; fileEncoding = 4; lastKnownFileType = sourcecode.c.objc; path = OnePasswordFacade.m; sourceTree = "<group>"; };
		85D239A91AE5A5FC0074768D /* WordPressComOAuthClientFacade.h */ = {isa = PBXFileReference; fileEncoding = 4; lastKnownFileType = sourcecode.c.h; path = WordPressComOAuthClientFacade.h; sourceTree = "<group>"; };
		85D239AA1AE5A5FC0074768D /* WordPressComOAuthClientFacade.m */ = {isa = PBXFileReference; fileEncoding = 4; lastKnownFileType = sourcecode.c.objc; path = WordPressComOAuthClientFacade.m; sourceTree = "<group>"; };
		85D239AB1AE5A5FC0074768D /* WordPressXMLRPCAPIFacade.h */ = {isa = PBXFileReference; fileEncoding = 4; lastKnownFileType = sourcecode.c.h; path = WordPressXMLRPCAPIFacade.h; sourceTree = "<group>"; };
		85D239AC1AE5A5FC0074768D /* WordPressXMLRPCAPIFacade.m */ = {isa = PBXFileReference; fileEncoding = 4; lastKnownFileType = sourcecode.c.objc; path = WordPressXMLRPCAPIFacade.m; sourceTree = "<group>"; };
		85D239B41AE5A6170074768D /* ReachabilityFacade.h */ = {isa = PBXFileReference; fileEncoding = 4; lastKnownFileType = sourcecode.c.h; path = ReachabilityFacade.h; sourceTree = "<group>"; };
		85D239B51AE5A6170074768D /* ReachabilityFacade.m */ = {isa = PBXFileReference; fileEncoding = 4; lastKnownFileType = sourcecode.c.objc; path = ReachabilityFacade.m; sourceTree = "<group>"; };
		85D239B71AE5A6620074768D /* LoginFields.h */ = {isa = PBXFileReference; fileEncoding = 4; lastKnownFileType = sourcecode.c.h; path = LoginFields.h; sourceTree = "<group>"; };
		85D239B81AE5A6620074768D /* LoginFields.m */ = {isa = PBXFileReference; fileEncoding = 4; lastKnownFileType = sourcecode.c.objc; path = LoginFields.m; sourceTree = "<group>"; };
		85D239B91AE5A6620074768D /* LoginViewModel.h */ = {isa = PBXFileReference; fileEncoding = 4; lastKnownFileType = sourcecode.c.h; path = LoginViewModel.h; sourceTree = "<group>"; };
		85D239BA1AE5A6620074768D /* LoginViewModel.m */ = {isa = PBXFileReference; fileEncoding = 4; lastKnownFileType = sourcecode.c.objc; path = LoginViewModel.m; sourceTree = "<group>"; };
		85D239BE1AE5A7020074768D /* LoginFacadeTests.m */ = {isa = PBXFileReference; fileEncoding = 4; lastKnownFileType = sourcecode.c.objc; path = LoginFacadeTests.m; sourceTree = "<group>"; };
		85D239BF1AE5A7020074768D /* LoginViewModelTests.m */ = {isa = PBXFileReference; fileEncoding = 4; lastKnownFileType = sourcecode.c.objc; path = LoginViewModelTests.m; sourceTree = "<group>"; };
		85D790A71AE5BF1F0033AE83 /* MixpanelProxy.h */ = {isa = PBXFileReference; fileEncoding = 4; lastKnownFileType = sourcecode.c.h; path = MixpanelProxy.h; sourceTree = "<group>"; };
		85D790A81AE5BF1F0033AE83 /* MixpanelProxy.m */ = {isa = PBXFileReference; fileEncoding = 4; lastKnownFileType = sourcecode.c.objc; path = MixpanelProxy.m; sourceTree = "<group>"; };
		85D790AB1AE5D95E0033AE83 /* MixpanelProxyTests.m */ = {isa = PBXFileReference; fileEncoding = 4; lastKnownFileType = sourcecode.c.objc; path = MixpanelProxyTests.m; sourceTree = "<group>"; };
		85D80557171630B30075EEAC /* DotCom-Languages.plist */ = {isa = PBXFileReference; fileEncoding = 4; lastKnownFileType = text.plist.xml; path = "DotCom-Languages.plist"; sourceTree = "<group>"; };
		85D8055B171631F10075EEAC /* SelectWPComLanguageViewController.h */ = {isa = PBXFileReference; fileEncoding = 4; lastKnownFileType = sourcecode.c.h; path = SelectWPComLanguageViewController.h; sourceTree = "<group>"; };
		85D8055C171631F10075EEAC /* SelectWPComLanguageViewController.m */ = {isa = PBXFileReference; fileEncoding = 4; lastKnownFileType = sourcecode.c.objc; path = SelectWPComLanguageViewController.m; sourceTree = "<group>"; };
		85DA8C4218F3F29A0074C8A4 /* WPAnalyticsTrackerWPCom.h */ = {isa = PBXFileReference; fileEncoding = 4; lastKnownFileType = sourcecode.c.h; path = WPAnalyticsTrackerWPCom.h; sourceTree = "<group>"; };
		85DA8C4318F3F29A0074C8A4 /* WPAnalyticsTrackerWPCom.m */ = {isa = PBXFileReference; fileEncoding = 4; lastKnownFileType = sourcecode.c.objc; path = WPAnalyticsTrackerWPCom.m; sourceTree = "<group>"; };
		85E105841731A597001071A3 /* WPWalkthroughOverlayView.h */ = {isa = PBXFileReference; fileEncoding = 4; lastKnownFileType = sourcecode.c.h; path = WPWalkthroughOverlayView.h; sourceTree = "<group>"; };
		85E105851731A597001071A3 /* WPWalkthroughOverlayView.m */ = {isa = PBXFileReference; fileEncoding = 4; lastKnownFileType = sourcecode.c.objc; path = WPWalkthroughOverlayView.m; sourceTree = "<group>"; };
		85EC44D21739826A00686604 /* CreateAccountAndBlogViewController.h */ = {isa = PBXFileReference; fileEncoding = 4; lastKnownFileType = sourcecode.c.h; path = CreateAccountAndBlogViewController.h; sourceTree = "<group>"; };
		85EC44D31739826A00686604 /* CreateAccountAndBlogViewController.m */ = {isa = PBXFileReference; fileEncoding = 4; lastKnownFileType = sourcecode.c.objc; path = CreateAccountAndBlogViewController.m; sourceTree = "<group>"; };
		85ED988717DFA00000090D0B /* Images.xcassets */ = {isa = PBXFileReference; lastKnownFileType = folder.assetcatalog; path = Images.xcassets; sourceTree = "<group>"; };
		85ED98AA17DFB17200090D0B /* iTunesArtwork@2x */ = {isa = PBXFileReference; lastKnownFileType = file; path = "iTunesArtwork@2x"; sourceTree = "<group>"; };
		85F8E19A1B017AA6000859BB /* PushAuthenticationServiceRemoteTests.swift */ = {isa = PBXFileReference; fileEncoding = 4; lastKnownFileType = sourcecode.swift; path = PushAuthenticationServiceRemoteTests.swift; sourceTree = "<group>"; };
		85F8E19C1B018698000859BB /* PushAuthenticationServiceTests.swift */ = {isa = PBXFileReference; fileEncoding = 4; lastKnownFileType = sourcecode.swift; path = PushAuthenticationServiceTests.swift; sourceTree = "<group>"; };
		85F8E19E1B0186D0000859BB /* MockWordPressComApi.swift */ = {isa = PBXFileReference; fileEncoding = 4; lastKnownFileType = sourcecode.swift; path = MockWordPressComApi.swift; sourceTree = "<group>"; };
		872A78E046E04A05B17EB1A1 /* libPods-WordPressTodayWidget.a */ = {isa = PBXFileReference; explicitFileType = archive.ar; includeInIndex = 0; path = "libPods-WordPressTodayWidget.a"; sourceTree = BUILT_PRODUCTS_DIR; };
		8D1107310486CEB800E47090 /* Info.plist */ = {isa = PBXFileReference; fileEncoding = 4; lastKnownFileType = text.plist.xml; path = Info.plist; sourceTree = "<group>"; };
		9198544476D3B385673B18E9 /* Pods-WordPressTest.release.xcconfig */ = {isa = PBXFileReference; includeInIndex = 1; lastKnownFileType = text.xcconfig; name = "Pods-WordPressTest.release.xcconfig"; path = "../Pods/Target Support Files/Pods-WordPressTest/Pods-WordPressTest.release.xcconfig"; sourceTree = "<group>"; };
		91E1D2929A320BA8932240BF /* Pods-UITests.release-internal.xcconfig */ = {isa = PBXFileReference; includeInIndex = 1; lastKnownFileType = text.xcconfig; name = "Pods-UITests.release-internal.xcconfig"; path = "../Pods/Target Support Files/Pods-UITests/Pods-UITests.release-internal.xcconfig"; sourceTree = "<group>"; };
		93027BB61758332300483FFD /* SupportViewController.h */ = {isa = PBXFileReference; fileEncoding = 4; lastKnownFileType = sourcecode.c.h; path = SupportViewController.h; sourceTree = "<group>"; };
		93027BB71758332300483FFD /* SupportViewController.m */ = {isa = PBXFileReference; fileEncoding = 4; lastKnownFileType = sourcecode.c.objc; path = SupportViewController.m; sourceTree = "<group>"; };
		930284B618EAF7B600CB0BF4 /* LocalCoreDataService.h */ = {isa = PBXFileReference; lastKnownFileType = sourcecode.c.h; path = LocalCoreDataService.h; sourceTree = "<group>"; };
		93069F54176237A4000C966D /* ActivityLogViewController.h */ = {isa = PBXFileReference; fileEncoding = 4; lastKnownFileType = sourcecode.c.h; path = ActivityLogViewController.h; sourceTree = "<group>"; };
		93069F55176237A4000C966D /* ActivityLogViewController.m */ = {isa = PBXFileReference; fileEncoding = 4; lastKnownFileType = sourcecode.c.objc; path = ActivityLogViewController.m; sourceTree = "<group>"; };
		93069F571762410B000C966D /* ActivityLogDetailViewController.h */ = {isa = PBXFileReference; fileEncoding = 4; lastKnownFileType = sourcecode.c.h; path = ActivityLogDetailViewController.h; sourceTree = "<group>"; };
		93069F581762410B000C966D /* ActivityLogDetailViewController.m */ = {isa = PBXFileReference; fileEncoding = 4; lastKnownFileType = sourcecode.c.objc; path = ActivityLogDetailViewController.m; sourceTree = "<group>"; };
		930C6374182BD86400976C21 /* WordPress-Internal-Info.plist */ = {isa = PBXFileReference; fileEncoding = 4; lastKnownFileType = text.plist.xml; path = "WordPress-Internal-Info.plist"; sourceTree = "<group>"; };
		930FD0A519882742000CC81D /* BlogServiceTest.m */ = {isa = PBXFileReference; fileEncoding = 4; lastKnownFileType = sourcecode.c.objc; path = BlogServiceTest.m; sourceTree = "<group>"; };
		931D26FC19EDA10D00114F17 /* ALIterativeMigrator.h */ = {isa = PBXFileReference; fileEncoding = 4; lastKnownFileType = sourcecode.c.h; path = ALIterativeMigrator.h; sourceTree = "<group>"; };
		931D26FD19EDA10D00114F17 /* ALIterativeMigrator.m */ = {isa = PBXFileReference; fileEncoding = 4; lastKnownFileType = sourcecode.c.objc; path = ALIterativeMigrator.m; sourceTree = "<group>"; };
		931D26FF19EDAE8600114F17 /* CoreDataMigrationTests.m */ = {isa = PBXFileReference; fileEncoding = 4; lastKnownFileType = sourcecode.c.objc; path = CoreDataMigrationTests.m; sourceTree = "<group>"; };
		931DF4D718D09A2F00540BDD /* en */ = {isa = PBXFileReference; lastKnownFileType = text.plist.strings; name = en; path = en.lproj/InfoPlist.strings; sourceTree = "<group>"; };
		931DF4D918D09A9B00540BDD /* pt */ = {isa = PBXFileReference; lastKnownFileType = text.plist.strings; name = pt; path = pt.lproj/InfoPlist.strings; sourceTree = "<group>"; };
		931DF4DA18D09AE100540BDD /* fr */ = {isa = PBXFileReference; lastKnownFileType = text.plist.strings; name = fr; path = fr.lproj/InfoPlist.strings; sourceTree = "<group>"; };
		931DF4DB18D09AF600540BDD /* nl */ = {isa = PBXFileReference; lastKnownFileType = text.plist.strings; name = nl; path = nl.lproj/InfoPlist.strings; sourceTree = "<group>"; };
		931DF4DC18D09B0100540BDD /* it */ = {isa = PBXFileReference; lastKnownFileType = text.plist.strings; name = it; path = it.lproj/InfoPlist.strings; sourceTree = "<group>"; };
		931DF4DD18D09B1900540BDD /* th */ = {isa = PBXFileReference; lastKnownFileType = text.plist.strings; name = th; path = th.lproj/InfoPlist.strings; sourceTree = "<group>"; };
		931DF4DE18D09B2600540BDD /* de */ = {isa = PBXFileReference; lastKnownFileType = text.plist.strings; name = de; path = de.lproj/InfoPlist.strings; sourceTree = "<group>"; };
		931DF4DF18D09B3900540BDD /* id */ = {isa = PBXFileReference; lastKnownFileType = text.plist.strings; name = id; path = id.lproj/InfoPlist.strings; sourceTree = "<group>"; };
		93267A6019B896CD00997EB8 /* Info-Internal.plist */ = {isa = PBXFileReference; fileEncoding = 4; lastKnownFileType = text.plist.xml; path = "Info-Internal.plist"; sourceTree = "<group>"; };
		93460A36189D5091000E26CE /* WordPress 14.xcdatamodel */ = {isa = PBXFileReference; lastKnownFileType = wrapper.xcdatamodel; path = "WordPress 14.xcdatamodel"; sourceTree = "<group>"; };
		934884AC19B78723004028D8 /* WordPressTodayWidget-Internal.entitlements */ = {isa = PBXFileReference; fileEncoding = 4; lastKnownFileType = text.xml; path = "WordPressTodayWidget-Internal.entitlements"; sourceTree = "<group>"; };
		934884AE19B7875C004028D8 /* WordPress-Internal.entitlements */ = {isa = PBXFileReference; fileEncoding = 4; lastKnownFileType = text.xml; path = "WordPress-Internal.entitlements"; sourceTree = "<group>"; };
		934F1B3119ACCE5600E9E63E /* WordPress.entitlements */ = {isa = PBXFileReference; lastKnownFileType = text.xml; path = WordPress.entitlements; sourceTree = "<group>"; };
		93594BD4191D2F5A0079E6B2 /* stats-batch.json */ = {isa = PBXFileReference; fileEncoding = 4; lastKnownFileType = text.json; path = "stats-batch.json"; sourceTree = "<group>"; };
		9363113D19F9DE0700B0C739 /* WordPress 23.xcdatamodel */ = {isa = PBXFileReference; lastKnownFileType = wrapper.xcdatamodel; path = "WordPress 23.xcdatamodel"; sourceTree = "<group>"; };
		9363113E19FA996700B0C739 /* AccountServiceTests.swift */ = {isa = PBXFileReference; fileEncoding = 4; lastKnownFileType = sourcecode.swift; path = AccountServiceTests.swift; sourceTree = "<group>"; };
		93652B811A006C96006A4C47 /* WordPress 24.xcdatamodel */ = {isa = PBXFileReference; lastKnownFileType = wrapper.xcdatamodel; path = "WordPress 24.xcdatamodel"; sourceTree = "<group>"; };
		93740DC817D8F85600C41B2F /* WPAlertView.h */ = {isa = PBXFileReference; fileEncoding = 4; lastKnownFileType = sourcecode.c.h; path = WPAlertView.h; sourceTree = "<group>"; };
		93740DCA17D8F86700C41B2F /* WPAlertView.m */ = {isa = PBXFileReference; fileEncoding = 4; lastKnownFileType = sourcecode.c.objc; path = WPAlertView.m; sourceTree = "<group>"; };
		937D9A0C19F83744007B9D5F /* WordPress 22.xcdatamodel */ = {isa = PBXFileReference; lastKnownFileType = wrapper.xcdatamodel; path = "WordPress 22.xcdatamodel"; sourceTree = "<group>"; };
		937D9A0E19F83812007B9D5F /* WordPress-22-23.xcmappingmodel */ = {isa = PBXFileReference; lastKnownFileType = wrapper.xcmappingmodel; path = "WordPress-22-23.xcmappingmodel"; sourceTree = "<group>"; };
		937D9A1019F838C2007B9D5F /* AccountToAccount22to23.swift */ = {isa = PBXFileReference; fileEncoding = 4; lastKnownFileType = sourcecode.swift; path = AccountToAccount22to23.swift; sourceTree = "<group>"; };
		937F3E301AD6FDA7006BA498 /* WPAnalyticsTrackerAutomatticTracks.h */ = {isa = PBXFileReference; fileEncoding = 4; lastKnownFileType = sourcecode.c.h; path = WPAnalyticsTrackerAutomatticTracks.h; sourceTree = "<group>"; };
		937F3E311AD6FDA7006BA498 /* WPAnalyticsTrackerAutomatticTracks.m */ = {isa = PBXFileReference; fileEncoding = 4; lastKnownFileType = sourcecode.c.objc; path = WPAnalyticsTrackerAutomatticTracks.m; sourceTree = "<group>"; };
		93A379D919FE6D3000415023 /* DDLogSwift.h */ = {isa = PBXFileReference; fileEncoding = 4; lastKnownFileType = sourcecode.c.h; path = DDLogSwift.h; sourceTree = "<group>"; };
		93A379DA19FE6D3000415023 /* DDLogSwift.m */ = {isa = PBXFileReference; fileEncoding = 4; lastKnownFileType = sourcecode.c.objc; path = DDLogSwift.m; sourceTree = "<group>"; };
		93A379EB19FFBF7900415023 /* KeychainTest.m */ = {isa = PBXFileReference; fileEncoding = 4; lastKnownFileType = sourcecode.c.objc; path = KeychainTest.m; sourceTree = "<group>"; };
		93A3F7DD1843F6F00082FEEA /* CoreTelephony.framework */ = {isa = PBXFileReference; lastKnownFileType = wrapper.framework; name = CoreTelephony.framework; path = System/Library/Frameworks/CoreTelephony.framework; sourceTree = SDKROOT; };
		93C1147D18EC5DD500DAC95C /* AccountService.h */ = {isa = PBXFileReference; fileEncoding = 4; lastKnownFileType = sourcecode.c.h; path = AccountService.h; sourceTree = "<group>"; };
		93C1147E18EC5DD500DAC95C /* AccountService.m */ = {isa = PBXFileReference; fileEncoding = 4; lastKnownFileType = sourcecode.c.objc; path = AccountService.m; sourceTree = "<group>"; };
		93C1148318EDF6E100DAC95C /* BlogService.h */ = {isa = PBXFileReference; fileEncoding = 4; lastKnownFileType = sourcecode.c.h; path = BlogService.h; sourceTree = "<group>"; };
		93C1148418EDF6E100DAC95C /* BlogService.m */ = {isa = PBXFileReference; fileEncoding = 4; lastKnownFileType = sourcecode.c.objc; path = BlogService.m; sourceTree = "<group>"; };
		93CD939219099BE70049096E /* authtoken.json */ = {isa = PBXFileReference; fileEncoding = 4; lastKnownFileType = text.json; path = authtoken.json; sourceTree = "<group>"; };
		93D6D6461924FDAD00A4F44A /* PostCategoryServiceRemote.h */ = {isa = PBXFileReference; fileEncoding = 4; lastKnownFileType = sourcecode.c.h; path = PostCategoryServiceRemote.h; sourceTree = "<group>"; };
		93DEB88019E5BF7100F9546D /* TodayExtensionService.h */ = {isa = PBXFileReference; fileEncoding = 4; lastKnownFileType = sourcecode.c.h; path = TodayExtensionService.h; sourceTree = "<group>"; };
		93DEB88119E5BF7100F9546D /* TodayExtensionService.m */ = {isa = PBXFileReference; fileEncoding = 4; lastKnownFileType = sourcecode.c.objc; path = TodayExtensionService.m; sourceTree = "<group>"; };
		93E5283A19A7741A003A1A9C /* WordPressTodayWidget.appex */ = {isa = PBXFileReference; explicitFileType = "wrapper.app-extension"; includeInIndex = 0; path = WordPressTodayWidget.appex; sourceTree = BUILT_PRODUCTS_DIR; };
		93E5283B19A7741A003A1A9C /* NotificationCenter.framework */ = {isa = PBXFileReference; lastKnownFileType = wrapper.framework; name = NotificationCenter.framework; path = System/Library/Frameworks/NotificationCenter.framework; sourceTree = SDKROOT; };
		93E5283F19A7741A003A1A9C /* Info.plist */ = {isa = PBXFileReference; lastKnownFileType = text.plist.xml; path = Info.plist; sourceTree = "<group>"; };
		93E5284019A7741A003A1A9C /* TodayViewController.swift */ = {isa = PBXFileReference; lastKnownFileType = sourcecode.swift; path = TodayViewController.swift; sourceTree = "<group>"; };
		93E5284219A7741A003A1A9C /* MainInterface.storyboard */ = {isa = PBXFileReference; lastKnownFileType = file.storyboard; path = MainInterface.storyboard; sourceTree = "<group>"; };
		93E5284F19A77824003A1A9C /* WordPressTodayWidget-Bridging-Header.h */ = {isa = PBXFileReference; lastKnownFileType = sourcecode.c.h; path = "WordPressTodayWidget-Bridging-Header.h"; sourceTree = "<group>"; };
		93E5285319A778AF003A1A9C /* WPDDLogWrapper.h */ = {isa = PBXFileReference; fileEncoding = 4; lastKnownFileType = sourcecode.c.h; path = WPDDLogWrapper.h; sourceTree = "<group>"; };
		93E5285419A778AF003A1A9C /* WPDDLogWrapper.m */ = {isa = PBXFileReference; fileEncoding = 4; lastKnownFileType = sourcecode.c.objc; path = WPDDLogWrapper.m; sourceTree = "<group>"; };
		93E5285719A7AA5C003A1A9C /* WordPressTodayWidget.entitlements */ = {isa = PBXFileReference; lastKnownFileType = text.xml; path = WordPressTodayWidget.entitlements; sourceTree = "<group>"; };
		93E9050219E6F240005513C9 /* WordPressTest-Bridging-Header.h */ = {isa = PBXFileReference; lastKnownFileType = sourcecode.c.h; path = "WordPressTest-Bridging-Header.h"; sourceTree = "<group>"; };
		93E9050319E6F242005513C9 /* ContextManagerTests.swift */ = {isa = PBXFileReference; fileEncoding = 4; lastKnownFileType = sourcecode.swift; path = ContextManagerTests.swift; sourceTree = "<group>"; };
		93E9050519E6F3D8005513C9 /* TestContextManager.h */ = {isa = PBXFileReference; fileEncoding = 4; lastKnownFileType = sourcecode.c.h; path = TestContextManager.h; sourceTree = "<group>"; };
		93E9050619E6F3D8005513C9 /* TestContextManager.m */ = {isa = PBXFileReference; fileEncoding = 4; lastKnownFileType = sourcecode.c.objc; path = TestContextManager.m; sourceTree = "<group>"; };
		93EF094B19ED4F1100C89770 /* ContextManager-Internals.h */ = {isa = PBXFileReference; lastKnownFileType = sourcecode.c.h; path = "ContextManager-Internals.h"; sourceTree = "<group>"; };
		93FA0F0118E451A80007903B /* LICENSE */ = {isa = PBXFileReference; fileEncoding = 4; lastKnownFileType = text; name = LICENSE; path = ../LICENSE; sourceTree = "<group>"; };
		93FA0F0218E451A80007903B /* README.md */ = {isa = PBXFileReference; fileEncoding = 4; lastKnownFileType = text; name = README.md; path = ../README.md; sourceTree = "<group>"; };
		93FA0F0318E451A80007903B /* update-translations.rb */ = {isa = PBXFileReference; fileEncoding = 4; lastKnownFileType = text.script.ruby; name = "update-translations.rb"; path = "../update-translations.rb"; sourceTree = "<group>"; };
		93FA0F0418E451A80007903B /* fix-translation.php */ = {isa = PBXFileReference; fileEncoding = 4; lastKnownFileType = text.script.php; name = "fix-translation.php"; path = "../fix-translation.php"; sourceTree = "<group>"; };
		93FA0F0518E451A80007903B /* localize.py */ = {isa = PBXFileReference; fileEncoding = 4; lastKnownFileType = text.script.python; name = localize.py; path = ../localize.py; sourceTree = "<group>"; };
		93FA59DB18D88C1C001446BC /* PostCategoryService.h */ = {isa = PBXFileReference; fileEncoding = 4; lastKnownFileType = sourcecode.c.h; lineEnding = 0; path = PostCategoryService.h; sourceTree = "<group>"; xcLanguageSpecificationIdentifier = xcode.lang.objcpp; };
		93FA59DC18D88C1C001446BC /* PostCategoryService.m */ = {isa = PBXFileReference; fileEncoding = 4; lastKnownFileType = sourcecode.c.objc; lineEnding = 0; path = PostCategoryService.m; sourceTree = "<group>"; xcLanguageSpecificationIdentifier = xcode.lang.objc; };
		A01C542D0E24E88400D411F2 /* SystemConfiguration.framework */ = {isa = PBXFileReference; includeInIndex = 1; lastKnownFileType = wrapper.framework; name = SystemConfiguration.framework; path = System/Library/Frameworks/SystemConfiguration.framework; sourceTree = SDKROOT; };
		A01C55470E25E0D000D411F2 /* defaultPostTemplate.html */ = {isa = PBXFileReference; fileEncoding = 4; lastKnownFileType = text.html; name = defaultPostTemplate.html; path = Resources/HTML/defaultPostTemplate.html; sourceTree = "<group>"; };
		A0E293EF0E21027E00C6919C /* WPAddPostCategoryViewController.h */ = {isa = PBXFileReference; fileEncoding = 4; lastKnownFileType = sourcecode.c.h; path = WPAddPostCategoryViewController.h; sourceTree = "<group>"; };
		A0E293F00E21027E00C6919C /* WPAddPostCategoryViewController.m */ = {isa = PBXFileReference; fileEncoding = 4; lastKnownFileType = sourcecode.c.objc; lineEnding = 0; path = WPAddPostCategoryViewController.m; sourceTree = "<group>"; xcLanguageSpecificationIdentifier = xcode.lang.objc; };
		A20971B419B0BC390058F395 /* en-GB */ = {isa = PBXFileReference; lastKnownFileType = text.plist.strings; name = "en-GB"; path = "en-GB.lproj/Localizable.strings"; sourceTree = "<group>"; };
		A20971B519B0BC390058F395 /* en-GB */ = {isa = PBXFileReference; lastKnownFileType = text.plist.strings; name = "en-GB"; path = "en-GB.lproj/InfoPlist.strings"; sourceTree = "<group>"; };
		A20971B619B0BC390058F395 /* en-GB */ = {isa = PBXFileReference; lastKnownFileType = text.plist.strings; name = "en-GB"; path = "en-GB.lproj/InfoPlist.strings"; sourceTree = "<group>"; };
		A20971B719B0BC570058F395 /* pt-BR */ = {isa = PBXFileReference; lastKnownFileType = text.plist.strings; name = "pt-BR"; path = "pt-BR.lproj/Localizable.strings"; sourceTree = "<group>"; };
		A20971B819B0BC570058F395 /* pt-BR */ = {isa = PBXFileReference; lastKnownFileType = text.plist.strings; name = "pt-BR"; path = "pt-BR.lproj/InfoPlist.strings"; sourceTree = "<group>"; };
		A20971B919B0BC580058F395 /* pt-BR */ = {isa = PBXFileReference; lastKnownFileType = text.plist.strings; name = "pt-BR"; path = "pt-BR.lproj/InfoPlist.strings"; sourceTree = "<group>"; };
		A2787D0119002AB1000D6CA6 /* HelpshiftConfig.plist */ = {isa = PBXFileReference; fileEncoding = 4; lastKnownFileType = text.plist.xml; path = HelpshiftConfig.plist; sourceTree = "<group>"; };
		A284044518BFE7F300D982B6 /* WordPress 15.xcdatamodel */ = {isa = PBXFileReference; lastKnownFileType = wrapper.xcdatamodel; path = "WordPress 15.xcdatamodel"; sourceTree = "<group>"; };
		A28F6FD119B61ACA00AADE55 /* SwiftPlayground.playground */ = {isa = PBXFileReference; lastKnownFileType = file.playground; path = SwiftPlayground.playground; sourceTree = "<group>"; };
		A2DC5B181953451B009584C3 /* WPNUXHelpBadgeLabel.h */ = {isa = PBXFileReference; fileEncoding = 4; lastKnownFileType = sourcecode.c.h; path = WPNUXHelpBadgeLabel.h; sourceTree = "<group>"; };
		A2DC5B191953451B009584C3 /* WPNUXHelpBadgeLabel.m */ = {isa = PBXFileReference; fileEncoding = 4; lastKnownFileType = sourcecode.c.objc; path = WPNUXHelpBadgeLabel.m; sourceTree = "<group>"; };
		A42FAD830601402EC061BE54 /* Pods-WordPressTest.release-internal.xcconfig */ = {isa = PBXFileReference; includeInIndex = 1; lastKnownFileType = text.xcconfig; name = "Pods-WordPressTest.release-internal.xcconfig"; path = "../Pods/Target Support Files/Pods-WordPressTest/Pods-WordPressTest.release-internal.xcconfig"; sourceTree = "<group>"; };
		AC055AD29E203B2021E7F39B /* Pods.debug.xcconfig */ = {isa = PBXFileReference; includeInIndex = 1; lastKnownFileType = text.xcconfig; name = Pods.debug.xcconfig; path = "../Pods/Target Support Files/Pods/Pods.debug.xcconfig"; sourceTree = "<group>"; };
		ACBAB5FC0E121C7300F38795 /* PostSettingsViewController.h */ = {isa = PBXFileReference; fileEncoding = 4; lastKnownFileType = sourcecode.c.h; path = PostSettingsViewController.h; sourceTree = "<group>"; usesTabs = 0; };
		ACBAB5FD0E121C7300F38795 /* PostSettingsViewController.m */ = {isa = PBXFileReference; fileEncoding = 4; lastKnownFileType = sourcecode.c.objc; path = PostSettingsViewController.m; sourceTree = "<group>"; usesTabs = 0; };
		ACBAB6840E1247F700F38795 /* PostPreviewViewController.h */ = {isa = PBXFileReference; fileEncoding = 4; lastKnownFileType = sourcecode.c.h; path = PostPreviewViewController.h; sourceTree = "<group>"; usesTabs = 0; };
		ACBAB6850E1247F700F38795 /* PostPreviewViewController.m */ = {isa = PBXFileReference; fileEncoding = 4; lastKnownFileType = sourcecode.c.objc; lineEnding = 0; path = PostPreviewViewController.m; sourceTree = "<group>"; usesTabs = 0; xcLanguageSpecificationIdentifier = xcode.lang.objc; };
		ACC156CA0E10E67600D6E1A0 /* WPPostViewController.h */ = {isa = PBXFileReference; fileEncoding = 4; lastKnownFileType = sourcecode.c.h; path = WPPostViewController.h; sourceTree = "<group>"; usesTabs = 0; };
		ACC156CB0E10E67600D6E1A0 /* WPPostViewController.m */ = {isa = PBXFileReference; fileEncoding = 4; lastKnownFileType = sourcecode.c.objc; path = WPPostViewController.m; sourceTree = "<group>"; usesTabs = 0; };
		ADF544C0195A0F620092213D /* CustomHighlightButton.h */ = {isa = PBXFileReference; fileEncoding = 4; lastKnownFileType = sourcecode.c.h; path = CustomHighlightButton.h; sourceTree = "<group>"; };
		ADF544C1195A0F620092213D /* CustomHighlightButton.m */ = {isa = PBXFileReference; fileEncoding = 4; lastKnownFileType = sourcecode.c.objc; path = CustomHighlightButton.m; sourceTree = "<group>"; };
		AEFB66560B716519236CEE67 /* Pods.release.xcconfig */ = {isa = PBXFileReference; includeInIndex = 1; lastKnownFileType = text.xcconfig; name = Pods.release.xcconfig; path = "../Pods/Target Support Files/Pods/Pods.release.xcconfig"; sourceTree = "<group>"; };
		B43F6A7D9B3DC5B8B4A7DDCA /* Pods-WordPressTest.debug.xcconfig */ = {isa = PBXFileReference; includeInIndex = 1; lastKnownFileType = text.xcconfig; name = "Pods-WordPressTest.debug.xcconfig"; path = "../Pods/Target Support Files/Pods-WordPressTest/Pods-WordPressTest.debug.xcconfig"; sourceTree = "<group>"; };
		B522C4F71B3DA79B00E47B59 /* NotificationSettingSectionsViewController.swift */ = {isa = PBXFileReference; fileEncoding = 4; lastKnownFileType = sourcecode.swift; path = NotificationSettingSectionsViewController.swift; sourceTree = "<group>"; };
		B526DC271B1E47FC002A8C5F /* WPStyleGuide+WebView.h */ = {isa = PBXFileReference; fileEncoding = 4; lastKnownFileType = sourcecode.c.h; path = "WPStyleGuide+WebView.h"; sourceTree = "<group>"; };
		B526DC281B1E47FC002A8C5F /* WPStyleGuide+WebView.m */ = {isa = PBXFileReference; fileEncoding = 4; lastKnownFileType = sourcecode.c.objc; path = "WPStyleGuide+WebView.m"; sourceTree = "<group>"; };
		B52C4C7C199D4CD3009FD823 /* NoteBlockUserTableViewCell.swift */ = {isa = PBXFileReference; fileEncoding = 4; lastKnownFileType = sourcecode.swift; path = NoteBlockUserTableViewCell.swift; sourceTree = "<group>"; };
		B52C4C7E199D74AE009FD823 /* NoteTableViewCell.swift */ = {isa = PBXFileReference; fileEncoding = 4; lastKnownFileType = sourcecode.swift; path = NoteTableViewCell.swift; sourceTree = "<group>"; };
		B532D4E5199D4357006E4DF6 /* NoteBlockCommentTableViewCell.swift */ = {isa = PBXFileReference; fileEncoding = 4; lastKnownFileType = sourcecode.swift; path = NoteBlockCommentTableViewCell.swift; sourceTree = "<group>"; };
		B532D4E6199D4357006E4DF6 /* NoteBlockHeaderTableViewCell.swift */ = {isa = PBXFileReference; fileEncoding = 4; lastKnownFileType = sourcecode.swift; path = NoteBlockHeaderTableViewCell.swift; sourceTree = "<group>"; };
		B532D4E7199D4357006E4DF6 /* NoteBlockTableViewCell.swift */ = {isa = PBXFileReference; fileEncoding = 4; lastKnownFileType = sourcecode.swift; path = NoteBlockTableViewCell.swift; sourceTree = "<group>"; };
		B532D4E8199D4357006E4DF6 /* NoteBlockTextTableViewCell.swift */ = {isa = PBXFileReference; fileEncoding = 4; lastKnownFileType = sourcecode.swift; path = NoteBlockTextTableViewCell.swift; sourceTree = "<group>"; };
		B532D4ED199D4418006E4DF6 /* NoteBlockImageTableViewCell.swift */ = {isa = PBXFileReference; fileEncoding = 4; lastKnownFileType = sourcecode.swift; path = NoteBlockImageTableViewCell.swift; sourceTree = "<group>"; };
		B535209A1AF7BBB800B33BA8 /* PushAuthenticationManager.swift */ = {isa = PBXFileReference; fileEncoding = 4; lastKnownFileType = sourcecode.swift; path = PushAuthenticationManager.swift; sourceTree = "<group>"; };
		B535209C1AF7EB9F00B33BA8 /* PushAuthenticationService.swift */ = {isa = PBXFileReference; fileEncoding = 4; lastKnownFileType = sourcecode.swift; path = PushAuthenticationService.swift; sourceTree = "<group>"; };
		B535209E1AF7EFEC00B33BA8 /* PushAuthenticationServiceRemote.swift */ = {isa = PBXFileReference; fileEncoding = 4; lastKnownFileType = sourcecode.swift; path = PushAuthenticationServiceRemote.swift; sourceTree = "<group>"; };
		B53FDF6C19B8C336000723B6 /* UIScreen+Helpers.swift */ = {isa = PBXFileReference; fileEncoding = 4; lastKnownFileType = sourcecode.swift; path = "UIScreen+Helpers.swift"; sourceTree = "<group>"; };
		B54810F61AA656B40081B54D /* WordPress 28.xcdatamodel */ = {isa = PBXFileReference; lastKnownFileType = wrapper.xcdatamodel; path = "WordPress 28.xcdatamodel"; sourceTree = "<group>"; };
		B548458019A258890077E7A5 /* UIActionSheet+Helpers.h */ = {isa = PBXFileReference; fileEncoding = 4; lastKnownFileType = sourcecode.c.h; path = "UIActionSheet+Helpers.h"; sourceTree = "<group>"; };
		B548458119A258890077E7A5 /* UIActionSheet+Helpers.m */ = {isa = PBXFileReference; fileEncoding = 4; lastKnownFileType = sourcecode.c.objc; path = "UIActionSheet+Helpers.m"; sourceTree = "<group>"; };
		B54866C91A0D7042004AC79D /* NSAttributedString+Helpers.swift */ = {isa = PBXFileReference; fileEncoding = 4; lastKnownFileType = sourcecode.swift; path = "NSAttributedString+Helpers.swift"; sourceTree = "<group>"; };
		B54E1DED1A0A7BAA00807537 /* ReplyBezierView.swift */ = {isa = PBXFileReference; fileEncoding = 4; lastKnownFileType = sourcecode.swift; path = ReplyBezierView.swift; sourceTree = "<group>"; };
		B54E1DEE1A0A7BAA00807537 /* ReplyTextView.swift */ = {isa = PBXFileReference; fileEncoding = 4; lastKnownFileType = sourcecode.swift; path = ReplyTextView.swift; sourceTree = "<group>"; };
		B54E1DEF1A0A7BAA00807537 /* ReplyTextView.xib */ = {isa = PBXFileReference; fileEncoding = 4; lastKnownFileType = file.xib; path = ReplyTextView.xib; sourceTree = "<group>"; };
		B54E1DF31A0A7BBF00807537 /* NotificationMediaDownloader.swift */ = {isa = PBXFileReference; fileEncoding = 4; lastKnownFileType = sourcecode.swift; path = NotificationMediaDownloader.swift; sourceTree = "<group>"; };
		B5509A9119CA38B3006D2E49 /* EditReplyViewController.h */ = {isa = PBXFileReference; fileEncoding = 4; lastKnownFileType = sourcecode.c.h; path = EditReplyViewController.h; sourceTree = "<group>"; };
		B5509A9219CA38B3006D2E49 /* EditReplyViewController.m */ = {isa = PBXFileReference; fileEncoding = 4; lastKnownFileType = sourcecode.c.objc; path = EditReplyViewController.m; sourceTree = "<group>"; };
		B5509A9419CA3B9F006D2E49 /* EditReplyViewController.xib */ = {isa = PBXFileReference; fileEncoding = 4; lastKnownFileType = file.xib; name = EditReplyViewController.xib; path = Resources/EditReplyViewController.xib; sourceTree = "<group>"; };
		B55853F11962337500FAF6C3 /* NSScanner+Helpers.h */ = {isa = PBXFileReference; fileEncoding = 4; lastKnownFileType = sourcecode.c.h; path = "NSScanner+Helpers.h"; sourceTree = "<group>"; };
		B55853F21962337500FAF6C3 /* NSScanner+Helpers.m */ = {isa = PBXFileReference; fileEncoding = 4; lastKnownFileType = sourcecode.c.objc; path = "NSScanner+Helpers.m"; sourceTree = "<group>"; };
		B55853F419630AF900FAF6C3 /* Noticons-Regular.otf */ = {isa = PBXFileReference; lastKnownFileType = file; path = "Noticons-Regular.otf"; sourceTree = "<group>"; };
		B55853F519630D5400FAF6C3 /* NSAttributedString+Util.h */ = {isa = PBXFileReference; fileEncoding = 4; lastKnownFileType = sourcecode.c.h; path = "NSAttributedString+Util.h"; sourceTree = "<group>"; };
		B55853F619630D5400FAF6C3 /* NSAttributedString+Util.m */ = {isa = PBXFileReference; fileEncoding = 4; lastKnownFileType = sourcecode.c.objc; path = "NSAttributedString+Util.m"; sourceTree = "<group>"; };
		B55853F819630E7900FAF6C3 /* Notification.h */ = {isa = PBXFileReference; fileEncoding = 4; lastKnownFileType = sourcecode.c.h; lineEnding = 0; path = Notification.h; sourceTree = "<group>"; xcLanguageSpecificationIdentifier = xcode.lang.objcpp; };
		B55853F919630E7900FAF6C3 /* Notification.m */ = {isa = PBXFileReference; fileEncoding = 4; lastKnownFileType = sourcecode.c.objc; lineEnding = 0; path = Notification.m; sourceTree = "<group>"; xcLanguageSpecificationIdentifier = xcode.lang.objc; };
		B558541019631A1000FAF6C3 /* Notifications.storyboard */ = {isa = PBXFileReference; fileEncoding = 4; lastKnownFileType = file.storyboard; path = Notifications.storyboard; sourceTree = "<group>"; };
		B57AF5F91ACDC73D0075A7D2 /* NoteBlockActionsTableViewCell.swift */ = {isa = PBXFileReference; fileEncoding = 4; lastKnownFileType = sourcecode.swift; path = NoteBlockActionsTableViewCell.swift; sourceTree = "<group>"; };
		B57B99D419A2C20200506504 /* NoteTableHeaderView.swift */ = {isa = PBXFileReference; fileEncoding = 4; lastKnownFileType = sourcecode.swift; path = NoteTableHeaderView.swift; sourceTree = "<group>"; };
		B57B99DC19A2DBF200506504 /* NSObject+Helpers.h */ = {isa = PBXFileReference; fileEncoding = 4; lastKnownFileType = sourcecode.c.h; path = "NSObject+Helpers.h"; sourceTree = "<group>"; };
		B57B99DD19A2DBF200506504 /* NSObject+Helpers.m */ = {isa = PBXFileReference; fileEncoding = 4; lastKnownFileType = sourcecode.c.objc; path = "NSObject+Helpers.m"; sourceTree = "<group>"; };
		B580E4781AEA91000091A094 /* UIViewController+Helpers.swift */ = {isa = PBXFileReference; fileEncoding = 4; lastKnownFileType = sourcecode.swift; path = "UIViewController+Helpers.swift"; sourceTree = "<group>"; };
		B587796F19B799D800E57C5A /* NSDate+Helpers.swift */ = {isa = PBXFileReference; fileEncoding = 4; lastKnownFileType = sourcecode.swift; path = "NSDate+Helpers.swift"; sourceTree = "<group>"; };
		B587797019B799D800E57C5A /* NSIndexPath+Swift.swift */ = {isa = PBXFileReference; fileEncoding = 4; lastKnownFileType = sourcecode.swift; path = "NSIndexPath+Swift.swift"; sourceTree = "<group>"; };
		B587797119B799D800E57C5A /* NSParagraphStyle+Helpers.swift */ = {isa = PBXFileReference; fileEncoding = 4; lastKnownFileType = sourcecode.swift; path = "NSParagraphStyle+Helpers.swift"; sourceTree = "<group>"; };
		B587797219B799D800E57C5A /* UIDevice+Helpers.swift */ = {isa = PBXFileReference; fileEncoding = 4; lastKnownFileType = sourcecode.swift; path = "UIDevice+Helpers.swift"; sourceTree = "<group>"; };
		B587797319B799D800E57C5A /* UIImageView+Animations.swift */ = {isa = PBXFileReference; fileEncoding = 4; lastKnownFileType = sourcecode.swift; path = "UIImageView+Animations.swift"; sourceTree = "<group>"; };
		B587797419B799D800E57C5A /* UIImageView+Networking.swift */ = {isa = PBXFileReference; fileEncoding = 4; lastKnownFileType = sourcecode.swift; path = "UIImageView+Networking.swift"; sourceTree = "<group>"; };
		B587797519B799D800E57C5A /* UITableView+Helpers.swift */ = {isa = PBXFileReference; fileEncoding = 4; lastKnownFileType = sourcecode.swift; path = "UITableView+Helpers.swift"; sourceTree = "<group>"; };
		B587797619B799D800E57C5A /* UITableViewCell+Helpers.swift */ = {isa = PBXFileReference; fileEncoding = 4; lastKnownFileType = sourcecode.swift; path = "UITableViewCell+Helpers.swift"; sourceTree = "<group>"; };
		B587797719B799D800E57C5A /* UIView+Helpers.swift */ = {isa = PBXFileReference; fileEncoding = 4; lastKnownFileType = sourcecode.swift; path = "UIView+Helpers.swift"; sourceTree = "<group>"; };
		B587798419B799EB00E57C5A /* Notification+Interface.swift */ = {isa = PBXFileReference; fileEncoding = 4; lastKnownFileType = sourcecode.swift; path = "Notification+Interface.swift"; sourceTree = "<group>"; };
		B587798519B799EB00E57C5A /* NotificationBlock+Interface.swift */ = {isa = PBXFileReference; fileEncoding = 4; lastKnownFileType = sourcecode.swift; path = "NotificationBlock+Interface.swift"; sourceTree = "<group>"; };
<<<<<<< HEAD
		B5899ADD1B419C560075A3D6 /* NotificationSettingDetailsViewController.swift */ = {isa = PBXFileReference; fileEncoding = 4; lastKnownFileType = sourcecode.swift; path = NotificationSettingDetailsViewController.swift; sourceTree = "<group>"; };
		B5899ADF1B41CE3E0075A3D6 /* NoteSettingsTableViewCell.swift */ = {isa = PBXFileReference; fileEncoding = 4; lastKnownFileType = sourcecode.swift; path = NoteSettingsTableViewCell.swift; sourceTree = "<group>"; };
		B5899AE11B41CE670075A3D6 /* NoteSettingsTableViewCell.xib */ = {isa = PBXFileReference; fileEncoding = 4; lastKnownFileType = file.xib; path = NoteSettingsTableViewCell.xib; sourceTree = "<group>"; };
=======
		B5899AE31B422D990075A3D6 /* NotificationSettings.swift */ = {isa = PBXFileReference; fileEncoding = 4; lastKnownFileType = sourcecode.swift; path = NotificationSettings.swift; sourceTree = "<group>"; };
>>>>>>> 887a9f20
		B5A6CEA519FA800E009F07DE /* AccountToAccount20to21.swift */ = {isa = PBXFileReference; fileEncoding = 4; lastKnownFileType = sourcecode.swift; name = AccountToAccount20to21.swift; path = "20-21/AccountToAccount20to21.swift"; sourceTree = "<group>"; };
		B5AA54D41A8E7510003BDD12 /* WebKit.framework */ = {isa = PBXFileReference; lastKnownFileType = wrapper.framework; name = WebKit.framework; path = System/Library/Frameworks/WebKit.framework; sourceTree = SDKROOT; };
		B5AB733B19901F85005F5044 /* WPNoResultsView+AnimatedBox.h */ = {isa = PBXFileReference; fileEncoding = 4; lastKnownFileType = sourcecode.c.h; path = "WPNoResultsView+AnimatedBox.h"; sourceTree = "<group>"; };
		B5AB733C19901F85005F5044 /* WPNoResultsView+AnimatedBox.m */ = {isa = PBXFileReference; fileEncoding = 4; lastKnownFileType = sourcecode.c.objc; path = "WPNoResultsView+AnimatedBox.m"; sourceTree = "<group>"; };
		B5AEEC711ACACF2F008BF2A4 /* NotificationTests.m */ = {isa = PBXFileReference; fileEncoding = 4; lastKnownFileType = sourcecode.c.objc; path = NotificationTests.m; sourceTree = "<group>"; };
		B5AEEC741ACACFDA008BF2A4 /* notifications-badge.json */ = {isa = PBXFileReference; fileEncoding = 4; lastKnownFileType = text.json; path = "notifications-badge.json"; sourceTree = "<group>"; };
		B5AEEC751ACACFDA008BF2A4 /* notifications-like.json */ = {isa = PBXFileReference; fileEncoding = 4; lastKnownFileType = text.json; path = "notifications-like.json"; sourceTree = "<group>"; };
		B5AEEC771ACACFDA008BF2A4 /* notifications-new-follower.json */ = {isa = PBXFileReference; fileEncoding = 4; lastKnownFileType = text.json; path = "notifications-new-follower.json"; sourceTree = "<group>"; };
		B5AEEC781ACACFDA008BF2A4 /* notifications-replied-comment.json */ = {isa = PBXFileReference; fileEncoding = 4; lastKnownFileType = text.json; path = "notifications-replied-comment.json"; sourceTree = "<group>"; };
		B5B410B51B1772B000CFCF8D /* NavigationTitleView.swift */ = {isa = PBXFileReference; fileEncoding = 4; lastKnownFileType = sourcecode.swift; path = NavigationTitleView.swift; sourceTree = "<group>"; };
		B5B56D3019AFB68800B4E29B /* WPStyleGuide+Reply.swift */ = {isa = PBXFileReference; fileEncoding = 4; lastKnownFileType = sourcecode.swift; path = "WPStyleGuide+Reply.swift"; sourceTree = "<group>"; };
		B5B56D3119AFB68800B4E29B /* WPStyleGuide+Notifications.swift */ = {isa = PBXFileReference; fileEncoding = 4; lastKnownFileType = sourcecode.swift; path = "WPStyleGuide+Notifications.swift"; sourceTree = "<group>"; };
		B5B63F3F19621A9F001601C3 /* WordPress 19.xcdatamodel */ = {isa = PBXFileReference; lastKnownFileType = wrapper.xcdatamodel; path = "WordPress 19.xcdatamodel"; sourceTree = "<group>"; };
		B5B9C08F1A38A23A00B5B85F /* Notification+Internals.h */ = {isa = PBXFileReference; lastKnownFileType = sourcecode.c.h; path = "Notification+Internals.h"; sourceTree = "<group>"; };
		B5C66B6D1ACEE0B500F68370 /* NoteSeparatorsView.swift */ = {isa = PBXFileReference; fileEncoding = 4; lastKnownFileType = sourcecode.swift; path = NoteSeparatorsView.swift; sourceTree = "<group>"; };
		B5C66B6F1ACF06CA00F68370 /* NoteBlockHeaderTableViewCell.xib */ = {isa = PBXFileReference; fileEncoding = 4; lastKnownFileType = file.xib; path = NoteBlockHeaderTableViewCell.xib; sourceTree = "<group>"; };
		B5C66B711ACF071000F68370 /* NoteBlockTextTableViewCell.xib */ = {isa = PBXFileReference; fileEncoding = 4; lastKnownFileType = file.xib; path = NoteBlockTextTableViewCell.xib; sourceTree = "<group>"; };
		B5C66B731ACF071F00F68370 /* NoteBlockActionsTableViewCell.xib */ = {isa = PBXFileReference; fileEncoding = 4; lastKnownFileType = file.xib; path = NoteBlockActionsTableViewCell.xib; sourceTree = "<group>"; };
		B5C66B751ACF072C00F68370 /* NoteBlockCommentTableViewCell.xib */ = {isa = PBXFileReference; fileEncoding = 4; lastKnownFileType = file.xib; path = NoteBlockCommentTableViewCell.xib; sourceTree = "<group>"; };
		B5C66B771ACF073900F68370 /* NoteBlockImageTableViewCell.xib */ = {isa = PBXFileReference; fileEncoding = 4; lastKnownFileType = file.xib; path = NoteBlockImageTableViewCell.xib; sourceTree = "<group>"; };
		B5C66B791ACF074600F68370 /* NoteBlockUserTableViewCell.xib */ = {isa = PBXFileReference; fileEncoding = 4; lastKnownFileType = file.xib; path = NoteBlockUserTableViewCell.xib; sourceTree = "<group>"; };
		B5CC05F51962150600975CAC /* Constants.m */ = {isa = PBXFileReference; fileEncoding = 4; lastKnownFileType = sourcecode.c.objc; path = Constants.m; sourceTree = "<group>"; };
		B5CC05F71962186D00975CAC /* Meta.h */ = {isa = PBXFileReference; fileEncoding = 4; lastKnownFileType = sourcecode.c.h; path = Meta.h; sourceTree = "<group>"; };
		B5CC05F81962186D00975CAC /* Meta.m */ = {isa = PBXFileReference; fileEncoding = 4; lastKnownFileType = sourcecode.c.objc; path = Meta.m; sourceTree = "<group>"; };
		B5D689FB1A5EBC900063D9E5 /* NotificationsManager+TestHelper.h */ = {isa = PBXFileReference; fileEncoding = 4; lastKnownFileType = sourcecode.c.h; path = "NotificationsManager+TestHelper.h"; sourceTree = "<group>"; };
		B5D689FC1A5EBC900063D9E5 /* NotificationsManager+TestHelper.m */ = {isa = PBXFileReference; fileEncoding = 4; lastKnownFileType = sourcecode.c.objc; path = "NotificationsManager+TestHelper.m"; sourceTree = "<group>"; };
		B5D7F2D91A04180A006D3047 /* NSAttributedString+RichTextView.swift */ = {isa = PBXFileReference; fileEncoding = 4; lastKnownFileType = sourcecode.swift; path = "NSAttributedString+RichTextView.swift"; sourceTree = "<group>"; };
		B5D7F2DA1A04180A006D3047 /* RichTextView.swift */ = {isa = PBXFileReference; fileEncoding = 4; lastKnownFileType = sourcecode.swift; path = RichTextView.swift; sourceTree = "<group>"; };
		B5D7F2DB1A04180A006D3047 /* UITextView+RichTextView.swift */ = {isa = PBXFileReference; fileEncoding = 4; lastKnownFileType = sourcecode.swift; path = "UITextView+RichTextView.swift"; sourceTree = "<group>"; };
		B5E06E2F1A9CD31D00128985 /* WPURLRequest.h */ = {isa = PBXFileReference; fileEncoding = 4; lastKnownFileType = sourcecode.c.h; path = WPURLRequest.h; sourceTree = "<group>"; };
		B5E06E301A9CD31D00128985 /* WPURLRequest.m */ = {isa = PBXFileReference; fileEncoding = 4; lastKnownFileType = sourcecode.c.objc; path = WPURLRequest.m; sourceTree = "<group>"; };
		B5E167F319C08D18009535AA /* NSCalendar+Helpers.swift */ = {isa = PBXFileReference; fileEncoding = 4; lastKnownFileType = sourcecode.swift; path = "NSCalendar+Helpers.swift"; sourceTree = "<group>"; };
		B5E23BDE19AD0D00000D6879 /* NoteTableViewCell.xib */ = {isa = PBXFileReference; fileEncoding = 4; lastKnownFileType = file.xib; path = NoteTableViewCell.xib; sourceTree = "<group>"; };
		B5EFB1C11B31B98E007608A3 /* NotificationsService.swift */ = {isa = PBXFileReference; fileEncoding = 4; lastKnownFileType = sourcecode.swift; path = NotificationsService.swift; sourceTree = "<group>"; };
		B5EFB1C41B31BAA2007608A3 /* NotificationsServiceRemote.swift */ = {isa = PBXFileReference; fileEncoding = 4; lastKnownFileType = sourcecode.swift; path = NotificationsServiceRemote.swift; sourceTree = "<group>"; };
		B5EFB1C61B31F19D007608A3 /* RemoteNotificationSettings.swift */ = {isa = PBXFileReference; fileEncoding = 4; lastKnownFileType = sourcecode.swift; path = RemoteNotificationSettings.swift; sourceTree = "<group>"; };
		B5EFB1C81B333C5A007608A3 /* NotificationsServiceRemoteTests.swift */ = {isa = PBXFileReference; fileEncoding = 4; lastKnownFileType = sourcecode.swift; path = NotificationsServiceRemoteTests.swift; sourceTree = "<group>"; };
		B5EFB1D01B33630C007608A3 /* notifications-settings.json */ = {isa = PBXFileReference; fileEncoding = 4; lastKnownFileType = text.json; path = "notifications-settings.json"; sourceTree = "<group>"; };
		B5F015C9195DFD7600F6ECF2 /* WordPressActivity.h */ = {isa = PBXFileReference; fileEncoding = 4; lastKnownFileType = sourcecode.c.h; path = WordPressActivity.h; sourceTree = "<group>"; };
		B5F015CA195DFD7600F6ECF2 /* WordPressActivity.m */ = {isa = PBXFileReference; fileEncoding = 4; lastKnownFileType = sourcecode.c.objc; path = WordPressActivity.m; sourceTree = "<group>"; };
		B5FD4520199D0C9A00286FBB /* WordPress-Bridging-Header.h */ = {isa = PBXFileReference; lastKnownFileType = sourcecode.c.h; path = "WordPress-Bridging-Header.h"; sourceTree = "<group>"; };
		B5FD453F199D0F2800286FBB /* NotificationDetailsViewController.h */ = {isa = PBXFileReference; fileEncoding = 4; lastKnownFileType = sourcecode.c.h; path = NotificationDetailsViewController.h; sourceTree = "<group>"; };
		B5FD4540199D0F2800286FBB /* NotificationDetailsViewController.m */ = {isa = PBXFileReference; fileEncoding = 4; lastKnownFileType = sourcecode.c.objc; lineEnding = 0; path = NotificationDetailsViewController.m; sourceTree = "<group>"; xcLanguageSpecificationIdentifier = xcode.lang.objc; };
		B5FD4541199D0F2800286FBB /* NotificationsViewController.h */ = {isa = PBXFileReference; fileEncoding = 4; lastKnownFileType = sourcecode.c.h; path = NotificationsViewController.h; sourceTree = "<group>"; };
		B5FD4542199D0F2800286FBB /* NotificationsViewController.m */ = {isa = PBXFileReference; fileEncoding = 4; lastKnownFileType = sourcecode.c.objc; path = NotificationsViewController.m; sourceTree = "<group>"; };
		B6E2365A531EA4BD7025525F /* Pods-WordPressTest.distribution.xcconfig */ = {isa = PBXFileReference; includeInIndex = 1; lastKnownFileType = text.xcconfig; name = "Pods-WordPressTest.distribution.xcconfig"; path = "../Pods/Target Support Files/Pods-WordPressTest/Pods-WordPressTest.distribution.xcconfig"; sourceTree = "<group>"; };
		BE13B3E41B2B58D800A4211D /* BlogListViewController.h */ = {isa = PBXFileReference; fileEncoding = 4; lastKnownFileType = sourcecode.c.h; path = BlogListViewController.h; sourceTree = "<group>"; };
		BE13B3E51B2B58D800A4211D /* BlogListViewController.m */ = {isa = PBXFileReference; fileEncoding = 4; lastKnownFileType = sourcecode.c.objc; path = BlogListViewController.m; sourceTree = "<group>"; };
		BE13B3E61B2B58D800A4211D /* BlogListViewController.xib */ = {isa = PBXFileReference; fileEncoding = 4; lastKnownFileType = file.xib; path = BlogListViewController.xib; sourceTree = "<group>"; };
		BE20F5E61B2F76660020694C /* WPSearchControllerConfiguratorTests.m */ = {isa = PBXFileReference; fileEncoding = 4; lastKnownFileType = sourcecode.c.objc; name = WPSearchControllerConfiguratorTests.m; path = ViewRelated/System/Search/WPSearchControllerConfiguratorTests.m; sourceTree = "<group>"; };
		BEBFE86D1B2F50C5002C04EF /* WPSearchController.h */ = {isa = PBXFileReference; fileEncoding = 4; lastKnownFileType = sourcecode.c.h; name = WPSearchController.h; path = Search/WPSearchController.h; sourceTree = "<group>"; };
		BEBFE86E1B2F50C5002C04EF /* WPSearchController.m */ = {isa = PBXFileReference; fileEncoding = 4; lastKnownFileType = sourcecode.c.objc; name = WPSearchController.m; path = Search/WPSearchController.m; sourceTree = "<group>"; };
		BEBFE8701B2F50E0002C04EF /* WPSearchControllerConfigurator.h */ = {isa = PBXFileReference; fileEncoding = 4; lastKnownFileType = sourcecode.c.h; name = WPSearchControllerConfigurator.h; path = Search/WPSearchControllerConfigurator.h; sourceTree = "<group>"; };
		BEBFE8711B2F50E0002C04EF /* WPSearchControllerConfigurator.m */ = {isa = PBXFileReference; fileEncoding = 4; lastKnownFileType = sourcecode.c.objc; name = WPSearchControllerConfigurator.m; path = Search/WPSearchControllerConfigurator.m; sourceTree = "<group>"; };
		C52812131832E071008931FD /* WordPress 13.xcdatamodel */ = {isa = PBXFileReference; lastKnownFileType = wrapper.xcdatamodel; path = "WordPress 13.xcdatamodel"; sourceTree = "<group>"; };
		C533CF330E6D3ADA000C3DE8 /* CommentsViewController.h */ = {isa = PBXFileReference; fileEncoding = 4; lastKnownFileType = sourcecode.c.h; path = CommentsViewController.h; sourceTree = "<group>"; };
		C533CF340E6D3ADA000C3DE8 /* CommentsViewController.m */ = {isa = PBXFileReference; fileEncoding = 4; lastKnownFileType = sourcecode.c.objc; path = CommentsViewController.m; sourceTree = "<group>"; };
		C545E0A01811B9880020844C /* ContextManager.h */ = {isa = PBXFileReference; fileEncoding = 4; lastKnownFileType = sourcecode.c.h; path = ContextManager.h; sourceTree = "<group>"; };
		C545E0A11811B9880020844C /* ContextManager.m */ = {isa = PBXFileReference; fileEncoding = 4; lastKnownFileType = sourcecode.c.objc; path = ContextManager.m; sourceTree = "<group>"; };
		C56636E61868D0CE00226AAB /* StatsViewController.h */ = {isa = PBXFileReference; fileEncoding = 4; lastKnownFileType = sourcecode.c.h; path = StatsViewController.h; sourceTree = "<group>"; };
		C56636E71868D0CE00226AAB /* StatsViewController.m */ = {isa = PBXFileReference; fileEncoding = 4; lastKnownFileType = sourcecode.c.objc; path = StatsViewController.m; sourceTree = "<group>"; };
		C57A31A2183D2111007745B9 /* NotificationsManager.h */ = {isa = PBXFileReference; fileEncoding = 4; lastKnownFileType = sourcecode.c.h; path = NotificationsManager.h; sourceTree = "<group>"; };
		C57A31A3183D2111007745B9 /* NotificationsManager.m */ = {isa = PBXFileReference; fileEncoding = 4; lastKnownFileType = sourcecode.c.objc; path = NotificationsManager.m; sourceTree = "<group>"; };
		C58349C31806F95100B64089 /* IOS7CorrectedTextView.h */ = {isa = PBXFileReference; fileEncoding = 4; lastKnownFileType = sourcecode.c.h; path = IOS7CorrectedTextView.h; sourceTree = "<group>"; };
		C58349C41806F95100B64089 /* IOS7CorrectedTextView.m */ = {isa = PBXFileReference; fileEncoding = 4; lastKnownFileType = sourcecode.c.objc; path = IOS7CorrectedTextView.m; sourceTree = "<group>"; };
		C5CFDC29184F962B00097B05 /* CoreDataConcurrencyTest.m */ = {isa = PBXFileReference; fileEncoding = 4; lastKnownFileType = sourcecode.c.objc; path = CoreDataConcurrencyTest.m; sourceTree = "<group>"; };
		C9F5071C28C57CE611E00B1F /* Pods.release-internal.xcconfig */ = {isa = PBXFileReference; includeInIndex = 1; lastKnownFileType = text.xcconfig; name = "Pods.release-internal.xcconfig"; path = "../Pods/Target Support Files/Pods/Pods.release-internal.xcconfig"; sourceTree = "<group>"; };
		CC24E5F01577DBC300A6D5B5 /* AddressBook.framework */ = {isa = PBXFileReference; includeInIndex = 1; lastKnownFileType = wrapper.framework; name = AddressBook.framework; path = System/Library/Frameworks/AddressBook.framework; sourceTree = SDKROOT; };
		CC24E5F21577DFF400A6D5B5 /* Twitter.framework */ = {isa = PBXFileReference; includeInIndex = 1; lastKnownFileType = wrapper.framework; name = Twitter.framework; path = System/Library/Frameworks/Twitter.framework; sourceTree = SDKROOT; };
		CC24E5F41577E16B00A6D5B5 /* Accounts.framework */ = {isa = PBXFileReference; includeInIndex = 1; lastKnownFileType = wrapper.framework; name = Accounts.framework; path = System/Library/Frameworks/Accounts.framework; sourceTree = SDKROOT; };
		CEBD3EA90FF1BA3B00C1396E /* Blog.h */ = {isa = PBXFileReference; fileEncoding = 4; lastKnownFileType = sourcecode.c.h; path = Blog.h; sourceTree = "<group>"; };
		CEBD3EAA0FF1BA3B00C1396E /* Blog.m */ = {isa = PBXFileReference; fileEncoding = 4; lastKnownFileType = sourcecode.c.objc; path = Blog.m; sourceTree = "<group>"; };
		D4972215061A4C21AD2CD5B8 /* libPods-WordPressTest.a */ = {isa = PBXFileReference; explicitFileType = archive.ar; includeInIndex = 0; path = "libPods-WordPressTest.a"; sourceTree = BUILT_PRODUCTS_DIR; };
		DA67DF58196D8F6A005B5BC8 /* WordPress 20.xcdatamodel */ = {isa = PBXFileReference; lastKnownFileType = wrapper.xcdatamodel; path = "WordPress 20.xcdatamodel"; sourceTree = "<group>"; };
		E100C6BA1741472F00AE48D8 /* WordPress-11-12.xcmappingmodel */ = {isa = PBXFileReference; lastKnownFileType = wrapper.xcmappingmodel; path = "WordPress-11-12.xcmappingmodel"; sourceTree = "<group>"; };
		E105E9CD1726955600C0D9E7 /* WPAccount.h */ = {isa = PBXFileReference; fileEncoding = 4; lastKnownFileType = sourcecode.c.h; path = WPAccount.h; sourceTree = "<group>"; };
		E105E9CE1726955600C0D9E7 /* WPAccount.m */ = {isa = PBXFileReference; fileEncoding = 4; lastKnownFileType = sourcecode.c.objc; path = WPAccount.m; sourceTree = "<group>"; };
		E10675C7183F82E900E5CE5C /* SettingsViewControllerTest.m */ = {isa = PBXFileReference; fileEncoding = 4; lastKnownFileType = sourcecode.c.objc; path = SettingsViewControllerTest.m; sourceTree = "<group>"; };
		E10675C9183FA78E00E5CE5C /* XCTest.framework */ = {isa = PBXFileReference; lastKnownFileType = wrapper.framework; name = XCTest.framework; path = Library/Frameworks/XCTest.framework; sourceTree = DEVELOPER_DIR; };
		E10B3651158F2D3F00419A93 /* QuartzCore.framework */ = {isa = PBXFileReference; includeInIndex = 1; lastKnownFileType = wrapper.framework; name = QuartzCore.framework; path = System/Library/Frameworks/QuartzCore.framework; sourceTree = SDKROOT; };
		E10B3653158F2D4500419A93 /* UIKit.framework */ = {isa = PBXFileReference; includeInIndex = 1; lastKnownFileType = wrapper.framework; name = UIKit.framework; path = System/Library/Frameworks/UIKit.framework; sourceTree = SDKROOT; };
		E10DB0061771926D00B7A0A3 /* GooglePlusActivity.h */ = {isa = PBXFileReference; fileEncoding = 4; lastKnownFileType = sourcecode.c.h; path = GooglePlusActivity.h; sourceTree = "<group>"; };
		E10DB0071771926D00B7A0A3 /* GooglePlusActivity.m */ = {isa = PBXFileReference; fileEncoding = 4; lastKnownFileType = sourcecode.c.objc; path = GooglePlusActivity.m; sourceTree = "<group>"; };
		E11330501A13BAA300D36D84 /* me-sites-with-jetpack.json */ = {isa = PBXFileReference; fileEncoding = 4; lastKnownFileType = text.json; path = "me-sites-with-jetpack.json"; sourceTree = "<group>"; };
		E114D798153D85A800984182 /* WPError.h */ = {isa = PBXFileReference; fileEncoding = 4; lastKnownFileType = sourcecode.c.h; path = WPError.h; sourceTree = "<group>"; };
		E114D799153D85A800984182 /* WPError.m */ = {isa = PBXFileReference; fileEncoding = 4; lastKnownFileType = sourcecode.c.objc; path = WPError.m; sourceTree = "<group>"; };
		E115F2D116776A2900CCF00D /* WordPress 8.xcdatamodel */ = {isa = PBXFileReference; lastKnownFileType = wrapper.xcdatamodel; path = "WordPress 8.xcdatamodel"; sourceTree = "<group>"; };
		E120D90C1B09D8C300FB9A6E /* JetpackState.h */ = {isa = PBXFileReference; fileEncoding = 4; lastKnownFileType = sourcecode.c.h; path = JetpackState.h; sourceTree = "<group>"; };
		E120D90D1B09D8C300FB9A6E /* JetpackState.m */ = {isa = PBXFileReference; fileEncoding = 4; lastKnownFileType = sourcecode.c.objc; path = JetpackState.m; sourceTree = "<group>"; };
		E1225A4C147E6D2400B4F3A0 /* tr */ = {isa = PBXFileReference; lastKnownFileType = text.plist.strings; name = tr; path = tr.lproj/Localizable.strings; sourceTree = "<group>"; };
		E1225A4D147E6D2C00B4F3A0 /* id */ = {isa = PBXFileReference; lastKnownFileType = text.plist.strings; name = id; path = id.lproj/Localizable.strings; sourceTree = "<group>"; };
		E1249B3D19408C230035E895 /* CommentServiceRemote.h */ = {isa = PBXFileReference; fileEncoding = 4; lastKnownFileType = sourcecode.c.h; path = CommentServiceRemote.h; sourceTree = "<group>"; };
		E1249B4119408C910035E895 /* RemoteComment.h */ = {isa = PBXFileReference; fileEncoding = 4; lastKnownFileType = sourcecode.c.h; name = RemoteComment.h; path = "Remote Objects/RemoteComment.h"; sourceTree = "<group>"; };
		E1249B4219408C910035E895 /* RemoteComment.m */ = {isa = PBXFileReference; fileEncoding = 4; lastKnownFileType = sourcecode.c.objc; name = RemoteComment.m; path = "Remote Objects/RemoteComment.m"; sourceTree = "<group>"; };
		E1249B4419408D0F0035E895 /* CommentServiceRemoteXMLRPC.h */ = {isa = PBXFileReference; fileEncoding = 4; lastKnownFileType = sourcecode.c.h; path = CommentServiceRemoteXMLRPC.h; sourceTree = "<group>"; };
		E1249B4519408D0F0035E895 /* CommentServiceRemoteXMLRPC.m */ = {isa = PBXFileReference; fileEncoding = 4; lastKnownFileType = sourcecode.c.objc; path = CommentServiceRemoteXMLRPC.m; sourceTree = "<group>"; };
		E1249B471940AE550035E895 /* ServiceRemoteXMLRPC.h */ = {isa = PBXFileReference; lastKnownFileType = sourcecode.c.h; path = ServiceRemoteXMLRPC.h; sourceTree = "<group>"; };
		E1249B481940AE610035E895 /* ServiceRemoteREST.h */ = {isa = PBXFileReference; lastKnownFileType = sourcecode.c.h; path = ServiceRemoteREST.h; sourceTree = "<group>"; };
		E1249B491940AECC0035E895 /* CommentServiceRemoteREST.h */ = {isa = PBXFileReference; fileEncoding = 4; lastKnownFileType = sourcecode.c.h; path = CommentServiceRemoteREST.h; sourceTree = "<group>"; };
		E1249B4A1940AECC0035E895 /* CommentServiceRemoteREST.m */ = {isa = PBXFileReference; fileEncoding = 4; lastKnownFileType = sourcecode.c.objc; path = CommentServiceRemoteREST.m; sourceTree = "<group>"; };
		E125443D12BF5A7200D87A0A /* WordPress 2.xcdatamodel */ = {isa = PBXFileReference; lastKnownFileType = wrapper.xcdatamodel; path = "WordPress 2.xcdatamodel"; sourceTree = "<group>"; };
		E125445412BF5B3900D87A0A /* PostCategory.h */ = {isa = PBXFileReference; fileEncoding = 4; lastKnownFileType = sourcecode.c.h; path = PostCategory.h; sourceTree = "<group>"; };
		E125445512BF5B3900D87A0A /* PostCategory.m */ = {isa = PBXFileReference; fileEncoding = 4; lastKnownFileType = sourcecode.c.objc; path = PostCategory.m; sourceTree = "<group>"; };
		E125451612BF68F900D87A0A /* Page.h */ = {isa = PBXFileReference; fileEncoding = 4; lastKnownFileType = sourcecode.c.h; path = Page.h; sourceTree = "<group>"; };
		E125451712BF68F900D87A0A /* Page.m */ = {isa = PBXFileReference; fileEncoding = 4; lastKnownFileType = sourcecode.c.objc; path = Page.m; sourceTree = "<group>"; };
		E12963A8174654B2002E7744 /* ru */ = {isa = PBXFileReference; lastKnownFileType = text.plist.strings; name = ru; path = ru.lproj/Localizable.strings; sourceTree = "<group>"; };
		E12F95A51557C9C20067A653 /* zh-Hant */ = {isa = PBXFileReference; lastKnownFileType = text.plist.strings; name = "zh-Hant"; path = "zh-Hant.lproj/Localizable.strings"; sourceTree = "<group>"; };
		E12F95A61557CA210067A653 /* hu */ = {isa = PBXFileReference; lastKnownFileType = text.plist.strings; name = hu; path = hu.lproj/Localizable.strings; sourceTree = "<group>"; };
		E12F95A71557CA400067A653 /* pl */ = {isa = PBXFileReference; lastKnownFileType = text.plist.strings; name = pl; path = pl.lproj/Localizable.strings; sourceTree = "<group>"; };
		E131CB5116CACA6B004B0314 /* CoreText.framework */ = {isa = PBXFileReference; lastKnownFileType = wrapper.framework; name = CoreText.framework; path = System/Library/Frameworks/CoreText.framework; sourceTree = SDKROOT; };
		E131CB5316CACB05004B0314 /* libxml2.dylib */ = {isa = PBXFileReference; lastKnownFileType = "compiled.mach-o.dylib"; name = libxml2.dylib; path = usr/lib/libxml2.dylib; sourceTree = SDKROOT; };
		E131CB5516CACF1E004B0314 /* get-user-blogs_has-blog.json */ = {isa = PBXFileReference; fileEncoding = 4; lastKnownFileType = text.json; path = "get-user-blogs_has-blog.json"; sourceTree = "<group>"; };
		E131CB5716CACFB4004B0314 /* get-user-blogs_doesnt-have-blog.json */ = {isa = PBXFileReference; fileEncoding = 4; lastKnownFileType = text.json; path = "get-user-blogs_doesnt-have-blog.json"; sourceTree = "<group>"; };
		E133DB40137AE180003C0AF9 /* he */ = {isa = PBXFileReference; lastKnownFileType = text.plist.strings; name = he; path = he.lproj/Localizable.strings; sourceTree = "<group>"; };
		E13EB7A3157D230000885780 /* WordPressComApi.h */ = {isa = PBXFileReference; fileEncoding = 4; lastKnownFileType = sourcecode.c.h; path = WordPressComApi.h; sourceTree = "<group>"; };
		E13EB7A4157D230000885780 /* WordPressComApi.m */ = {isa = PBXFileReference; fileEncoding = 4; lastKnownFileType = sourcecode.c.objc; path = WordPressComApi.m; sourceTree = "<group>"; };
		E13F23C114FE84600081D9CC /* NSMutableDictionary+Helpers.h */ = {isa = PBXFileReference; fileEncoding = 4; lastKnownFileType = sourcecode.c.h; path = "NSMutableDictionary+Helpers.h"; sourceTree = "<group>"; };
		E13F23C214FE84600081D9CC /* NSMutableDictionary+Helpers.m */ = {isa = PBXFileReference; fileEncoding = 4; lastKnownFileType = sourcecode.c.objc; path = "NSMutableDictionary+Helpers.m"; sourceTree = "<group>"; };
		E1457202135EC85700C7BAD2 /* sv */ = {isa = PBXFileReference; lastKnownFileType = text.plist.strings; name = sv; path = sv.lproj/Localizable.strings; sourceTree = "<group>"; };
		E1472EF915344A2A00D08657 /* WordPress 5.xcdatamodel */ = {isa = PBXFileReference; lastKnownFileType = wrapper.xcdatamodel; path = "WordPress 5.xcdatamodel"; sourceTree = "<group>"; };
		E14932B4130427B300154804 /* Coordinate.h */ = {isa = PBXFileReference; fileEncoding = 4; lastKnownFileType = sourcecode.c.h; path = Coordinate.h; sourceTree = "<group>"; };
		E14932B5130427B300154804 /* Coordinate.m */ = {isa = PBXFileReference; fileEncoding = 4; lastKnownFileType = sourcecode.c.objc; path = Coordinate.m; sourceTree = "<group>"; };
		E149D64519349E69006A843D /* AccountServiceRemoteREST.h */ = {isa = PBXFileReference; fileEncoding = 4; lastKnownFileType = sourcecode.c.h; path = AccountServiceRemoteREST.h; sourceTree = "<group>"; };
		E149D64619349E69006A843D /* AccountServiceRemoteREST.m */ = {isa = PBXFileReference; fileEncoding = 4; lastKnownFileType = sourcecode.c.objc; path = AccountServiceRemoteREST.m; sourceTree = "<group>"; };
		E149D64919349E69006A843D /* MediaServiceRemote.h */ = {isa = PBXFileReference; fileEncoding = 4; lastKnownFileType = sourcecode.c.h; path = MediaServiceRemote.h; sourceTree = "<group>"; };
		E149D64A19349E69006A843D /* MediaServiceRemoteREST.h */ = {isa = PBXFileReference; fileEncoding = 4; lastKnownFileType = sourcecode.c.h; path = MediaServiceRemoteREST.h; sourceTree = "<group>"; };
		E149D64B19349E69006A843D /* MediaServiceRemoteREST.m */ = {isa = PBXFileReference; fileEncoding = 4; lastKnownFileType = sourcecode.c.objc; path = MediaServiceRemoteREST.m; sourceTree = "<group>"; };
		E149D64C19349E69006A843D /* MediaServiceRemoteXMLRPC.h */ = {isa = PBXFileReference; fileEncoding = 4; lastKnownFileType = sourcecode.c.h; path = MediaServiceRemoteXMLRPC.h; sourceTree = "<group>"; };
		E149D64D19349E69006A843D /* MediaServiceRemoteXMLRPC.m */ = {isa = PBXFileReference; fileEncoding = 4; lastKnownFileType = sourcecode.c.objc; path = MediaServiceRemoteXMLRPC.m; sourceTree = "<group>"; };
		E14D65C717E09663007E3EA4 /* Social.framework */ = {isa = PBXFileReference; lastKnownFileType = wrapper.framework; name = Social.framework; path = System/Library/Frameworks/Social.framework; sourceTree = SDKROOT; };
		E150520B16CAC5C400D3DDDC /* BlogJetpackTest.m */ = {isa = PBXFileReference; fileEncoding = 4; lastKnownFileType = sourcecode.c.objc; path = BlogJetpackTest.m; sourceTree = "<group>"; };
		E150520D16CAC75A00D3DDDC /* CoreDataTestHelper.h */ = {isa = PBXFileReference; fileEncoding = 4; lastKnownFileType = sourcecode.c.h; path = CoreDataTestHelper.h; sourceTree = "<group>"; };
		E150520E16CAC75A00D3DDDC /* CoreDataTestHelper.m */ = {isa = PBXFileReference; fileEncoding = 4; lastKnownFileType = sourcecode.c.objc; path = CoreDataTestHelper.m; sourceTree = "<group>"; };
		E1523EB316D3B305002C5A36 /* InstapaperActivity.h */ = {isa = PBXFileReference; fileEncoding = 4; lastKnownFileType = sourcecode.c.h; path = InstapaperActivity.h; sourceTree = "<group>"; };
		E1523EB416D3B305002C5A36 /* InstapaperActivity.m */ = {isa = PBXFileReference; fileEncoding = 4; lastKnownFileType = sourcecode.c.objc; path = InstapaperActivity.m; sourceTree = "<group>"; };
		E1556CF0193F6FE900FC52EA /* CommentService.h */ = {isa = PBXFileReference; fileEncoding = 4; lastKnownFileType = sourcecode.c.h; path = CommentService.h; sourceTree = "<group>"; };
		E1556CF1193F6FE900FC52EA /* CommentService.m */ = {isa = PBXFileReference; fileEncoding = 4; lastKnownFileType = sourcecode.c.objc; path = CommentService.m; sourceTree = "<group>"; };
		E15618FB16DB8677006532C4 /* UIKitTestHelper.h */ = {isa = PBXFileReference; fileEncoding = 4; lastKnownFileType = sourcecode.c.h; path = UIKitTestHelper.h; sourceTree = "<group>"; };
		E15618FC16DB8677006532C4 /* UIKitTestHelper.m */ = {isa = PBXFileReference; fileEncoding = 4; lastKnownFileType = sourcecode.c.objc; path = UIKitTestHelper.m; sourceTree = "<group>"; };
		E15618FE16DBA983006532C4 /* xmlrpc-response-newpost.xml */ = {isa = PBXFileReference; fileEncoding = 4; lastKnownFileType = text.xml; path = "xmlrpc-response-newpost.xml"; sourceTree = "<group>"; };
		E156190016DBABDE006532C4 /* xmlrpc-response-getpost.xml */ = {isa = PBXFileReference; fileEncoding = 4; lastKnownFileType = text.xml; path = "xmlrpc-response-getpost.xml"; sourceTree = "<group>"; };
		E16228C91B0C7A090048DA91 /* ar */ = {isa = PBXFileReference; lastKnownFileType = text.plist.strings; name = ar; path = ar.lproj/Localizable.strings; sourceTree = "<group>"; };
		E16228CB1B0C7A1B0048DA91 /* ar */ = {isa = PBXFileReference; lastKnownFileType = text.plist.strings; name = ar; path = ar.lproj/InfoPlist.strings; sourceTree = "<group>"; };
		E16273E01B2ACEB600088AF7 /* BlogToBlog32to33.swift */ = {isa = PBXFileReference; fileEncoding = 4; lastKnownFileType = sourcecode.swift; path = BlogToBlog32to33.swift; sourceTree = "<group>"; };
		E16273E21B2AD89A00088AF7 /* MIGRATIONS.md */ = {isa = PBXFileReference; fileEncoding = 4; lastKnownFileType = net.daringfireball.markdown; name = MIGRATIONS.md; path = ../MIGRATIONS.md; sourceTree = "<group>"; };
		E1634517183B733B005E967F /* WordPressComOAuthClient.h */ = {isa = PBXFileReference; fileEncoding = 4; lastKnownFileType = sourcecode.c.h; path = WordPressComOAuthClient.h; sourceTree = "<group>"; };
		E1634518183B733B005E967F /* WordPressComOAuthClient.m */ = {isa = PBXFileReference; fileEncoding = 4; lastKnownFileType = sourcecode.c.objc; path = WordPressComOAuthClient.m; sourceTree = "<group>"; };
		E167745A1377F24300EE44DD /* fr */ = {isa = PBXFileReference; lastKnownFileType = text.plist.strings; name = fr; path = fr.lproj/Localizable.strings; sourceTree = "<group>"; };
		E167745B1377F25500EE44DD /* nl */ = {isa = PBXFileReference; lastKnownFileType = text.plist.strings; name = nl; path = nl.lproj/Localizable.strings; sourceTree = "<group>"; };
		E167745C1377F26400EE44DD /* de */ = {isa = PBXFileReference; lastKnownFileType = text.plist.strings; name = de; path = de.lproj/Localizable.strings; sourceTree = "<group>"; };
		E167745D1377F26D00EE44DD /* hr */ = {isa = PBXFileReference; lastKnownFileType = text.plist.strings; name = hr; path = hr.lproj/Localizable.strings; sourceTree = "<group>"; };
		E16AB92A14D978240047A2E5 /* WordPressTest.xctest */ = {isa = PBXFileReference; explicitFileType = wrapper.cfbundle; includeInIndex = 0; path = WordPressTest.xctest; sourceTree = BUILT_PRODUCTS_DIR; };
		E16AB93114D978240047A2E5 /* WordPressTest-Info.plist */ = {isa = PBXFileReference; lastKnownFileType = text.plist.xml; path = "WordPressTest-Info.plist"; sourceTree = "<group>"; };
		E16AB93314D978240047A2E5 /* en */ = {isa = PBXFileReference; lastKnownFileType = text.plist.strings; name = en; path = en.lproj/InfoPlist.strings; sourceTree = "<group>"; };
		E16AB93814D978240047A2E5 /* WordPressTest-Prefix.pch */ = {isa = PBXFileReference; lastKnownFileType = sourcecode.c.h; path = "WordPressTest-Prefix.pch"; sourceTree = "<group>"; };
		E1756DD41694560100D9EC00 /* WordPressComApiCredentials.h */ = {isa = PBXFileReference; fileEncoding = 4; lastKnownFileType = sourcecode.c.h; path = WordPressComApiCredentials.h; sourceTree = "<group>"; };
		E1756DD51694560100D9EC00 /* WordPressComApiCredentials.m */ = {isa = PBXFileReference; fileEncoding = 4; lastKnownFileType = sourcecode.c.objc; path = WordPressComApiCredentials.m; sourceTree = "<group>"; };
		E1756E621694A08200D9EC00 /* gencredentials.rb */ = {isa = PBXFileReference; explicitFileType = text.script.ruby; path = gencredentials.rb; sourceTree = "<group>"; };
		E17B98E7171FFB450073E30D /* WordPress 11.xcdatamodel */ = {isa = PBXFileReference; lastKnownFileType = wrapper.xcdatamodel; path = "WordPress 11.xcdatamodel"; sourceTree = "<group>"; };
		E17BE7A9134DEC12007285FD /* ja */ = {isa = PBXFileReference; lastKnownFileType = text.plist.strings; name = ja; path = ja.lproj/Localizable.strings; sourceTree = "<group>"; };
		E18165FC14E4428B006CE885 /* loader.html */ = {isa = PBXFileReference; fileEncoding = 4; lastKnownFileType = text.html; name = loader.html; path = Resources/HTML/loader.html; sourceTree = "<group>"; };
		E183BD7217621D85000B0822 /* WPCookie.h */ = {isa = PBXFileReference; fileEncoding = 4; lastKnownFileType = sourcecode.c.h; path = WPCookie.h; sourceTree = "<group>"; };
		E183BD7317621D86000B0822 /* WPCookie.m */ = {isa = PBXFileReference; fileEncoding = 4; lastKnownFileType = sourcecode.c.objc; path = WPCookie.m; sourceTree = "<group>"; };
		E1863F9A1355E0AB0031BBC8 /* pt */ = {isa = PBXFileReference; lastKnownFileType = text.plist.strings; name = pt; path = pt.lproj/Localizable.strings; sourceTree = "<group>"; };
		E1874BFE161C5DBC0058BDC4 /* WordPress 7.xcdatamodel */ = {isa = PBXFileReference; lastKnownFileType = wrapper.xcdatamodel; path = "WordPress 7.xcdatamodel"; sourceTree = "<group>"; };
		E18D8AE21397C51A00000861 /* zh-Hans */ = {isa = PBXFileReference; lastKnownFileType = text.plist.strings; name = "zh-Hans"; path = "zh-Hans.lproj/Localizable.strings"; sourceTree = "<group>"; };
		E18D8AE41397C54E00000861 /* nb */ = {isa = PBXFileReference; lastKnownFileType = text.plist.strings; name = nb; path = nb.lproj/Localizable.strings; sourceTree = "<group>"; };
		E18EE94919349EAE00B0A40C /* AccountServiceRemote.h */ = {isa = PBXFileReference; fileEncoding = 4; lastKnownFileType = sourcecode.c.h; path = AccountServiceRemote.h; sourceTree = "<group>"; };
		E18EE94C19349EBA00B0A40C /* BlogServiceRemote.h */ = {isa = PBXFileReference; fileEncoding = 4; lastKnownFileType = sourcecode.c.h; path = BlogServiceRemote.h; sourceTree = "<group>"; };
		E18EE94F19349EC300B0A40C /* ReaderTopicServiceRemote.h */ = {isa = PBXFileReference; fileEncoding = 4; lastKnownFileType = sourcecode.c.h; path = ReaderTopicServiceRemote.h; sourceTree = "<group>"; };
		E18EE95019349EC300B0A40C /* ReaderTopicServiceRemote.m */ = {isa = PBXFileReference; fileEncoding = 4; lastKnownFileType = sourcecode.c.objc; path = ReaderTopicServiceRemote.m; sourceTree = "<group>"; };
		E1939C671B15B4D2001AFEF7 /* WordPress 30.xcdatamodel */ = {isa = PBXFileReference; lastKnownFileType = wrapper.xcdatamodel; path = "WordPress 30.xcdatamodel"; sourceTree = "<group>"; };
		E19853331755E461001CC6D5 /* da */ = {isa = PBXFileReference; lastKnownFileType = text.plist.strings; name = da; path = da.lproj/Localizable.strings; sourceTree = "<group>"; };
		E19853341755E4B3001CC6D5 /* ko */ = {isa = PBXFileReference; lastKnownFileType = text.plist.strings; name = ko; path = ko.lproj/Localizable.strings; sourceTree = "<group>"; };
		E19A10C91B010AA0006192B0 /* WPURLRequestTest.m */ = {isa = PBXFileReference; fileEncoding = 4; lastKnownFileType = sourcecode.c.objc; path = WPURLRequestTest.m; sourceTree = "<group>"; };
		E19BF8F913CC69E7004753FE /* WordPress 3.xcdatamodel */ = {isa = PBXFileReference; lastKnownFileType = wrapper.xcdatamodel; path = "WordPress 3.xcdatamodel"; sourceTree = "<group>"; };
		E19DF740141F7BDD000002F3 /* libz.dylib */ = {isa = PBXFileReference; includeInIndex = 1; lastKnownFileType = "compiled.mach-o.dylib"; name = libz.dylib; path = usr/lib/libz.dylib; sourceTree = SDKROOT; };
		E1A03EE017422DCD0085D192 /* BlogToAccount.h */ = {isa = PBXFileReference; fileEncoding = 4; lastKnownFileType = sourcecode.c.h; path = BlogToAccount.h; sourceTree = "<group>"; };
		E1A03EE117422DCE0085D192 /* BlogToAccount.m */ = {isa = PBXFileReference; fileEncoding = 4; lastKnownFileType = sourcecode.c.objc; path = BlogToAccount.m; sourceTree = "<group>"; };
		E1A03F46174283DF0085D192 /* BlogToJetpackAccount.h */ = {isa = PBXFileReference; fileEncoding = 4; lastKnownFileType = sourcecode.c.h; path = BlogToJetpackAccount.h; sourceTree = "<group>"; };
		E1A03F47174283E00085D192 /* BlogToJetpackAccount.m */ = {isa = PBXFileReference; fileEncoding = 4; lastKnownFileType = sourcecode.c.objc; path = BlogToJetpackAccount.m; sourceTree = "<group>"; };
		E1A0FAE5162F11CE0063B098 /* UIDevice+Helpers.h */ = {isa = PBXFileReference; fileEncoding = 4; lastKnownFileType = sourcecode.c.h; lineEnding = 0; path = "UIDevice+Helpers.h"; sourceTree = "<group>"; xcLanguageSpecificationIdentifier = xcode.lang.objcpp; };
		E1A0FAE6162F11CE0063B098 /* UIDevice+Helpers.m */ = {isa = PBXFileReference; fileEncoding = 4; lastKnownFileType = sourcecode.c.objc; lineEnding = 0; path = "UIDevice+Helpers.m"; sourceTree = "<group>"; xcLanguageSpecificationIdentifier = xcode.lang.objc; };
		E1A386C714DB05C300954CF8 /* AVFoundation.framework */ = {isa = PBXFileReference; includeInIndex = 1; lastKnownFileType = wrapper.framework; name = AVFoundation.framework; path = System/Library/Frameworks/AVFoundation.framework; sourceTree = SDKROOT; };
		E1A386C914DB05F700954CF8 /* CoreMedia.framework */ = {isa = PBXFileReference; includeInIndex = 1; lastKnownFileType = wrapper.framework; name = CoreMedia.framework; path = System/Library/Frameworks/CoreMedia.framework; sourceTree = SDKROOT; };
		E1A6DBD619DC7D080071AC1E /* RemotePostCategory.h */ = {isa = PBXFileReference; fileEncoding = 4; lastKnownFileType = sourcecode.c.h; name = RemotePostCategory.h; path = "Remote Objects/RemotePostCategory.h"; sourceTree = "<group>"; };
		E1A6DBD719DC7D080071AC1E /* RemotePostCategory.m */ = {isa = PBXFileReference; fileEncoding = 4; lastKnownFileType = sourcecode.c.objc; name = RemotePostCategory.m; path = "Remote Objects/RemotePostCategory.m"; sourceTree = "<group>"; };
		E1A6DBD819DC7D080071AC1E /* RemotePost.h */ = {isa = PBXFileReference; fileEncoding = 4; lastKnownFileType = sourcecode.c.h; name = RemotePost.h; path = "Remote Objects/RemotePost.h"; sourceTree = "<group>"; };
		E1A6DBD919DC7D080071AC1E /* RemotePost.m */ = {isa = PBXFileReference; fileEncoding = 4; lastKnownFileType = sourcecode.c.objc; name = RemotePost.m; path = "Remote Objects/RemotePost.m"; sourceTree = "<group>"; };
		E1A6DBDC19DC7D140071AC1E /* PostServiceRemote.h */ = {isa = PBXFileReference; fileEncoding = 4; lastKnownFileType = sourcecode.c.h; path = PostServiceRemote.h; sourceTree = "<group>"; };
		E1A6DBDD19DC7D140071AC1E /* PostServiceRemoteREST.h */ = {isa = PBXFileReference; fileEncoding = 4; lastKnownFileType = sourcecode.c.h; path = PostServiceRemoteREST.h; sourceTree = "<group>"; };
		E1A6DBDE19DC7D140071AC1E /* PostServiceRemoteREST.m */ = {isa = PBXFileReference; fileEncoding = 4; lastKnownFileType = sourcecode.c.objc; path = PostServiceRemoteREST.m; sourceTree = "<group>"; };
		E1A6DBDF19DC7D140071AC1E /* PostServiceRemoteXMLRPC.h */ = {isa = PBXFileReference; fileEncoding = 4; lastKnownFileType = sourcecode.c.h; path = PostServiceRemoteXMLRPC.h; sourceTree = "<group>"; };
		E1A6DBE019DC7D140071AC1E /* PostServiceRemoteXMLRPC.m */ = {isa = PBXFileReference; fileEncoding = 4; lastKnownFileType = sourcecode.c.objc; path = PostServiceRemoteXMLRPC.m; sourceTree = "<group>"; };
		E1A6DBE319DC7D230071AC1E /* PostService.h */ = {isa = PBXFileReference; fileEncoding = 4; lastKnownFileType = sourcecode.c.h; path = PostService.h; sourceTree = "<group>"; };
		E1A6DBE419DC7D230071AC1E /* PostService.m */ = {isa = PBXFileReference; fileEncoding = 4; lastKnownFileType = sourcecode.c.objc; lineEnding = 0; path = PostService.m; sourceTree = "<group>"; xcLanguageSpecificationIdentifier = xcode.lang.objc; };
		E1AB07AB1578D34300D6AD64 /* SettingsViewController.h */ = {isa = PBXFileReference; fileEncoding = 4; lastKnownFileType = sourcecode.c.h; path = SettingsViewController.h; sourceTree = "<group>"; };
		E1AB07AC1578D34300D6AD64 /* SettingsViewController.m */ = {isa = PBXFileReference; fileEncoding = 4; lastKnownFileType = sourcecode.c.objc; lineEnding = 0; path = SettingsViewController.m; sourceTree = "<group>"; xcLanguageSpecificationIdentifier = xcode.lang.objc; };
		E1B289D919F7AF7000DB0707 /* RemoteBlog.h */ = {isa = PBXFileReference; fileEncoding = 4; lastKnownFileType = sourcecode.c.h; name = RemoteBlog.h; path = "Remote Objects/RemoteBlog.h"; sourceTree = "<group>"; };
		E1B289DA19F7AF7000DB0707 /* RemoteBlog.m */ = {isa = PBXFileReference; fileEncoding = 4; lastKnownFileType = sourcecode.c.objc; name = RemoteBlog.m; path = "Remote Objects/RemoteBlog.m"; sourceTree = "<group>"; };
		E1B4A9DF12FC8B1000EB3F67 /* EGORefreshTableHeaderView.h */ = {isa = PBXFileReference; fileEncoding = 4; lastKnownFileType = sourcecode.c.h; path = EGORefreshTableHeaderView.h; sourceTree = "<group>"; };
		E1B4A9E012FC8B1000EB3F67 /* EGORefreshTableHeaderView.m */ = {isa = PBXFileReference; fileEncoding = 4; lastKnownFileType = sourcecode.c.objc; path = EGORefreshTableHeaderView.m; sourceTree = "<group>"; };
		E1B62A7913AA61A100A6FCA4 /* WPWebViewController.h */ = {isa = PBXFileReference; fileEncoding = 4; lastKnownFileType = sourcecode.c.h; path = WPWebViewController.h; sourceTree = "<group>"; };
		E1B62A7A13AA61A100A6FCA4 /* WPWebViewController.m */ = {isa = PBXFileReference; fileEncoding = 4; lastKnownFileType = sourcecode.c.objc; path = WPWebViewController.m; sourceTree = "<group>"; };
		E1C807471696F72E00E545A6 /* WordPress 9.xcdatamodel */ = {isa = PBXFileReference; lastKnownFileType = wrapper.xcdatamodel; path = "WordPress 9.xcdatamodel"; sourceTree = "<group>"; };
		E1CC9B4F1B3006690051398F /* JetpackREST.h */ = {isa = PBXFileReference; fileEncoding = 4; lastKnownFileType = sourcecode.c.h; path = JetpackREST.h; sourceTree = "<group>"; };
		E1CC9B501B3006690051398F /* JetpackREST.m */ = {isa = PBXFileReference; fileEncoding = 4; lastKnownFileType = sourcecode.c.objc; path = JetpackREST.m; sourceTree = "<group>"; };
		E1D04D7C19374CFE002FADD7 /* BlogServiceRemoteXMLRPC.h */ = {isa = PBXFileReference; fileEncoding = 4; lastKnownFileType = sourcecode.c.h; path = BlogServiceRemoteXMLRPC.h; sourceTree = "<group>"; };
		E1D04D7D19374CFE002FADD7 /* BlogServiceRemoteXMLRPC.m */ = {isa = PBXFileReference; fileEncoding = 4; lastKnownFileType = sourcecode.c.objc; path = BlogServiceRemoteXMLRPC.m; sourceTree = "<group>"; };
		E1D04D8219374F2C002FADD7 /* BlogServiceRemoteREST.h */ = {isa = PBXFileReference; fileEncoding = 4; lastKnownFileType = sourcecode.c.h; path = BlogServiceRemoteREST.h; sourceTree = "<group>"; };
		E1D04D8319374F2C002FADD7 /* BlogServiceRemoteREST.m */ = {isa = PBXFileReference; fileEncoding = 4; lastKnownFileType = sourcecode.c.objc; path = BlogServiceRemoteREST.m; sourceTree = "<group>"; };
		E1D062D2177C685700644185 /* ContentActionButton.h */ = {isa = PBXFileReference; lastKnownFileType = sourcecode.c.h; path = ContentActionButton.h; sourceTree = "<group>"; };
		E1D062D3177C685700644185 /* ContentActionButton.m */ = {isa = PBXFileReference; lastKnownFileType = sourcecode.c.objc; path = ContentActionButton.m; sourceTree = "<group>"; };
		E1D086E0194214C600F0CC19 /* NSDate+WordPressJSON.h */ = {isa = PBXFileReference; fileEncoding = 4; lastKnownFileType = sourcecode.c.h; path = "NSDate+WordPressJSON.h"; sourceTree = "<group>"; };
		E1D086E1194214C600F0CC19 /* NSDate+WordPressJSON.m */ = {isa = PBXFileReference; fileEncoding = 4; lastKnownFileType = sourcecode.c.objc; path = "NSDate+WordPressJSON.m"; sourceTree = "<group>"; };
		E1D0D81416D3B86800E33F4C /* SafariActivity.h */ = {isa = PBXFileReference; fileEncoding = 4; lastKnownFileType = sourcecode.c.h; path = SafariActivity.h; sourceTree = "<group>"; };
		E1D0D81516D3B86800E33F4C /* SafariActivity.m */ = {isa = PBXFileReference; fileEncoding = 4; lastKnownFileType = sourcecode.c.objc; path = SafariActivity.m; sourceTree = "<group>"; };
		E1D0D81F16D3D19200E33F4C /* PocketAPI+NSOperation.h */ = {isa = PBXFileReference; fileEncoding = 4; lastKnownFileType = sourcecode.c.h; path = "PocketAPI+NSOperation.h"; sourceTree = "<group>"; };
		E1D0D82016D3D19200E33F4C /* PocketAPI.h */ = {isa = PBXFileReference; fileEncoding = 4; lastKnownFileType = sourcecode.c.h; path = PocketAPI.h; sourceTree = "<group>"; };
		E1D0D82116D3D19200E33F4C /* PocketAPI.m */ = {isa = PBXFileReference; fileEncoding = 4; lastKnownFileType = sourcecode.c.objc; path = PocketAPI.m; sourceTree = "<group>"; };
		E1D0D82216D3D19200E33F4C /* PocketAPILogin.h */ = {isa = PBXFileReference; fileEncoding = 4; lastKnownFileType = sourcecode.c.h; path = PocketAPILogin.h; sourceTree = "<group>"; };
		E1D0D82316D3D19200E33F4C /* PocketAPILogin.m */ = {isa = PBXFileReference; fileEncoding = 4; lastKnownFileType = sourcecode.c.objc; path = PocketAPILogin.m; sourceTree = "<group>"; };
		E1D0D82416D3D19200E33F4C /* PocketAPIOperation.h */ = {isa = PBXFileReference; fileEncoding = 4; lastKnownFileType = sourcecode.c.h; path = PocketAPIOperation.h; sourceTree = "<group>"; };
		E1D0D82516D3D19200E33F4C /* PocketAPIOperation.m */ = {isa = PBXFileReference; fileEncoding = 4; lastKnownFileType = sourcecode.c.objc; path = PocketAPIOperation.m; sourceTree = "<group>"; };
		E1D0D82616D3D19200E33F4C /* PocketAPITypes.h */ = {isa = PBXFileReference; fileEncoding = 4; lastKnownFileType = sourcecode.c.h; path = PocketAPITypes.h; sourceTree = "<group>"; };
		E1D0D84516D3D2EA00E33F4C /* PocketActivity.h */ = {isa = PBXFileReference; fileEncoding = 4; lastKnownFileType = sourcecode.c.h; path = PocketActivity.h; sourceTree = "<group>"; };
		E1D0D84616D3D2EA00E33F4C /* PocketActivity.m */ = {isa = PBXFileReference; fileEncoding = 4; lastKnownFileType = sourcecode.c.objc; path = PocketActivity.m; sourceTree = "<group>"; };
		E1D86E671B2B406600DD2192 /* WordPress 33.xcdatamodel */ = {isa = PBXFileReference; lastKnownFileType = wrapper.xcdatamodel; path = "WordPress 33.xcdatamodel"; sourceTree = "<group>"; };
		E1D86E681B2B414300DD2192 /* WordPress-32-33.xcmappingmodel */ = {isa = PBXFileReference; lastKnownFileType = wrapper.xcmappingmodel; path = "WordPress-32-33.xcmappingmodel"; sourceTree = "<group>"; };
		E1D91455134A853D0089019C /* en */ = {isa = PBXFileReference; lastKnownFileType = text.plist.strings; name = en; path = en.lproj/Localizable.strings; sourceTree = "<group>"; };
		E1D91457134A854A0089019C /* es */ = {isa = PBXFileReference; lastKnownFileType = text.plist.strings; name = es; path = es.lproj/Localizable.strings; sourceTree = "<group>"; };
		E1D95EB617A28F5E00A3E9F3 /* WPActivityDefaults.h */ = {isa = PBXFileReference; fileEncoding = 4; lastKnownFileType = sourcecode.c.h; path = WPActivityDefaults.h; sourceTree = "<group>"; };
		E1D95EB717A28F5E00A3E9F3 /* WPActivityDefaults.m */ = {isa = PBXFileReference; fileEncoding = 4; lastKnownFileType = sourcecode.c.objc; path = WPActivityDefaults.m; sourceTree = "<group>"; };
		E1DF5DF919E7CFAE004E70D5 /* PostCategoryServiceRemoteREST.h */ = {isa = PBXFileReference; fileEncoding = 4; lastKnownFileType = sourcecode.c.h; path = PostCategoryServiceRemoteREST.h; sourceTree = "<group>"; };
		E1DF5DFA19E7CFAE004E70D5 /* PostCategoryServiceRemoteREST.m */ = {isa = PBXFileReference; fileEncoding = 4; lastKnownFileType = sourcecode.c.objc; path = PostCategoryServiceRemoteREST.m; sourceTree = "<group>"; };
		E1DF5DFB19E7CFAE004E70D5 /* PostCategoryServiceRemoteXMLRPC.h */ = {isa = PBXFileReference; fileEncoding = 4; lastKnownFileType = sourcecode.c.h; path = PostCategoryServiceRemoteXMLRPC.h; sourceTree = "<group>"; };
		E1DF5DFC19E7CFAE004E70D5 /* PostCategoryServiceRemoteXMLRPC.m */ = {isa = PBXFileReference; fileEncoding = 4; lastKnownFileType = sourcecode.c.objc; path = PostCategoryServiceRemoteXMLRPC.m; sourceTree = "<group>"; };
		E1E4CE0517739FAB00430844 /* test-image.jpg */ = {isa = PBXFileReference; lastKnownFileType = image.jpeg; path = "test-image.jpg"; sourceTree = "<group>"; };
		E1E4CE091773C59B00430844 /* WPAvatarSource.h */ = {isa = PBXFileReference; fileEncoding = 4; lastKnownFileType = sourcecode.c.h; path = WPAvatarSource.h; sourceTree = "<group>"; };
		E1E4CE0A1773C59B00430844 /* WPAvatarSource.m */ = {isa = PBXFileReference; fileEncoding = 4; lastKnownFileType = sourcecode.c.objc; path = WPAvatarSource.m; sourceTree = "<group>"; };
		E1E4CE0C177439D100430844 /* WPAvatarSourceTest.m */ = {isa = PBXFileReference; fileEncoding = 4; lastKnownFileType = sourcecode.c.objc; path = WPAvatarSourceTest.m; sourceTree = "<group>"; };
		E1E4CE0E1774531500430844 /* misteryman.jpg */ = {isa = PBXFileReference; lastKnownFileType = image.jpeg; path = misteryman.jpg; sourceTree = "<group>"; };
		E1E977BC17B0FA9A00AFB867 /* th */ = {isa = PBXFileReference; lastKnownFileType = text.plist.strings; name = th; path = th.lproj/Localizable.strings; sourceTree = "<group>"; };
		E1F5A1BA1771C90A00E0495F /* WPTableImageSource.h */ = {isa = PBXFileReference; fileEncoding = 4; lastKnownFileType = sourcecode.c.h; path = WPTableImageSource.h; sourceTree = "<group>"; };
		E1F5A1BB1771C90A00E0495F /* WPTableImageSource.m */ = {isa = PBXFileReference; fileEncoding = 4; lastKnownFileType = sourcecode.c.objc; path = WPTableImageSource.m; sourceTree = "<group>"; };
		E1F80823146420B000726BC7 /* UIImageView+Gravatar.h */ = {isa = PBXFileReference; fileEncoding = 4; lastKnownFileType = sourcecode.c.h; path = "UIImageView+Gravatar.h"; sourceTree = "<group>"; };
		E1F80824146420B000726BC7 /* UIImageView+Gravatar.m */ = {isa = PBXFileReference; fileEncoding = 4; lastKnownFileType = sourcecode.c.objc; path = "UIImageView+Gravatar.m"; sourceTree = "<group>"; };
		E1F8E1211B0B411E0073E628 /* JetpackService.h */ = {isa = PBXFileReference; fileEncoding = 4; lastKnownFileType = sourcecode.c.h; path = JetpackService.h; sourceTree = "<group>"; };
		E1F8E1221B0B411E0073E628 /* JetpackService.m */ = {isa = PBXFileReference; fileEncoding = 4; lastKnownFileType = sourcecode.c.objc; path = JetpackService.m; sourceTree = "<group>"; };
		E1F8E1241B0B422C0073E628 /* JetpackServiceRemote.h */ = {isa = PBXFileReference; fileEncoding = 4; lastKnownFileType = sourcecode.c.h; path = JetpackServiceRemote.h; sourceTree = "<group>"; };
		E1F8E1251B0B422C0073E628 /* JetpackServiceRemote.m */ = {isa = PBXFileReference; fileEncoding = 4; lastKnownFileType = sourcecode.c.objc; path = JetpackServiceRemote.m; sourceTree = "<group>"; };
		E23EEC5C185A72C100F4DE2A /* WPContentCell.h */ = {isa = PBXFileReference; fileEncoding = 4; lastKnownFileType = sourcecode.c.h; path = WPContentCell.h; sourceTree = "<group>"; };
		E23EEC5D185A72C100F4DE2A /* WPContentCell.m */ = {isa = PBXFileReference; fileEncoding = 4; lastKnownFileType = sourcecode.c.objc; path = WPContentCell.m; sourceTree = "<group>"; };
		E240859A183D82AE002EB0EF /* WPAnimatedBox.h */ = {isa = PBXFileReference; fileEncoding = 4; lastKnownFileType = sourcecode.c.h; path = WPAnimatedBox.h; sourceTree = "<group>"; };
		E240859B183D82AE002EB0EF /* WPAnimatedBox.m */ = {isa = PBXFileReference; fileEncoding = 4; lastKnownFileType = sourcecode.c.objc; path = WPAnimatedBox.m; sourceTree = "<group>"; };
		E2AA87A318523E5300886693 /* UIView+Subviews.h */ = {isa = PBXFileReference; fileEncoding = 4; lastKnownFileType = sourcecode.c.h; path = "UIView+Subviews.h"; sourceTree = "<group>"; };
		E2AA87A418523E5300886693 /* UIView+Subviews.m */ = {isa = PBXFileReference; fileEncoding = 4; lastKnownFileType = sourcecode.c.objc; path = "UIView+Subviews.m"; sourceTree = "<group>"; };
		E2DA78041864B11D007BA447 /* WPFixedWidthScrollView.h */ = {isa = PBXFileReference; fileEncoding = 4; lastKnownFileType = sourcecode.c.h; path = WPFixedWidthScrollView.h; sourceTree = "<group>"; };
		E2DA78051864B11E007BA447 /* WPFixedWidthScrollView.m */ = {isa = PBXFileReference; fileEncoding = 4; lastKnownFileType = sourcecode.c.objc; path = WPFixedWidthScrollView.m; sourceTree = "<group>"; };
		E2E7EB44185FB140004F5E72 /* WPBlogSelectorButton.h */ = {isa = PBXFileReference; fileEncoding = 4; lastKnownFileType = sourcecode.c.h; path = WPBlogSelectorButton.h; sourceTree = "<group>"; };
		E2E7EB45185FB140004F5E72 /* WPBlogSelectorButton.m */ = {isa = PBXFileReference; fileEncoding = 4; lastKnownFileType = sourcecode.c.objc; path = WPBlogSelectorButton.m; sourceTree = "<group>"; };
		F128C31A1AFCC95B008C2404 /* WPMediaPickerViewController+StatusBarStyle.h */ = {isa = PBXFileReference; fileEncoding = 4; lastKnownFileType = sourcecode.c.h; path = "WPMediaPickerViewController+StatusBarStyle.h"; sourceTree = "<group>"; };
		F128C31B1AFCC95B008C2404 /* WPMediaPickerViewController+StatusBarStyle.m */ = {isa = PBXFileReference; fileEncoding = 4; lastKnownFileType = sourcecode.c.objc; path = "WPMediaPickerViewController+StatusBarStyle.m"; sourceTree = "<group>"; };
		F1564E5A18946087009F8F97 /* NSStringHelpersTest.m */ = {isa = PBXFileReference; fileEncoding = 4; lastKnownFileType = sourcecode.c.objc; path = NSStringHelpersTest.m; sourceTree = "<group>"; };
		F1A0C49A1AF65B02001B544C /* MFMessageComposeViewController+StatusBarStyle.h */ = {isa = PBXFileReference; fileEncoding = 4; lastKnownFileType = sourcecode.c.h; path = "MFMessageComposeViewController+StatusBarStyle.h"; sourceTree = "<group>"; };
		F1A0C49B1AF65B02001B544C /* MFMessageComposeViewController+StatusBarStyle.m */ = {isa = PBXFileReference; fileEncoding = 4; lastKnownFileType = sourcecode.c.objc; path = "MFMessageComposeViewController+StatusBarStyle.m"; sourceTree = "<group>"; };
		F1FA2C481AECEE1900255FCD /* MFMailComposeViewController+StatusBarStyle.h */ = {isa = PBXFileReference; fileEncoding = 4; lastKnownFileType = sourcecode.c.h; path = "MFMailComposeViewController+StatusBarStyle.h"; sourceTree = "<group>"; };
		F1FA2C491AECEE1900255FCD /* MFMailComposeViewController+StatusBarStyle.m */ = {isa = PBXFileReference; fileEncoding = 4; lastKnownFileType = sourcecode.c.objc; path = "MFMailComposeViewController+StatusBarStyle.m"; sourceTree = "<group>"; };
		FD0D42C11499F31700F5E115 /* WordPress 4.xcdatamodel */ = {isa = PBXFileReference; lastKnownFileType = wrapper.xcdatamodel; path = "WordPress 4.xcdatamodel"; sourceTree = "<group>"; };
		FD21397E13128C5300099582 /* libiconv.dylib */ = {isa = PBXFileReference; includeInIndex = 1; lastKnownFileType = "compiled.mach-o.dylib"; name = libiconv.dylib; path = usr/lib/libiconv.dylib; sourceTree = SDKROOT; };
		FD374343156CF4B800BAB5B5 /* WordPress 6.xcdatamodel */ = {isa = PBXFileReference; lastKnownFileType = wrapper.xcdatamodel; path = "WordPress 6.xcdatamodel"; sourceTree = "<group>"; };
		FD3D6D2B1349F5D30061136A /* ImageIO.framework */ = {isa = PBXFileReference; includeInIndex = 1; lastKnownFileType = wrapper.framework; name = ImageIO.framework; path = System/Library/Frameworks/ImageIO.framework; sourceTree = SDKROOT; };
		FD75DDAB15B021C70043F12C /* UIViewController+Rotation.h */ = {isa = PBXFileReference; fileEncoding = 4; lastKnownFileType = sourcecode.c.h; path = "UIViewController+Rotation.h"; sourceTree = "<group>"; };
		FD75DDAC15B021C80043F12C /* UIViewController+Rotation.m */ = {isa = PBXFileReference; fileEncoding = 4; lastKnownFileType = sourcecode.c.objc; path = "UIViewController+Rotation.m"; sourceTree = "<group>"; };
		FD9A948A12FAEA2300438F94 /* DateUtils.h */ = {isa = PBXFileReference; fileEncoding = 4; lastKnownFileType = sourcecode.c.h; path = DateUtils.h; sourceTree = "<group>"; };
		FD9A948B12FAEA2300438F94 /* DateUtils.m */ = {isa = PBXFileReference; fileEncoding = 4; lastKnownFileType = sourcecode.c.objc; path = DateUtils.m; sourceTree = "<group>"; };
		FDCB9A89134B75B900E5C776 /* it */ = {isa = PBXFileReference; lastKnownFileType = text.plist.strings; name = it; path = it.lproj/Localizable.strings; sourceTree = "<group>"; };
		FDFB011916B1EA1C00F589A8 /* WordPress 10.xcdatamodel */ = {isa = PBXFileReference; lastKnownFileType = wrapper.xcdatamodel; path = "WordPress 10.xcdatamodel"; sourceTree = "<group>"; };
		FF0AAE081A1509C50089841D /* WPProgressTableViewCell.h */ = {isa = PBXFileReference; fileEncoding = 4; lastKnownFileType = sourcecode.c.h; path = WPProgressTableViewCell.h; sourceTree = "<group>"; };
		FF0AAE091A150A560089841D /* WPProgressTableViewCell.m */ = {isa = PBXFileReference; fileEncoding = 4; lastKnownFileType = sourcecode.c.objc; path = WPProgressTableViewCell.m; sourceTree = "<group>"; };
		FF0AAE0B1A16550D0089841D /* WPMediaProgressTableViewController.h */ = {isa = PBXFileReference; fileEncoding = 4; lastKnownFileType = sourcecode.c.h; path = WPMediaProgressTableViewController.h; sourceTree = "<group>"; };
		FF0AAE0C1A16550D0089841D /* WPMediaProgressTableViewController.m */ = {isa = PBXFileReference; fileEncoding = 4; lastKnownFileType = sourcecode.c.objc; path = WPMediaProgressTableViewController.m; sourceTree = "<group>"; };
		FF28B3EF1AEB251200E11AAE /* InfoPListTranslator.h */ = {isa = PBXFileReference; fileEncoding = 4; lastKnownFileType = sourcecode.c.h; path = InfoPListTranslator.h; sourceTree = "<group>"; };
		FF28B3F01AEB251200E11AAE /* InfoPListTranslator.m */ = {isa = PBXFileReference; fileEncoding = 4; lastKnownFileType = sourcecode.c.objc; path = InfoPListTranslator.m; sourceTree = "<group>"; };
		FF3674131AD32CE100F24857 /* WPVideoOptimizer.h */ = {isa = PBXFileReference; fileEncoding = 4; lastKnownFileType = sourcecode.c.h; path = WPVideoOptimizer.h; sourceTree = "<group>"; };
		FF3674141AD32CE100F24857 /* WPVideoOptimizer.m */ = {isa = PBXFileReference; fileEncoding = 4; lastKnownFileType = sourcecode.c.objc; path = WPVideoOptimizer.m; sourceTree = "<group>"; };
		FF3BD2E81B061B9A0042E989 /* Fabric.framework */ = {isa = PBXFileReference; lastKnownFileType = wrapper.framework; path = Fabric.framework; sourceTree = "<group>"; };
		FF3BD2E91B061B9A0042E989 /* Crashlytics.framework */ = {isa = PBXFileReference; lastKnownFileType = wrapper.framework; path = Crashlytics.framework; sourceTree = "<group>"; };
		FF3DD6BD19F2B6B3003A52CB /* RemoteMedia.m */ = {isa = PBXFileReference; fileEncoding = 4; lastKnownFileType = sourcecode.c.objc; name = RemoteMedia.m; path = "Remote Objects/RemoteMedia.m"; sourceTree = "<group>"; };
		FF3DD6BF19F2B77A003A52CB /* RemoteMedia.h */ = {isa = PBXFileReference; lastKnownFileType = sourcecode.c.h; name = RemoteMedia.h; path = "Remote Objects/RemoteMedia.h"; sourceTree = "<group>"; };
		FF945F6E1B28242300FB8AC4 /* MediaLibraryPickerDataSource.h */ = {isa = PBXFileReference; fileEncoding = 4; lastKnownFileType = sourcecode.c.h; path = MediaLibraryPickerDataSource.h; sourceTree = "<group>"; };
		FF945F6F1B28242300FB8AC4 /* MediaLibraryPickerDataSource.m */ = {isa = PBXFileReference; fileEncoding = 4; lastKnownFileType = sourcecode.c.objc; path = MediaLibraryPickerDataSource.m; sourceTree = "<group>"; };
		FFAB7CAF1A0BD83A00765942 /* WPAssetExporter.h */ = {isa = PBXFileReference; fileEncoding = 4; lastKnownFileType = sourcecode.c.h; path = WPAssetExporter.h; sourceTree = "<group>"; };
		FFAB7CB01A0BD83A00765942 /* WPAssetExporter.m */ = {isa = PBXFileReference; fileEncoding = 4; lastKnownFileType = sourcecode.c.objc; path = WPAssetExporter.m; sourceTree = "<group>"; };
		FFAC890E1A96A85800CC06AC /* NSProcessInfo+Util.h */ = {isa = PBXFileReference; fileEncoding = 4; lastKnownFileType = sourcecode.c.h; path = "NSProcessInfo+Util.h"; sourceTree = "<group>"; };
		FFAC890F1A96A85800CC06AC /* NSProcessInfo+Util.m */ = {isa = PBXFileReference; fileEncoding = 4; lastKnownFileType = sourcecode.c.objc; path = "NSProcessInfo+Util.m"; sourceTree = "<group>"; };
		FFB7B81C1A0012E80032E723 /* WordPressTestCredentials.m */ = {isa = PBXFileReference; fileEncoding = 4; lastKnownFileType = sourcecode.c.objc; path = WordPressTestCredentials.m; sourceTree = "<group>"; };
		FFB7B81D1A0012E80032E723 /* WordPressComApiCredentials.m */ = {isa = PBXFileReference; fileEncoding = 4; lastKnownFileType = sourcecode.c.objc; path = WordPressComApiCredentials.m; sourceTree = "<group>"; };
		FFE3B2C51B2E651400E9F1E0 /* WPAndDeviceMediaLibraryDataSource.h */ = {isa = PBXFileReference; fileEncoding = 4; lastKnownFileType = sourcecode.c.h; path = WPAndDeviceMediaLibraryDataSource.h; sourceTree = "<group>"; };
		FFE3B2C61B2E651400E9F1E0 /* WPAndDeviceMediaLibraryDataSource.m */ = {isa = PBXFileReference; fileEncoding = 4; lastKnownFileType = sourcecode.c.objc; path = WPAndDeviceMediaLibraryDataSource.m; sourceTree = "<group>"; };
		FFE3B2C81B38081700E9F1E0 /* WordPress 34.xcdatamodel */ = {isa = PBXFileReference; lastKnownFileType = wrapper.xcdatamodel; path = "WordPress 34.xcdatamodel"; sourceTree = "<group>"; };
		FFE69A1E1B1BD4F10073C2EB /* es */ = {isa = PBXFileReference; lastKnownFileType = text.plist.strings; name = es; path = es.lproj/InfoPlist.strings; sourceTree = "<group>"; };
		FFE69A1F1B1BD6D60073C2EB /* ja */ = {isa = PBXFileReference; lastKnownFileType = text.plist.strings; name = ja; path = ja.lproj/InfoPlist.strings; sourceTree = "<group>"; };
		FFE69A201B1BD79F0073C2EB /* sv */ = {isa = PBXFileReference; lastKnownFileType = text.plist.strings; name = sv; path = sv.lproj/InfoPlist.strings; sourceTree = "<group>"; };
		FFE69A211B1BD9710073C2EB /* hr */ = {isa = PBXFileReference; lastKnownFileType = text.plist.strings; name = hr; path = hr.lproj/InfoPlist.strings; sourceTree = "<group>"; };
		FFE69A221B1BD9D20073C2EB /* he */ = {isa = PBXFileReference; lastKnownFileType = text.plist.strings; name = he; path = he.lproj/InfoPlist.strings; sourceTree = "<group>"; };
		FFE69A231B1BDA8B0073C2EB /* zh-Hans */ = {isa = PBXFileReference; lastKnownFileType = text.plist.strings; name = "zh-Hans"; path = "zh-Hans.lproj/InfoPlist.strings"; sourceTree = "<group>"; };
		FFE69A241B1BDB170073C2EB /* nb */ = {isa = PBXFileReference; lastKnownFileType = text.plist.strings; name = nb; path = nb.lproj/InfoPlist.strings; sourceTree = "<group>"; };
		FFE69A251B1BDB7A0073C2EB /* tr */ = {isa = PBXFileReference; lastKnownFileType = text.plist.strings; name = tr; path = tr.lproj/InfoPlist.strings; sourceTree = "<group>"; };
		FFE69A261B1BE0490073C2EB /* zh-Hant */ = {isa = PBXFileReference; lastKnownFileType = text.plist.strings; name = "zh-Hant"; path = "zh-Hant.lproj/InfoPlist.strings"; sourceTree = "<group>"; };
		FFE69A271B1BFDC40073C2EB /* hu */ = {isa = PBXFileReference; lastKnownFileType = text.plist.strings; name = hu; path = hu.lproj/InfoPlist.strings; sourceTree = "<group>"; };
		FFE69A281B1BFDE50073C2EB /* pl */ = {isa = PBXFileReference; lastKnownFileType = text.plist.strings; name = pl; path = pl.lproj/InfoPlist.strings; sourceTree = "<group>"; };
		FFE69A291B1BFE050073C2EB /* ru */ = {isa = PBXFileReference; lastKnownFileType = text.plist.strings; name = ru; path = ru.lproj/InfoPlist.strings; sourceTree = "<group>"; };
		FFE69A2A1B1BFE200073C2EB /* da */ = {isa = PBXFileReference; lastKnownFileType = text.plist.strings; name = da; path = da.lproj/InfoPlist.strings; sourceTree = "<group>"; };
		FFE69A2B1B1BFE620073C2EB /* ko */ = {isa = PBXFileReference; lastKnownFileType = text.plist.strings; name = ko; path = ko.lproj/InfoPlist.strings; sourceTree = "<group>"; };
		FFF96F8219EBE7FB00DFC821 /* UITests.xctest */ = {isa = PBXFileReference; explicitFileType = wrapper.cfbundle; includeInIndex = 0; path = UITests.xctest; sourceTree = BUILT_PRODUCTS_DIR; };
		FFF96F8519EBE7FB00DFC821 /* Info.plist */ = {isa = PBXFileReference; lastKnownFileType = text.plist.xml; path = Info.plist; sourceTree = "<group>"; };
		FFF96F8F19EBE81F00DFC821 /* CommentsTests.m */ = {isa = PBXFileReference; fileEncoding = 4; lastKnownFileType = sourcecode.c.objc; path = CommentsTests.m; sourceTree = "<group>"; };
		FFF96F9019EBE81F00DFC821 /* gencredentials.rb */ = {isa = PBXFileReference; fileEncoding = 4; lastKnownFileType = text.script.ruby; path = gencredentials.rb; sourceTree = "<group>"; };
		FFF96F9119EBE81F00DFC821 /* LoginTests.m */ = {isa = PBXFileReference; fileEncoding = 4; lastKnownFileType = sourcecode.c.objc; path = LoginTests.m; sourceTree = "<group>"; };
		FFF96F9219EBE81F00DFC821 /* MeTabTests.m */ = {isa = PBXFileReference; fileEncoding = 4; lastKnownFileType = sourcecode.c.objc; path = MeTabTests.m; sourceTree = "<group>"; };
		FFF96F9319EBE81F00DFC821 /* NotificationsTests.m */ = {isa = PBXFileReference; fileEncoding = 4; lastKnownFileType = sourcecode.c.objc; path = NotificationsTests.m; sourceTree = "<group>"; };
		FFF96F9419EBE81F00DFC821 /* PagesTests.m */ = {isa = PBXFileReference; fileEncoding = 4; lastKnownFileType = sourcecode.c.objc; path = PagesTests.m; sourceTree = "<group>"; };
		FFF96F9519EBE81F00DFC821 /* PostsTests.m */ = {isa = PBXFileReference; fileEncoding = 4; lastKnownFileType = sourcecode.c.objc; path = PostsTests.m; sourceTree = "<group>"; };
		FFF96F9619EBE81F00DFC821 /* ReaderTests.m */ = {isa = PBXFileReference; fileEncoding = 4; lastKnownFileType = sourcecode.c.objc; path = ReaderTests.m; sourceTree = "<group>"; };
		FFF96F9719EBE81F00DFC821 /* StatsTests.m */ = {isa = PBXFileReference; fileEncoding = 4; lastKnownFileType = sourcecode.c.objc; path = StatsTests.m; sourceTree = "<group>"; };
		FFF96F9819EBE81F00DFC821 /* WordPressTestCredentials.h */ = {isa = PBXFileReference; fileEncoding = 4; lastKnownFileType = sourcecode.c.h; path = WordPressTestCredentials.h; sourceTree = "<group>"; };
		FFF96F9919EBE81F00DFC821 /* WordPressTestCredentials.m */ = {isa = PBXFileReference; fileEncoding = 4; lastKnownFileType = sourcecode.c.objc; path = WordPressTestCredentials.m; sourceTree = "<group>"; };
		FFF96F9A19EBE81F00DFC821 /* WPUITestCase.h */ = {isa = PBXFileReference; fileEncoding = 4; lastKnownFileType = sourcecode.c.h; path = WPUITestCase.h; sourceTree = "<group>"; };
		FFF96F9B19EBE81F00DFC821 /* WPUITestCase.m */ = {isa = PBXFileReference; fileEncoding = 4; lastKnownFileType = sourcecode.c.objc; path = WPUITestCase.m; sourceTree = "<group>"; };
		FFF96FA919ED724F00DFC821 /* KIFUITestActor-WPExtras.h */ = {isa = PBXFileReference; fileEncoding = 4; lastKnownFileType = sourcecode.c.h; path = "KIFUITestActor-WPExtras.h"; sourceTree = "<group>"; };
		FFF96FAA19ED724F00DFC821 /* KIFUITestActor-WPExtras.m */ = {isa = PBXFileReference; fileEncoding = 4; lastKnownFileType = sourcecode.c.objc; path = "KIFUITestActor-WPExtras.m"; sourceTree = "<group>"; };
		FFF96FAC19ED7F4D00DFC821 /* wp_test_credentials_sample */ = {isa = PBXFileReference; fileEncoding = 4; lastKnownFileType = text; path = wp_test_credentials_sample; sourceTree = "<group>"; };
/* End PBXFileReference section */

/* Begin PBXFrameworksBuildPhase section */
		1D60588F0D05DD3D006BFB54 /* Frameworks */ = {
			isa = PBXFrameworksBuildPhase;
			buildActionMask = 2147483647;
			files = (
				93E5285619A77BAC003A1A9C /* NotificationCenter.framework in Frameworks */,
				93A3F7DE1843F6F00082FEEA /* CoreTelephony.framework in Frameworks */,
				FF3BD2EB1B061B9C0042E989 /* Crashlytics.framework in Frameworks */,
				8355D67E11D13EAD00A61362 /* MobileCoreServices.framework in Frameworks */,
				A01C542E0E24E88400D411F2 /* SystemConfiguration.framework in Frameworks */,
				374CB16215B93C0800DD0EBC /* AudioToolbox.framework in Frameworks */,
				E10B3655158F2D7800419A93 /* CoreGraphics.framework in Frameworks */,
				E10B3654158F2D4500419A93 /* UIKit.framework in Frameworks */,
				E10B3652158F2D3F00419A93 /* QuartzCore.framework in Frameworks */,
				E1A386CB14DB063800954CF8 /* MediaPlayer.framework in Frameworks */,
				E1A386CA14DB05F700954CF8 /* CoreMedia.framework in Frameworks */,
				E1A386C814DB05C300954CF8 /* AVFoundation.framework in Frameworks */,
				E19DF741141F7BDD000002F3 /* libz.dylib in Frameworks */,
				1D60589F0D05DD5A006BFB54 /* Foundation.framework in Frameworks */,
				296890780FE971DC00770264 /* Security.framework in Frameworks */,
				83F3E26011275E07004CD686 /* MapKit.framework in Frameworks */,
				83F3E2D311276371004CD686 /* CoreLocation.framework in Frameworks */,
				8355D7D911D260AA00A61362 /* CoreData.framework in Frameworks */,
				834CE7341256D0DE0046A4A3 /* CFNetwork.framework in Frameworks */,
				835E2403126E66E50085940B /* AssetsLibrary.framework in Frameworks */,
				83043E55126FA31400EC9953 /* MessageUI.framework in Frameworks */,
				FD21397F13128C5300099582 /* libiconv.dylib in Frameworks */,
				FF3BD2EA1B061B9A0042E989 /* Fabric.framework in Frameworks */,
				FD3D6D2C1349F5D30061136A /* ImageIO.framework in Frameworks */,
				FEA64EDF0F7E4616BA835081 /* libPods.a in Frameworks */,
				B5AA54D51A8E7510003BDD12 /* WebKit.framework in Frameworks */,
			);
			runOnlyForDeploymentPostprocessing = 0;
		};
		93E5283719A7741A003A1A9C /* Frameworks */ = {
			isa = PBXFrameworksBuildPhase;
			buildActionMask = 2147483647;
			files = (
				93E5283C19A7741A003A1A9C /* NotificationCenter.framework in Frameworks */,
				ECFA8F2B890D45298F324B8B /* libPods-WordPressTodayWidget.a in Frameworks */,
			);
			runOnlyForDeploymentPostprocessing = 0;
		};
		E16AB92614D978240047A2E5 /* Frameworks */ = {
			isa = PBXFrameworksBuildPhase;
			buildActionMask = 2147483647;
			files = (
				E131CB5416CACB05004B0314 /* libxml2.dylib in Frameworks */,
				E183EC9D16B2160200C2EB11 /* MobileCoreServices.framework in Frameworks */,
				E183EC9C16B215FE00C2EB11 /* SystemConfiguration.framework in Frameworks */,
				E131CB5216CACA6B004B0314 /* CoreText.framework in Frameworks */,
				E183ECA216B2179B00C2EB11 /* Accounts.framework in Frameworks */,
				E183ECA316B2179B00C2EB11 /* AddressBook.framework in Frameworks */,
				E183ECA416B2179B00C2EB11 /* AssetsLibrary.framework in Frameworks */,
				E183ECA516B2179B00C2EB11 /* AudioToolbox.framework in Frameworks */,
				E183ECA616B2179B00C2EB11 /* AVFoundation.framework in Frameworks */,
				E183ECA716B2179B00C2EB11 /* CFNetwork.framework in Frameworks */,
				E183ECA816B2179B00C2EB11 /* CoreData.framework in Frameworks */,
				00F2E3F8166EEF9800D0527C /* CoreGraphics.framework in Frameworks */,
				E183ECA916B2179B00C2EB11 /* CoreLocation.framework in Frameworks */,
				E183ECAA16B2179B00C2EB11 /* CoreMedia.framework in Frameworks */,
				E16AB92E14D978240047A2E5 /* Foundation.framework in Frameworks */,
				E183ECAB16B2179B00C2EB11 /* ImageIO.framework in Frameworks */,
				E183ECAC16B2179B00C2EB11 /* libiconv.dylib in Frameworks */,
				E183ECAD16B2179B00C2EB11 /* libz.dylib in Frameworks */,
				E183ECAE16B2179B00C2EB11 /* MapKit.framework in Frameworks */,
				E183ECAF16B2179B00C2EB11 /* MediaPlayer.framework in Frameworks */,
				E183ECB016B2179B00C2EB11 /* MessageUI.framework in Frameworks */,
				00F2E3FB166EEFE100D0527C /* QuartzCore.framework in Frameworks */,
				E183ECB116B2179B00C2EB11 /* Security.framework in Frameworks */,
				E183ECB216B2179B00C2EB11 /* Twitter.framework in Frameworks */,
				00F2E3FA166EEFBE00D0527C /* UIKit.framework in Frameworks */,
				067D911C15654CE79F0A4A29 /* libPods-WordPressTest.a in Frameworks */,
			);
			runOnlyForDeploymentPostprocessing = 0;
		};
		FFF96F7F19EBE7FB00DFC821 /* Frameworks */ = {
			isa = PBXFrameworksBuildPhase;
			buildActionMask = 2147483647;
			files = (
				4253506E2DDC92882C721F55 /* libPods-UITests.a in Frameworks */,
			);
			runOnlyForDeploymentPostprocessing = 0;
		};
/* End PBXFrameworksBuildPhase section */

/* Begin PBXGroup section */
		031662E60FFB14C60045D052 /* Views */ = {
			isa = PBXGroup;
			children = (
				37EAAF4C1A11799A006D6306 /* CircularImageView.swift */,
				ADF544C0195A0F620092213D /* CustomHighlightButton.h */,
				ADF544C1195A0F620092213D /* CustomHighlightButton.m */,
				5DA5BF2A18E32DCF005F11F9 /* InputViewButton.h */,
				5DA5BF2B18E32DCF005F11F9 /* InputViewButton.m */,
				C58349C31806F95100B64089 /* IOS7CorrectedTextView.h */,
				C58349C41806F95100B64089 /* IOS7CorrectedTextView.m */,
				B5B410B51B1772B000CFCF8D /* NavigationTitleView.swift */,
				37022D8F1981BF9200F322B7 /* VerticallyStackedButton.h */,
				37022D901981BF9200F322B7 /* VerticallyStackedButton.m */,
				5DA5BF3B18E32DCF005F11F9 /* WPLoadingView.h */,
				5DA5BF3C18E32DCF005F11F9 /* WPLoadingView.m */,
				93740DC817D8F85600C41B2F /* WPAlertView.h */,
				93740DCA17D8F86700C41B2F /* WPAlertView.m */,
				E240859A183D82AE002EB0EF /* WPAnimatedBox.h */,
				E240859B183D82AE002EB0EF /* WPAnimatedBox.m */,
				E2E7EB44185FB140004F5E72 /* WPBlogSelectorButton.h */,
				E2E7EB45185FB140004F5E72 /* WPBlogSelectorButton.m */,
				740BD8331A0D4C3600F04D18 /* WPUploadStatusButton.h */,
				740BD8341A0D4C3600F04D18 /* WPUploadStatusButton.m */,
				5DF94E361962BAA700359241 /* WPContentActionView.h */,
				5DF94E371962BAA700359241 /* WPContentActionView.m */,
				5DF94E381962BAA700359241 /* WPContentAttributionView.h */,
				5DF94E391962BAA700359241 /* WPContentAttributionView.m */,
				5DF94E3A1962BAA700359241 /* WPContentView.h */,
				5DF94E3B1962BAA700359241 /* WPContentView.m */,
				E2DA78041864B11D007BA447 /* WPFixedWidthScrollView.h */,
				E2DA78051864B11E007BA447 /* WPFixedWidthScrollView.m */,
				03958060100D6CFC00850742 /* WPLabel.h */,
				03958061100D6CFC00850742 /* WPLabel.m */,
				5DF94E3C1962BAA700359241 /* WPRichContentView.h */,
				5DF94E3D1962BAA700359241 /* WPRichContentView.m */,
				5D7B414319E482C9007D9EC7 /* WPRichTextEmbed.swift */,
				5D7B414419E482C9007D9EC7 /* WPRichTextImage.swift */,
				5D7B414519E482C9007D9EC7 /* WPRichTextMediaAttachment.swift */,
				5DF94E3E1962BAA700359241 /* WPRichTextView.h */,
				5DF94E3F1962BAA700359241 /* WPRichTextView.m */,
				5DF94E401962BAA700359241 /* WPSimpleContentAttributionView.h */,
				5DF94E411962BAA700359241 /* WPSimpleContentAttributionView.m */,
				5DEB61B2156FCD3400242C35 /* WPWebView.h */,
				5DEB61B3156FCD3400242C35 /* WPWebView.m */,
				591A428A1A6DC1B0003807A6 /* WPBackgroundDimmerView.h */,
				591A428B1A6DC1B0003807A6 /* WPBackgroundDimmerView.m */,
			);
			path = Views;
			sourceTree = "<group>";
		};
		080E96DDFE201D6D7F000001 /* Classes */ = {
			isa = PBXGroup;
			children = (
				C59D3D480E6410BC00AA591D /* Categories */,
				B587796C19B799D800E57C5A /* Extensions */,
				2F706A870DFB229B00B43086 /* Models */,
				850BD4531922F95C0032F3AD /* Networking */,
				93FA59DA18D88BDB001446BC /* Services */,
				8584FDB719243E550019C02E /* System */,
				8584FDB4192437160019C02E /* Utility */,
				8584FDB31923EF4F0019C02E /* ViewRelated */,
			);
			path = Classes;
			sourceTree = "<group>";
		};
		19C28FACFE9D520D11CA2CBB /* Products */ = {
			isa = PBXGroup;
			children = (
				1D6058910D05DD3D006BFB54 /* WordPress.app */,
				E16AB92A14D978240047A2E5 /* WordPressTest.xctest */,
				93E5283A19A7741A003A1A9C /* WordPressTodayWidget.appex */,
				FFF96F8219EBE7FB00DFC821 /* UITests.xctest */,
			);
			name = Products;
			sourceTree = "<group>";
		};
		29B97314FDCFA39411CA2CEA /* CustomTemplate */ = {
			isa = PBXGroup;
			children = (
				E1756E661694AA1500D9EC00 /* Derived Sources */,
				E11F949814A3344300277D31 /* WordPressApi */,
				080E96DDFE201D6D7F000001 /* Classes */,
				E12F55F714A1F2640060A510 /* Vendor */,
				29B97315FDCFA39411CA2CEA /* Other Sources */,
				29B97317FDCFA39411CA2CEA /* Resources */,
				45C73C23113C36F50024D0D2 /* Resources-iPad */,
				E16AB92F14D978240047A2E5 /* WordPressTest */,
				93E5283D19A7741A003A1A9C /* WordPressTodayWidget */,
				FFF96F8319EBE7FB00DFC821 /* UITests */,
				29B97323FDCFA39411CA2CEA /* Frameworks */,
				19C28FACFE9D520D11CA2CBB /* Products */,
				A28F6FD119B61ACA00AADE55 /* SwiftPlayground.playground */,
				93FA0F0118E451A80007903B /* LICENSE */,
				93FA0F0218E451A80007903B /* README.md */,
				E16273E21B2AD89A00088AF7 /* MIGRATIONS.md */,
				C430074CAC011A24F4A74E17 /* Pods */,
			);
			name = CustomTemplate;
			sourceTree = "<group>";
			usesTabs = 0;
		};
		29B97315FDCFA39411CA2CEA /* Other Sources */ = {
			isa = PBXGroup;
			children = (
				934F1B3119ACCE5600E9E63E /* WordPress.entitlements */,
				934884AE19B7875C004028D8 /* WordPress-Internal.entitlements */,
				93FA0F0418E451A80007903B /* fix-translation.php */,
				93FA0F0518E451A80007903B /* localize.py */,
				29B97316FDCFA39411CA2CEA /* main.m */,
				93FA0F0318E451A80007903B /* update-translations.rb */,
				28A0AAE50D9B0CCF005BE974 /* WordPress_Prefix.pch */,
			);
			name = "Other Sources";
			sourceTree = "<group>";
		};
		29B97317FDCFA39411CA2CEA /* Resources */ = {
			isa = PBXGroup;
			children = (
				858DE3FF172F9991000AC628 /* Fonts */,
				CC098B8116A9EB0400450976 /* HTML */,
				5D6651461637324000EBDA7D /* Sounds */,
				E19472D8134E3E4A00879F63 /* UI */,
				4645AFC41961E1FB005F7509 /* AppImages.xcassets */,
				85ED988717DFA00000090D0B /* Images.xcassets */,
				6EDC0E8E105881A800F68A1D /* iTunesArtwork */,
				85ED98AA17DFB17200090D0B /* iTunesArtwork@2x */,
				85D80557171630B30075EEAC /* DotCom-Languages.plist */,
				A2787D0119002AB1000D6CA6 /* HelpshiftConfig.plist */,
				8D1107310486CEB800E47090 /* Info.plist */,
				931DF4D818D09A2F00540BDD /* InfoPlist.strings */,
				E1D91454134A853D0089019C /* Localizable.strings */,
				930C6374182BD86400976C21 /* WordPress-Internal-Info.plist */,
				E125443B12BF5A7200D87A0A /* WordPress.xcdatamodeld */,
			);
			name = Resources;
			sourceTree = "<group>";
		};
		29B97323FDCFA39411CA2CEA /* Frameworks */ = {
			isa = PBXGroup;
			children = (
				FF3BD2E81B061B9A0042E989 /* Fabric.framework */,
				FF3BD2E91B061B9A0042E989 /* Crashlytics.framework */,
				B5AA54D41A8E7510003BDD12 /* WebKit.framework */,
				E10675C9183FA78E00E5CE5C /* XCTest.framework */,
				93A3F7DD1843F6F00082FEEA /* CoreTelephony.framework */,
				E14D65C717E09663007E3EA4 /* Social.framework */,
				8527B15717CE98C5001CBA2E /* Accelerate.framework */,
				CC24E5F41577E16B00A6D5B5 /* Accounts.framework */,
				CC24E5F01577DBC300A6D5B5 /* AddressBook.framework */,
				835E2402126E66E50085940B /* AssetsLibrary.framework */,
				374CB16115B93C0800DD0EBC /* AudioToolbox.framework */,
				E1A386C714DB05C300954CF8 /* AVFoundation.framework */,
				834CE7331256D0DE0046A4A3 /* CFNetwork.framework */,
				8355D7D811D260AA00A61362 /* CoreData.framework */,
				834CE7371256D0F60046A4A3 /* CoreGraphics.framework */,
				83F3E2D211276371004CD686 /* CoreLocation.framework */,
				E1A386C914DB05F700954CF8 /* CoreMedia.framework */,
				E131CB5116CACA6B004B0314 /* CoreText.framework */,
				1D30AB110D05D00D00671497 /* Foundation.framework */,
				FD3D6D2B1349F5D30061136A /* ImageIO.framework */,
				FD21397E13128C5300099582 /* libiconv.dylib */,
				D4972215061A4C21AD2CD5B8 /* libPods-WordPressTest.a */,
				69187343EC8F435684EFFAF1 /* libPods.a */,
				E131CB5316CACB05004B0314 /* libxml2.dylib */,
				E19DF740141F7BDD000002F3 /* libz.dylib */,
				83F3E25F11275E07004CD686 /* MapKit.framework */,
				83FB4D3E122C38F700DB9506 /* MediaPlayer.framework */,
				83043E54126FA31400EC9953 /* MessageUI.framework */,
				8355D67D11D13EAD00A61362 /* MobileCoreServices.framework */,
				E10B3651158F2D3F00419A93 /* QuartzCore.framework */,
				296890770FE971DC00770264 /* Security.framework */,
				A01C542D0E24E88400D411F2 /* SystemConfiguration.framework */,
				CC24E5F21577DFF400A6D5B5 /* Twitter.framework */,
				E10B3653158F2D4500419A93 /* UIKit.framework */,
				93E5283B19A7741A003A1A9C /* NotificationCenter.framework */,
				872A78E046E04A05B17EB1A1 /* libPods-WordPressTodayWidget.a */,
				369D8993FF42F0A2D183A062 /* libPods-UITests.a */,
			);
			name = Frameworks;
			sourceTree = "<group>";
		};
		2F706A870DFB229B00B43086 /* Models */ = {
			isa = PBXGroup;
			children = (
				B545186718E9E08000AC3A54 /* Notifications */,
				5D42A3D6175E7452005CFF05 /* AbstractPost.h */,
				5D42A3D7175E7452005CFF05 /* AbstractPost.m */,
				5D42A3D8175E7452005CFF05 /* BasePost.h */,
				5D42A3D9175E7452005CFF05 /* BasePost.m */,
				CEBD3EA90FF1BA3B00C1396E /* Blog.h */,
				CEBD3EAA0FF1BA3B00C1396E /* Blog.m */,
				E125445412BF5B3900D87A0A /* PostCategory.h */,
				E125445512BF5B3900D87A0A /* PostCategory.m */,
				83418AA811C9FA6E00ACF00C /* Comment.h */,
				83418AA911C9FA6E00ACF00C /* Comment.m */,
				E14932B4130427B300154804 /* Coordinate.h */,
				E14932B5130427B300154804 /* Coordinate.m */,
				8350E49411D2C71E00A7B073 /* Media.h */,
				8350E49511D2C71E00A7B073 /* Media.m */,
				E125451612BF68F900D87A0A /* Page.h */,
				E125451712BF68F900D87A0A /* Page.m */,
				838C672C1210C3C300B09CA3 /* Post.h */,
				838C672D1210C3C300B09CA3 /* Post.m */,
				833AF259114575A50016DE8F /* PostAnnotation.h */,
				833AF25A114575A50016DE8F /* PostAnnotation.m */,
				5D42A3DC175E7452005CFF05 /* ReaderPost.h */,
				5D42A3DD175E7452005CFF05 /* ReaderPost.m */,
				5DCC4CD619A50CC0003E548C /* ReaderSite.h */,
				5DCC4CD719A50CC0003E548C /* ReaderSite.m */,
				5DBCD9D018F3569F00B32229 /* ReaderTopic.h */,
				5DBCD9D118F3569F00B32229 /* ReaderTopic.m */,
				319D6E7919E447500013871C /* Suggestion.h */,
				319D6E7A19E447500013871C /* Suggestion.m */,
				5DA5BF3318E32DCF005F11F9 /* Theme.h */,
				5DA5BF3418E32DCF005F11F9 /* Theme.m */,
				E105E9CD1726955600C0D9E7 /* WPAccount.h */,
				E105E9CE1726955600C0D9E7 /* WPAccount.m */,
				46F84612185A8B7E009D0DA5 /* WPContentViewProvider.h */,
				5D35F7581A042255004E7B0D /* WPCommentContentViewProvider.h */,
				5D333A561AA7A9E200DA295F /* WPPostContentViewProvider.h */,
				E120D90C1B09D8C300FB9A6E /* JetpackState.h */,
				E120D90D1B09D8C300FB9A6E /* JetpackState.m */,
			);
			path = Models;
			sourceTree = "<group>";
		};
		319D6E8219E44C7B0013871C /* Suggestions */ = {
			isa = PBXGroup;
			children = (
				319D6E7F19E44C680013871C /* SuggestionsTableView.h */,
				319D6E8019E44C680013871C /* SuggestionsTableView.m */,
				319D6E8319E44F7F0013871C /* SuggestionsTableViewCell.h */,
				319D6E8419E44F7F0013871C /* SuggestionsTableViewCell.m */,
			);
			name = Suggestions;
			sourceTree = "<group>";
		};
		31F4F6641A13858F00196A98 /* Me */ = {
			isa = PBXGroup;
			children = (
				31F4F6651A1385BE00196A98 /* MeViewController.h */,
				31F4F6661A1385BE00196A98 /* MeViewController.m */,
				315FC2C31A2CB29300E7CDA2 /* MeHeaderView.h */,
				315FC2C41A2CB29300E7CDA2 /* MeHeaderView.m */,
			);
			name = Me;
			sourceTree = "<group>";
		};
		37195B7F166A5DDC005F2292 /* Notifications */ = {
			isa = PBXGroup;
			children = (
				3716E400167296D30035F8C4 /* ToastView.xib */,
			);
			name = Notifications;
			sourceTree = "<group>";
		};
		3792259E12F6DBCC00F2176A /* Stats */ = {
			isa = PBXGroup;
			children = (
				5D1EE7FF15E7AF3E007F1F02 /* JetpackSettingsViewController.h */,
				5D1EE80015E7AF3E007F1F02 /* JetpackSettingsViewController.m */,
				C56636E61868D0CE00226AAB /* StatsViewController.h */,
				C56636E71868D0CE00226AAB /* StatsViewController.m */,
				857610D418C0377300EDF406 /* StatsWebViewController.h */,
				857610D518C0377300EDF406 /* StatsWebViewController.m */,
			);
			path = Stats;
			sourceTree = "<group>";
		};
		45C73C23113C36F50024D0D2 /* Resources-iPad */ = {
			isa = PBXGroup;
			children = (
				45C73C24113C36F70024D0D2 /* MainWindow-iPad.xib */,
			);
			name = "Resources-iPad";
			sourceTree = "<group>";
		};
		595B021F1A6C4E4F00415A30 /* WhatsNew */ = {
			isa = PBXGroup;
			children = (
				598351AC1A704E7A00B6DD4F /* WPWhatsNew.h */,
				598351AD1A704E7A00B6DD4F /* WPWhatsNew.m */,
				595B02201A6C4ECD00415A30 /* WPWhatsNewView.h */,
				595B02211A6C4ECD00415A30 /* WPWhatsNewView.m */,
			);
			name = WhatsNew;
			sourceTree = "<group>";
		};
		595B02231A6C4FC500415A30 /* WhatsNew */ = {
			isa = PBXGroup;
			children = (
				595B02261A6C504400415A30 /* WPWhatsNewView.xib */,
			);
			name = WhatsNew;
			sourceTree = "<group>";
		};
		5993E7261AC5D62100D31D2B /* Files */ = {
			isa = PBXGroup;
			children = (
			);
			path = Files;
			sourceTree = "<group>";
		};
		59DD94311AC479DC0032DD6B /* Logging */ = {
			isa = PBXGroup;
			children = (
				59DD94321AC479ED0032DD6B /* WPLogger.h */,
				59DD94331AC479ED0032DD6B /* WPLogger.m */,
			);
			path = Logging;
			sourceTree = "<group>";
		};
		59E2AAE91B20E3FB0051DC06 /* Remote Services */ = {
			isa = PBXGroup;
			children = (
				591CFB051B28A960009E61B3 /* AccountServiceRemoteRESTTests.m */,
				591CFB081B28AC8C009E61B3 /* BlogServiceRemoteRESTTests.m */,
				59E2AAEB1B20E5CE0051DC06 /* PostServiceRemoteRESTTests.m */,
				59E2AAE71B20E3EA0051DC06 /* ServiceRemoteRESTTests.m */,
			);
			name = "Remote Services";
			sourceTree = "<group>";
		};
		5D08B8FC19647C0300D5B381 /* Views */ = {
			isa = PBXGroup;
			children = (
				5DB93EE819B6190700EC88EB /* CommentContentView.h */,
				5DB93EE919B6190700EC88EB /* CommentContentView.m */,
				5DB93EEA19B6190700EC88EB /* ReaderCommentCell.h */,
				5DB93EEB19B6190700EC88EB /* ReaderCommentCell.m */,
				5DF94E481962BAEB00359241 /* ReaderPostAttributionView.h */,
				5DF94E491962BAEB00359241 /* ReaderPostAttributionView.m */,
				5DF94E4A1962BAEB00359241 /* ReaderPostContentView.h */,
				5DF94E4B1962BAEB00359241 /* ReaderPostContentView.m */,
				5D9BFF051A85584A001D6D63 /* ReaderPostUnattributedContentView.h */,
				5D9BFF061A85584A001D6D63 /* ReaderPostUnattributedContentView.m */,
				5DF94E4C1962BAEB00359241 /* ReaderPostRichContentView.h */,
				5D9BFF031A8557A8001D6D63 /* ReaderPostRichContentView.m */,
				5D9BFF081A856801001D6D63 /* ReaderPostRichUnattributedContentView.h */,
				5D9BFF091A856801001D6D63 /* ReaderPostRichUnattributedContentView.m */,
				5D42A3EF175E75EE005CFF05 /* ReaderPostTableViewCell.h */,
				5D42A3F0175E75EE005CFF05 /* ReaderPostTableViewCell.m */,
				5DE88FA81A859DD9000E2CA6 /* ReaderPostUnattributedTableViewCell.h */,
				5DE88FA91A859DD9000E2CA6 /* ReaderPostUnattributedTableViewCell.m */,
				5D9B17C319998A430047A4A2 /* ReaderBlockedTableViewCell.h */,
				5D9B17C419998A430047A4A2 /* ReaderBlockedTableViewCell.m */,
				E1D062D2177C685700644185 /* ContentActionButton.h */,
				E1D062D3177C685700644185 /* ContentActionButton.m */,
				5DAE40AB19EC70930011A0AE /* ReaderPostHeaderView.h */,
				5DAE40AC19EC70930011A0AE /* ReaderPostHeaderView.m */,
				5D157B8A1A8AB73C003ADF4C /* ReaderSiteHeaderView.h */,
				5D157B8B1A8AB73C003ADF4C /* ReaderSiteHeaderView.m */,
				5D2415C91A8842C9009BD444 /* ReaderPreviewHeaderView.h */,
				5D2415CA1A8842C9009BD444 /* ReaderPreviewHeaderView.m */,
			);
			name = Views;
			sourceTree = "<group>";
		};
		5D08B8FD19647C0800D5B381 /* Controllers */ = {
			isa = PBXGroup;
			children = (
				5DDC44651A72BB07007F538E /* ReaderViewController.h */,
				5DDC44661A72BB07007F538E /* ReaderViewController.m */,
				5D1D9C5319885B01009D13B7 /* ReaderEditableSubscriptionPage.h */,
				5D08B90219648C3400D5B381 /* ReaderSubscriptionViewController.h */,
				5D08B90319648C3400D5B381 /* ReaderSubscriptionViewController.m */,
				5DF738921965FAB900393584 /* SubscribedTopicsViewController.h */,
				5DF738931965FAB900393584 /* SubscribedTopicsViewController.m */,
				5DF738951965FACD00393584 /* RecommendedTopicsViewController.h */,
				5DF738961965FACD00393584 /* RecommendedTopicsViewController.m */,
				5D20A6511982D56600463A91 /* FollowedSitesViewController.h */,
				5D20A6521982D56600463A91 /* FollowedSitesViewController.m */,
				5D0431AC1A7C31AB0025BDFD /* ReaderBrowseSiteViewController.h */,
				5D0431AD1A7C31AB0025BDFD /* ReaderBrowseSiteViewController.m */,
				5D42A3ED175E75EE005CFF05 /* ReaderPostsViewController.h */,
				5D42A3EE175E75EE005CFF05 /* ReaderPostsViewController.m */,
				5D42A3EB175E75EE005CFF05 /* ReaderPostDetailViewController.h */,
				5D42A3EC175E75EE005CFF05 /* ReaderPostDetailViewController.m */,
				5DF8D25F19E82B1000A2CD95 /* ReaderCommentsViewController.h */,
				5DF8D26019E82B1000A2CD95 /* ReaderCommentsViewController.m */,
				5D42A401175E76A1005CFF05 /* WPImageViewController.h */,
				5D42A402175E76A2005CFF05 /* WPImageViewController.m */,
				5D42A403175E76A4005CFF05 /* WPWebVideoViewController.h */,
				5D42A404175E76A5005CFF05 /* WPWebVideoViewController.m */,
			);
			name = Controllers;
			sourceTree = "<group>";
		};
		5D08B8FE19647C2C00D5B381 /* Utils */ = {
			isa = PBXGroup;
			children = (
				5D0C2CB719AB932C002DF1E5 /* WPContentSyncHelper.swift */,
				5DF738981965FB3C00393584 /* WPTableViewHandler.h */,
				5DF738991965FB3C00393584 /* WPTableViewHandler.m */,
			);
			name = Utils;
			sourceTree = "<group>";
		};
		5D09CBA61ACDE532007A23BD /* Utils */ = {
			isa = PBXGroup;
			children = (
				5DE293BF1AD8009E00825DE5 /* PostListFilter.h */,
				5DE293C01AD8009E00825DE5 /* PostListFilter.m */,
			);
			name = Utils;
			sourceTree = "<group>";
		};
		5D1EBF56187C9B95003393F8 /* Categories */ = {
			isa = PBXGroup;
			children = (
				A0E293EF0E21027E00C6919C /* WPAddPostCategoryViewController.h */,
				A0E293F00E21027E00C6919C /* WPAddPostCategoryViewController.m */,
				7059CD1F0F332B6500A0660B /* WPCategoryTree.h */,
				7059CD200F332B6500A0660B /* WPCategoryTree.m */,
				5D5D0025187DA9D30027CEF6 /* PostCategoriesViewController.h */,
				5D5D0026187DA9D30027CEF6 /* PostCategoriesViewController.m */,
			);
			path = Categories;
			sourceTree = "<group>";
		};
		5D49B03519BE37CC00703A9B /* 20-21 */ = {
			isa = PBXGroup;
			children = (
				B5A6CEA519FA800E009F07DE /* AccountToAccount20to21.swift */,
				5D49B03919BE3CAD00703A9B /* SafeReaderTopicToReaderTopic.h */,
				5D49B03A19BE3CAD00703A9B /* SafeReaderTopicToReaderTopic.m */,
			);
			name = "20-21";
			sourceTree = "<group>";
		};
		5D577D301891278D00B964C3 /* Geolocation */ = {
			isa = PBXGroup;
			children = (
				5D577D31189127BE00B964C3 /* PostGeolocationViewController.h */,
				5D577D32189127BE00B964C3 /* PostGeolocationViewController.m */,
				5D577D341891360900B964C3 /* PostGeolocationView.h */,
				5D577D351891360900B964C3 /* PostGeolocationView.m */,
			);
			path = Geolocation;
			sourceTree = "<group>";
		};
		5D6651461637324000EBDA7D /* Sounds */ = {
			isa = PBXGroup;
			children = (
				5D69DBC3165428CA00A2D1F7 /* n.caf */,
			);
			name = Sounds;
			sourceTree = "<group>";
		};
		5D7A577D1AFBFD7C0097C028 /* Models */ = {
			isa = PBXGroup;
			children = (
				5D7A577F1AFBFD940097C028 /* BasePostTest.m */,
			);
			name = Models;
			sourceTree = "<group>";
		};
		5D87E10D15F512380012C595 /* Settings */ = {
			isa = PBXGroup;
			children = (
				93069F571762410B000C966D /* ActivityLogDetailViewController.h */,
				93069F581762410B000C966D /* ActivityLogDetailViewController.m */,
				93069F54176237A4000C966D /* ActivityLogViewController.h */,
				93069F55176237A4000C966D /* ActivityLogViewController.m */,
				5D87E10915F5120C0012C595 /* SettingsPageViewController.h */,
				5D87E10A15F5120C0012C595 /* SettingsPageViewController.m */,
				E1AB07AB1578D34300D6AD64 /* SettingsViewController.h */,
				E1AB07AC1578D34300D6AD64 /* SettingsViewController.m */,
				93027BB61758332300483FFD /* SupportViewController.h */,
				93027BB71758332300483FFD /* SupportViewController.m */,
				30AF6CFB13C230C600A29C00 /* AboutViewController.h */,
				30AF6CFC13C230C600A29C00 /* AboutViewController.m */,
			);
			path = Settings;
			sourceTree = "<group>";
		};
		5DA5BF4918E32DDB005F11F9 /* Themes */ = {
			isa = PBXGroup;
			children = (
				5DA5BF3518E32DCF005F11F9 /* ThemeBrowserCell.h */,
				5DA5BF3618E32DCF005F11F9 /* ThemeBrowserCell.m */,
				5DA5BF3718E32DCF005F11F9 /* ThemeBrowserViewController.h */,
				5DA5BF3818E32DCF005F11F9 /* ThemeBrowserViewController.m */,
				5DA5BF3918E32DCF005F11F9 /* ThemeDetailsViewController.h */,
				5DA5BF3A18E32DCF005F11F9 /* ThemeDetailsViewController.m */,
			);
			path = Themes;
			sourceTree = "<group>";
		};
		5DA5BF4A18E32DE2005F11F9 /* Media */ = {
			isa = PBXGroup;
			children = (
				FF945F6E1B28242300FB8AC4 /* MediaLibraryPickerDataSource.h */,
				FF945F6F1B28242300FB8AC4 /* MediaLibraryPickerDataSource.m */,
				852CD8AB190E0BC4006C9AED /* WPMediaSizing.h */,
				852CD8AC190E0BC4006C9AED /* WPMediaSizing.m */,
				FFE3B2C51B2E651400E9F1E0 /* WPAndDeviceMediaLibraryDataSource.h */,
				FFE3B2C61B2E651400E9F1E0 /* WPAndDeviceMediaLibraryDataSource.m */,
			);
			path = Media;
			sourceTree = "<group>";
		};
		5DC02A3318E4C5A3009A1765 /* Themes */ = {
			isa = PBXGroup;
			children = (
				5DC02A3418E4C5BD009A1765 /* ThemeBrowserViewController.xib */,
				5DC02A3518E4C5BD009A1765 /* ThemeDetailsViewController.xib */,
				5DC02A3618E4C5BD009A1765 /* ThemeDetailsViewController~ipad.xib */,
			);
			name = Themes;
			sourceTree = "<group>";
		};
		5DF3DD691A9377220051A229 /* Controllers */ = {
			isa = PBXGroup;
			children = (
				5DA912F51B03D01B00CBC13E /* AbstractPostListViewControllerSubclass.h */,
				5DA912F21B03A6B300CBC13E /* AbstractPostListViewController.h */,
				5DA912F31B03A6B300CBC13E /* AbstractPostListViewController.m */,
				5DBFC8A51A9BC34F00E00DE4 /* PostListViewController.h */,
				5DBFC8A61A9BC34F00E00DE4 /* PostListViewController.m */,
			);
			name = Controllers;
			sourceTree = "<group>";
		};
		5DF3DD6A1A93772D0051A229 /* Views */ = {
			isa = PBXGroup;
			children = (
				5D2FB2881AE9C94600F1D4ED /* PostCardCell.h */,
				5D2FB2871AE99B0B00F1D4ED /* PostCardTableViewCellDelegate.h */,
				5D2FB2841AE98C6600F1D4ED /* RestorePostTableViewCell.h */,
				5D2FB2851AE98C6600F1D4ED /* RestorePostTableViewCell.m */,
				5D2FB2821AE98C4600F1D4ED /* RestorePostTableViewCell.xib */,
				5D17530D1A97D2CA0031A082 /* PostCardTableViewCell.h */,
				5D17530E1A97D2CA0031A082 /* PostCardTableViewCell.m */,
				5D4C89FD1AB88EF7007464B3 /* PostCardTextCell.xib */,
				5D4C89FF1AB88F58007464B3 /* PostCardImageCell.xib */,
				5D000DDC1AC076C000A7BAF9 /* PostCardActionBar.h */,
				5D000DDD1AC076C000A7BAF9 /* PostCardActionBar.m */,
				5D000DDF1AC0879600A7BAF9 /* PostCardActionBarItem.h */,
				5D000DE01AC0879600A7BAF9 /* PostCardActionBarItem.m */,
				5D2C05541AD2F56200A753FE /* NavbarTitleDropdownButton.h */,
				5D2C05551AD2F56200A753FE /* NavBarTitleDropdownButton.m */,
				5D732F951AE84E3C00CD89E7 /* PostListFooterView.h */,
				5D732F961AE84E3C00CD89E7 /* PostListFooterView.m */,
				5D732F981AE84E5400CD89E7 /* PostListFooterView.xib */,
				5DAFEAB61AF2CA6E00B3E1D7 /* PostMetaButton.h */,
				5DAFEAB71AF2CA6E00B3E1D7 /* PostMetaButton.m */,
			);
			name = Views;
			sourceTree = "<group>";
		};
		5DF3DD6B1A93773B0051A229 /* Style */ = {
			isa = PBXGroup;
			children = (
				5D4E30CF1AA4B41A000D9904 /* WPStyleGuide+Posts.h */,
				5D4E30D01AA4B41A000D9904 /* WPStyleGuide+Posts.m */,
			);
			name = Style;
			sourceTree = "<group>";
		};
		5DF7F7751B223895003A05C8 /* 30-31 */ = {
			isa = PBXGroup;
			children = (
				5DF7F7761B223916003A05C8 /* PostToPost30To31.h */,
				5DF7F7771B223916003A05C8 /* PostToPost30To31.m */,
			);
			name = "30-31";
			sourceTree = "<group>";
		};
		5DF94E351962BA5F00359241 /* Reader */ = {
			isa = PBXGroup;
			children = (
				5DE8A0401912D95B00B2FF59 /* ReaderPostServiceTest.m */,
				5DFA9D19196B1BA30061FF96 /* ReaderTopicServiceTest.m */,
			);
			name = Reader;
			sourceTree = "<group>";
		};
		5DFA7EBD1AF7CB2E0072023B /* Controllers */ = {
			isa = PBXGroup;
			children = (
				5DFA7EBF1AF7CB6A0072023B /* PageListViewController.h */,
				5DFA7EC01AF7CB6A0072023B /* PageListViewController.m */,
			);
			name = Controllers;
			sourceTree = "<group>";
		};
		5DFA7EBE1AF7CB3A0072023B /* Views */ = {
			isa = PBXGroup;
			children = (
				5D18FEA21AFBB81000EFEED0 /* PageListCell.h */,
				5D18FEA11AFBB3FE00EFEED0 /* PageListTableViewCellDelegate.h */,
				5DFA7EC41AF814E40072023B /* PageListTableViewCell.h */,
				5DFA7EC51AF814E40072023B /* PageListTableViewCell.m */,
				5DFA7EC61AF814E40072023B /* PageListTableViewCell.xib */,
				5D13FA531AF99C0300F06492 /* PageListSectionHeaderView.h */,
				5D13FA541AF99C0300F06492 /* PageListSectionHeaderView.m */,
				5D13FA561AF99C2100F06492 /* PageListSectionHeaderView.xib */,
				5D18FE9C1AFBB17400EFEED0 /* RestorePageTableViewCell.h */,
				5D18FE9D1AFBB17400EFEED0 /* RestorePageTableViewCell.m */,
				5D18FE9E1AFBB17400EFEED0 /* RestorePageTableViewCell.xib */,
			);
			name = Views;
			sourceTree = "<group>";
		};
		8320B5CF11FCA3EA00607422 /* Cells */ = {
			isa = PBXGroup;
			children = (
				5DF94E251962B97D00359241 /* CommentsTableViewCell.h */,
				5DF94E261962B97D00359241 /* CommentsTableViewCell.m */,
				5DF94E291962B97D00359241 /* NewPostTableViewCell.h */,
				5DF94E2A1962B97D00359241 /* NewPostTableViewCell.m */,
				E23EEC5C185A72C100F4DE2A /* WPContentCell.h */,
				E23EEC5D185A72C100F4DE2A /* WPContentCell.m */,
				8370D10811FA499A009D650F /* WPTableViewActivityCell.h */,
				8370D10911FA499A009D650F /* WPTableViewActivityCell.m */,
				30EABE0718A5903400B73A9C /* WPBlogTableViewCell.h */,
				30EABE0818A5903400B73A9C /* WPBlogTableViewCell.m */,
				375D090B133B94C3000CC9CD /* BlogsTableViewCell.h */,
				375D090C133B94C3000CC9CD /* BlogsTableViewCell.m */,
				5D839AA6187F0D6B00811F4A /* PostFeaturedImageCell.h */,
				5D839AA7187F0D6B00811F4A /* PostFeaturedImageCell.m */,
				5D839AA9187F0D8000811F4A /* PostGeolocationCell.h */,
				5D839AAA187F0D8000811F4A /* PostGeolocationCell.m */,
				FF0AAE081A1509C50089841D /* WPProgressTableViewCell.h */,
				FF0AAE091A150A560089841D /* WPProgressTableViewCell.m */,
			);
			path = Cells;
			sourceTree = "<group>";
		};
		8320B5D711FCA4EE00607422 /* Cells */ = {
			isa = PBXGroup;
			children = (
				8370D10B11FA4A1B009D650F /* WPTableViewActivityCell.xib */,
			);
			name = Cells;
			sourceTree = "<group>";
		};
		83290399120CF517000A965A /* Media */ = {
			isa = PBXGroup;
			children = (
				83CAD4201235F9F4003DFA20 /* MediaObjectView.xib */,
			);
			name = Media;
			sourceTree = "<group>";
		};
		850BD4531922F95C0032F3AD /* Networking */ = {
			isa = PBXGroup;
			children = (
				E1249B4019408C6F0035E895 /* Remote Objects */,
				E18EE94919349EAE00B0A40C /* AccountServiceRemote.h */,
				E149D64519349E69006A843D /* AccountServiceRemoteREST.h */,
				E149D64619349E69006A843D /* AccountServiceRemoteREST.m */,
				E18EE94C19349EBA00B0A40C /* BlogServiceRemote.h */,
				E1D04D8219374F2C002FADD7 /* BlogServiceRemoteREST.h */,
				E1D04D8319374F2C002FADD7 /* BlogServiceRemoteREST.m */,
				E1D04D7C19374CFE002FADD7 /* BlogServiceRemoteXMLRPC.h */,
				E1D04D7D19374CFE002FADD7 /* BlogServiceRemoteXMLRPC.m */,
				E1249B3D19408C230035E895 /* CommentServiceRemote.h */,
				E1249B491940AECC0035E895 /* CommentServiceRemoteREST.h */,
				E1249B4A1940AECC0035E895 /* CommentServiceRemoteREST.m */,
				E1249B4419408D0F0035E895 /* CommentServiceRemoteXMLRPC.h */,
				E1249B4519408D0F0035E895 /* CommentServiceRemoteXMLRPC.m */,
				E1F8E1241B0B422C0073E628 /* JetpackServiceRemote.h */,
				E1F8E1251B0B422C0073E628 /* JetpackServiceRemote.m */,
				E149D64919349E69006A843D /* MediaServiceRemote.h */,
				E149D64A19349E69006A843D /* MediaServiceRemoteREST.h */,
				E149D64B19349E69006A843D /* MediaServiceRemoteREST.m */,
				E149D64C19349E69006A843D /* MediaServiceRemoteXMLRPC.h */,
				E149D64D19349E69006A843D /* MediaServiceRemoteXMLRPC.m */,
				B5EFB1C41B31BAA2007608A3 /* NotificationsServiceRemote.swift */,
				93D6D6461924FDAD00A4F44A /* PostCategoryServiceRemote.h */,
				E1DF5DF919E7CFAE004E70D5 /* PostCategoryServiceRemoteREST.h */,
				E1DF5DFA19E7CFAE004E70D5 /* PostCategoryServiceRemoteREST.m */,
				E1DF5DFB19E7CFAE004E70D5 /* PostCategoryServiceRemoteXMLRPC.h */,
				E1DF5DFC19E7CFAE004E70D5 /* PostCategoryServiceRemoteXMLRPC.m */,
				E1A6DBDC19DC7D140071AC1E /* PostServiceRemote.h */,
				E1A6DBDD19DC7D140071AC1E /* PostServiceRemoteREST.h */,
				E1A6DBDE19DC7D140071AC1E /* PostServiceRemoteREST.m */,
				E1A6DBDF19DC7D140071AC1E /* PostServiceRemoteXMLRPC.h */,
				E1A6DBE019DC7D140071AC1E /* PostServiceRemoteXMLRPC.m */,
				B535209E1AF7EFEC00B33BA8 /* PushAuthenticationServiceRemote.swift */,
				5D3D559818F88C5E00782892 /* ReaderPostServiceRemote.h */,
				5D3D559918F88C5E00782892 /* ReaderPostServiceRemote.m */,
				5D44EB331986D695008B7175 /* ReaderSiteServiceRemote.h */,
				5D44EB341986D695008B7175 /* ReaderSiteServiceRemote.m */,
				E18EE94F19349EC300B0A40C /* ReaderTopicServiceRemote.h */,
				E18EE95019349EC300B0A40C /* ReaderTopicServiceRemote.m */,
				E1249B481940AE610035E895 /* ServiceRemoteREST.h */,
				59E2AAE21B2096BF0051DC06 /* ServiceRemoteREST.m */,
				E1249B471940AE550035E895 /* ServiceRemoteXMLRPC.h */,
			);
			path = Networking;
			sourceTree = "<group>";
		};
		850D22B21729EE8600EC6A16 /* NUX */ = {
			isa = PBXGroup;
			children = (
				85D239B71AE5A6620074768D /* LoginFields.h */,
				85D239B81AE5A6620074768D /* LoginFields.m */,
				85D239B91AE5A6620074768D /* LoginViewModel.h */,
				85D239BA1AE5A6620074768D /* LoginViewModel.m */,
				85EC44D21739826A00686604 /* CreateAccountAndBlogViewController.h */,
				85EC44D31739826A00686604 /* CreateAccountAndBlogViewController.m */,
				858DE40D1730384F000AC628 /* LoginViewController.h */,
				858DE40E1730384F000AC628 /* LoginViewController.m */,
				85B6F7501742DAE800CE7F3A /* WPNUXBackButton.h */,
				85B6F7511742DAE800CE7F3A /* WPNUXBackButton.m */,
				85B6F74D1742DA1D00CE7F3A /* WPNUXMainButton.h */,
				85B6F74E1742DA1D00CE7F3A /* WPNUXMainButton.m */,
				85AD6AEA173CCF9E002CB896 /* WPNUXPrimaryButton.h */,
				85AD6AEB173CCF9E002CB896 /* WPNUXPrimaryButton.m */,
				85AD6AED173CCFDC002CB896 /* WPNUXSecondaryButton.h */,
				85AD6AEE173CCFDC002CB896 /* WPNUXSecondaryButton.m */,
				85E105841731A597001071A3 /* WPWalkthroughOverlayView.h */,
				85E105851731A597001071A3 /* WPWalkthroughOverlayView.m */,
				85C720AF1730CEFA00460645 /* WPWalkthroughTextField.h */,
				85C720B01730CEFA00460645 /* WPWalkthroughTextField.m */,
				A2DC5B181953451B009584C3 /* WPNUXHelpBadgeLabel.h */,
				A2DC5B191953451B009584C3 /* WPNUXHelpBadgeLabel.m */,
			);
			path = NUX;
			sourceTree = "<group>";
		};
		852416CC1A12EAF70030700C /* Ratings */ = {
			isa = PBXGroup;
			children = (
				852416CD1A12EBDD0030700C /* AppRatingUtility.h */,
				852416CE1A12EBDD0030700C /* AppRatingUtility.m */,
			);
			path = Ratings;
			sourceTree = "<group>";
		};
		852416D01A12ED2D0030700C /* Utility */ = {
			isa = PBXGroup;
			children = (
				852416D11A12ED690030700C /* AppRatingUtilityTests.m */,
				5DA988051AEEA594002AFB12 /* DisplayableImageHelperTest.m */,
				93A379EB19FFBF7900415023 /* KeychainTest.m */,
				5948AD101AB73D19006E8882 /* WPAppAnalyticsTests.m */,
				E1E4CE0C177439D100430844 /* WPAvatarSourceTest.m */,
				5DA3EE191925111700294E0B /* WPImageOptimizerTest.m */,
				5D2BEB4819758102005425F7 /* WPTableImageSourceTest.m */,
				5981FE041AB8A89A0009E080 /* WPUserAgentTests.m */,
				85D790AB1AE5D95E0033AE83 /* MixpanelProxyTests.m */,
				8514B8D31AE85B19007E58BA /* WPAnalyticsTrackerMixpanelTests.m */,
				E19A10C91B010AA0006192B0 /* WPURLRequestTest.m */,
			);
			name = Utility;
			sourceTree = "<group>";
		};
		8584FDB31923EF4F0019C02E /* ViewRelated */ = {
			isa = PBXGroup;
			children = (
				8584FDB619243AC40019C02E /* System */,
				850D22B21729EE8600EC6A16 /* NUX */,
				31F4F6641A13858F00196A98 /* Me */,
				CC1D800D1656D8B2002A542F /* Notifications */,
				AC34397B0E11443300E5D79B /* Blog */,
				C533CF320E6D3AB3000C3DE8 /* Comments */,
				5DA5BF4A18E32DE2005F11F9 /* Media */,
				EC4696A80EA74DAC0040EE8E /* Pages */,
				AC3439790E11434600E5D79B /* Post */,
				319D6E8219E44C7B0013871C /* Suggestions */,
				CCB3A03814C8DD5100D43C3F /* Reader */,
				3792259E12F6DBCC00F2176A /* Stats */,
				5D87E10D15F512380012C595 /* Settings */,
				5DA5BF4918E32DDB005F11F9 /* Themes */,
				8320B5CF11FCA3EA00607422 /* Cells */,
				031662E60FFB14C60045D052 /* Views */,
				595B021F1A6C4E4F00415A30 /* WhatsNew */,
			);
			path = ViewRelated;
			sourceTree = "<group>";
		};
		8584FDB4192437160019C02E /* Utility */ = {
			isa = PBXGroup;
			children = (
				FF3674131AD32CE100F24857 /* WPVideoOptimizer.h */,
				FF3674141AD32CE100F24857 /* WPVideoOptimizer.m */,
				85A1B6721742E7DB00BA5E35 /* Analytics */,
				5993E7261AC5D62100D31D2B /* Files */,
				59DD94311AC479DC0032DD6B /* Logging */,
				E159D1011309AAF200F498E2 /* Migrations */,
				B53520991AF7BB9600B33BA8 /* Notifications */,
				852416CC1A12EAF70030700C /* Ratings */,
				E1523EB216D3B2EE002C5A36 /* Sharing */,
				B526DC241B1E473B002A8C5F /* WebViewController */,
				C545E0A01811B9880020844C /* ContextManager.h */,
				93EF094B19ED4F1100C89770 /* ContextManager-Internals.h */,
				C545E0A11811B9880020844C /* ContextManager.m */,
				FD9A948A12FAEA2300438F94 /* DateUtils.h */,
				FD9A948B12FAEA2300438F94 /* DateUtils.m */,
				93A379D919FE6D3000415023 /* DDLogSwift.h */,
				93A379DA19FE6D3000415023 /* DDLogSwift.m */,
				313692771A5D6F7900EBE645 /* HelpshiftUtils.h */,
				313692781A5D6F7900EBE645 /* HelpshiftUtils.m */,
				5DB4683918A2E718004A89A9 /* LocationService.h */,
				5DB4683A18A2E718004A89A9 /* LocationService.m */,
				FFAB7CB01A0BD83A00765942 /* WPAssetExporter.m */,
				5D3E334C15EEBB6B005FC6F2 /* ReachabilityUtils.h */,
				5D3E334D15EEBB6B005FC6F2 /* ReachabilityUtils.m */,
				85D239B41AE5A6170074768D /* ReachabilityFacade.h */,
				85D239B51AE5A6170074768D /* ReachabilityFacade.m */,
				5D2B043515E83800007E3422 /* SettingsViewControllerDelegate.h */,
				292CECFE1027259000BD407D /* SFHFKeychainUtils.h */,
				292CECFF1027259000BD407D /* SFHFKeychainUtils.m */,
				8514973F171E13DF00B87F3F /* WPAsyncBlockOperation.h */,
				85149740171E13DF00B87F3F /* WPAsyncBlockOperation.m */,
				E1E4CE091773C59B00430844 /* WPAvatarSource.h */,
				E1E4CE0A1773C59B00430844 /* WPAvatarSource.m */,
				5DEB61B6156FCD5200242C35 /* WPChromelessWebViewController.h */,
				5DEB61B7156FCD5200242C35 /* WPChromelessWebViewController.m */,
				85253989171761D9003F6B32 /* WPComLanguages.h */,
				8525398A171761D9003F6B32 /* WPComLanguages.m */,
				E183BD7217621D85000B0822 /* WPCookie.h */,
				E183BD7317621D86000B0822 /* WPCookie.m */,
				5926E1E11AC4468300964783 /* WPCrashlytics.h */,
				5926E1E21AC4468300964783 /* WPCrashlytics.m */,
				E114D798153D85A800984182 /* WPError.h */,
				E114D799153D85A800984182 /* WPError.m */,
				59D328FB1ACC2D0700356827 /* WPLookbackPresenter.h */,
				59D328FC1ACC2D0700356827 /* WPLookbackPresenter.m */,
				5DA3EE0E192508F700294E0B /* WPImageOptimizer.h */,
				5DA3EE0F192508F700294E0B /* WPImageOptimizer.m */,
				5DA3EE10192508F700294E0B /* WPImageOptimizer+Private.h */,
				5DA3EE11192508F700294E0B /* WPImageOptimizer+Private.m */,
				B5AB733B19901F85005F5044 /* WPNoResultsView+AnimatedBox.h */,
				B5AB733C19901F85005F5044 /* WPNoResultsView+AnimatedBox.m */,
				B5E06E2F1A9CD31D00128985 /* WPURLRequest.h */,
				B5E06E301A9CD31D00128985 /* WPURLRequest.m */,
				E1F5A1BA1771C90A00E0495F /* WPTableImageSource.h */,
				E1F5A1BB1771C90A00E0495F /* WPTableImageSource.m */,
				8516972A169D42F4006C5DED /* WPToast.h */,
				8516972B169D42F4006C5DED /* WPToast.m */,
				FFAB7CAF1A0BD83A00765942 /* WPAssetExporter.h */,
				74F313ED1A9B97A200AA8B45 /* WPTooltip.h */,
				74F313EE1A9B97A200AA8B45 /* WPTooltip.m */,
				594DB2931AB891A200E2E456 /* WPUserAgent.h */,
				594DB2941AB891A200E2E456 /* WPUserAgent.m */,
				5DF657191AE6ACAC00AAA8D7 /* DisplayableImageHelper.h */,
				5DF6571A1AE6ACAC00AAA8D7 /* DisplayableImageHelper.m */,
				FF28B3EF1AEB251200E11AAE /* InfoPListTranslator.h */,
				FF28B3F01AEB251200E11AAE /* InfoPListTranslator.m */,
				85B125431B02937E008A3D95 /* UIAlertViewProxy.h */,
				85B125441B02937E008A3D95 /* UIAlertViewProxy.m */,
				5D0A20D21AF11A7300E5C6BC /* PhotonImageURLHelper.h */,
				5D0A20D31AF11A7300E5C6BC /* PhotonImageURLHelper.m */,
				E1CC9B4F1B3006690051398F /* JetpackREST.h */,
				E1CC9B501B3006690051398F /* JetpackREST.m */,
			);
			path = Utility;
			sourceTree = "<group>";
		};
		8584FDB619243AC40019C02E /* System */ = {
			isa = PBXGroup;
			children = (
				BEBFE86C1B2F502C002C04EF /* Search */,
				310186691A373B01008F7DF6 /* WPTabBarController.h */,
				3101866A1A373B01008F7DF6 /* WPTabBarController.m */,
				5DBFC8AA1A9C0EEF00E00DE4 /* WPScrollableViewController.h */,
			);
			path = System;
			sourceTree = "<group>";
		};
		8584FDB719243E550019C02E /* System */ = {
			isa = PBXGroup;
			children = (
				2F970F970DF929B8006BD934 /* Constants.h */,
				B5CC05F51962150600975CAC /* Constants.m */,
				B5FD4520199D0C9A00286FBB /* WordPress-Bridging-Header.h */,
				1D3623240D0F684500981E51 /* WordPressAppDelegate.h */,
				1D3623250D0F684500981E51 /* WordPressAppDelegate.m */,
				591A428D1A6DC6F2003807A6 /* WPGUIConstants.h */,
				591A428E1A6DC6F2003807A6 /* WPGUIConstants.m */,
			);
			path = System;
			sourceTree = "<group>";
		};
		858DE3FF172F9991000AC628 /* Fonts */ = {
			isa = PBXGroup;
			children = (
				B55853F419630AF900FAF6C3 /* Noticons-Regular.otf */,
			);
			name = Fonts;
			sourceTree = "<group>";
		};
		85A1B6721742E7DB00BA5E35 /* Analytics */ = {
			isa = PBXGroup;
			children = (
				937F3E301AD6FDA7006BA498 /* WPAnalyticsTrackerAutomatticTracks.h */,
				937F3E311AD6FDA7006BA498 /* WPAnalyticsTrackerAutomatticTracks.m */,
				85D2275718F1EB8A001DA8DA /* WPAnalyticsTrackerMixpanel.h */,
				85D2275818F1EB8A001DA8DA /* WPAnalyticsTrackerMixpanel.m */,
				859F761B18F2159800EF8D5D /* WPAnalyticsTrackerMixpanelInstructionsForStat.h */,
				859F761C18F2159800EF8D5D /* WPAnalyticsTrackerMixpanelInstructionsForStat.m */,
				85DA8C4218F3F29A0074C8A4 /* WPAnalyticsTrackerWPCom.h */,
				85DA8C4318F3F29A0074C8A4 /* WPAnalyticsTrackerWPCom.m */,
				5948AD0C1AB734F2006E8882 /* WPAppAnalytics.h */,
				5948AD0D1AB734F2006E8882 /* WPAppAnalytics.m */,
				85D790A71AE5BF1F0033AE83 /* MixpanelProxy.h */,
				85D790A81AE5BF1F0033AE83 /* MixpanelProxy.m */,
			);
			path = Analytics;
			sourceTree = "<group>";
		};
		85D239BD1AE5A6EE0074768D /* NUX */ = {
			isa = PBXGroup;
			children = (
				85D239BE1AE5A7020074768D /* LoginFacadeTests.m */,
				85D239BF1AE5A7020074768D /* LoginViewModelTests.m */,
			);
			name = NUX;
			sourceTree = "<group>";
		};
		85F8E1991B017A8E000859BB /* Networking */ = {
			isa = PBXGroup;
			children = (
				59E2AAE91B20E3FB0051DC06 /* Remote Services */,
				B5EFB1C81B333C5A007608A3 /* NotificationsServiceRemoteTests.swift */,
				85B125401B028E34008A3D95 /* PushAuthenticationManagerTests.swift */,
				85F8E19A1B017AA6000859BB /* PushAuthenticationServiceRemoteTests.swift */,
				85F8E19C1B018698000859BB /* PushAuthenticationServiceTests.swift */,
				85F8E19E1B0186D0000859BB /* MockWordPressComApi.swift */,
			);
			name = Networking;
			sourceTree = "<group>";
		};
		931D26FB19EDA0D000114F17 /* ALIterativeMigrator */ = {
			isa = PBXGroup;
			children = (
				931D26FC19EDA10D00114F17 /* ALIterativeMigrator.h */,
				931D26FD19EDA10D00114F17 /* ALIterativeMigrator.m */,
			);
			name = ALIterativeMigrator;
			sourceTree = "<group>";
		};
		937D9A0D19F837ED007B9D5F /* 22-23 */ = {
			isa = PBXGroup;
			children = (
				937D9A1019F838C2007B9D5F /* AccountToAccount22to23.swift */,
			);
			name = "22-23";
			sourceTree = "<group>";
		};
		93E5283D19A7741A003A1A9C /* WordPressTodayWidget */ = {
			isa = PBXGroup;
			children = (
				93E5285719A7AA5C003A1A9C /* WordPressTodayWidget.entitlements */,
				934884AC19B78723004028D8 /* WordPressTodayWidget-Internal.entitlements */,
				93E5284219A7741A003A1A9C /* MainInterface.storyboard */,
				93E5283E19A7741A003A1A9C /* Supporting Files */,
				93E5284019A7741A003A1A9C /* TodayViewController.swift */,
				93E5284F19A77824003A1A9C /* WordPressTodayWidget-Bridging-Header.h */,
				93E5285319A778AF003A1A9C /* WPDDLogWrapper.h */,
				93E5285419A778AF003A1A9C /* WPDDLogWrapper.m */,
			);
			path = WordPressTodayWidget;
			sourceTree = "<group>";
		};
		93E5283E19A7741A003A1A9C /* Supporting Files */ = {
			isa = PBXGroup;
			children = (
				93E5283F19A7741A003A1A9C /* Info.plist */,
				93267A6019B896CD00997EB8 /* Info-Internal.plist */,
				591252291A38AE9C00468279 /* TodayWidgetPrefix.pch */,
			);
			name = "Supporting Files";
			sourceTree = "<group>";
		};
		93FA59DA18D88BDB001446BC /* Services */ = {
			isa = PBXGroup;
			children = (
				B5EFB1C31B31B99D007608A3 /* Facades */,
				930284B618EAF7B600CB0BF4 /* LocalCoreDataService.h */,
				93C1147D18EC5DD500DAC95C /* AccountService.h */,
				93C1147E18EC5DD500DAC95C /* AccountService.m */,
				93C1148318EDF6E100DAC95C /* BlogService.h */,
				93C1148418EDF6E100DAC95C /* BlogService.m */,
				E1556CF0193F6FE900FC52EA /* CommentService.h */,
				E1556CF1193F6FE900FC52EA /* CommentService.m */,
				E1F8E1211B0B411E0073E628 /* JetpackService.h */,
				E1F8E1221B0B411E0073E628 /* JetpackService.m */,
				5DA3EE141925090A00294E0B /* MediaService.h */,
				5DA3EE151925090A00294E0B /* MediaService.m */,
				B5EFB1C11B31B98E007608A3 /* NotificationsService.swift */,
				93FA59DB18D88C1C001446BC /* PostCategoryService.h */,
				93FA59DC18D88C1C001446BC /* PostCategoryService.m */,
				E1A6DBE319DC7D230071AC1E /* PostService.h */,
				E1A6DBE419DC7D230071AC1E /* PostService.m */,
				B535209C1AF7EB9F00B33BA8 /* PushAuthenticationService.swift */,
				5D3D559518F88C3500782892 /* ReaderPostService.h */,
				5D3D559618F88C3500782892 /* ReaderPostService.m */,
				5D44EB361986D8BA008B7175 /* ReaderSiteService.h */,
				5D44EB371986D8BA008B7175 /* ReaderSiteService.m */,
				5DBCD9D318F35D7500B32229 /* ReaderTopicService.h */,
				5DBCD9D418F35D7500B32229 /* ReaderTopicService.m */,
				319D6E7C19E447C80013871C /* SuggestionService.h */,
				319D6E7D19E447C80013871C /* SuggestionService.m */,
				93DEB88019E5BF7100F9546D /* TodayExtensionService.h */,
				93DEB88119E5BF7100F9546D /* TodayExtensionService.m */,
			);
			path = Services;
			sourceTree = "<group>";
		};
		AC3439790E11434600E5D79B /* Post */ = {
			isa = PBXGroup;
			children = (
				5DBFC8A81A9BE07B00E00DE4 /* Posts.storyboard */,
				5DF3DD691A9377220051A229 /* Controllers */,
				5DF3DD6B1A93773B0051A229 /* Style */,
				5D09CBA61ACDE532007A23BD /* Utils */,
				5DF3DD6A1A93772D0051A229 /* Views */,
				5D577D301891278D00B964C3 /* Geolocation */,
				5D1EBF56187C9B95003393F8 /* Categories */,
				ACC156CA0E10E67600D6E1A0 /* WPPostViewController.h */,
				ACC156CB0E10E67600D6E1A0 /* WPPostViewController.m */,
				5903AE1C19B60AB9009D5354 /* WPButtonForNavigationBar.h */,
				5903AE1A19B60A98009D5354 /* WPButtonForNavigationBar.m */,
				ACBAB6840E1247F700F38795 /* PostPreviewViewController.h */,
				ACBAB6850E1247F700F38795 /* PostPreviewViewController.m */,
				74D5FFD419ACDF6700389E8F /* WPLegacyEditPostViewController.h */,
				74D5FFD319ACDF6700389E8F /* WPLegacyEditPostViewController_Internal.h */,
				74D5FFD519ACDF6700389E8F /* WPLegacyEditPostViewController.m */,
				ACBAB5FC0E121C7300F38795 /* PostSettingsViewController.h */,
				ACBAB5FD0E121C7300F38795 /* PostSettingsViewController.m */,
				5D62BAD818AAAE9B0044E5F7 /* PostSettingsViewController_Internal.h */,
				5DF94E2E1962B99C00359241 /* PostSettingsSelectionViewController.h */,
				5DF94E2F1962B99C00359241 /* PostSettingsSelectionViewController.m */,
				5D146EB9189857ED0068FDC6 /* FeaturedImageViewController.h */,
				5D146EBA189857ED0068FDC6 /* FeaturedImageViewController.m */,
				5DB3BA0318D0E7B600F3F3E9 /* WPPickerView.h */,
				5DB3BA0418D0E7B600F3F3E9 /* WPPickerView.m */,
				5DB3BA0618D11D8D00F3F3E9 /* PublishDatePickerView.h */,
				5DB3BA0718D11D8D00F3F3E9 /* PublishDatePickerView.m */,
				5D17F0BC1A1D4C5F0087CCB8 /* PrivateSiteURLProtocol.h */,
				5D17F0BD1A1D4C5F0087CCB8 /* PrivateSiteURLProtocol.m */,
				FF0AAE0B1A16550D0089841D /* WPMediaProgressTableViewController.h */,
				FF0AAE0C1A16550D0089841D /* WPMediaProgressTableViewController.m */,
				5D8CBC451A6F47880081F4AE /* EditImageDetailsViewController.h */,
				5D8CBC461A6F47880081F4AE /* EditImageDetailsViewController.m */,
			);
			path = Post;
			sourceTree = "<group>";
		};
		AC34397B0E11443300E5D79B /* Blog */ = {
			isa = PBXGroup;
			children = (
				5D8D53ED19250412003C8859 /* BlogSelectorViewController.h */,
				5D8D53EE19250412003C8859 /* BlogSelectorViewController.m */,
				462F4E0618369F0B0028D2F8 /* BlogDetailsViewController.h */,
				462F4E0718369F0B0028D2F8 /* BlogDetailsViewController.m */,
				83FEFC7311FF6C5A0078B462 /* EditSiteViewController.h */,
				83FEFC7411FF6C5A0078B462 /* EditSiteViewController.m */,
				85D8055B171631F10075EEAC /* SelectWPComLanguageViewController.h */,
				85D8055C171631F10075EEAC /* SelectWPComLanguageViewController.m */,
				31C9F82C1A2368A2008BB945 /* BlogDetailHeaderView.h */,
				31C9F82D1A2368A2008BB945 /* BlogDetailHeaderView.m */,
				BE13B3E41B2B58D800A4211D /* BlogListViewController.h */,
				BE13B3E51B2B58D800A4211D /* BlogListViewController.m */,
				BE13B3E61B2B58D800A4211D /* BlogListViewController.xib */,
			);
			path = Blog;
			sourceTree = "<group>";
		};
		ACFF1DC00E231EF600EC6BF5 /* Blog */ = {
			isa = PBXGroup;
			children = (
				8333FE0D11FF6EF200A495C1 /* EditSiteViewController.xib */,
				8370D1BC11FA6295009D650F /* AddSiteViewController.xib */,
			);
			name = Blog;
			sourceTree = "<group>";
		};
		B526DC241B1E473B002A8C5F /* WebViewController */ = {
			isa = PBXGroup;
			children = (
				E1B62A7913AA61A100A6FCA4 /* WPWebViewController.h */,
				E1B62A7A13AA61A100A6FCA4 /* WPWebViewController.m */,
				B526DC271B1E47FC002A8C5F /* WPStyleGuide+WebView.h */,
				B526DC281B1E47FC002A8C5F /* WPStyleGuide+WebView.m */,
			);
			name = WebViewController;
			sourceTree = "<group>";
		};
		B53520991AF7BB9600B33BA8 /* Notifications */ = {
			isa = PBXGroup;
			children = (
				C57A31A2183D2111007745B9 /* NotificationsManager.h */,
				C57A31A3183D2111007745B9 /* NotificationsManager.m */,
				B535209A1AF7BBB800B33BA8 /* PushAuthenticationManager.swift */,
			);
			name = Notifications;
			sourceTree = "<group>";
		};
		B545186718E9E08000AC3A54 /* Notifications */ = {
			isa = PBXGroup;
			children = (
				B5CC05F71962186D00975CAC /* Meta.h */,
				B5CC05F81962186D00975CAC /* Meta.m */,
				B55853F819630E7900FAF6C3 /* Notification.h */,
				B55853F919630E7900FAF6C3 /* Notification.m */,
				B5B9C08F1A38A23A00B5B85F /* Notification+Internals.h */,
				B5899AE31B422D990075A3D6 /* NotificationSettings.swift */,
			);
			path = Notifications;
			sourceTree = "<group>";
		};
		B54E1DEC1A0A7BAA00807537 /* ReplyTextView */ = {
			isa = PBXGroup;
			children = (
				B54E1DED1A0A7BAA00807537 /* ReplyBezierView.swift */,
				B54E1DEE1A0A7BAA00807537 /* ReplyTextView.swift */,
				B54E1DEF1A0A7BAA00807537 /* ReplyTextView.xib */,
			);
			path = ReplyTextView;
			sourceTree = "<group>";
		};
		B587796C19B799D800E57C5A /* Extensions */ = {
			isa = PBXGroup;
			children = (
				B587798319B799EB00E57C5A /* Notifications */,
				B5E167F319C08D18009535AA /* NSCalendar+Helpers.swift */,
				B587796F19B799D800E57C5A /* NSDate+Helpers.swift */,
				B587797019B799D800E57C5A /* NSIndexPath+Swift.swift */,
				B587797119B799D800E57C5A /* NSParagraphStyle+Helpers.swift */,
				B587797219B799D800E57C5A /* UIDevice+Helpers.swift */,
				B587797319B799D800E57C5A /* UIImageView+Animations.swift */,
				B587797419B799D800E57C5A /* UIImageView+Networking.swift */,
				B587797519B799D800E57C5A /* UITableView+Helpers.swift */,
				B587797619B799D800E57C5A /* UITableViewCell+Helpers.swift */,
				B587797719B799D800E57C5A /* UIView+Helpers.swift */,
				B580E4781AEA91000091A094 /* UIViewController+Helpers.swift */,
				B53FDF6C19B8C336000723B6 /* UIScreen+Helpers.swift */,
				B54866C91A0D7042004AC79D /* NSAttributedString+Helpers.swift */,
			);
			path = Extensions;
			sourceTree = "<group>";
		};
		B587798319B799EB00E57C5A /* Notifications */ = {
			isa = PBXGroup;
			children = (
				B587798419B799EB00E57C5A /* Notification+Interface.swift */,
				B587798519B799EB00E57C5A /* NotificationBlock+Interface.swift */,
			);
			path = Notifications;
			sourceTree = "<group>";
		};
		B5AEEC731ACACF3B008BF2A4 /* Core Data */ = {
			isa = PBXGroup;
			children = (
				93E9050319E6F242005513C9 /* ContextManagerTests.swift */,
				C5CFDC29184F962B00097B05 /* CoreDataConcurrencyTest.m */,
				931D26FF19EDAE8600114F17 /* CoreDataMigrationTests.m */,
			);
			name = "Core Data";
			sourceTree = "<group>";
		};
		B5AEEC7E1ACAD088008BF2A4 /* Services */ = {
			isa = PBXGroup;
			children = (
				9363113E19FA996700B0C739 /* AccountServiceTests.swift */,
				E150520B16CAC5C400D3DDDC /* BlogJetpackTest.m */,
				930FD0A519882742000CC81D /* BlogServiceTest.m */,
			);
			name = Services;
			sourceTree = "<group>";
		};
		B5AEEC7F1ACAD099008BF2A4 /* Categories */ = {
			isa = PBXGroup;
			children = (
				F1564E5A18946087009F8F97 /* NSStringHelpersTest.m */,
				5DFA7EBB1AF7B8D30072023B /* NSDateStringFormattingTest.m */,
			);
			name = Categories;
			sourceTree = "<group>";
		};
		B5AEEC801ACAD0A5008BF2A4 /* ViewControllers */ = {
			isa = PBXGroup;
			children = (
				E10675C7183F82E900E5CE5C /* SettingsViewControllerTest.m */,
			);
			name = ViewControllers;
			sourceTree = "<group>";
		};
		B5B56D2F19AFB68800B4E29B /* Style */ = {
			isa = PBXGroup;
			children = (
				B5B56D3019AFB68800B4E29B /* WPStyleGuide+Reply.swift */,
				B5B56D3119AFB68800B4E29B /* WPStyleGuide+Notifications.swift */,
			);
			path = Style;
			sourceTree = "<group>";
		};
		B5D7F2D81A04180A006D3047 /* RichTextView */ = {
			isa = PBXGroup;
			children = (
				B5D7F2DA1A04180A006D3047 /* RichTextView.swift */,
				B5D7F2D91A04180A006D3047 /* NSAttributedString+RichTextView.swift */,
				B5D7F2DB1A04180A006D3047 /* UITextView+RichTextView.swift */,
			);
			path = RichTextView;
			sourceTree = "<group>";
		};
		B5E23BD919AD0CED000D6879 /* Tools */ = {
			isa = PBXGroup;
			children = (
				B54E1DF31A0A7BBF00807537 /* NotificationMediaDownloader.swift */,
			);
			path = Tools;
			sourceTree = "<group>";
		};
		B5EFB1C31B31B99D007608A3 /* Facades */ = {
			isa = PBXGroup;
			children = (
				85D2399F1AE5A5FC0074768D /* AccountServiceFacade.h */,
				85D239A01AE5A5FC0074768D /* AccountServiceFacade.m */,
				85D239A11AE5A5FC0074768D /* BlogSyncFacade.h */,
				85D239A21AE5A5FC0074768D /* BlogSyncFacade.m */,
				85D239A31AE5A5FC0074768D /* HelpshiftEnabledFacade.h */,
				85D239A41AE5A5FC0074768D /* HelpshiftEnabledFacade.m */,
				85D239A51AE5A5FC0074768D /* LoginFacade.h */,
				85D239A61AE5A5FC0074768D /* LoginFacade.m */,
				85D239A71AE5A5FC0074768D /* OnePasswordFacade.h */,
				85D239A81AE5A5FC0074768D /* OnePasswordFacade.m */,
				85D239A91AE5A5FC0074768D /* WordPressComOAuthClientFacade.h */,
				85D239AA1AE5A5FC0074768D /* WordPressComOAuthClientFacade.m */,
				85D239AB1AE5A5FC0074768D /* WordPressXMLRPCAPIFacade.h */,
				85D239AC1AE5A5FC0074768D /* WordPressXMLRPCAPIFacade.m */,
			);
			name = Facades;
			sourceTree = "<group>";
		};
		B5FD4523199D0F1100286FBB /* Views */ = {
			isa = PBXGroup;
			children = (
				B57B99D419A2C20200506504 /* NoteTableHeaderView.swift */,
				B52C4C7E199D74AE009FD823 /* NoteTableViewCell.swift */,
				B5E23BDE19AD0D00000D6879 /* NoteTableViewCell.xib */,
				B5C66B6D1ACEE0B500F68370 /* NoteSeparatorsView.swift */,
				B532D4E7199D4357006E4DF6 /* NoteBlockTableViewCell.swift */,
				B532D4E6199D4357006E4DF6 /* NoteBlockHeaderTableViewCell.swift */,
				B5C66B6F1ACF06CA00F68370 /* NoteBlockHeaderTableViewCell.xib */,
				B532D4E8199D4357006E4DF6 /* NoteBlockTextTableViewCell.swift */,
				B5C66B711ACF071000F68370 /* NoteBlockTextTableViewCell.xib */,
				B57AF5F91ACDC73D0075A7D2 /* NoteBlockActionsTableViewCell.swift */,
				B5C66B731ACF071F00F68370 /* NoteBlockActionsTableViewCell.xib */,
				B532D4E5199D4357006E4DF6 /* NoteBlockCommentTableViewCell.swift */,
				B5C66B751ACF072C00F68370 /* NoteBlockCommentTableViewCell.xib */,
				B532D4ED199D4418006E4DF6 /* NoteBlockImageTableViewCell.swift */,
				B5C66B771ACF073900F68370 /* NoteBlockImageTableViewCell.xib */,
				B52C4C7C199D4CD3009FD823 /* NoteBlockUserTableViewCell.swift */,
				B5C66B791ACF074600F68370 /* NoteBlockUserTableViewCell.xib */,
				B5899AE11B41CE670075A3D6 /* NoteSettingsTableViewCell.xib */,
				B5899ADF1B41CE3E0075A3D6 /* NoteSettingsTableViewCell.swift */,
			);
			path = Views;
			sourceTree = "<group>";
		};
		B5FD453E199D0F2800286FBB /* Controllers */ = {
			isa = PBXGroup;
			children = (
				B5FD4541199D0F2800286FBB /* NotificationsViewController.h */,
				B5FD4542199D0F2800286FBB /* NotificationsViewController.m */,
				B5FD453F199D0F2800286FBB /* NotificationDetailsViewController.h */,
				B5FD4540199D0F2800286FBB /* NotificationDetailsViewController.m */,
				B522C4F71B3DA79B00E47B59 /* NotificationSettingSectionsViewController.swift */,
				B5899ADD1B419C560075A3D6 /* NotificationSettingDetailsViewController.swift */,
			);
			path = Controllers;
			sourceTree = "<group>";
		};
		BE20F5E11B2F738E0020694C /* ViewRelated */ = {
			isa = PBXGroup;
			children = (
				BE20F5E21B2F739F0020694C /* System */,
			);
			name = ViewRelated;
			sourceTree = "<group>";
		};
		BE20F5E21B2F739F0020694C /* System */ = {
			isa = PBXGroup;
			children = (
				BE20F5E31B2F73A90020694C /* Search */,
			);
			name = System;
			sourceTree = "<group>";
		};
		BE20F5E31B2F73A90020694C /* Search */ = {
			isa = PBXGroup;
			children = (
				BE20F5E61B2F76660020694C /* WPSearchControllerConfiguratorTests.m */,
			);
			name = Search;
			sourceTree = "<group>";
		};
		BEBFE86C1B2F502C002C04EF /* Search */ = {
			isa = PBXGroup;
			children = (
				BEBFE86D1B2F50C5002C04EF /* WPSearchController.h */,
				BEBFE86E1B2F50C5002C04EF /* WPSearchController.m */,
				BEBFE8701B2F50E0002C04EF /* WPSearchControllerConfigurator.h */,
				BEBFE8711B2F50E0002C04EF /* WPSearchControllerConfigurator.m */,
			);
			name = Search;
			sourceTree = "<group>";
		};
		C430074CAC011A24F4A74E17 /* Pods */ = {
			isa = PBXGroup;
			children = (
				AC055AD29E203B2021E7F39B /* Pods.debug.xcconfig */,
				AEFB66560B716519236CEE67 /* Pods.release.xcconfig */,
				C9F5071C28C57CE611E00B1F /* Pods.release-internal.xcconfig */,
				501C8A355B53A6971F731ECA /* Pods.distribution.xcconfig */,
				B43F6A7D9B3DC5B8B4A7DDCA /* Pods-WordPressTest.debug.xcconfig */,
				9198544476D3B385673B18E9 /* Pods-WordPressTest.release.xcconfig */,
				A42FAD830601402EC061BE54 /* Pods-WordPressTest.release-internal.xcconfig */,
				B6E2365A531EA4BD7025525F /* Pods-WordPressTest.distribution.xcconfig */,
				0CF877DC71756EFA3346E26F /* Pods-WordPressTodayWidget.debug.xcconfig */,
				2B3804821972897F0DEC4183 /* Pods-WordPressTodayWidget.release.xcconfig */,
				052EFF90F810139789A446FB /* Pods-WordPressTodayWidget.release-internal.xcconfig */,
				67040029265369CB7FAE64FA /* Pods-WordPressTodayWidget.distribution.xcconfig */,
				45A679DE2C6B64047BAF97E9 /* Pods-UITests.debug.xcconfig */,
				1E59E0C89B24D8AA3B12DEC8 /* Pods-UITests.release.xcconfig */,
				91E1D2929A320BA8932240BF /* Pods-UITests.release-internal.xcconfig */,
				71E3F8ABCB453500748B60CE /* Pods-UITests.distribution.xcconfig */,
			);
			name = Pods;
			sourceTree = "<group>";
		};
		C50E78130E71648100991509 /* Comments */ = {
			isa = PBXGroup;
			children = (
				B5509A9419CA3B9F006D2E49 /* EditReplyViewController.xib */,
				2906F811110CDA8900169D56 /* EditCommentViewController.xib */,
			);
			name = Comments;
			sourceTree = "<group>";
		};
		C533CF320E6D3AB3000C3DE8 /* Comments */ = {
			isa = PBXGroup;
			children = (
				C533CF330E6D3ADA000C3DE8 /* CommentsViewController.h */,
				C533CF340E6D3ADA000C3DE8 /* CommentsViewController.m */,
				313AE49B19E3F20400AAFABE /* CommentViewController.h */,
				313AE49C19E3F20400AAFABE /* CommentViewController.m */,
				2906F80F110CDA8900169D56 /* EditCommentViewController.h */,
				2906F810110CDA8900169D56 /* EditCommentViewController.m */,
				B5509A9119CA38B3006D2E49 /* EditReplyViewController.h */,
				B5509A9219CA38B3006D2E49 /* EditReplyViewController.m */,
			);
			path = Comments;
			sourceTree = "<group>";
		};
		C59D3D480E6410BC00AA591D /* Categories */ = {
			isa = PBXGroup;
			children = (
				B55853F519630D5400FAF6C3 /* NSAttributedString+Util.h */,
				B55853F619630D5400FAF6C3 /* NSAttributedString+Util.m */,
				E13F23C114FE84600081D9CC /* NSMutableDictionary+Helpers.h */,
				E13F23C214FE84600081D9CC /* NSMutableDictionary+Helpers.m */,
				B55853F11962337500FAF6C3 /* NSScanner+Helpers.h */,
				B55853F21962337500FAF6C3 /* NSScanner+Helpers.m */,
				296526FC105810E100597FA3 /* NSString+Helpers.h */,
				296526FD105810E100597FA3 /* NSString+Helpers.m */,
				E1A0FAE5162F11CE0063B098 /* UIDevice+Helpers.h */,
				E1A0FAE6162F11CE0063B098 /* UIDevice+Helpers.m */,
				834CAE9B122D56B1003DDF49 /* UIImage+Alpha.h */,
				834CAE9D122D56B1003DDF49 /* UIImage+Alpha.m */,
				834CAE7A122D528A003DDF49 /* UIImage+Resize.h */,
				834CAE7B122D528A003DDF49 /* UIImage+Resize.m */,
				834CAE9C122D56B1003DDF49 /* UIImage+RoundedCorner.h */,
				834CAE9E122D56B1003DDF49 /* UIImage+RoundedCorner.m */,
				E1F80823146420B000726BC7 /* UIImageView+Gravatar.h */,
				E1F80824146420B000726BC7 /* UIImageView+Gravatar.m */,
				5D97C2F115CAF8D8009B44DD /* UINavigationController+KeyboardFix.h */,
				5D97C2F215CAF8D8009B44DD /* UINavigationController+KeyboardFix.m */,
				5DC3A44B1610B9BC00A890BE /* UINavigationController+Rotation.h */,
				5DC3A44C1610B9BC00A890BE /* UINavigationController+Rotation.m */,
				FD75DDAB15B021C70043F12C /* UIViewController+Rotation.h */,
				FD75DDAC15B021C80043F12C /* UIViewController+Rotation.m */,
				5D119DA1176FBE040073D83A /* UIImageView+AFNetworkingExtra.h */,
				5D119DA2176FBE040073D83A /* UIImageView+AFNetworkingExtra.m */,
				5DF59C091770AE3A00171208 /* UILabel+SuggestSize.h */,
				5DF59C0A1770AE3A00171208 /* UILabel+SuggestSize.m */,
				851734411798C64700A30E27 /* NSURL+Util.h */,
				851734421798C64700A30E27 /* NSURL+Util.m */,
				46F8714D1838C41600BC149B /* NSDate+StringFormatting.h */,
				46F8714E1838C41600BC149B /* NSDate+StringFormatting.m */,
				E2AA87A318523E5300886693 /* UIView+Subviews.h */,
				E2AA87A418523E5300886693 /* UIView+Subviews.m */,
				B548458019A258890077E7A5 /* UIActionSheet+Helpers.h */,
				B548458119A258890077E7A5 /* UIActionSheet+Helpers.m */,
				B57B99DC19A2DBF200506504 /* NSObject+Helpers.h */,
				B57B99DD19A2DBF200506504 /* NSObject+Helpers.m */,
				31EC15061A5B6675009FC8B3 /* WPStyleGuide+Suggestions.h */,
				31EC15071A5B6675009FC8B3 /* WPStyleGuide+Suggestions.m */,
				85CE4C1E1A703CF200780DFE /* NSBundle+VersionNumberHelper.h */,
				85CE4C1F1A703CF200780DFE /* NSBundle+VersionNumberHelper.m */,
				FFAC890E1A96A85800CC06AC /* NSProcessInfo+Util.h */,
				FFAC890F1A96A85800CC06AC /* NSProcessInfo+Util.m */,
				F1FA2C481AECEE1900255FCD /* MFMailComposeViewController+StatusBarStyle.h */,
				F1FA2C491AECEE1900255FCD /* MFMailComposeViewController+StatusBarStyle.m */,
				F1A0C49A1AF65B02001B544C /* MFMessageComposeViewController+StatusBarStyle.h */,
				F1A0C49B1AF65B02001B544C /* MFMessageComposeViewController+StatusBarStyle.m */,
				F128C31A1AFCC95B008C2404 /* WPMediaPickerViewController+StatusBarStyle.h */,
				F128C31B1AFCC95B008C2404 /* WPMediaPickerViewController+StatusBarStyle.m */,
			);
			path = Categories;
			sourceTree = "<group>";
		};
		CC098B8116A9EB0400450976 /* HTML */ = {
			isa = PBXGroup;
			children = (
				5DB767401588F64D00EBE36C /* postPreview.html */,
				E18165FC14E4428B006CE885 /* loader.html */,
				A01C55470E25E0D000D411F2 /* defaultPostTemplate.html */,
				2FAE97040E33B21600CA8540 /* defaultPostTemplate_old.html */,
				2FAE97070E33B21600CA8540 /* xhtml1-transitional.dtd */,
				2FAE97080E33B21600CA8540 /* xhtmlValidatorTemplate.xhtml */,
			);
			name = HTML;
			sourceTree = "<group>";
		};
		CC1D800D1656D8B2002A542F /* Notifications */ = {
			isa = PBXGroup;
			children = (
				B5B56D2F19AFB68800B4E29B /* Style */,
				B5D7F2D81A04180A006D3047 /* RichTextView */,
				B54E1DEC1A0A7BAA00807537 /* ReplyTextView */,
				B5E23BD919AD0CED000D6879 /* Tools */,
				B5FD453E199D0F2800286FBB /* Controllers */,
				B5FD4523199D0F1100286FBB /* Views */,
				B558541019631A1000FAF6C3 /* Notifications.storyboard */,
			);
			path = Notifications;
			sourceTree = "<group>";
		};
		CCB3A03814C8DD5100D43C3F /* Reader */ = {
			isa = PBXGroup;
			children = (
				5D7DEA2819D488DD0032EE77 /* WPStyleGuide+Comments.swift */,
				5D08B8FD19647C0800D5B381 /* Controllers */,
				5D08B8FE19647C2C00D5B381 /* Utils */,
				5D08B8FC19647C0300D5B381 /* Views */,
			);
			path = Reader;
			sourceTree = "<group>";
		};
		E11F949814A3344300277D31 /* WordPressApi */ = {
			isa = PBXGroup;
			children = (
				E1D086E0194214C600F0CC19 /* NSDate+WordPressJSON.h */,
				E1D086E1194214C600F0CC19 /* NSDate+WordPressJSON.m */,
				E1756E621694A08200D9EC00 /* gencredentials.rb */,
				E13EB7A3157D230000885780 /* WordPressComApi.h */,
				E13EB7A4157D230000885780 /* WordPressComApi.m */,
				E1756DD41694560100D9EC00 /* WordPressComApiCredentials.h */,
				E1756DD51694560100D9EC00 /* WordPressComApiCredentials.m */,
				E1634517183B733B005E967F /* WordPressComOAuthClient.h */,
				E1634518183B733B005E967F /* WordPressComOAuthClient.m */,
			);
			path = WordPressApi;
			sourceTree = "<group>";
		};
		E1239B7B176A2E0F00D37220 /* Tests */ = {
			isa = PBXGroup;
			children = (
				85F8E1991B017A8E000859BB /* Networking */,
				5D7A577D1AFBFD7C0097C028 /* Models */,
				85D239BD1AE5A6EE0074768D /* NUX */,
				B5AEEC7F1ACAD099008BF2A4 /* Categories */,
				B5AEEC731ACACF3B008BF2A4 /* Core Data */,
				5DF94E351962BA5F00359241 /* Reader */,
				B5AEEC7E1ACAD088008BF2A4 /* Services */,
				852416D01A12ED2D0030700C /* Utility */,
				B5AEEC711ACACF2F008BF2A4 /* NotificationTests.m */,
				B5AEEC801ACAD0A5008BF2A4 /* ViewControllers */,
				BE20F5E11B2F738E0020694C /* ViewRelated */,
			);
			name = Tests;
			sourceTree = "<group>";
		};
		E1249B4019408C6F0035E895 /* Remote Objects */ = {
			isa = PBXGroup;
			children = (
				5D1D33CD1AE56250000DE623 /* RemoteUser.h */,
				5D1D33CE1AE56250000DE623 /* RemoteUser.m */,
				E1A6DBD619DC7D080071AC1E /* RemotePostCategory.h */,
				E1A6DBD719DC7D080071AC1E /* RemotePostCategory.m */,
				E1A6DBD819DC7D080071AC1E /* RemotePost.h */,
				E1A6DBD919DC7D080071AC1E /* RemotePost.m */,
				E1249B4119408C910035E895 /* RemoteComment.h */,
				E1249B4219408C910035E895 /* RemoteComment.m */,
				5D12FE1A1988243700378BD6 /* RemoteReaderPost.h */,
				5D12FE1B1988243700378BD6 /* RemoteReaderPost.m */,
				5D12FE201988245B00378BD6 /* RemoteReaderSite.h */,
				5D12FE211988245B00378BD6 /* RemoteReaderSite.m */,
				5D12FE1C1988243700378BD6 /* RemoteReaderTopic.h */,
				5D12FE1D1988243700378BD6 /* RemoteReaderTopic.m */,
				E1B289D919F7AF7000DB0707 /* RemoteBlog.h */,
				E1B289DA19F7AF7000DB0707 /* RemoteBlog.m */,
				FF3DD6BF19F2B77A003A52CB /* RemoteMedia.h */,
				FF3DD6BD19F2B6B3003A52CB /* RemoteMedia.m */,
				B5EFB1C61B31F19D007608A3 /* RemoteNotificationSettings.swift */,
			);
			name = "Remote Objects";
			sourceTree = "<group>";
		};
		E12F55F714A1F2640060A510 /* Vendor */ = {
			isa = PBXGroup;
			children = (
				931D26FB19EDA0D000114F17 /* ALIterativeMigrator */,
				E1D0D81E16D3D19200E33F4C /* PocketAPI */,
				E1B4A9DE12FC8B1000EB3F67 /* EGOTableViewPullRefresh */,
			);
			path = Vendor;
			sourceTree = "<group>";
		};
		E131CB5B16CAD638004B0314 /* Helpers */ = {
			isa = PBXGroup;
			children = (
				E150520D16CAC75A00D3DDDC /* CoreDataTestHelper.h */,
				E150520E16CAC75A00D3DDDC /* CoreDataTestHelper.m */,
				B5D689FB1A5EBC900063D9E5 /* NotificationsManager+TestHelper.h */,
				B5D689FC1A5EBC900063D9E5 /* NotificationsManager+TestHelper.m */,
				93E9050519E6F3D8005513C9 /* TestContextManager.h */,
				93E9050619E6F3D8005513C9 /* TestContextManager.m */,
				E15618FB16DB8677006532C4 /* UIKitTestHelper.h */,
				E15618FC16DB8677006532C4 /* UIKitTestHelper.m */,
			);
			name = Helpers;
			sourceTree = "<group>";
		};
		E1523EB216D3B2EE002C5A36 /* Sharing */ = {
			isa = PBXGroup;
			children = (
				E1523EB316D3B305002C5A36 /* InstapaperActivity.h */,
				E1523EB416D3B305002C5A36 /* InstapaperActivity.m */,
				E1D0D81416D3B86800E33F4C /* SafariActivity.h */,
				E1D0D81516D3B86800E33F4C /* SafariActivity.m */,
				E1D0D84516D3D2EA00E33F4C /* PocketActivity.h */,
				E1D0D84616D3D2EA00E33F4C /* PocketActivity.m */,
				E10DB0061771926D00B7A0A3 /* GooglePlusActivity.h */,
				E10DB0071771926D00B7A0A3 /* GooglePlusActivity.m */,
				B5F015C9195DFD7600F6ECF2 /* WordPressActivity.h */,
				B5F015CA195DFD7600F6ECF2 /* WordPressActivity.m */,
				E1D95EB617A28F5E00A3E9F3 /* WPActivityDefaults.h */,
				E1D95EB717A28F5E00A3E9F3 /* WPActivityDefaults.m */,
			);
			path = Sharing;
			sourceTree = "<group>";
		};
		E159D1011309AAF200F498E2 /* Migrations */ = {
			isa = PBXGroup;
			children = (
				E1A03EDF17422DBC0085D192 /* 10-11 */,
				5D49B03519BE37CC00703A9B /* 20-21 */,
				937D9A0D19F837ED007B9D5F /* 22-23 */,
				5DF7F7751B223895003A05C8 /* 30-31 */,
				E1C4F4E61B29D5B900DAAB8E /* 32-33 */,
				E100C6BA1741472F00AE48D8 /* WordPress-11-12.xcmappingmodel */,
				5D51ADAE19A832AF00539C0B /* WordPress-20-21.xcmappingmodel */,
				937D9A0E19F83812007B9D5F /* WordPress-22-23.xcmappingmodel */,
				E1D86E681B2B414300DD2192 /* WordPress-32-33.xcmappingmodel */,
				5DF7F7731B22337C003A05C8 /* WordPress-30-31.xcmappingmodel */,
			);
			path = Migrations;
			sourceTree = "<group>";
		};
		E16AB92F14D978240047A2E5 /* WordPressTest */ = {
			isa = PBXGroup;
			children = (
				E16AB93014D978240047A2E5 /* Supporting Files */,
				E16AB94414D9A13A0047A2E5 /* Mock Data */,
				E131CB5B16CAD638004B0314 /* Helpers */,
				E1239B7B176A2E0F00D37220 /* Tests */,
			);
			path = WordPressTest;
			sourceTree = "<group>";
		};
		E16AB93014D978240047A2E5 /* Supporting Files */ = {
			isa = PBXGroup;
			children = (
				93E9050219E6F240005513C9 /* WordPressTest-Bridging-Header.h */,
				E16AB93114D978240047A2E5 /* WordPressTest-Info.plist */,
				E16AB93214D978240047A2E5 /* InfoPlist.strings */,
				E16AB93814D978240047A2E5 /* WordPressTest-Prefix.pch */,
			);
			name = "Supporting Files";
			sourceTree = "<group>";
		};
		E16AB94414D9A13A0047A2E5 /* Mock Data */ = {
			isa = PBXGroup;
			children = (
				B5AEEC741ACACFDA008BF2A4 /* notifications-badge.json */,
				B5AEEC751ACACFDA008BF2A4 /* notifications-like.json */,
				B5AEEC771ACACFDA008BF2A4 /* notifications-new-follower.json */,
				B5AEEC781ACACFDA008BF2A4 /* notifications-replied-comment.json */,
				B5EFB1D01B33630C007608A3 /* notifications-settings.json */,
				93CD939219099BE70049096E /* authtoken.json */,
				E131CB5716CACFB4004B0314 /* get-user-blogs_doesnt-have-blog.json */,
				E131CB5516CACF1E004B0314 /* get-user-blogs_has-blog.json */,
				E1E4CE0E1774531500430844 /* misteryman.jpg */,
				E1E4CE0517739FAB00430844 /* test-image.jpg */,
				E156190016DBABDE006532C4 /* xmlrpc-response-getpost.xml */,
				E15618FE16DBA983006532C4 /* xmlrpc-response-newpost.xml */,
				93594BD4191D2F5A0079E6B2 /* stats-batch.json */,
				E11330501A13BAA300D36D84 /* me-sites-with-jetpack.json */,
				855408851A6F105700DDBD79 /* app-review-prompt-all-enabled.json */,
				855408871A6F106800DDBD79 /* app-review-prompt-notifications-disabled.json */,
				855408891A6F107D00DDBD79 /* app-review-prompt-global-disable.json */,
			);
			name = "Mock Data";
			path = "Test Data";
			sourceTree = "<group>";
		};
		E1756E661694AA1500D9EC00 /* Derived Sources */ = {
			isa = PBXGroup;
			children = (
				FFB7B81C1A0012E80032E723 /* WordPressTestCredentials.m */,
				FFB7B81D1A0012E80032E723 /* WordPressComApiCredentials.m */,
			);
			name = "Derived Sources";
			path = /private/tmp/WordPress.build;
			sourceTree = "<absolute>";
		};
		E19472D8134E3E4A00879F63 /* UI */ = {
			isa = PBXGroup;
			children = (
				5DC02A3318E4C5A3009A1765 /* Themes */,
				37195B7F166A5DDC005F2292 /* Notifications */,
				ACFF1DC00E231EF600EC6BF5 /* Blog */,
				C50E78130E71648100991509 /* Comments */,
				83290399120CF517000A965A /* Media */,
				8320B5D711FCA4EE00607422 /* Cells */,
				595B02231A6C4FC500415A30 /* WhatsNew */,
				37245ADB13FC23FF006CDBE3 /* WPWebViewController.xib */,
				28AD735F0D9D9599002E5188 /* MainWindow.xib */,
				30AF6CF413C2289600A29C00 /* AboutViewController.xib */,
				5DF94E311962B9D800359241 /* WPAlertView.xib */,
				5DF94E321962B9D800359241 /* WPAlertViewSideBySide.xib */,
			);
			name = UI;
			sourceTree = "<group>";
		};
		E1A03EDF17422DBC0085D192 /* 10-11 */ = {
			isa = PBXGroup;
			children = (
				E1A03EE017422DCD0085D192 /* BlogToAccount.h */,
				E1A03EE117422DCE0085D192 /* BlogToAccount.m */,
				E1A03F46174283DF0085D192 /* BlogToJetpackAccount.h */,
				E1A03F47174283E00085D192 /* BlogToJetpackAccount.m */,
			);
			path = "10-11";
			sourceTree = "<group>";
		};
		E1B4A9DE12FC8B1000EB3F67 /* EGOTableViewPullRefresh */ = {
			isa = PBXGroup;
			children = (
				E1B4A9DF12FC8B1000EB3F67 /* EGORefreshTableHeaderView.h */,
				E1B4A9E012FC8B1000EB3F67 /* EGORefreshTableHeaderView.m */,
			);
			path = EGOTableViewPullRefresh;
			sourceTree = "<group>";
		};
		E1C4F4E61B29D5B900DAAB8E /* 32-33 */ = {
			isa = PBXGroup;
			children = (
				E16273E01B2ACEB600088AF7 /* BlogToBlog32to33.swift */,
			);
			name = "32-33";
			sourceTree = "<group>";
		};
		E1D0D81E16D3D19200E33F4C /* PocketAPI */ = {
			isa = PBXGroup;
			children = (
				E1D0D81F16D3D19200E33F4C /* PocketAPI+NSOperation.h */,
				E1D0D82016D3D19200E33F4C /* PocketAPI.h */,
				E1D0D82116D3D19200E33F4C /* PocketAPI.m */,
				E1D0D82216D3D19200E33F4C /* PocketAPILogin.h */,
				E1D0D82316D3D19200E33F4C /* PocketAPILogin.m */,
				E1D0D82416D3D19200E33F4C /* PocketAPIOperation.h */,
				E1D0D82516D3D19200E33F4C /* PocketAPIOperation.m */,
				E1D0D82616D3D19200E33F4C /* PocketAPITypes.h */,
			);
			path = PocketAPI;
			sourceTree = "<group>";
		};
		EC4696A80EA74DAC0040EE8E /* Pages */ = {
			isa = PBXGroup;
			children = (
				5DFA7EC21AF7CB910072023B /* Pages.storyboard */,
				5DFA7EBD1AF7CB2E0072023B /* Controllers */,
				5DFA7EBE1AF7CB3A0072023B /* Views */,
				74BB6F1819AE7B9400FB7829 /* WPLegacyEditPageViewController.h */,
				74BB6F1919AE7B9400FB7829 /* WPLegacyEditPageViewController.m */,
				83D180F712329B1A002DCCB0 /* EditPageViewController.h */,
				83D180F812329B1A002DCCB0 /* EditPageViewController.m */,
				5D62BAD518AA88210044E5F7 /* PageSettingsViewController.h */,
				5D62BAD618AA88210044E5F7 /* PageSettingsViewController.m */,
			);
			path = Pages;
			sourceTree = "<group>";
		};
		FFF96F8319EBE7FB00DFC821 /* UITests */ = {
			isa = PBXGroup;
			children = (
				FFF96FAC19ED7F4D00DFC821 /* wp_test_credentials_sample */,
				FFF96F8419EBE7FB00DFC821 /* Supporting Files */,
				FFF96F8F19EBE81F00DFC821 /* CommentsTests.m */,
				FFF96F9119EBE81F00DFC821 /* LoginTests.m */,
				FFF96F9219EBE81F00DFC821 /* MeTabTests.m */,
				FFF96F9319EBE81F00DFC821 /* NotificationsTests.m */,
				FFF96F9419EBE81F00DFC821 /* PagesTests.m */,
				FFF96F9519EBE81F00DFC821 /* PostsTests.m */,
				FFF96F9619EBE81F00DFC821 /* ReaderTests.m */,
				FFF96F9719EBE81F00DFC821 /* StatsTests.m */,
				FFF96F9819EBE81F00DFC821 /* WordPressTestCredentials.h */,
				FFF96F9919EBE81F00DFC821 /* WordPressTestCredentials.m */,
				FFF96F9A19EBE81F00DFC821 /* WPUITestCase.h */,
				FFF96F9B19EBE81F00DFC821 /* WPUITestCase.m */,
				FFF96FA919ED724F00DFC821 /* KIFUITestActor-WPExtras.h */,
				FFF96FAA19ED724F00DFC821 /* KIFUITestActor-WPExtras.m */,
			);
			path = UITests;
			sourceTree = "<group>";
		};
		FFF96F8419EBE7FB00DFC821 /* Supporting Files */ = {
			isa = PBXGroup;
			children = (
				FFF96F9019EBE81F00DFC821 /* gencredentials.rb */,
				FFF96F8519EBE7FB00DFC821 /* Info.plist */,
			);
			name = "Supporting Files";
			sourceTree = "<group>";
		};
/* End PBXGroup section */

/* Begin PBXNativeTarget section */
		1D6058900D05DD3D006BFB54 /* WordPress */ = {
			isa = PBXNativeTarget;
			buildConfigurationList = 1D6058960D05DD3E006BFB54 /* Build configuration list for PBXNativeTarget "WordPress" */;
			buildPhases = (
				1D60588D0D05DD3D006BFB54 /* Resources */,
				832D4F01120A6F7C001708D4 /* CopyFiles */,
				855804B81A5C5EED008D5A77 /* Generate Build Icon */,
				E1756E61169493AD00D9EC00 /* Generate WP.com credentials */,
				1D60588E0D05DD3D006BFB54 /* Sources */,
				1D60588F0D05DD3D006BFB54 /* Frameworks */,
				79289B3ECCA2441197B8D7F6 /* Copy Pods Resources */,
				E1CCFB31175D62320016BD8A /* Run Fabric/Crashlytics */,
				93E5284E19A7741A003A1A9C /* Embed App Extensions */,
			);
			buildRules = (
			);
			dependencies = (
				FFC3F6FC1B0DBF7200EFC359 /* PBXTargetDependency */,
				93E5284519A7741A003A1A9C /* PBXTargetDependency */,
				93E5284819A7741A003A1A9C /* PBXTargetDependency */,
			);
			name = WordPress;
			productName = WordPress;
			productReference = 1D6058910D05DD3D006BFB54 /* WordPress.app */;
			productType = "com.apple.product-type.application";
		};
		93E5283919A7741A003A1A9C /* WordPressTodayWidget */ = {
			isa = PBXNativeTarget;
			buildConfigurationList = 93E5284D19A7741A003A1A9C /* Build configuration list for PBXNativeTarget "WordPressTodayWidget" */;
			buildPhases = (
				1433631E1B534FCE8E3401B1 /* Check Pods Manifest.lock */,
				B500E3B71A3B18770071ABA8 /* App Installation Failed Workaround */,
				93E5283619A7741A003A1A9C /* Sources */,
				93E5283719A7741A003A1A9C /* Frameworks */,
				93E5283819A7741A003A1A9C /* Resources */,
				2AFAFA8761E84119A747E117 /* Copy Pods Resources */,
			);
			buildRules = (
			);
			dependencies = (
			);
			name = WordPressTodayWidget;
			productName = WordPressTodayWidget;
			productReference = 93E5283A19A7741A003A1A9C /* WordPressTodayWidget.appex */;
			productType = "com.apple.product-type.app-extension";
		};
		E16AB92914D978240047A2E5 /* WordPressTest */ = {
			isa = PBXNativeTarget;
			buildConfigurationList = E16AB93D14D978240047A2E5 /* Build configuration list for PBXNativeTarget "WordPressTest" */;
			buildPhases = (
				E16AB92514D978240047A2E5 /* Sources */,
				E16AB92614D978240047A2E5 /* Frameworks */,
				E16AB92714D978240047A2E5 /* Resources */,
				E16AB92814D978240047A2E5 /* ShellScript */,
				08CDD6C52F6F4CE8B478F112 /* Copy Pods Resources */,
			);
			buildRules = (
			);
			dependencies = (
				E16AB93F14D978520047A2E5 /* PBXTargetDependency */,
			);
			name = WordPressTest;
			productName = WordPressTest;
			productReference = E16AB92A14D978240047A2E5 /* WordPressTest.xctest */;
			productType = "com.apple.product-type.bundle.unit-test";
		};
		FFF96F8119EBE7FB00DFC821 /* UITests */ = {
			isa = PBXNativeTarget;
			buildConfigurationList = FFF96F8E19EBE7FB00DFC821 /* Build configuration list for PBXNativeTarget "UITests" */;
			buildPhases = (
				F538F2E32959A7F71EED0023 /* Check Pods Manifest.lock */,
				FFF87E8219F1B6CF00206205 /* Gen Test Credentials */,
				FFF96F7E19EBE7FB00DFC821 /* Sources */,
				FFF96F7F19EBE7FB00DFC821 /* Frameworks */,
				FFF96F8019EBE7FB00DFC821 /* Resources */,
				BD568EA7006B338911997D59 /* Copy Pods Resources */,
			);
			buildRules = (
			);
			dependencies = (
				FFF96F8919EBE7FB00DFC821 /* PBXTargetDependency */,
			);
			name = UITests;
			productName = UITests;
			productReference = FFF96F8219EBE7FB00DFC821 /* UITests.xctest */;
			productType = "com.apple.product-type.bundle.unit-test";
		};
/* End PBXNativeTarget section */

/* Begin PBXProject section */
		29B97313FDCFA39411CA2CEA /* Project object */ = {
			isa = PBXProject;
			attributes = {
				LastUpgradeCheck = 0510;
				ORGANIZATIONNAME = WordPress;
				TargetAttributes = {
					1D6058900D05DD3D006BFB54 = {
						DevelopmentTeam = PZYM8XX95Q;
						SystemCapabilities = {
							com.apple.ApplicationGroups.iOS = {
								enabled = 1;
							};
							com.apple.Keychain = {
								enabled = 1;
							};
						};
					};
					93E5283919A7741A003A1A9C = {
						CreatedOnToolsVersion = 6.0;
						DevelopmentTeam = PZYM8XX95Q;
						SystemCapabilities = {
							com.apple.ApplicationGroups.iOS = {
								enabled = 1;
							};
							com.apple.Keychain = {
								enabled = 1;
							};
						};
					};
					E16AB92914D978240047A2E5 = {
						TestTargetID = 1D6058900D05DD3D006BFB54;
					};
					FFC3F6F41B0DBF0900EFC359 = {
						CreatedOnToolsVersion = 6.3.1;
					};
					FFF96F8119EBE7FB00DFC821 = {
						CreatedOnToolsVersion = 6.1;
						TestTargetID = 1D6058900D05DD3D006BFB54;
					};
				};
			};
			buildConfigurationList = C01FCF4E08A954540054247B /* Build configuration list for PBXProject "WordPress" */;
			compatibilityVersion = "Xcode 3.2";
			developmentRegion = English;
			hasScannedForEncodings = 1;
			knownRegions = (
				English,
				Japanese,
				French,
				German,
				en,
				es,
				it,
				ja,
				pt,
				sv,
				"zh-Hans",
				nb,
				tr,
				id,
				"zh-Hant",
				hu,
				pl,
				ru,
				da,
				ko,
				th,
				fr,
				nl,
				de,
				"en-GB",
				"pt-BR",
				ar,
				hr,
				he,
			);
			mainGroup = 29B97314FDCFA39411CA2CEA /* CustomTemplate */;
			projectDirPath = "";
			projectRoot = "";
			targets = (
				1D6058900D05DD3D006BFB54 /* WordPress */,
				E16AB92914D978240047A2E5 /* WordPressTest */,
				A2795807198819DE0031C6A3 /* OCLint */,
				93E5283919A7741A003A1A9C /* WordPressTodayWidget */,
				FFF96F8119EBE7FB00DFC821 /* UITests */,
				FFC3F6F41B0DBF0900EFC359 /* UpdatePlistPreprocessor */,
			);
		};
/* End PBXProject section */

/* Begin PBXResourcesBuildPhase section */
		1D60588D0D05DD3D006BFB54 /* Resources */ = {
			isa = PBXResourcesBuildPhase;
			buildActionMask = 2147483647;
			files = (
				B5C66B741ACF071F00F68370 /* NoteBlockActionsTableViewCell.xib in Resources */,
				B5C66B701ACF06CA00F68370 /* NoteBlockHeaderTableViewCell.xib in Resources */,
				28AD73600D9D9599002E5188 /* MainWindow.xib in Resources */,
				A01C55480E25E0D000D411F2 /* defaultPostTemplate.html in Resources */,
				2FAE97090E33B21600CA8540 /* defaultPostTemplate_old.html in Resources */,
				5DBFC8A91A9BE07B00E00DE4 /* Posts.storyboard in Resources */,
				2FAE970C0E33B21600CA8540 /* xhtml1-transitional.dtd in Resources */,
				5D4C89FE1AB88EF7007464B3 /* PostCardTextCell.xib in Resources */,
				B5899AE21B41CE670075A3D6 /* NoteSettingsTableViewCell.xib in Resources */,
				595B02271A6C504400415A30 /* WPWhatsNewView.xib in Resources */,
				2FAE970D0E33B21600CA8540 /* xhtmlValidatorTemplate.xhtml in Resources */,
				931DF4D618D09A2F00540BDD /* InfoPlist.strings in Resources */,
				B558541419631A1000FAF6C3 /* Notifications.storyboard in Resources */,
				2906F813110CDA8900169D56 /* EditCommentViewController.xib in Resources */,
				5DFA7EC81AF814E40072023B /* PageListTableViewCell.xib in Resources */,
				5DF94E341962B9D800359241 /* WPAlertViewSideBySide.xib in Resources */,
				B5C66B781ACF073900F68370 /* NoteBlockImageTableViewCell.xib in Resources */,
				45C73C25113C36F70024D0D2 /* MainWindow-iPad.xib in Resources */,
				8370D10C11FA4A1B009D650F /* WPTableViewActivityCell.xib in Resources */,
				5D13FA571AF99C2100F06492 /* PageListSectionHeaderView.xib in Resources */,
				8370D1BE11FA6295009D650F /* AddSiteViewController.xib in Resources */,
				8333FE0E11FF6EF200A495C1 /* EditSiteViewController.xib in Resources */,
				5DF94E331962B9D800359241 /* WPAlertView.xib in Resources */,
				83CAD4211235F9F4003DFA20 /* MediaObjectView.xib in Resources */,
				B54E1DF21A0A7BAA00807537 /* ReplyTextView.xib in Resources */,
				5D4C8A001AB88F58007464B3 /* PostCardImageCell.xib in Resources */,
				E1D91456134A853D0089019C /* Localizable.strings in Resources */,
				B5E23BDF19AD0D00000D6879 /* NoteTableViewCell.xib in Resources */,
				5DC02A3918E4C5BD009A1765 /* ThemeDetailsViewController~ipad.xib in Resources */,
				30AF6CF513C2289600A29C00 /* AboutViewController.xib in Resources */,
				37245ADC13FC23FF006CDBE3 /* WPWebViewController.xib in Resources */,
				4645AFC51961E1FB005F7509 /* AppImages.xcassets in Resources */,
				B5C66B761ACF072C00F68370 /* NoteBlockCommentTableViewCell.xib in Resources */,
				E18165FD14E4428B006CE885 /* loader.html in Resources */,
				5DB767411588F64D00EBE36C /* postPreview.html in Resources */,
				93740DC917D8F85600C41B2F /* WPAlertView.h in Resources */,
				85ED988817DFA00000090D0B /* Images.xcassets in Resources */,
				BE13B3E81B2B58D800A4211D /* BlogListViewController.xib in Resources */,
				5DC02A3818E4C5BD009A1765 /* ThemeDetailsViewController.xib in Resources */,
				3716E401167296D30035F8C4 /* ToastView.xib in Resources */,
				B5C66B7A1ACF074600F68370 /* NoteBlockUserTableViewCell.xib in Resources */,
				5D18FEA01AFBB17400EFEED0 /* RestorePageTableViewCell.xib in Resources */,
				B5C66B721ACF071100F68370 /* NoteBlockTextTableViewCell.xib in Resources */,
				B5509A9519CA3B9F006D2E49 /* EditReplyViewController.xib in Resources */,
				5D69DBC4165428CA00A2D1F7 /* n.caf in Resources */,
				85D80558171630B30075EEAC /* DotCom-Languages.plist in Resources */,
				5D2FB2831AE98C4600F1D4ED /* RestorePostTableViewCell.xib in Resources */,
				B51D9A7E19634D4400CA857B /* Noticons-Regular.otf in Resources */,
				5D732F991AE84E5400CD89E7 /* PostListFooterView.xib in Resources */,
				5DC02A3718E4C5BD009A1765 /* ThemeBrowserViewController.xib in Resources */,
				A2787D0219002AB1000D6CA6 /* HelpshiftConfig.plist in Resources */,
				5DFA7EC31AF7CB910072023B /* Pages.storyboard in Resources */,
			);
			runOnlyForDeploymentPostprocessing = 0;
		};
		93E5283819A7741A003A1A9C /* Resources */ = {
			isa = PBXResourcesBuildPhase;
			buildActionMask = 2147483647;
			files = (
				93E5284319A7741A003A1A9C /* MainInterface.storyboard in Resources */,
				934884AF19B7875C004028D8 /* WordPress-Internal.entitlements in Resources */,
				934884AD19B78723004028D8 /* WordPressTodayWidget-Internal.entitlements in Resources */,
			);
			runOnlyForDeploymentPostprocessing = 0;
		};
		E16AB92714D978240047A2E5 /* Resources */ = {
			isa = PBXResourcesBuildPhase;
			buildActionMask = 2147483647;
			files = (
				E16AB93414D978240047A2E5 /* InfoPlist.strings in Resources */,
				93594BD5191D2F5A0079E6B2 /* stats-batch.json in Resources */,
				93CD939319099BE70049096E /* authtoken.json in Resources */,
				E1E4CE0F1774563F00430844 /* misteryman.jpg in Resources */,
				855408881A6F106800DDBD79 /* app-review-prompt-notifications-disabled.json in Resources */,
				8554088A1A6F107D00DDBD79 /* app-review-prompt-global-disable.json in Resources */,
				B5AEEC7A1ACACFDA008BF2A4 /* notifications-like.json in Resources */,
				E1E4CE0617739FAB00430844 /* test-image.jpg in Resources */,
				E11330511A13BAA300D36D84 /* me-sites-with-jetpack.json in Resources */,
				855408861A6F105700DDBD79 /* app-review-prompt-all-enabled.json in Resources */,
				E131CB5616CACF1E004B0314 /* get-user-blogs_has-blog.json in Resources */,
				B5EFB1D11B33630C007608A3 /* notifications-settings.json in Resources */,
				B5AEEC7D1ACACFDA008BF2A4 /* notifications-replied-comment.json in Resources */,
				E131CB5816CACFB4004B0314 /* get-user-blogs_doesnt-have-blog.json in Resources */,
				E15618FF16DBA983006532C4 /* xmlrpc-response-newpost.xml in Resources */,
				B5AEEC7C1ACACFDA008BF2A4 /* notifications-new-follower.json in Resources */,
				B5AEEC791ACACFDA008BF2A4 /* notifications-badge.json in Resources */,
				E156190116DBABDE006532C4 /* xmlrpc-response-getpost.xml in Resources */,
			);
			runOnlyForDeploymentPostprocessing = 0;
		};
		FFF96F8019EBE7FB00DFC821 /* Resources */ = {
			isa = PBXResourcesBuildPhase;
			buildActionMask = 2147483647;
			files = (
				FFF96F9D19EBE81F00DFC821 /* gencredentials.rb in Resources */,
			);
			runOnlyForDeploymentPostprocessing = 0;
		};
/* End PBXResourcesBuildPhase section */

/* Begin PBXShellScriptBuildPhase section */
		08CDD6C52F6F4CE8B478F112 /* Copy Pods Resources */ = {
			isa = PBXShellScriptBuildPhase;
			buildActionMask = 2147483647;
			files = (
			);
			inputPaths = (
			);
			name = "Copy Pods Resources";
			outputPaths = (
			);
			runOnlyForDeploymentPostprocessing = 0;
			shellPath = /bin/sh;
			shellScript = "\"${SRCROOT}/../Pods/Target Support Files/Pods-WordPressTest/Pods-WordPressTest-resources.sh\"\n";
		};
		1433631E1B534FCE8E3401B1 /* Check Pods Manifest.lock */ = {
			isa = PBXShellScriptBuildPhase;
			buildActionMask = 2147483647;
			files = (
			);
			inputPaths = (
			);
			name = "Check Pods Manifest.lock";
			outputPaths = (
			);
			runOnlyForDeploymentPostprocessing = 0;
			shellPath = /bin/sh;
			shellScript = "diff \"${PODS_ROOT}/../Podfile.lock\" \"${PODS_ROOT}/Manifest.lock\" > /dev/null\nif [[ $? != 0 ]] ; then\n    cat << EOM\nerror: The sandbox is not in sync with the Podfile.lock. Run 'pod install' or update your CocoaPods installation.\nEOM\n    exit 1\nfi\n";
			showEnvVarsInLog = 0;
		};
		2AFAFA8761E84119A747E117 /* Copy Pods Resources */ = {
			isa = PBXShellScriptBuildPhase;
			buildActionMask = 2147483647;
			files = (
			);
			inputPaths = (
			);
			name = "Copy Pods Resources";
			outputPaths = (
			);
			runOnlyForDeploymentPostprocessing = 0;
			shellPath = /bin/sh;
			shellScript = "\"${SRCROOT}/../Pods/Target Support Files/Pods-WordPressTodayWidget/Pods-WordPressTodayWidget-resources.sh\"\n";
			showEnvVarsInLog = 0;
		};
		79289B3ECCA2441197B8D7F6 /* Copy Pods Resources */ = {
			isa = PBXShellScriptBuildPhase;
			buildActionMask = 2147483647;
			files = (
			);
			inputPaths = (
			);
			name = "Copy Pods Resources";
			outputPaths = (
			);
			runOnlyForDeploymentPostprocessing = 0;
			shellPath = /bin/sh;
			shellScript = "\"${SRCROOT}/../Pods/Target Support Files/Pods/Pods-resources.sh\"\n";
		};
		855804B81A5C5EED008D5A77 /* Generate Build Icon */ = {
			isa = PBXShellScriptBuildPhase;
			buildActionMask = 2147483647;
			files = (
			);
			inputPaths = (
			);
			name = "Generate Build Icon";
			outputPaths = (
			);
			runOnlyForDeploymentPostprocessing = 0;
			shellPath = /bin/sh;
			shellScript = "#!/bin/sh\nexport PATH=/opt/local/bin/:/opt/local/sbin:$PATH:/usr/local/bin:\nif [ \"${CONFIGURATION}\" != \"Release-Internal\" ]; then\nexit 0;\nfi\n\nconvertPath=`which convert`\necho ${convertPath}\nif [[ ! -f ${convertPath} || -z ${convertPath} ]]; then\necho \"warning: Skipping Icon versioning, you need to install ImageMagick and ghostscript (fonts) first, you can use brew to simplify process:\nbrew install imagemagick\nbrew install ghostscript\"\nexit 0;\nfi\n\ncommit=`git rev-parse --short HEAD`\nbranch=`git rev-parse --abbrev-ref HEAD`\nversion=`/usr/libexec/PlistBuddy -c \"Print CFBundleShortVersionString\" \"${INFOPLIST_FILE}\"`\nbuild_num=`/usr/libexec/PlistBuddy -c \"Print CFBundleVersion\" \"${INFOPLIST_FILE}\"`\n\nshopt -s extglob\nshopt -u extglob\ncaption=\"${version}\\n${commit}\"\necho $caption\n\nfunction abspath() { pushd . > /dev/null; if [ -d \"$1\" ]; then cd \"$1\"; dirs -l +0; else cd \"`dirname \\\"$1\\\"`\"; cur_dir=`dirs -l +0`; if [ \"$cur_dir\" == \"/\" ]; then echo \"$cur_dir`basename \\\"$1\\\"`\"; else echo \"$cur_dir/`basename \\\"$1\\\"`\"; fi; fi; popd > /dev/null; }\n\nfunction processIcon() {\n    base_file=$1\n    \n    cd \"${CONFIGURATION_BUILD_DIR}/${UNLOCALIZED_RESOURCES_FOLDER_PATH}\"\n    base_path=`find . -name ${base_file}`\n    \n    real_path=$( abspath \"${base_path}\" )\n    echo \"base path ${real_path}\"\n    \n    if [[ ! -f ${base_path} || -z ${base_path} ]]; then\n    return;\n    fi\n    \n    # TODO: if they are the same we need to fix it by introducing temp\n    target_file=`basename $base_path`\n    target_path=\"${CONFIGURATION_BUILD_DIR}/${UNLOCALIZED_RESOURCES_FOLDER_PATH}/${target_file}\"\n    \n    base_tmp_normalizedFileName=\"${base_file%.*}-normalized.${base_file##*.}\"\n    base_tmp_path=`dirname $base_path`\n    base_tmp_normalizedFilePath=\"${base_tmp_path}/${base_tmp_normalizedFileName}\"\n    \n    stored_original_file=\"${base_tmp_normalizedFilePath}-tmp\"\n    if [[ -f ${stored_original_file} ]]; then\n    echo \"found previous file at path ${stored_original_file}, using it as base\"\n    mv \"${stored_original_file}\" \"${base_path}\"\n    fi\n    \n    if [ $CONFIGURATION = \"Release\" ]; then\n    cp \"${base_path}\" \"$target_path\"\n    return 0;\n    fi\n    \n    echo \"Reverting optimized PNG to normal\"\n    # Normalize\n    echo \"xcrun -sdk iphoneos pngcrush -revert-iphone-optimizations -q ${base_path} ${base_tmp_normalizedFilePath}\"\n    xcrun -sdk iphoneos pngcrush -revert-iphone-optimizations -q \"${base_path}\" \"${base_tmp_normalizedFilePath}\"\n    \n    # move original pngcrush png to tmp file\n    echo \"moving pngcrushed png file at ${base_path} to ${stored_original_file}\"\n    #rm \"$base_path\"\n    mv \"$base_path\" \"${stored_original_file}\"\n    \n    # Rename normalized png's filename to original one\n    echo \"Moving normalized png file to original one ${base_tmp_normalizedFilePath} to ${base_path}\"\n    mv \"${base_tmp_normalizedFilePath}\" \"${base_path}\"\n    \n    width=`identify -format %w ${base_path}`\n    height=`identify -format %h ${base_path}`\n    band_height=$((($height * 33) / 100))\n    band_position=$(($height - $band_height))\n    text_position=$(($band_position - 3))\n    point_size=$(((13 * $width) / 100))\n    \n    echo \"Image dimensions ($width x $height) - band height $band_height @ $band_position - point size $point_size\"\n    \n    #\n    # blur band and text\n    #\n    convert ${base_path} -blur 10x8 /tmp/blurred.png\n    convert /tmp/blurred.png -gamma 0 -fill white -draw \"rectangle 0,$band_position,$width,$height\" /tmp/mask.png\n    convert -size ${width}x${band_height} xc:none -fill 'rgba(0,0,0,0.2)' -draw \"rectangle 0,0,$width,$band_height\" /tmp/labels-base.png\n    convert -background none -size ${width}x${band_height} -pointsize $point_size -fill white -gravity center -gravity South caption:\"$caption\" /tmp/labels.png\n    \n    convert ${base_path} /tmp/blurred.png /tmp/mask.png -composite /tmp/temp.png\n    \n    rm /tmp/blurred.png\n    rm /tmp/mask.png\n    \n    #\n    # compose final image\n    #\n    filename=New${base_file}\n    convert /tmp/temp.png /tmp/labels-base.png -geometry +0+$band_position -composite /tmp/labels.png -geometry +0+$text_position -geometry +${w}-${h} -composite \"${target_path}\"\n    \n    # clean up\n    rm /tmp/temp.png\n    rm /tmp/labels-base.png\n    rm /tmp/labels.png\n    rm $stored_original_file\n    \n    echo \"Overlayed ${target_path}\"\n}\n\nicon_count=`/usr/libexec/PlistBuddy -c \"Print CFBundleIcons:CFBundlePrimaryIcon:CFBundleIconFiles\" \"${CONFIGURATION_BUILD_DIR}/${INFOPLIST_PATH}\" | wc -l`\nlast_icon_index=$((${icon_count} - 2))\n\ni=0\nwhile [  $i -lt $last_icon_index ]; do\nicon=`/usr/libexec/PlistBuddy -c \"Print CFBundleIcons:CFBundlePrimaryIcon:CFBundleIconFiles:$i\" \"${CONFIGURATION_BUILD_DIR}/${INFOPLIST_PATH}\"`\n\nif [[ $icon == *.png ]] || [[ $icon == *.PNG ]]\nthen\nprocessIcon $icon\nelse\nprocessIcon \"${icon}.png\"\nprocessIcon \"${icon}~ipad.png\"\nprocessIcon \"${icon}@2x.png\"\nprocessIcon \"${icon}@2x~ipad.png\"\nprocessIcon \"${icon}@3x.png\"\nfi\nlet i=i+1\ndone\n\n# Workaround to fix issue#16 to use wildcard * to actually find the file\n# Only 72x72 and 76x76 that we need for ipad app icons\nprocessIcon \"AppIcon72x72~ipad*\"\nprocessIcon \"AppIcon72x72@2x~ipad*\"\nprocessIcon \"AppIcon76x76~ipad*\"\nprocessIcon \"AppIcon76x76@2x~ipad*\"\nprocessIcon \"AppIcon-Internal72x72~ipad*\"\nprocessIcon \"AppIcon-Internal72x72@2x~ipad*\"\nprocessIcon \"AppIcon-Internal76x76~ipad*\"\nprocessIcon \"AppIcon-Internal76x76@2x~ipad*\"";
		};
		A279580D198819F50031C6A3 /* ShellScript */ = {
			isa = PBXShellScriptBuildPhase;
			buildActionMask = 2147483647;
			files = (
			);
			inputPaths = (
			);
			outputPaths = (
			);
			runOnlyForDeploymentPostprocessing = 0;
			shellPath = /bin/sh;
			shellScript = "# sh ../run-oclint.sh <optional: filename to lint>\nsh ../Scripts/run-oclint.sh";
			showEnvVarsInLog = 0;
		};
		B500E3B71A3B18770071ABA8 /* App Installation Failed Workaround */ = {
			isa = PBXShellScriptBuildPhase;
			buildActionMask = 2147483647;
			files = (
			);
			inputPaths = (
			);
			name = "App Installation Failed Workaround";
			outputPaths = (
			);
			runOnlyForDeploymentPostprocessing = 0;
			shellPath = /bin/sh;
			shellScript = "#\n# This is just a workaround for the \"App Installation Failed\" AlertView.\n# For more information, please, check issue #2917\n#\necho \"Running Cocoapods Workaround\"\ntouch \"${PROJECT_DIR}/WordPressTodayWidget/TodayViewController.swift\"\n";
		};
		BD568EA7006B338911997D59 /* Copy Pods Resources */ = {
			isa = PBXShellScriptBuildPhase;
			buildActionMask = 2147483647;
			files = (
			);
			inputPaths = (
			);
			name = "Copy Pods Resources";
			outputPaths = (
			);
			runOnlyForDeploymentPostprocessing = 0;
			shellPath = /bin/sh;
			shellScript = "\"${SRCROOT}/../Pods/Target Support Files/Pods-UITests/Pods-UITests-resources.sh\"\n";
			showEnvVarsInLog = 0;
		};
		E16AB92814D978240047A2E5 /* ShellScript */ = {
			isa = PBXShellScriptBuildPhase;
			buildActionMask = 2147483647;
			files = (
			);
			inputPaths = (
			);
			outputPaths = (
			);
			runOnlyForDeploymentPostprocessing = 0;
			shellPath = /bin/sh;
			shellScript = "# Run the unit tests in this test bundle.\n\"${SYSTEM_DEVELOPER_DIR}/Tools/RunUnitTests\"\n";
		};
		E1756E61169493AD00D9EC00 /* Generate WP.com credentials */ = {
			isa = PBXShellScriptBuildPhase;
			buildActionMask = 2147483647;
			files = (
			);
			inputPaths = (
				"$(SRCROOT)/WordPressApi/gencredentials.rb",
			);
			name = "Generate WP.com credentials";
			outputPaths = (
				/tmp/WordPress.build/WordPressComApiCredentials.m,
			);
			runOnlyForDeploymentPostprocessing = 0;
			shellPath = /bin/sh;
			shellScript = "DERIVED_TMP_DIR=/tmp/WordPress.build\ncp ${SOURCE_ROOT}/WordPressApi/WordPressComApiCredentials.m ${DERIVED_TMP_DIR}/WordPressComApiCredentials.m\n\necho \"Checking for WordPress.com Oauth App Secret in $WPCOM_CONFIG\"\nif [ -a $WPCOM_CONFIG ]\nthen\necho \"Config found\"\nsource $WPCOM_CONFIG\nelse\necho \"No config found\"\nexit 0\nfi\n\nif [ -z $WPCOM_APP_ID ]\nthen\necho \"warning: Missing WPCOM_APP_ID\"\nexit 1\nfi\nif [ -z $WPCOM_APP_SECRET ]\nthen\necho \"warning: Missing WPCOM_APP_SECRET\"\nexit 1\nfi\n\necho \"Generating credentials file in ${DERIVED_TMP_DIR}/WordPressComApiCredentials.m\"\nruby ${SOURCE_ROOT}/WordPressApi/gencredentials.rb > ${DERIVED_TMP_DIR}/WordPressComApiCredentials.m\n";
			showEnvVarsInLog = 0;
		};
		E1CCFB31175D62320016BD8A /* Run Fabric/Crashlytics */ = {
			isa = PBXShellScriptBuildPhase;
			buildActionMask = 2147483647;
			files = (
			);
			inputPaths = (
			);
			name = "Run Fabric/Crashlytics";
			outputPaths = (
			);
			runOnlyForDeploymentPostprocessing = 0;
			shellPath = /bin/sh;
			shellScript = "[ -f ~/.wpcom_app_credentials ] && source ~/.wpcom_app_credentials\n \nif [[ \"Debug\" == \"${CONFIGURATION}\" ]]; then\n  echo \"Skipping Fabric\";\n  exit 0;\nfi\n \nif [ \"x$FABRIC_SCRIPT_KEY\" != \"x\" ]; then\n  ./Fabric.framework/run $FABRIC_SCRIPT_KEY\nelse\n  echo \"warning: Fabric API Key not found\"\nfi";
			showEnvVarsInLog = 0;
		};
		F538F2E32959A7F71EED0023 /* Check Pods Manifest.lock */ = {
			isa = PBXShellScriptBuildPhase;
			buildActionMask = 2147483647;
			files = (
			);
			inputPaths = (
			);
			name = "Check Pods Manifest.lock";
			outputPaths = (
			);
			runOnlyForDeploymentPostprocessing = 0;
			shellPath = /bin/sh;
			shellScript = "diff \"${PODS_ROOT}/../Podfile.lock\" \"${PODS_ROOT}/Manifest.lock\" > /dev/null\nif [[ $? != 0 ]] ; then\n    cat << EOM\nerror: The sandbox is not in sync with the Podfile.lock. Run 'pod install' or update your CocoaPods installation.\nEOM\n    exit 1\nfi\n";
			showEnvVarsInLog = 0;
		};
		FFC3F6FA1B0DBF1E00EFC359 /* Update Plist Preprocessor file */ = {
			isa = PBXShellScriptBuildPhase;
			buildActionMask = 2147483647;
			files = (
			);
			inputPaths = (
			);
			name = "Update Plist Preprocessor file";
			outputPaths = (
			);
			runOnlyForDeploymentPostprocessing = 0;
			shellPath = /bin/sh;
			shellScript = "[ -f ~/.wpcom_app_credentials ] && source ~/.wpcom_app_credentials\n touch Info.plist\n if [ \"x$CRASHLYTICS_API_KEY\" != \"x\" ]; then\n echo \"#define FABRIC_API_KEY $CRASHLYTICS_API_KEY\" > InfoPlist.h\n else\n echo \"\" > InfoPlist.h\n echo \"warning: Crashytics API Key not found\"\n fi\n";
			showEnvVarsInLog = 0;
		};
		FFF87E8219F1B6CF00206205 /* Gen Test Credentials */ = {
			isa = PBXShellScriptBuildPhase;
			buildActionMask = 2147483647;
			files = (
			);
			inputPaths = (
			);
			name = "Gen Test Credentials";
			outputPaths = (
			);
			runOnlyForDeploymentPostprocessing = 0;
			shellPath = /bin/sh;
			shellScript = "DERIVED_TMP_DIR=/tmp/WordPress.build\ncp ${SOURCE_ROOT}/UITests/WordPressTestCredentials.m ${DERIVED_TMP_DIR}/WordPressTestCredentials.m\n\necho \"Generating credentials file in ${DERIVED_TMP_DIR}/WordPressTestCredentials.m\"\nruby ${SOURCE_ROOT}/UITests/gencredentials.rb > ${DERIVED_TMP_DIR}/WordPressTestCredentials.m";
			showEnvVarsInLog = 0;
		};
/* End PBXShellScriptBuildPhase section */

/* Begin PBXSourcesBuildPhase section */
		1D60588E0D05DD3D006BFB54 /* Sources */ = {
			isa = PBXSourcesBuildPhase;
			buildActionMask = 2147483647;
			files = (
				37022D931981C19000F322B7 /* VerticallyStackedButton.m in Sources */,
				5D1D9C50198837D0009D13B7 /* RemoteReaderPost.m in Sources */,
				5D1D9C51198837D0009D13B7 /* RemoteReaderSite.m in Sources */,
				5D1D9C52198837D0009D13B7 /* RemoteReaderTopic.m in Sources */,
				C545E0A21811B9880020844C /* ContextManager.m in Sources */,
				B5C66B6E1ACEE0B500F68370 /* NoteSeparatorsView.swift in Sources */,
				B5F015CB195DFD7600F6ECF2 /* WordPressActivity.m in Sources */,
				1D60589B0D05DD56006BFB54 /* main.m in Sources */,
				5D1D33CF1AE56250000DE623 /* RemoteUser.m in Sources */,
				5D577D33189127BE00B964C3 /* PostGeolocationViewController.m in Sources */,
				1D3623260D0F684500981E51 /* WordPressAppDelegate.m in Sources */,
				5D7DEA2919D488DD0032EE77 /* WPStyleGuide+Comments.swift in Sources */,
				E1D86E691B2B414300DD2192 /* WordPress-32-33.xcmappingmodel in Sources */,
				5DB3BA0818D11D8D00F3F3E9 /* PublishDatePickerView.m in Sources */,
				319D6E7B19E447500013871C /* Suggestion.m in Sources */,
				B5B56D3219AFB68800B4E29B /* WPStyleGuide+Reply.swift in Sources */,
				B535209F1AF7EFEC00B33BA8 /* PushAuthenticationServiceRemote.swift in Sources */,
				30EABE0918A5903400B73A9C /* WPBlogTableViewCell.m in Sources */,
				5D13FA551AF99C0300F06492 /* PageListSectionHeaderView.m in Sources */,
				B587797D19B799D800E57C5A /* UIDevice+Helpers.swift in Sources */,
				E2AA87A518523E5300886693 /* UIView+Subviews.m in Sources */,
				5D51ADAF19A832AF00539C0B /* WordPress-20-21.xcmappingmodel in Sources */,
				93C486511810445D00A24725 /* ActivityLogViewController.m in Sources */,
				ACC156CC0E10E67600D6E1A0 /* WPPostViewController.m in Sources */,
				93C1148518EDF6E100DAC95C /* BlogService.m in Sources */,
				B55853F719630D5400FAF6C3 /* NSAttributedString+Util.m in Sources */,
				ACBAB5FE0E121C7300F38795 /* PostSettingsViewController.m in Sources */,
				B535209B1AF7BBB800B33BA8 /* PushAuthenticationManager.swift in Sources */,
				319D6E8119E44C680013871C /* SuggestionsTableView.m in Sources */,
				F1A0C49C1AF65B02001B544C /* MFMessageComposeViewController+StatusBarStyle.m in Sources */,
				ACBAB6860E1247F700F38795 /* PostPreviewViewController.m in Sources */,
				5D2FB2861AE98C6600F1D4ED /* RestorePostTableViewCell.m in Sources */,
				E1A6DBE519DC7D230071AC1E /* PostService.m in Sources */,
				C58349C51806F95100B64089 /* IOS7CorrectedTextView.m in Sources */,
				594DB2951AB891A200E2E456 /* WPUserAgent.m in Sources */,
				C56636E91868D0CE00226AAB /* StatsViewController.m in Sources */,
				F128C31C1AFCC95B008C2404 /* WPMediaPickerViewController+StatusBarStyle.m in Sources */,
				313AE4A019E3F20400AAFABE /* CommentViewController.m in Sources */,
				93A379DB19FE6D3000415023 /* DDLogSwift.m in Sources */,
				A0E293F10E21027E00C6919C /* WPAddPostCategoryViewController.m in Sources */,
				5D2C05561AD2F56200A753FE /* NavBarTitleDropdownButton.m in Sources */,
				B5AB733D19901F85005F5044 /* WPNoResultsView+AnimatedBox.m in Sources */,
				31C9F82E1A2368A2008BB945 /* BlogDetailHeaderView.m in Sources */,
				FF28B3F11AEB251200E11AAE /* InfoPListTranslator.m in Sources */,
				C533CF350E6D3ADA000C3DE8 /* CommentsViewController.m in Sources */,
				B526DC291B1E47FC002A8C5F /* WPStyleGuide+WebView.m in Sources */,
				B5EFB1C51B31BAA2007608A3 /* NotificationsServiceRemote.swift in Sources */,
				B532D4EC199D4357006E4DF6 /* NoteBlockTextTableViewCell.swift in Sources */,
				B53FDF6D19B8C336000723B6 /* UIScreen+Helpers.swift in Sources */,
				E1CC9B511B3006690051398F /* JetpackREST.m in Sources */,
				E149D65119349E69006A843D /* MediaServiceRemoteXMLRPC.m in Sources */,
				5D3D559A18F88C5E00782892 /* ReaderPostServiceRemote.m in Sources */,
				5DF94E421962BAA700359241 /* WPContentActionView.m in Sources */,
				B52C4C7F199D74AE009FD823 /* NoteTableViewCell.swift in Sources */,
				315FC2C51A2CB29300E7CDA2 /* MeHeaderView.m in Sources */,
				C57A31A4183D2111007745B9 /* NotificationsManager.m in Sources */,
				5DFA7EC71AF814E40072023B /* PageListTableViewCell.m in Sources */,
				5D62BAD718AA88210044E5F7 /* PageSettingsViewController.m in Sources */,
				5D0C2CB819AB932C002DF1E5 /* WPContentSyncHelper.swift in Sources */,
				5DF94E301962B99C00359241 /* PostSettingsSelectionViewController.m in Sources */,
				7059CD210F332B6500A0660B /* WPCategoryTree.m in Sources */,
				B5E167F419C08D18009535AA /* NSCalendar+Helpers.swift in Sources */,
				E149D64E19349E69006A843D /* AccountServiceRemoteREST.m in Sources */,
				B5EFB1C71B31F19D007608A3 /* RemoteNotificationSettings.swift in Sources */,
				5D9BFF0A1A856801001D6D63 /* ReaderPostRichUnattributedContentView.m in Sources */,
				5DF6571B1AE6ACAC00AAA8D7 /* DisplayableImageHelper.m in Sources */,
				59DD94341AC479ED0032DD6B /* WPLogger.m in Sources */,
				313692791A5D6F7900EBE645 /* HelpshiftUtils.m in Sources */,
				CEBD3EAB0FF1BA3B00C1396E /* Blog.m in Sources */,
				03958062100D6CFC00850742 /* WPLabel.m in Sources */,
				85D239BC1AE5A6620074768D /* LoginViewModel.m in Sources */,
				46F8714F1838C41600BC149B /* NSDate+StringFormatting.m in Sources */,
				296526FE105810E100597FA3 /* NSString+Helpers.m in Sources */,
				5DA5BF4418E32DCF005F11F9 /* Theme.m in Sources */,
				ADF544C2195A0F620092213D /* CustomHighlightButton.m in Sources */,
				B52C4C7D199D4CD3009FD823 /* NoteBlockUserTableViewCell.swift in Sources */,
				2906F812110CDA8900169D56 /* EditCommentViewController.m in Sources */,
				591A428C1A6DC1B0003807A6 /* WPBackgroundDimmerView.m in Sources */,
				B532D4EB199D4357006E4DF6 /* NoteBlockTableViewCell.swift in Sources */,
				85D239B61AE5A6170074768D /* ReachabilityFacade.m in Sources */,
				B5899ADE1B419C560075A3D6 /* NotificationSettingDetailsViewController.swift in Sources */,
				B57B99D519A2C20200506504 /* NoteTableHeaderView.swift in Sources */,
				83418AAA11C9FA6E00ACF00C /* Comment.m in Sources */,
				E125443C12BF5A7200D87A0A /* WordPress.xcdatamodeld in Sources */,
				8350E49611D2C71E00A7B073 /* Media.m in Sources */,
				8370D10A11FA499A009D650F /* WPTableViewActivityCell.m in Sources */,
				5DA5BF4518E32DCF005F11F9 /* ThemeBrowserCell.m in Sources */,
				93C486501810442200A24725 /* SupportViewController.m in Sources */,
				B5509A9319CA38B3006D2E49 /* EditReplyViewController.m in Sources */,
				E1A6DBE119DC7D140071AC1E /* PostServiceRemoteREST.m in Sources */,
				83FEFC7611FF6C5A0078B462 /* EditSiteViewController.m in Sources */,
				838C672E1210C3C300B09CA3 /* Post.m in Sources */,
				834CAE7C122D528A003DDF49 /* UIImage+Resize.m in Sources */,
				5D9B17C519998A430047A4A2 /* ReaderBlockedTableViewCell.m in Sources */,
				5D000DDE1AC076C000A7BAF9 /* PostCardActionBar.m in Sources */,
				FFE3B2C71B2E651400E9F1E0 /* WPAndDeviceMediaLibraryDataSource.m in Sources */,
				F1FA2C4E1AED07FC00255FCD /* MFMailComposeViewController+StatusBarStyle.m in Sources */,
				E1F8E1261B0B422C0073E628 /* JetpackServiceRemote.m in Sources */,
				834CAE9F122D56B1003DDF49 /* UIImage+Alpha.m in Sources */,
				B54866CA1A0D7042004AC79D /* NSAttributedString+Helpers.swift in Sources */,
				834CAEA0122D56B1003DDF49 /* UIImage+RoundedCorner.m in Sources */,
				E18EE95119349EC300B0A40C /* ReaderTopicServiceRemote.m in Sources */,
				B5FD4544199D0F2800286FBB /* NotificationsViewController.m in Sources */,
				83D180FA12329B1A002DCCB0 /* EditPageViewController.m in Sources */,
				E125445612BF5B3900D87A0A /* PostCategory.m in Sources */,
				E125451812BF68F900D87A0A /* Page.m in Sources */,
				598351AE1A704E7A00B6DD4F /* WPWhatsNew.m in Sources */,
				937D9A1119F838C2007B9D5F /* AccountToAccount22to23.swift in Sources */,
				FD9A948C12FAEA2300438F94 /* DateUtils.m in Sources */,
				5D9BFF071A85584A001D6D63 /* ReaderPostUnattributedContentView.m in Sources */,
				B5B410B61B1772B000CFCF8D /* NavigationTitleView.swift in Sources */,
				E1B4A9E112FC8B1000EB3F67 /* EGORefreshTableHeaderView.m in Sources */,
				5DA3EE12192508F700294E0B /* WPImageOptimizer.m in Sources */,
				B5D7F2DE1A04180A006D3047 /* UITextView+RichTextView.swift in Sources */,
				E1D458691309589C00BF0235 /* Coordinate.m in Sources */,
				375D090D133B94C3000CC9CD /* BlogsTableViewCell.m in Sources */,
				5DA5BF4618E32DCF005F11F9 /* ThemeBrowserViewController.m in Sources */,
				E10A2E9B134E8AD3007643F9 /* PostAnnotation.m in Sources */,
				FFB7B8201A0012E80032E723 /* WordPressComApiCredentials.m in Sources */,
				E1B62A7B13AA61A100A6FCA4 /* WPWebViewController.m in Sources */,
				B587798119B799D800E57C5A /* UITableViewCell+Helpers.swift in Sources */,
				B587798019B799D800E57C5A /* UITableView+Helpers.swift in Sources */,
				5D157B8C1A8AB73C003ADF4C /* ReaderSiteHeaderView.m in Sources */,
				B587797E19B799D800E57C5A /* UIImageView+Animations.swift in Sources */,
				5D7B414719E482C9007D9EC7 /* WPRichTextImage.swift in Sources */,
				5DA912F41B03A6B300CBC13E /* AbstractPostListViewController.m in Sources */,
				30AF6CFD13C230C600A29C00 /* AboutViewController.m in Sources */,
				E1F80825146420B000726BC7 /* UIImageView+Gravatar.m in Sources */,
				5D17F0BE1A1D4C5F0087CCB8 /* PrivateSiteURLProtocol.m in Sources */,
				937D9A0F19F83812007B9D5F /* WordPress-22-23.xcmappingmodel in Sources */,
				B587798619B799EB00E57C5A /* Notification+Interface.swift in Sources */,
				462F4E0A18369F0B0028D2F8 /* BlogDetailsViewController.m in Sources */,
				74F313EF1A9B97A200AA8B45 /* WPTooltip.m in Sources */,
				B57AF5FA1ACDC73D0075A7D2 /* NoteBlockActionsTableViewCell.swift in Sources */,
				85DA8C4418F3F29A0074C8A4 /* WPAnalyticsTrackerWPCom.m in Sources */,
				B55853FC19630E7900FAF6C3 /* Notification.m in Sources */,
				5DF94E431962BAA700359241 /* WPContentAttributionView.m in Sources */,
				5DF94E2D1962B97D00359241 /* NewPostTableViewCell.m in Sources */,
				5DF94E501962BAEB00359241 /* ReaderPostAttributionView.m in Sources */,
				93C1147F18EC5DD500DAC95C /* AccountService.m in Sources */,
				FF945F701B28242300FB8AC4 /* MediaLibraryPickerDataSource.m in Sources */,
				B548458219A258890077E7A5 /* UIActionSheet+Helpers.m in Sources */,
				5D4E30D11AA4B41A000D9904 /* WPStyleGuide+Posts.m in Sources */,
				5D17530F1A97D2CA0031A082 /* PostCardTableViewCell.m in Sources */,
				5D7B414819E482C9007D9EC7 /* WPRichTextMediaAttachment.swift in Sources */,
				E13F23C314FE84600081D9CC /* NSMutableDictionary+Helpers.m in Sources */,
				5DF8D26119E82B1000A2CD95 /* ReaderCommentsViewController.m in Sources */,
				E114D79A153D85A800984182 /* WPError.m in Sources */,
				E1D04D8419374F2C002FADD7 /* BlogServiceRemoteREST.m in Sources */,
				5DEB61B4156FCD3400242C35 /* WPWebView.m in Sources */,
				5926E1E31AC4468300964783 /* WPCrashlytics.m in Sources */,
				E16273E11B2ACEB600088AF7 /* BlogToBlog32to33.swift in Sources */,
				B55853F31962337500FAF6C3 /* NSScanner+Helpers.m in Sources */,
				5D49B03B19BE3CAD00703A9B /* SafeReaderTopicToReaderTopic.m in Sources */,
				5DEB61B8156FCD5200242C35 /* WPChromelessWebViewController.m in Sources */,
				B5EFB1C21B31B98E007608A3 /* NotificationsService.swift in Sources */,
				5903AE1B19B60A98009D5354 /* WPButtonForNavigationBar.m in Sources */,
				E1AB07AD1578D34300D6AD64 /* SettingsViewController.m in Sources */,
				E13EB7A5157D230000885780 /* WordPressComApi.m in Sources */,
				B5D7F2DC1A04180A006D3047 /* NSAttributedString+RichTextView.swift in Sources */,
				B5899AE01B41CE3E0075A3D6 /* NoteSettingsTableViewCell.swift in Sources */,
				5D5D0027187DA9D30027CEF6 /* PostCategoriesViewController.m in Sources */,
				5DF7389A1965FB3C00393584 /* WPTableViewHandler.m in Sources */,
				E1E4CE0B1773C59B00430844 /* WPAvatarSource.m in Sources */,
				FD75DDAD15B021C80043F12C /* UIViewController+Rotation.m in Sources */,
				85D239AE1AE5A5FC0074768D /* BlogSyncFacade.m in Sources */,
				5DB93EED19B6190700EC88EB /* ReaderCommentCell.m in Sources */,
				5D97C2F315CAF8D8009B44DD /* UINavigationController+KeyboardFix.m in Sources */,
				5D2415CB1A8842C9009BD444 /* ReaderPreviewHeaderView.m in Sources */,
				5D1EE80215E7AF3E007F1F02 /* JetpackSettingsViewController.m in Sources */,
				5D3E334E15EEBB6B005FC6F2 /* ReachabilityUtils.m in Sources */,
				BE13B3E71B2B58D800A4211D /* BlogListViewController.m in Sources */,
				5D87E10C15F5120C0012C595 /* SettingsPageViewController.m in Sources */,
				5DC3A44D1610B9BC00A890BE /* UINavigationController+Rotation.m in Sources */,
				B532D4E9199D4357006E4DF6 /* NoteBlockCommentTableViewCell.swift in Sources */,
				B5E06E311A9CD31D00128985 /* WPURLRequest.m in Sources */,
				E1A0FAE7162F11CF0063B098 /* UIDevice+Helpers.m in Sources */,
				5D44EB351986D695008B7175 /* ReaderSiteServiceRemote.m in Sources */,
				5DF94E441962BAA700359241 /* WPContentView.m in Sources */,
				5DB4683B18A2E718004A89A9 /* LocationService.m in Sources */,
				93740DCB17D8F86700C41B2F /* WPAlertView.m in Sources */,
				E1D04D7E19374CFE002FADD7 /* BlogServiceRemoteXMLRPC.m in Sources */,
				E1249B4B1940AECC0035E895 /* CommentServiceRemoteREST.m in Sources */,
				E240859C183D82AE002EB0EF /* WPAnimatedBox.m in Sources */,
				852416CF1A12EBDD0030700C /* AppRatingUtility.m in Sources */,
				B5CC05F91962186D00975CAC /* Meta.m in Sources */,
				5D20A6531982D56600463A91 /* FollowedSitesViewController.m in Sources */,
				5D8D53F119250412003C8859 /* BlogSelectorViewController.m in Sources */,
				5D3D559718F88C3500782892 /* ReaderPostService.m in Sources */,
				B532D4EE199D4418006E4DF6 /* NoteBlockImageTableViewCell.swift in Sources */,
				93FA59DD18D88C1C001446BC /* PostCategoryService.m in Sources */,
				8516972C169D42F4006C5DED /* WPToast.m in Sources */,
				5DCC4CD819A50CC0003E548C /* ReaderSite.m in Sources */,
				93C4864F181043D700A24725 /* ActivityLogDetailViewController.m in Sources */,
				859F761D18F2159800EF8D5D /* WPAnalyticsTrackerMixpanelInstructionsForStat.m in Sources */,
				B57B99DE19A2DBF200506504 /* NSObject+Helpers.m in Sources */,
				E1523EB516D3B305002C5A36 /* InstapaperActivity.m in Sources */,
				E1D0D81616D3B86800E33F4C /* SafariActivity.m in Sources */,
				FF0AAE0D1A16550D0089841D /* WPMediaProgressTableViewController.m in Sources */,
				5DFA7EC11AF7CB6B0072023B /* PageListViewController.m in Sources */,
				E1D0D82916D3D19200E33F4C /* PocketAPI.m in Sources */,
				E1D0D82A16D3D19200E33F4C /* PocketAPILogin.m in Sources */,
				5DF7F7781B223916003A05C8 /* PostToPost30To31.m in Sources */,
				E1D0D82B16D3D19200E33F4C /* PocketAPIOperation.m in Sources */,
				5D8CBC471A6F47880081F4AE /* EditImageDetailsViewController.m in Sources */,
				5DF94E471962BAA700359241 /* WPSimpleContentAttributionView.m in Sources */,
				E1A6DBE219DC7D140071AC1E /* PostServiceRemoteXMLRPC.m in Sources */,
				46FE8276184FD8A200535844 /* WordPressComOAuthClient.m in Sources */,
				E1D0D84716D3D2EA00E33F4C /* PocketActivity.m in Sources */,
				E2DA78061864B11E007BA447 /* WPFixedWidthScrollView.m in Sources */,
				5DA5BF3F18E32DCF005F11F9 /* InputViewButton.m in Sources */,
				85D239AF1AE5A5FC0074768D /* HelpshiftEnabledFacade.m in Sources */,
				E149D65019349E69006A843D /* MediaServiceRemoteREST.m in Sources */,
				85D8055D171631F10075EEAC /* SelectWPComLanguageViewController.m in Sources */,
				B587798719B799EB00E57C5A /* NotificationBlock+Interface.swift in Sources */,
				E23EEC5E185A72C100F4DE2A /* WPContentCell.m in Sources */,
				8525398B171761D9003F6B32 /* WPComLanguages.m in Sources */,
				37EAAF4D1A11799A006D6306 /* CircularImageView.swift in Sources */,
				E1DF5DFD19E7CFAE004E70D5 /* PostCategoryServiceRemoteREST.m in Sources */,
				5D7B414619E482C9007D9EC7 /* WPRichTextEmbed.swift in Sources */,
				85149741171E13DF00B87F3F /* WPAsyncBlockOperation.m in Sources */,
				858DE40F1730384F000AC628 /* LoginViewController.m in Sources */,
				B5CC05F61962150600975CAC /* Constants.m in Sources */,
				BEBFE86F1B2F50C5002C04EF /* WPSearchController.m in Sources */,
				5D146EBB189857ED0068FDC6 /* FeaturedImageViewController.m in Sources */,
				31EC15081A5B6675009FC8B3 /* WPStyleGuide+Suggestions.m in Sources */,
				5DAFEAB81AF2CA6E00B3E1D7 /* PostMetaButton.m in Sources */,
				85C720B11730CEFA00460645 /* WPWalkthroughTextField.m in Sources */,
				B587797A19B799D800E57C5A /* NSDate+Helpers.swift in Sources */,
				B535209D1AF7EB9F00B33BA8 /* PushAuthenticationService.swift in Sources */,
				5DE88FAA1A859DD9000E2CA6 /* ReaderPostUnattributedTableViewCell.m in Sources */,
				3101866B1A373B01008F7DF6 /* WPTabBarController.m in Sources */,
				85E105861731A597001071A3 /* WPWalkthroughOverlayView.m in Sources */,
				85B125461B0294F6008A3D95 /* UIAlertViewProxy.m in Sources */,
				B587797B19B799D800E57C5A /* NSIndexPath+Swift.swift in Sources */,
				85EC44D41739826A00686604 /* CreateAccountAndBlogViewController.m in Sources */,
				85AD6AEC173CCF9E002CB896 /* WPNUXPrimaryButton.m in Sources */,
				E1A6DBDB19DC7D080071AC1E /* RemotePost.m in Sources */,
				E1249B4619408D0F0035E895 /* CommentServiceRemoteXMLRPC.m in Sources */,
				85AD6AEF173CCFDC002CB896 /* WPNUXSecondaryButton.m in Sources */,
				5DBCD9D218F3569F00B32229 /* ReaderTopic.m in Sources */,
				B5A6CEA619FA800E009F07DE /* AccountToAccount20to21.swift in Sources */,
				5DF94E2B1962B97D00359241 /* CommentsTableViewCell.m in Sources */,
				85B6F74F1742DA1E00CE7F3A /* WPNUXMainButton.m in Sources */,
				5DB93EEC19B6190700EC88EB /* CommentContentView.m in Sources */,
				85D239BB1AE5A6620074768D /* LoginFields.m in Sources */,
				5DAE40AD19EC70930011A0AE /* ReaderPostHeaderView.m in Sources */,
				74BB6F1A19AE7B9400FB7829 /* WPLegacyEditPageViewController.m in Sources */,
				B580E4791AEA91000091A094 /* UIViewController+Helpers.swift in Sources */,
				85B6F7521742DAE800CE7F3A /* WPNUXBackButton.m in Sources */,
				937F3E321AD6FDA7006BA498 /* WPAnalyticsTrackerAutomatticTracks.m in Sources */,
				B54E1DF01A0A7BAA00807537 /* ReplyBezierView.swift in Sources */,
				5DF738941965FAB900393584 /* SubscribedTopicsViewController.m in Sources */,
				E2E7EB46185FB140004F5E72 /* WPBlogSelectorButton.m in Sources */,
				85D239B21AE5A5FC0074768D /* WordPressComOAuthClientFacade.m in Sources */,
				5D9BFF041A8557A8001D6D63 /* ReaderPostRichContentView.m in Sources */,
				85D239B31AE5A5FC0074768D /* WordPressXMLRPCAPIFacade.m in Sources */,
				E183BD7417621D87000B0822 /* WPCookie.m in Sources */,
				E10DB0081771926D00B7A0A3 /* GooglePlusActivity.m in Sources */,
				FF0AAE0A1A150A560089841D /* WPProgressTableViewCell.m in Sources */,
				5DF94E451962BAA700359241 /* WPRichContentView.m in Sources */,
				5DBCD9D518F35D7500B32229 /* ReaderTopicService.m in Sources */,
				5D42A3DF175E7452005CFF05 /* AbstractPost.m in Sources */,
				BEBFE8721B2F50E0002C04EF /* WPSearchControllerConfigurator.m in Sources */,
				5D42A3E0175E7452005CFF05 /* BasePost.m in Sources */,
				5D000DE11AC0879600A7BAF9 /* PostCardActionBarItem.m in Sources */,
				B5D7F2DD1A04180A006D3047 /* RichTextView.swift in Sources */,
				E1249B4319408C910035E895 /* RemoteComment.m in Sources */,
				93DEB88219E5BF7100F9546D /* TodayExtensionService.m in Sources */,
				5DE293C11AD8009E00825DE5 /* PostListFilter.m in Sources */,
				5D42A3E2175E7452005CFF05 /* ReaderPost.m in Sources */,
				B587797F19B799D800E57C5A /* UIImageView+Networking.swift in Sources */,
				5DA5BF4718E32DCF005F11F9 /* ThemeDetailsViewController.m in Sources */,
				E1D062D4177C685C00644185 /* ContentActionButton.m in Sources */,
				E1B289DB19F7AF7000DB0707 /* RemoteBlog.m in Sources */,
				5D0431AE1A7C31AB0025BDFD /* ReaderBrowseSiteViewController.m in Sources */,
				E1A6DBDA19DC7D080071AC1E /* RemotePostCategory.m in Sources */,
				5D0A20D41AF11A7300E5C6BC /* PhotonImageURLHelper.m in Sources */,
				85D2275918F1EB8A001DA8DA /* WPAnalyticsTrackerMixpanel.m in Sources */,
				E1DF5DFE19E7CFAE004E70D5 /* PostCategoryServiceRemoteXMLRPC.m in Sources */,
				85D239AD1AE5A5FC0074768D /* AccountServiceFacade.m in Sources */,
				B54E1DF11A0A7BAA00807537 /* ReplyTextView.swift in Sources */,
				5DF94E461962BAA700359241 /* WPRichTextView.m in Sources */,
				5D42A3FB175E75EE005CFF05 /* ReaderPostDetailViewController.m in Sources */,
				85D239B01AE5A5FC0074768D /* LoginFacade.m in Sources */,
				B5899AE41B422D990075A3D6 /* NotificationSettings.swift in Sources */,
				5D42A3FC175E75EE005CFF05 /* ReaderPostsViewController.m in Sources */,
				5D18FE9F1AFBB17400EFEED0 /* RestorePageTableViewCell.m in Sources */,
				E1556CF2193F6FE900FC52EA /* CommentService.m in Sources */,
				5D42A3FD175E75EE005CFF05 /* ReaderPostTableViewCell.m in Sources */,
				5DB3BA0518D0E7B600F3F3E9 /* WPPickerView.m in Sources */,
				5D42A405175E76A7005CFF05 /* WPImageViewController.m in Sources */,
				931D26FE19EDA10D00114F17 /* ALIterativeMigrator.m in Sources */,
				E1F8E1231B0B411E0073E628 /* JetpackService.m in Sources */,
				5DA3EE161925090A00294E0B /* MediaService.m in Sources */,
				5D42A406175E76A7005CFF05 /* WPWebVideoViewController.m in Sources */,
				5D839AA8187F0D6B00811F4A /* PostFeaturedImageCell.m in Sources */,
				B587798219B799D800E57C5A /* UIView+Helpers.swift in Sources */,
				5DA5BF4818E32DCF005F11F9 /* WPLoadingView.m in Sources */,
				B5B56D3319AFB68800B4E29B /* WPStyleGuide+Notifications.swift in Sources */,
				FFAB7CB11A0BD83A00765942 /* WPAssetExporter.m in Sources */,
				FFAC89101A96A85800CC06AC /* NSProcessInfo+Util.m in Sources */,
				595B02221A6C4ECD00415A30 /* WPWhatsNewView.m in Sources */,
				5DF7F7741B22337C003A05C8 /* WordPress-30-31.xcmappingmodel in Sources */,
				5DF94E511962BAEB00359241 /* ReaderPostContentView.m in Sources */,
				5D577D361891360900B964C3 /* PostGeolocationView.m in Sources */,
				FF3DD6BE19F2B6B3003A52CB /* RemoteMedia.m in Sources */,
				B5FD4543199D0F2800286FBB /* NotificationDetailsViewController.m in Sources */,
				74D5FFD619ACDF6700389E8F /* WPLegacyEditPostViewController.m in Sources */,
				B54E1DF41A0A7BBF00807537 /* NotificationMediaDownloader.swift in Sources */,
				E174F6E6172A73960004F23A /* WPAccount.m in Sources */,
				E100C6BB1741473000AE48D8 /* WordPress-11-12.xcmappingmodel in Sources */,
				E1A03EE217422DCF0085D192 /* BlogToAccount.m in Sources */,
				5D44EB381986D8BA008B7175 /* ReaderSiteService.m in Sources */,
				E1A03F48174283E10085D192 /* BlogToJetpackAccount.m in Sources */,
				31F4F6671A1385BE00196A98 /* MeViewController.m in Sources */,
				5DA3EE13192508F700294E0B /* WPImageOptimizer+Private.m in Sources */,
				B522C4F81B3DA79B00E47B59 /* NotificationSettingSectionsViewController.swift in Sources */,
				B587797C19B799D800E57C5A /* NSParagraphStyle+Helpers.swift in Sources */,
				5D119DA3176FBE040073D83A /* UIImageView+AFNetworkingExtra.m in Sources */,
				5DF59C0B1770AE3A00171208 /* UILabel+SuggestSize.m in Sources */,
				E1F5A1BC1771C90A00E0495F /* WPTableImageSource.m in Sources */,
				5948AD0E1AB734F2006E8882 /* WPAppAnalytics.m in Sources */,
				851734431798C64700A30E27 /* NSURL+Util.m in Sources */,
				5DF738971965FACD00393584 /* RecommendedTopicsViewController.m in Sources */,
				85D239B11AE5A5FC0074768D /* OnePasswordFacade.m in Sources */,
				85CE4C201A703CF200780DFE /* NSBundle+VersionNumberHelper.m in Sources */,
				E1D95EB817A28F5E00A3E9F3 /* WPActivityDefaults.m in Sources */,
				591A428F1A6DC6F2003807A6 /* WPGUIConstants.m in Sources */,
				85D790AA1AE5C6790033AE83 /* MixpanelProxy.m in Sources */,
				E120D90E1B09D8C300FB9A6E /* JetpackState.m in Sources */,
				857610D618C0377300EDF406 /* StatsWebViewController.m in Sources */,
				5DBFC8A71A9BC34F00E00DE4 /* PostListViewController.m in Sources */,
				5D08B90419648C3400D5B381 /* ReaderSubscriptionViewController.m in Sources */,
				5DDC44671A72BB07007F538E /* ReaderViewController.m in Sources */,
				E1D086E2194214C600F0CC19 /* NSDate+WordPressJSON.m in Sources */,
				5D839AAB187F0D8000811F4A /* PostGeolocationCell.m in Sources */,
				5D732F971AE84E3C00CD89E7 /* PostListFooterView.m in Sources */,
				A2DC5B1A1953451B009584C3 /* WPNUXHelpBadgeLabel.m in Sources */,
				B532D4EA199D4357006E4DF6 /* NoteBlockHeaderTableViewCell.swift in Sources */,
				59E2AAE31B2096BF0051DC06 /* ServiceRemoteREST.m in Sources */,
				319D6E8519E44F7F0013871C /* SuggestionsTableViewCell.m in Sources */,
				E1AC282D18282423004D394C /* SFHFKeychainUtils.m in Sources */,
				740BD8351A0D4C3600F04D18 /* WPUploadStatusButton.m in Sources */,
				59D328FD1ACC2D0700356827 /* WPLookbackPresenter.m in Sources */,
				FF3674151AD32CE100F24857 /* WPVideoOptimizer.m in Sources */,
				319D6E7E19E447C80013871C /* SuggestionService.m in Sources */,
			);
			runOnlyForDeploymentPostprocessing = 0;
		};
		93E5283619A7741A003A1A9C /* Sources */ = {
			isa = PBXSourcesBuildPhase;
			buildActionMask = 2147483647;
			files = (
				93E5284119A7741A003A1A9C /* TodayViewController.swift in Sources */,
				93E5285519A778AF003A1A9C /* WPDDLogWrapper.m in Sources */,
				93E3D3C819ACE8E300B1C509 /* SFHFKeychainUtils.m in Sources */,
				934884AB19B73BA6004028D8 /* Constants.m in Sources */,
			);
			runOnlyForDeploymentPostprocessing = 0;
		};
		E16AB92514D978240047A2E5 /* Sources */ = {
			isa = PBXSourcesBuildPhase;
			buildActionMask = 2147483647;
			files = (
				5981FE051AB8A89A0009E080 /* WPUserAgentTests.m in Sources */,
				59E2AAE81B20E3EA0051DC06 /* ServiceRemoteRESTTests.m in Sources */,
				85B1253F1B02849B008A3D95 /* PushAuthenticationService.swift in Sources */,
				931D26F519ED7E6D00114F17 /* BlogJetpackTest.m in Sources */,
				5D12FE1E1988243700378BD6 /* RemoteReaderPost.m in Sources */,
				5D12FE221988245B00378BD6 /* RemoteReaderSite.m in Sources */,
				5DFA7EBC1AF7B8D30072023B /* NSDateStringFormattingTest.m in Sources */,
				93A379EC19FFBF7900415023 /* KeychainTest.m in Sources */,
				85F8E1981B017A86000859BB /* PushAuthenticationServiceRemote.swift in Sources */,
				B5EFB1CF1B336266007608A3 /* RemoteNotificationSettings.swift in Sources */,
				5D12FE1F1988243700378BD6 /* RemoteReaderTopic.m in Sources */,
				59E2AAEC1B20E5CE0051DC06 /* PostServiceRemoteRESTTests.m in Sources */,
				5D7A57801AFBFD940097C028 /* BasePostTest.m in Sources */,
				8514B8D41AE85B19007E58BA /* WPAnalyticsTrackerMixpanelTests.m in Sources */,
				931D26F719ED7F7500114F17 /* ReaderPostServiceTest.m in Sources */,
				85B125421B028F62008A3D95 /* PushAuthenticationManager.swift in Sources */,
				93E9050719E6F3D8005513C9 /* TestContextManager.m in Sources */,
				5D2BEB4919758102005425F7 /* WPTableImageSourceTest.m in Sources */,
				5948AD111AB73D19006E8882 /* WPAppAnalyticsTests.m in Sources */,
				85D239C01AE5A7020074768D /* LoginFacadeTests.m in Sources */,
				5DA988061AEEA594002AFB12 /* DisplayableImageHelperTest.m in Sources */,
				BE20F5E71B2F76660020694C /* WPSearchControllerConfiguratorTests.m in Sources */,
				9363113F19FA996700B0C739 /* AccountServiceTests.swift in Sources */,
				591CFB061B28A960009E61B3 /* AccountServiceRemoteRESTTests.m in Sources */,
				F1564E5B18946087009F8F97 /* NSStringHelpersTest.m in Sources */,
				93EF094C19ED533500C89770 /* ContextManagerTests.swift in Sources */,
				B5D689FD1A5EBC900063D9E5 /* NotificationsManager+TestHelper.m in Sources */,
				85F8E19B1B017AA6000859BB /* PushAuthenticationServiceRemoteTests.swift in Sources */,
				85F8E19D1B018698000859BB /* PushAuthenticationServiceTests.swift in Sources */,
				931D270019EDAE8600114F17 /* CoreDataMigrationTests.m in Sources */,
				85D239C11AE5A7020074768D /* LoginViewModelTests.m in Sources */,
				85D790AC1AE5D95E0033AE83 /* MixpanelProxyTests.m in Sources */,
				85F8E19F1B0186D0000859BB /* MockWordPressComApi.swift in Sources */,
				931D26F619ED7F7000114F17 /* BlogServiceTest.m in Sources */,
				852416D21A12ED690030700C /* AppRatingUtilityTests.m in Sources */,
				E15618FD16DB8677006532C4 /* UIKitTestHelper.m in Sources */,
				B5EFB1C91B333C5A007608A3 /* NotificationsServiceRemoteTests.swift in Sources */,
				B5AEEC721ACACF2F008BF2A4 /* NotificationTests.m in Sources */,
				B5EFB1CA1B334DD0007608A3 /* NotificationsServiceRemote.swift in Sources */,
				9358D15919FFD4E10094BBF5 /* WPImageOptimizerTest.m in Sources */,
				85B125411B028E34008A3D95 /* PushAuthenticationManagerTests.swift in Sources */,
				E19A10CA1B010AA0006192B0 /* WPURLRequestTest.m in Sources */,
				591CFB091B28AC8C009E61B3 /* BlogServiceRemoteRESTTests.m in Sources */,
				931D26F819ED7F7800114F17 /* ReaderTopicServiceTest.m in Sources */,
				E1E4CE0D177439D100430844 /* WPAvatarSourceTest.m in Sources */,
			);
			runOnlyForDeploymentPostprocessing = 0;
		};
		FFF96F7E19EBE7FB00DFC821 /* Sources */ = {
			isa = PBXSourcesBuildPhase;
			buildActionMask = 2147483647;
			files = (
				FFB7B81F1A0012E80032E723 /* WordPressTestCredentials.m in Sources */,
				FFF96FAB19ED724F00DFC821 /* KIFUITestActor-WPExtras.m in Sources */,
				FFF96FA019EBE81F00DFC821 /* NotificationsTests.m in Sources */,
				FFF96FA419EBE81F00DFC821 /* StatsTests.m in Sources */,
				FFF96FA319EBE81F00DFC821 /* ReaderTests.m in Sources */,
				FFF96FA619EBE81F00DFC821 /* WPUITestCase.m in Sources */,
				FFF96F9F19EBE81F00DFC821 /* MeTabTests.m in Sources */,
				FFF96F9C19EBE81F00DFC821 /* CommentsTests.m in Sources */,
				FFF96FA219EBE81F00DFC821 /* PostsTests.m in Sources */,
				FFF96FA119EBE81F00DFC821 /* PagesTests.m in Sources */,
				FFF96F9E19EBE81F00DFC821 /* LoginTests.m in Sources */,
			);
			runOnlyForDeploymentPostprocessing = 0;
		};
/* End PBXSourcesBuildPhase section */

/* Begin PBXTargetDependency section */
		93E5284519A7741A003A1A9C /* PBXTargetDependency */ = {
			isa = PBXTargetDependency;
			target = 93E5283919A7741A003A1A9C /* WordPressTodayWidget */;
			targetProxy = 93E5284419A7741A003A1A9C /* PBXContainerItemProxy */;
		};
		93E5284819A7741A003A1A9C /* PBXTargetDependency */ = {
			isa = PBXTargetDependency;
			target = 93E5283919A7741A003A1A9C /* WordPressTodayWidget */;
			targetProxy = 93E5284719A7741A003A1A9C /* PBXContainerItemProxy */;
		};
		E16AB93F14D978520047A2E5 /* PBXTargetDependency */ = {
			isa = PBXTargetDependency;
			target = 1D6058900D05DD3D006BFB54 /* WordPress */;
			targetProxy = E16AB93E14D978520047A2E5 /* PBXContainerItemProxy */;
		};
		FFC3F6FC1B0DBF7200EFC359 /* PBXTargetDependency */ = {
			isa = PBXTargetDependency;
			target = FFC3F6F41B0DBF0900EFC359 /* UpdatePlistPreprocessor */;
			targetProxy = FFC3F6FB1B0DBF7200EFC359 /* PBXContainerItemProxy */;
		};
		FFF96F8919EBE7FB00DFC821 /* PBXTargetDependency */ = {
			isa = PBXTargetDependency;
			target = 1D6058900D05DD3D006BFB54 /* WordPress */;
			targetProxy = FFF96F8819EBE7FB00DFC821 /* PBXContainerItemProxy */;
		};
/* End PBXTargetDependency section */

/* Begin PBXVariantGroup section */
		931DF4D818D09A2F00540BDD /* InfoPlist.strings */ = {
			isa = PBXVariantGroup;
			children = (
				931DF4D718D09A2F00540BDD /* en */,
				931DF4D918D09A9B00540BDD /* pt */,
				931DF4DA18D09AE100540BDD /* fr */,
				931DF4DB18D09AF600540BDD /* nl */,
				931DF4DC18D09B0100540BDD /* it */,
				931DF4DD18D09B1900540BDD /* th */,
				931DF4DE18D09B2600540BDD /* de */,
				931DF4DF18D09B3900540BDD /* id */,
				A20971B519B0BC390058F395 /* en-GB */,
				A20971B819B0BC570058F395 /* pt-BR */,
				E16228CB1B0C7A1B0048DA91 /* ar */,
				FFE69A1E1B1BD4F10073C2EB /* es */,
				FFE69A1F1B1BD6D60073C2EB /* ja */,
				FFE69A201B1BD79F0073C2EB /* sv */,
				FFE69A211B1BD9710073C2EB /* hr */,
				FFE69A221B1BD9D20073C2EB /* he */,
				FFE69A231B1BDA8B0073C2EB /* zh-Hans */,
				FFE69A241B1BDB170073C2EB /* nb */,
				FFE69A251B1BDB7A0073C2EB /* tr */,
				FFE69A261B1BE0490073C2EB /* zh-Hant */,
				FFE69A271B1BFDC40073C2EB /* hu */,
				FFE69A281B1BFDE50073C2EB /* pl */,
				FFE69A291B1BFE050073C2EB /* ru */,
				FFE69A2A1B1BFE200073C2EB /* da */,
				FFE69A2B1B1BFE620073C2EB /* ko */,
			);
			name = InfoPlist.strings;
			path = Resources;
			sourceTree = "<group>";
		};
		E16AB93214D978240047A2E5 /* InfoPlist.strings */ = {
			isa = PBXVariantGroup;
			children = (
				E16AB93314D978240047A2E5 /* en */,
				A20971B619B0BC390058F395 /* en-GB */,
				A20971B919B0BC580058F395 /* pt-BR */,
			);
			name = InfoPlist.strings;
			sourceTree = "<group>";
		};
		E1D91454134A853D0089019C /* Localizable.strings */ = {
			isa = PBXVariantGroup;
			children = (
				E1D91455134A853D0089019C /* en */,
				E1D91457134A854A0089019C /* es */,
				FDCB9A89134B75B900E5C776 /* it */,
				E17BE7A9134DEC12007285FD /* ja */,
				E1863F9A1355E0AB0031BBC8 /* pt */,
				E1457202135EC85700C7BAD2 /* sv */,
				E167745A1377F24300EE44DD /* fr */,
				E167745B1377F25500EE44DD /* nl */,
				E167745C1377F26400EE44DD /* de */,
				E167745D1377F26D00EE44DD /* hr */,
				E133DB40137AE180003C0AF9 /* he */,
				E18D8AE21397C51A00000861 /* zh-Hans */,
				E18D8AE41397C54E00000861 /* nb */,
				E1225A4C147E6D2400B4F3A0 /* tr */,
				E1225A4D147E6D2C00B4F3A0 /* id */,
				E12F95A51557C9C20067A653 /* zh-Hant */,
				E12F95A61557CA210067A653 /* hu */,
				E12F95A71557CA400067A653 /* pl */,
				E12963A8174654B2002E7744 /* ru */,
				E19853331755E461001CC6D5 /* da */,
				E19853341755E4B3001CC6D5 /* ko */,
				E1E977BC17B0FA9A00AFB867 /* th */,
				A20971B419B0BC390058F395 /* en-GB */,
				A20971B719B0BC570058F395 /* pt-BR */,
				E16228C91B0C7A090048DA91 /* ar */,
			);
			name = Localizable.strings;
			path = Resources;
			sourceTree = "<group>";
		};
/* End PBXVariantGroup section */

/* Begin XCBuildConfiguration section */
		1D6058940D05DD3E006BFB54 /* Debug */ = {
			isa = XCBuildConfiguration;
			baseConfigurationReference = AC055AD29E203B2021E7F39B /* Pods.debug.xcconfig */;
			buildSettings = {
				ASSETCATALOG_COMPILER_APPICON_NAME = AppIcon;
				ASSETCATALOG_COMPILER_LAUNCHIMAGE_NAME = LaunchImage;
				CLANG_ENABLE_MODULES = YES;
				CLANG_ENABLE_OBJC_ARC = YES;
				CLANG_WARN__ARC_BRIDGE_CAST_NONARC = NO;
				CODE_SIGN_ENTITLEMENTS = WordPress.entitlements;
				CODE_SIGN_IDENTITY = "iPhone Developer";
				COPY_PHASE_STRIP = NO;
				DEFINES_MODULE = YES;
				FRAMEWORK_SEARCH_PATHS = (
					"$(inherited)",
					"\"$(SRCROOT)/Classes\"",
					"$(SRCROOT)",
					"$(PROJECT_DIR)",
				);
				GCC_OPTIMIZATION_LEVEL = 0;
				GCC_PREFIX_HEADER = WordPress_Prefix.pch;
				GCC_PREPROCESSOR_DEFINITIONS = (
					"$(inherited)",
					"COCOAPODS=1",
					"NSLOGGER_BUILD_USERNAME=\"${USER}\"",
					"WPCOM_SCHEME=\\@\\\"${WPCOM_SCHEME}\\\"",
				);
				GCC_SYMBOLS_PRIVATE_EXTERN = NO;
				GCC_THUMB_SUPPORT = NO;
				GCC_TREAT_WARNINGS_AS_ERRORS = NO;
				INFOPLIST_FILE = Info.plist;
				INFOPLIST_PREFIX_HEADER = InfoPlist.h;
				INFOPLIST_PREPROCESS = YES;
				IPHONEOS_DEPLOYMENT_TARGET = 7.0;
				LD_RUNPATH_SEARCH_PATHS = "$(inherited) @executable_path/Frameworks";
				OTHER_CFLAGS = (
					"$(inherited)",
					"-Wno-format-security",
					"-DDEBUG",
					"-Wno-format",
				);
				OTHER_LDFLAGS = (
					"$(inherited)",
					"-ObjC",
					"-l\"c++\"",
					"-l\"iconv\"",
					"-l\"sqlite3.0\"",
					"-l\"z\"",
				);
				PRODUCT_NAME = WordPress;
				PROVISIONING_PROFILE = "2c67955d-6e0d-474f-89c0-f2ed02e3292a";
				SWIFT_INCLUDE_PATHS = "";
				SWIFT_OBJC_BRIDGING_HEADER = "Classes/System/WordPress-Bridging-Header.h";
				SWIFT_OPTIMIZATION_LEVEL = "-Onone";
				TARGETED_DEVICE_FAMILY = "1,2";
				USER_HEADER_SEARCH_PATHS = "";
				WPCOM_CONFIG = $HOME/.wpcom_app_credentials;
				WPCOM_SCHEME = wpdebug;
			};
			name = Debug;
		};
		1D6058950D05DD3E006BFB54 /* Release */ = {
			isa = XCBuildConfiguration;
			baseConfigurationReference = AEFB66560B716519236CEE67 /* Pods.release.xcconfig */;
			buildSettings = {
				ASSETCATALOG_COMPILER_APPICON_NAME = AppIcon;
				ASSETCATALOG_COMPILER_LAUNCHIMAGE_NAME = LaunchImage;
				CLANG_ENABLE_MODULES = YES;
				CLANG_ENABLE_OBJC_ARC = YES;
				CLANG_WARN__ARC_BRIDGE_CAST_NONARC = NO;
				CODE_SIGN_ENTITLEMENTS = WordPress.entitlements;
				CODE_SIGN_IDENTITY = "iPhone Developer";
				COPY_PHASE_STRIP = YES;
				DEFINES_MODULE = YES;
				FRAMEWORK_SEARCH_PATHS = (
					"$(inherited)",
					"\"$(SRCROOT)/Classes\"",
					"$(SRCROOT)",
					"$(PROJECT_DIR)",
				);
				GCC_PREFIX_HEADER = WordPress_Prefix.pch;
				GCC_PREPROCESSOR_DEFINITIONS = (
					"$(inherited)",
					NS_BLOCK_ASSERTIONS,
					"WPCOM_SCHEME=\\@\\\"${WPCOM_SCHEME}\\\"",
				);
				GCC_SYMBOLS_PRIVATE_EXTERN = NO;
				GCC_THUMB_SUPPORT = NO;
				GCC_TREAT_WARNINGS_AS_ERRORS = YES;
				INFOPLIST_FILE = Info.plist;
				INFOPLIST_PREFIX_HEADER = InfoPlist.h;
				INFOPLIST_PREPROCESS = YES;
				IPHONEOS_DEPLOYMENT_TARGET = 7.0;
				LD_RUNPATH_SEARCH_PATHS = "$(inherited) @executable_path/Frameworks";
				OTHER_CFLAGS = (
					"$(inherited)",
					"-Wno-format-security",
					"-Wno-format",
				);
				OTHER_LDFLAGS = (
					"$(inherited)",
					"-ObjC",
					"-l\"c++\"",
					"-l\"iconv\"",
					"-l\"sqlite3.0\"",
					"-l\"z\"",
				);
				PRODUCT_NAME = WordPress;
				PROVISIONING_PROFILE = "99275e9d-ad23-4674-aa89-8a5d9ffcccef";
				SWIFT_INCLUDE_PATHS = "";
				SWIFT_OBJC_BRIDGING_HEADER = "Classes/System/WordPress-Bridging-Header.h";
				TARGETED_DEVICE_FAMILY = "1,2";
				USER_HEADER_SEARCH_PATHS = "";
				WPCOM_CONFIG = $HOME/.wpcom_app_credentials;
				WPCOM_SCHEME = wordpress;
			};
			name = Release;
		};
		2F30B4C10E342FDF00211B15 /* Distribution */ = {
			isa = XCBuildConfiguration;
			buildSettings = {
				DEFINES_MODULE = YES;
				GCC_C_LANGUAGE_STANDARD = c99;
				GCC_THUMB_SUPPORT = NO;
				GCC_TREAT_WARNINGS_AS_ERRORS = NO;
				GCC_WARN_ABOUT_RETURN_TYPE = YES;
				GCC_WARN_UNUSED_VARIABLE = YES;
				HEADER_SEARCH_PATHS = "";
				OTHER_CFLAGS = "-Wno-format-security";
				OTHER_LDFLAGS = (
					"-lxml2",
					"-licucore",
				);
				PRODUCT_MODULE_NAME = WordPress;
				SDKROOT = iphoneos;
				VALIDATE_PRODUCT = YES;
			};
			name = Distribution;
		};
		2F30B4C20E342FDF00211B15 /* Distribution */ = {
			isa = XCBuildConfiguration;
			baseConfigurationReference = 501C8A355B53A6971F731ECA /* Pods.distribution.xcconfig */;
			buildSettings = {
				ASSETCATALOG_COMPILER_APPICON_NAME = AppIcon;
				ASSETCATALOG_COMPILER_LAUNCHIMAGE_NAME = LaunchImage;
				CLANG_ENABLE_MODULES = YES;
				CLANG_ENABLE_OBJC_ARC = YES;
				CLANG_WARN__ARC_BRIDGE_CAST_NONARC = NO;
				CODE_SIGN_ENTITLEMENTS = WordPress.entitlements;
				CODE_SIGN_IDENTITY = "iPhone Developer";
				COPY_PHASE_STRIP = YES;
				DEFINES_MODULE = YES;
				FRAMEWORK_SEARCH_PATHS = (
					"$(inherited)",
					"\"$(SRCROOT)/Classes\"",
					"$(SRCROOT)",
					"$(PROJECT_DIR)",
				);
				GCC_PREFIX_HEADER = WordPress_Prefix.pch;
				GCC_PREPROCESSOR_DEFINITIONS = (
					"$(inherited)",
					"COCOAPODS=1",
					"NSLOGGER_BUILD_USERNAME=\"${USER}\"",
					"WPCOM_SCHEME=\\@\\\"${WPCOM_SCHEME}\\\"",
				);
				GCC_SYMBOLS_PRIVATE_EXTERN = NO;
				GCC_THUMB_SUPPORT = NO;
				GCC_TREAT_WARNINGS_AS_ERRORS = YES;
				INFOPLIST_FILE = Info.plist;
				INFOPLIST_PREFIX_HEADER = InfoPlist.h;
				INFOPLIST_PREPROCESS = YES;
				IPHONEOS_DEPLOYMENT_TARGET = 7.0;
				LD_RUNPATH_SEARCH_PATHS = "$(inherited) @executable_path/Frameworks";
				OTHER_CFLAGS = (
					"$(inherited)",
					"-Wno-format",
					"-Wno-format-security",
				);
				OTHER_LDFLAGS = (
					"$(inherited)",
					"-ObjC",
					"-l\"c++\"",
					"-l\"iconv\"",
					"-l\"sqlite3.0\"",
					"-l\"z\"",
				);
				PRODUCT_NAME = WordPress;
				PROVISIONING_PROFILE = "99275e9d-ad23-4674-aa89-8a5d9ffcccef";
				STRIP_INSTALLED_PRODUCT = NO;
				SWIFT_INCLUDE_PATHS = "";
				SWIFT_OBJC_BRIDGING_HEADER = "Classes/System/WordPress-Bridging-Header.h";
				TARGETED_DEVICE_FAMILY = "1,2";
				USER_HEADER_SEARCH_PATHS = "";
				WPCOM_CONFIG = $HOME/.wpcom_app_credentials;
				WPCOM_SCHEME = wordpress;
			};
			name = Distribution;
		};
		93DEAA9D182D567A004E34D1 /* Release-Internal */ = {
			isa = XCBuildConfiguration;
			buildSettings = {
				DEFINES_MODULE = YES;
				GCC_C_LANGUAGE_STANDARD = c99;
				GCC_THUMB_SUPPORT = NO;
				GCC_WARN_ABOUT_RETURN_TYPE = YES;
				GCC_WARN_UNUSED_VARIABLE = YES;
				HEADER_SEARCH_PATHS = "";
				OTHER_CFLAGS = "-Wno-format-security";
				OTHER_LDFLAGS = (
					"-lxml2",
					"-licucore",
				);
				PRODUCT_MODULE_NAME = WordPress;
				SDKROOT = iphoneos;
				VALIDATE_PRODUCT = YES;
			};
			name = "Release-Internal";
		};
		93DEAA9E182D567A004E34D1 /* Release-Internal */ = {
			isa = XCBuildConfiguration;
			baseConfigurationReference = C9F5071C28C57CE611E00B1F /* Pods.release-internal.xcconfig */;
			buildSettings = {
				ASSETCATALOG_COMPILER_APPICON_NAME = AppIcon;
				ASSETCATALOG_COMPILER_LAUNCHIMAGE_NAME = LaunchImage;
				CLANG_ENABLE_MODULES = YES;
				CLANG_ENABLE_OBJC_ARC = YES;
				CLANG_WARN__ARC_BRIDGE_CAST_NONARC = NO;
				CODE_SIGN_ENTITLEMENTS = "WordPress-Internal.entitlements";
				CODE_SIGN_IDENTITY = "iPhone Developer";
				COPY_PHASE_STRIP = YES;
				DEFINES_MODULE = YES;
				FRAMEWORK_SEARCH_PATHS = (
					"$(inherited)",
					"\"$(SRCROOT)/Classes\"",
					"$(SRCROOT)",
					"$(PROJECT_DIR)",
				);
				GCC_PREFIX_HEADER = WordPress_Prefix.pch;
				GCC_PREPROCESSOR_DEFINITIONS = (
					"$(inherited)",
					INTERNAL_BUILD,
					LOOKBACK_ENABLED,
					"WPCOM_SCHEME=\\@\\\"${WPCOM_SCHEME}\\\"",
				);
				GCC_SYMBOLS_PRIVATE_EXTERN = NO;
				GCC_THUMB_SUPPORT = NO;
				GCC_TREAT_WARNINGS_AS_ERRORS = YES;
				INFOPLIST_FILE = "WordPress-Internal-Info.plist";
				INFOPLIST_PREFIX_HEADER = InfoPlist.h;
				INFOPLIST_PREPROCESS = YES;
				IPHONEOS_DEPLOYMENT_TARGET = 7.0;
				LD_RUNPATH_SEARCH_PATHS = "$(inherited) @executable_path/Frameworks";
				OTHER_CFLAGS = (
					"$(inherited)",
					"-Wno-format-security",
					"-Wno-format",
				);
				OTHER_LDFLAGS = (
					"$(inherited)",
					"-ObjC",
					"-l\"c++\"",
					"-l\"iconv\"",
					"-l\"sqlite3.0\"",
					"-l\"z\"",
				);
				PRODUCT_NAME = WordPress;
				PROVISIONING_PROFILE = "e2753f6d-95a0-4702-ad4d-7fbbcc1edb66";
				SWIFT_INCLUDE_PATHS = "";
				SWIFT_OBJC_BRIDGING_HEADER = "Classes/System/WordPress-Bridging-Header.h";
				TARGETED_DEVICE_FAMILY = "1,2";
				USER_HEADER_SEARCH_PATHS = "";
				WPCOM_CONFIG = $HOME/.wpcom_internal_app_credentials;
				WPCOM_SCHEME = wpinternal;
			};
			name = "Release-Internal";
		};
		93DEAAA0182D567A004E34D1 /* Release-Internal */ = {
			isa = XCBuildConfiguration;
			baseConfigurationReference = A42FAD830601402EC061BE54 /* Pods-WordPressTest.release-internal.xcconfig */;
			buildSettings = {
				BUNDLE_LOADER = "$(BUILT_PRODUCTS_DIR)/WordPress.app/WordPress";
				CLANG_ENABLE_MODULES = YES;
				CLANG_ENABLE_OBJC_ARC = YES;
				COPY_PHASE_STRIP = YES;
				FRAMEWORK_SEARCH_PATHS = (
					"$(SDKROOT)/Developer/Library/Frameworks",
					"$(inherited)",
					"$(DEVELOPER_FRAMEWORKS_DIR)",
				);
				GCC_C_LANGUAGE_STANDARD = gnu99;
				GCC_PRECOMPILE_PREFIX_HEADER = YES;
				GCC_PREFIX_HEADER = "WordPressTest/WordPressTest-Prefix.pch";
				GCC_WARN_ABOUT_MISSING_PROTOTYPES = YES;
				INFOPLIST_FILE = "WordPressTest/WordPressTest-Info.plist";
				LD_RUNPATH_SEARCH_PATHS = "$(inherited) @executable_path/Frameworks @loader_path/Frameworks";
				PRODUCT_NAME = "$(TARGET_NAME)";
				SDKROOT = iphoneos;
				SWIFT_OBJC_BRIDGING_HEADER = "WordPressTest/WordPressTest-Bridging-Header.h";
				TEST_HOST = "$(BUNDLE_LOADER)";
			};
			name = "Release-Internal";
		};
		93E5284919A7741A003A1A9C /* Debug */ = {
			isa = XCBuildConfiguration;
			baseConfigurationReference = 0CF877DC71756EFA3346E26F /* Pods-WordPressTodayWidget.debug.xcconfig */;
			buildSettings = {
				ALWAYS_SEARCH_USER_PATHS = NO;
				CLANG_CXX_LANGUAGE_STANDARD = "gnu++0x";
				CLANG_CXX_LIBRARY = "libc++";
				CLANG_ENABLE_MODULES = YES;
				CLANG_ENABLE_OBJC_ARC = YES;
				CLANG_WARN_BOOL_CONVERSION = YES;
				CLANG_WARN_CONSTANT_CONVERSION = YES;
				CLANG_WARN_DIRECT_OBJC_ISA_USAGE = YES_ERROR;
				CLANG_WARN_EMPTY_BODY = YES;
				CLANG_WARN_ENUM_CONVERSION = YES;
				CLANG_WARN_INT_CONVERSION = YES;
				CLANG_WARN_OBJC_ROOT_CLASS = YES_ERROR;
				CLANG_WARN_UNREACHABLE_CODE = YES;
				CLANG_WARN__DUPLICATE_METHOD_MATCH = YES;
				CODE_SIGN_ENTITLEMENTS = WordPressTodayWidget/WordPressTodayWidget.entitlements;
				CODE_SIGN_IDENTITY = "";
				COPY_PHASE_STRIP = NO;
				ENABLE_STRICT_OBJC_MSGSEND = YES;
				GCC_C_LANGUAGE_STANDARD = gnu99;
				GCC_DYNAMIC_NO_PIC = NO;
				GCC_OPTIMIZATION_LEVEL = 0;
				GCC_PRECOMPILE_PREFIX_HEADER = YES;
				GCC_PREFIX_HEADER = WordPressTodayWidget/TodayWidgetPrefix.pch;
				GCC_PREPROCESSOR_DEFINITIONS = (
					"DEBUG=1",
					"$(inherited)",
					"WPCOM_SCHEME=\\@\\\"${WPCOM_SCHEME}\\\"",
				);
				GCC_SYMBOLS_PRIVATE_EXTERN = NO;
				GCC_WARN_64_TO_32_BIT_CONVERSION = YES;
				GCC_WARN_ABOUT_RETURN_TYPE = YES_ERROR;
				GCC_WARN_UNDECLARED_SELECTOR = YES;
				GCC_WARN_UNINITIALIZED_AUTOS = YES_AGGRESSIVE;
				GCC_WARN_UNUSED_FUNCTION = YES;
				INFOPLIST_FILE = WordPressTodayWidget/Info.plist;
				IPHONEOS_DEPLOYMENT_TARGET = 8.0;
				LD_RUNPATH_SEARCH_PATHS = "$(inherited) @executable_path/Frameworks @executable_path/../../Frameworks";
				MTL_ENABLE_DEBUG_INFO = YES;
				PRODUCT_NAME = "$(TARGET_NAME)";
				PROVISIONING_PROFILE = "fed7d2ed-7100-4fde-a859-61a2eae697ac";
				SKIP_INSTALL = YES;
				SWIFT_OBJC_BRIDGING_HEADER = "WordPressTodayWidget/WordPressTodayWidget-Bridging-Header.h";
				SWIFT_OPTIMIZATION_LEVEL = "-Onone";
				WPCOM_SCHEME = wpdebug;
			};
			name = Debug;
		};
		93E5284A19A7741A003A1A9C /* Release */ = {
			isa = XCBuildConfiguration;
			baseConfigurationReference = 2B3804821972897F0DEC4183 /* Pods-WordPressTodayWidget.release.xcconfig */;
			buildSettings = {
				ALWAYS_SEARCH_USER_PATHS = NO;
				CLANG_CXX_LANGUAGE_STANDARD = "gnu++0x";
				CLANG_CXX_LIBRARY = "libc++";
				CLANG_ENABLE_MODULES = YES;
				CLANG_ENABLE_OBJC_ARC = YES;
				CLANG_WARN_BOOL_CONVERSION = YES;
				CLANG_WARN_CONSTANT_CONVERSION = YES;
				CLANG_WARN_DIRECT_OBJC_ISA_USAGE = YES_ERROR;
				CLANG_WARN_EMPTY_BODY = YES;
				CLANG_WARN_ENUM_CONVERSION = YES;
				CLANG_WARN_INT_CONVERSION = YES;
				CLANG_WARN_OBJC_ROOT_CLASS = YES_ERROR;
				CLANG_WARN_UNREACHABLE_CODE = YES;
				CLANG_WARN__DUPLICATE_METHOD_MATCH = YES;
				CODE_SIGN_ENTITLEMENTS = WordPressTodayWidget/WordPressTodayWidget.entitlements;
				CODE_SIGN_IDENTITY = "iPhone Distribution: Automattic, Inc. (PZYM8XX95Q)";
				COPY_PHASE_STRIP = YES;
				ENABLE_NS_ASSERTIONS = NO;
				ENABLE_STRICT_OBJC_MSGSEND = YES;
				GCC_C_LANGUAGE_STANDARD = gnu99;
				GCC_PRECOMPILE_PREFIX_HEADER = YES;
				GCC_PREFIX_HEADER = WordPressTodayWidget/TodayWidgetPrefix.pch;
				GCC_PREPROCESSOR_DEFINITIONS = (
					"$(inherited)",
					"COCOAPODS=1",
					"WPCOM_SCHEME=\\@\\\"${WPCOM_SCHEME}\\\"",
				);
				GCC_WARN_64_TO_32_BIT_CONVERSION = YES;
				GCC_WARN_ABOUT_RETURN_TYPE = YES_ERROR;
				GCC_WARN_UNDECLARED_SELECTOR = YES;
				GCC_WARN_UNINITIALIZED_AUTOS = YES_AGGRESSIVE;
				GCC_WARN_UNUSED_FUNCTION = YES;
				INFOPLIST_FILE = WordPressTodayWidget/Info.plist;
				IPHONEOS_DEPLOYMENT_TARGET = 8.0;
				LD_RUNPATH_SEARCH_PATHS = "$(inherited) @executable_path/Frameworks @executable_path/../../Frameworks";
				MTL_ENABLE_DEBUG_INFO = NO;
				PRODUCT_NAME = "$(TARGET_NAME)";
				PROVISIONING_PROFILE = "19ab21e5-f92b-4f14-8bf2-89cf344b0a45";
				SKIP_INSTALL = YES;
				SWIFT_OBJC_BRIDGING_HEADER = "WordPressTodayWidget/WordPressTodayWidget-Bridging-Header.h";
				WPCOM_SCHEME = wordpress;
			};
			name = Release;
		};
		93E5284B19A7741A003A1A9C /* Release-Internal */ = {
			isa = XCBuildConfiguration;
			baseConfigurationReference = 052EFF90F810139789A446FB /* Pods-WordPressTodayWidget.release-internal.xcconfig */;
			buildSettings = {
				ALWAYS_SEARCH_USER_PATHS = NO;
				CLANG_CXX_LANGUAGE_STANDARD = "gnu++0x";
				CLANG_CXX_LIBRARY = "libc++";
				CLANG_ENABLE_MODULES = YES;
				CLANG_ENABLE_OBJC_ARC = YES;
				CLANG_WARN_BOOL_CONVERSION = YES;
				CLANG_WARN_CONSTANT_CONVERSION = YES;
				CLANG_WARN_DIRECT_OBJC_ISA_USAGE = YES_ERROR;
				CLANG_WARN_EMPTY_BODY = YES;
				CLANG_WARN_ENUM_CONVERSION = YES;
				CLANG_WARN_INT_CONVERSION = YES;
				CLANG_WARN_OBJC_ROOT_CLASS = YES_ERROR;
				CLANG_WARN_UNREACHABLE_CODE = YES;
				CLANG_WARN__DUPLICATE_METHOD_MATCH = YES;
				CODE_SIGN_ENTITLEMENTS = "WordPressTodayWidget/WordPressTodayWidget-Internal.entitlements";
				CODE_SIGN_IDENTITY = "iPhone Distribution: Automattic, Inc.";
				COPY_PHASE_STRIP = YES;
				ENABLE_NS_ASSERTIONS = NO;
				ENABLE_STRICT_OBJC_MSGSEND = YES;
				GCC_C_LANGUAGE_STANDARD = gnu99;
				GCC_PRECOMPILE_PREFIX_HEADER = YES;
				GCC_PREFIX_HEADER = WordPressTodayWidget/TodayWidgetPrefix.pch;
				GCC_PREPROCESSOR_DEFINITIONS = (
					"$(inherited)",
					"COCOAPODS=1",
					INTERNAL_BUILD,
					"WPCOM_SCHEME=\\@\\\"${WPCOM_SCHEME}\\\"",
				);
				GCC_WARN_64_TO_32_BIT_CONVERSION = YES;
				GCC_WARN_ABOUT_RETURN_TYPE = YES_ERROR;
				GCC_WARN_UNDECLARED_SELECTOR = YES;
				GCC_WARN_UNINITIALIZED_AUTOS = YES_AGGRESSIVE;
				GCC_WARN_UNUSED_FUNCTION = YES;
				INFOPLIST_FILE = "WordPressTodayWidget/Info-Internal.plist";
				IPHONEOS_DEPLOYMENT_TARGET = 8.0;
				LD_RUNPATH_SEARCH_PATHS = "$(inherited) @executable_path/Frameworks @executable_path/../../Frameworks";
				MTL_ENABLE_DEBUG_INFO = NO;
				PRODUCT_NAME = "$(TARGET_NAME)";
				PROVISIONING_PROFILE = "f9ad82b2-9f92-4ed0-990a-ea88898921bb";
				SKIP_INSTALL = YES;
				SWIFT_OBJC_BRIDGING_HEADER = "WordPressTodayWidget/WordPressTodayWidget-Bridging-Header.h";
				WPCOM_SCHEME = wpinternal;
			};
			name = "Release-Internal";
		};
		93E5284C19A7741A003A1A9C /* Distribution */ = {
			isa = XCBuildConfiguration;
			baseConfigurationReference = 67040029265369CB7FAE64FA /* Pods-WordPressTodayWidget.distribution.xcconfig */;
			buildSettings = {
				ALWAYS_SEARCH_USER_PATHS = NO;
				CLANG_CXX_LANGUAGE_STANDARD = "gnu++0x";
				CLANG_CXX_LIBRARY = "libc++";
				CLANG_ENABLE_MODULES = YES;
				CLANG_ENABLE_OBJC_ARC = YES;
				CLANG_WARN_BOOL_CONVERSION = YES;
				CLANG_WARN_CONSTANT_CONVERSION = YES;
				CLANG_WARN_DIRECT_OBJC_ISA_USAGE = YES_ERROR;
				CLANG_WARN_EMPTY_BODY = YES;
				CLANG_WARN_ENUM_CONVERSION = YES;
				CLANG_WARN_INT_CONVERSION = YES;
				CLANG_WARN_OBJC_ROOT_CLASS = YES_ERROR;
				CLANG_WARN_UNREACHABLE_CODE = YES;
				CLANG_WARN__DUPLICATE_METHOD_MATCH = YES;
				CODE_SIGN_ENTITLEMENTS = WordPressTodayWidget/WordPressTodayWidget.entitlements;
				CODE_SIGN_IDENTITY = "iPhone Distribution: Automattic, Inc. (PZYM8XX95Q)";
				COPY_PHASE_STRIP = YES;
				ENABLE_NS_ASSERTIONS = NO;
				ENABLE_STRICT_OBJC_MSGSEND = YES;
				GCC_C_LANGUAGE_STANDARD = gnu99;
				GCC_PRECOMPILE_PREFIX_HEADER = YES;
				GCC_PREFIX_HEADER = WordPressTodayWidget/TodayWidgetPrefix.pch;
				GCC_PREPROCESSOR_DEFINITIONS = (
					"$(inherited)",
					"COCOAPODS=1",
					"WPCOM_SCHEME=\\@\\\"${WPCOM_SCHEME}\\\"",
				);
				GCC_WARN_64_TO_32_BIT_CONVERSION = YES;
				GCC_WARN_ABOUT_RETURN_TYPE = YES_ERROR;
				GCC_WARN_UNDECLARED_SELECTOR = YES;
				GCC_WARN_UNINITIALIZED_AUTOS = YES_AGGRESSIVE;
				GCC_WARN_UNUSED_FUNCTION = YES;
				INFOPLIST_FILE = WordPressTodayWidget/Info.plist;
				IPHONEOS_DEPLOYMENT_TARGET = 8.0;
				LD_RUNPATH_SEARCH_PATHS = "$(inherited) @executable_path/Frameworks @executable_path/../../Frameworks";
				MTL_ENABLE_DEBUG_INFO = NO;
				PRODUCT_NAME = "$(TARGET_NAME)";
				PROVISIONING_PROFILE = "19ab21e5-f92b-4f14-8bf2-89cf344b0a45";
				SKIP_INSTALL = YES;
				SWIFT_OBJC_BRIDGING_HEADER = "WordPressTodayWidget/WordPressTodayWidget-Bridging-Header.h";
				WPCOM_SCHEME = wordpress;
			};
			name = Distribution;
		};
		A2795808198819DE0031C6A3 /* Debug */ = {
			isa = XCBuildConfiguration;
			buildSettings = {
				PRODUCT_NAME = "$(TARGET_NAME)";
			};
			name = Debug;
		};
		A2795809198819DE0031C6A3 /* Release */ = {
			isa = XCBuildConfiguration;
			buildSettings = {
				PRODUCT_NAME = "$(TARGET_NAME)";
			};
			name = Release;
		};
		A279580A198819DE0031C6A3 /* Release-Internal */ = {
			isa = XCBuildConfiguration;
			buildSettings = {
				PRODUCT_NAME = "$(TARGET_NAME)";
			};
			name = "Release-Internal";
		};
		A279580B198819DE0031C6A3 /* Distribution */ = {
			isa = XCBuildConfiguration;
			buildSettings = {
				PRODUCT_NAME = "$(TARGET_NAME)";
			};
			name = Distribution;
		};
		C01FCF4F08A954540054247B /* Debug */ = {
			isa = XCBuildConfiguration;
			buildSettings = {
				DEFINES_MODULE = YES;
				GCC_C_LANGUAGE_STANDARD = c99;
				GCC_PREPROCESSOR_DEFINITIONS = "";
				GCC_THUMB_SUPPORT = NO;
				GCC_WARN_ABOUT_RETURN_TYPE = YES;
				GCC_WARN_UNUSED_VARIABLE = YES;
				HEADER_SEARCH_PATHS = "";
				ONLY_ACTIVE_ARCH = YES;
				OTHER_CFLAGS = (
					"-Wno-format-security",
					"-DDEBUG",
				);
				OTHER_LDFLAGS = (
					"-lxml2",
					"-licucore",
				);
				PRODUCT_MODULE_NAME = WordPress;
				SDKROOT = iphoneos;
			};
			name = Debug;
		};
		C01FCF5008A954540054247B /* Release */ = {
			isa = XCBuildConfiguration;
			buildSettings = {
				DEFINES_MODULE = YES;
				GCC_C_LANGUAGE_STANDARD = c99;
				GCC_THUMB_SUPPORT = NO;
				GCC_WARN_ABOUT_RETURN_TYPE = YES;
				GCC_WARN_UNUSED_VARIABLE = YES;
				HEADER_SEARCH_PATHS = "";
				OTHER_CFLAGS = "-Wno-format-security";
				OTHER_LDFLAGS = (
					"-lxml2",
					"-licucore",
				);
				PRODUCT_MODULE_NAME = WordPress;
				SDKROOT = iphoneos;
				VALIDATE_PRODUCT = YES;
			};
			name = Release;
		};
		E16AB93914D978240047A2E5 /* Debug */ = {
			isa = XCBuildConfiguration;
			baseConfigurationReference = B43F6A7D9B3DC5B8B4A7DDCA /* Pods-WordPressTest.debug.xcconfig */;
			buildSettings = {
				BUNDLE_LOADER = "$(BUILT_PRODUCTS_DIR)/WordPress.app/WordPress";
				CLANG_ENABLE_MODULES = YES;
				CLANG_ENABLE_OBJC_ARC = YES;
				COPY_PHASE_STRIP = NO;
				FRAMEWORK_SEARCH_PATHS = (
					"$(SDKROOT)/Developer/Library/Frameworks",
					"$(inherited)",
					"$(DEVELOPER_FRAMEWORKS_DIR)",
				);
				GCC_C_LANGUAGE_STANDARD = gnu99;
				GCC_DYNAMIC_NO_PIC = NO;
				GCC_OPTIMIZATION_LEVEL = 0;
				GCC_PRECOMPILE_PREFIX_HEADER = YES;
				GCC_PREFIX_HEADER = "WordPressTest/WordPressTest-Prefix.pch";
				GCC_PREPROCESSOR_DEFINITIONS = (
					"DEBUG=1",
					"$(inherited)",
				);
				GCC_SYMBOLS_PRIVATE_EXTERN = NO;
				GCC_WARN_ABOUT_MISSING_PROTOTYPES = YES;
				INFOPLIST_FILE = "WordPressTest/WordPressTest-Info.plist";
				LD_RUNPATH_SEARCH_PATHS = "$(inherited) @executable_path/Frameworks @loader_path/Frameworks";
				PRODUCT_NAME = "$(TARGET_NAME)";
				SDKROOT = iphoneos;
				SWIFT_OBJC_BRIDGING_HEADER = "WordPressTest/WordPressTest-Bridging-Header.h";
				SWIFT_OPTIMIZATION_LEVEL = "-Onone";
				TEST_HOST = "$(BUNDLE_LOADER)";
			};
			name = Debug;
		};
		E16AB93A14D978240047A2E5 /* Release */ = {
			isa = XCBuildConfiguration;
			baseConfigurationReference = 9198544476D3B385673B18E9 /* Pods-WordPressTest.release.xcconfig */;
			buildSettings = {
				BUNDLE_LOADER = "$(BUILT_PRODUCTS_DIR)/WordPress.app/WordPress";
				CLANG_ENABLE_MODULES = YES;
				CLANG_ENABLE_OBJC_ARC = YES;
				COPY_PHASE_STRIP = YES;
				FRAMEWORK_SEARCH_PATHS = (
					"$(SDKROOT)/Developer/Library/Frameworks",
					"$(inherited)",
					"$(DEVELOPER_FRAMEWORKS_DIR)",
				);
				GCC_C_LANGUAGE_STANDARD = gnu99;
				GCC_PRECOMPILE_PREFIX_HEADER = YES;
				GCC_PREFIX_HEADER = "WordPressTest/WordPressTest-Prefix.pch";
				GCC_WARN_ABOUT_MISSING_PROTOTYPES = YES;
				INFOPLIST_FILE = "WordPressTest/WordPressTest-Info.plist";
				LD_RUNPATH_SEARCH_PATHS = "$(inherited) @executable_path/Frameworks @loader_path/Frameworks";
				PRODUCT_NAME = "$(TARGET_NAME)";
				SDKROOT = iphoneos;
				SWIFT_OBJC_BRIDGING_HEADER = "WordPressTest/WordPressTest-Bridging-Header.h";
				TEST_HOST = "$(BUNDLE_LOADER)";
			};
			name = Release;
		};
		E16AB93B14D978240047A2E5 /* Distribution */ = {
			isa = XCBuildConfiguration;
			baseConfigurationReference = B6E2365A531EA4BD7025525F /* Pods-WordPressTest.distribution.xcconfig */;
			buildSettings = {
				BUNDLE_LOADER = "$(BUILT_PRODUCTS_DIR)/WordPress.app/WordPress";
				CLANG_ENABLE_MODULES = YES;
				CLANG_ENABLE_OBJC_ARC = YES;
				COPY_PHASE_STRIP = YES;
				FRAMEWORK_SEARCH_PATHS = (
					"$(SDKROOT)/Developer/Library/Frameworks",
					"$(inherited)",
					"$(DEVELOPER_FRAMEWORKS_DIR)",
				);
				GCC_C_LANGUAGE_STANDARD = gnu99;
				GCC_PRECOMPILE_PREFIX_HEADER = YES;
				GCC_PREFIX_HEADER = "WordPressTest/WordPressTest-Prefix.pch";
				GCC_WARN_ABOUT_MISSING_PROTOTYPES = YES;
				INFOPLIST_FILE = "WordPressTest/WordPressTest-Info.plist";
				LD_RUNPATH_SEARCH_PATHS = "$(inherited) @executable_path/Frameworks @loader_path/Frameworks";
				PRODUCT_NAME = "$(TARGET_NAME)";
				SDKROOT = iphoneos;
				SWIFT_OBJC_BRIDGING_HEADER = "WordPressTest/WordPressTest-Bridging-Header.h";
				TEST_HOST = "$(BUNDLE_LOADER)";
			};
			name = Distribution;
		};
		FFC3F6F61B0DBF1000EFC359 /* Debug */ = {
			isa = XCBuildConfiguration;
			buildSettings = {
				PRODUCT_NAME = "$(TARGET_NAME)";
			};
			name = Debug;
		};
		FFC3F6F71B0DBF1000EFC359 /* Release */ = {
			isa = XCBuildConfiguration;
			buildSettings = {
				PRODUCT_NAME = "$(TARGET_NAME)";
			};
			name = Release;
		};
		FFC3F6F81B0DBF1000EFC359 /* Release-Internal */ = {
			isa = XCBuildConfiguration;
			buildSettings = {
				PRODUCT_NAME = "$(TARGET_NAME)";
			};
			name = "Release-Internal";
		};
		FFC3F6F91B0DBF1000EFC359 /* Distribution */ = {
			isa = XCBuildConfiguration;
			buildSettings = {
				PRODUCT_NAME = "$(TARGET_NAME)";
			};
			name = Distribution;
		};
		FFF96F8A19EBE7FB00DFC821 /* Debug */ = {
			isa = XCBuildConfiguration;
			baseConfigurationReference = 45A679DE2C6B64047BAF97E9 /* Pods-UITests.debug.xcconfig */;
			buildSettings = {
				ALWAYS_SEARCH_USER_PATHS = NO;
				BUNDLE_LOADER = "$(TEST_HOST)";
				CLANG_CXX_LANGUAGE_STANDARD = "gnu++0x";
				CLANG_CXX_LIBRARY = "libc++";
				CLANG_ENABLE_MODULES = YES;
				CLANG_ENABLE_OBJC_ARC = YES;
				CLANG_WARN_BOOL_CONVERSION = YES;
				CLANG_WARN_CONSTANT_CONVERSION = YES;
				CLANG_WARN_DIRECT_OBJC_ISA_USAGE = YES_ERROR;
				CLANG_WARN_EMPTY_BODY = YES;
				CLANG_WARN_ENUM_CONVERSION = YES;
				CLANG_WARN_INT_CONVERSION = YES;
				CLANG_WARN_OBJC_ROOT_CLASS = YES_ERROR;
				CLANG_WARN_UNREACHABLE_CODE = YES;
				CLANG_WARN__DUPLICATE_METHOD_MATCH = YES;
				COPY_PHASE_STRIP = NO;
				ENABLE_STRICT_OBJC_MSGSEND = YES;
				FRAMEWORK_SEARCH_PATHS = (
					"$(SDKROOT)/Developer/Library/Frameworks",
					"$(inherited)",
				);
				GCC_C_LANGUAGE_STANDARD = gnu99;
				GCC_DYNAMIC_NO_PIC = NO;
				GCC_OPTIMIZATION_LEVEL = 0;
				GCC_PREPROCESSOR_DEFINITIONS = (
					"DEBUG=1",
					"$(inherited)",
				);
				GCC_SYMBOLS_PRIVATE_EXTERN = NO;
				GCC_WARN_64_TO_32_BIT_CONVERSION = YES;
				GCC_WARN_ABOUT_RETURN_TYPE = YES_ERROR;
				GCC_WARN_UNDECLARED_SELECTOR = YES;
				GCC_WARN_UNINITIALIZED_AUTOS = YES_AGGRESSIVE;
				GCC_WARN_UNUSED_FUNCTION = YES;
				INFOPLIST_FILE = UITests/Info.plist;
				IPHONEOS_DEPLOYMENT_TARGET = 8.1;
				LD_RUNPATH_SEARCH_PATHS = "$(inherited) @executable_path/Frameworks @loader_path/Frameworks";
				MTL_ENABLE_DEBUG_INFO = YES;
				PRODUCT_NAME = "$(TARGET_NAME)";
				TEST_HOST = "$(BUILT_PRODUCTS_DIR)/WordPress.app/WordPress";
			};
			name = Debug;
		};
		FFF96F8B19EBE7FB00DFC821 /* Release */ = {
			isa = XCBuildConfiguration;
			baseConfigurationReference = 1E59E0C89B24D8AA3B12DEC8 /* Pods-UITests.release.xcconfig */;
			buildSettings = {
				ALWAYS_SEARCH_USER_PATHS = NO;
				BUNDLE_LOADER = "$(TEST_HOST)";
				CLANG_CXX_LANGUAGE_STANDARD = "gnu++0x";
				CLANG_CXX_LIBRARY = "libc++";
				CLANG_ENABLE_MODULES = YES;
				CLANG_ENABLE_OBJC_ARC = YES;
				CLANG_WARN_BOOL_CONVERSION = YES;
				CLANG_WARN_CONSTANT_CONVERSION = YES;
				CLANG_WARN_DIRECT_OBJC_ISA_USAGE = YES_ERROR;
				CLANG_WARN_EMPTY_BODY = YES;
				CLANG_WARN_ENUM_CONVERSION = YES;
				CLANG_WARN_INT_CONVERSION = YES;
				CLANG_WARN_OBJC_ROOT_CLASS = YES_ERROR;
				CLANG_WARN_UNREACHABLE_CODE = YES;
				CLANG_WARN__DUPLICATE_METHOD_MATCH = YES;
				COPY_PHASE_STRIP = YES;
				ENABLE_NS_ASSERTIONS = NO;
				ENABLE_STRICT_OBJC_MSGSEND = YES;
				FRAMEWORK_SEARCH_PATHS = (
					"$(SDKROOT)/Developer/Library/Frameworks",
					"$(inherited)",
				);
				GCC_C_LANGUAGE_STANDARD = gnu99;
				GCC_WARN_64_TO_32_BIT_CONVERSION = YES;
				GCC_WARN_ABOUT_RETURN_TYPE = YES_ERROR;
				GCC_WARN_UNDECLARED_SELECTOR = YES;
				GCC_WARN_UNINITIALIZED_AUTOS = YES_AGGRESSIVE;
				GCC_WARN_UNUSED_FUNCTION = YES;
				INFOPLIST_FILE = UITests/Info.plist;
				IPHONEOS_DEPLOYMENT_TARGET = 8.1;
				LD_RUNPATH_SEARCH_PATHS = "$(inherited) @executable_path/Frameworks @loader_path/Frameworks";
				MTL_ENABLE_DEBUG_INFO = NO;
				PRODUCT_NAME = "$(TARGET_NAME)";
				TEST_HOST = "$(BUILT_PRODUCTS_DIR)/WordPress.app/WordPress";
			};
			name = Release;
		};
		FFF96F8C19EBE7FB00DFC821 /* Release-Internal */ = {
			isa = XCBuildConfiguration;
			baseConfigurationReference = 91E1D2929A320BA8932240BF /* Pods-UITests.release-internal.xcconfig */;
			buildSettings = {
				ALWAYS_SEARCH_USER_PATHS = NO;
				BUNDLE_LOADER = "$(TEST_HOST)";
				CLANG_CXX_LANGUAGE_STANDARD = "gnu++0x";
				CLANG_CXX_LIBRARY = "libc++";
				CLANG_ENABLE_MODULES = YES;
				CLANG_ENABLE_OBJC_ARC = YES;
				CLANG_WARN_BOOL_CONVERSION = YES;
				CLANG_WARN_CONSTANT_CONVERSION = YES;
				CLANG_WARN_DIRECT_OBJC_ISA_USAGE = YES_ERROR;
				CLANG_WARN_EMPTY_BODY = YES;
				CLANG_WARN_ENUM_CONVERSION = YES;
				CLANG_WARN_INT_CONVERSION = YES;
				CLANG_WARN_OBJC_ROOT_CLASS = YES_ERROR;
				CLANG_WARN_UNREACHABLE_CODE = YES;
				CLANG_WARN__DUPLICATE_METHOD_MATCH = YES;
				COPY_PHASE_STRIP = YES;
				ENABLE_NS_ASSERTIONS = NO;
				ENABLE_STRICT_OBJC_MSGSEND = YES;
				FRAMEWORK_SEARCH_PATHS = (
					"$(SDKROOT)/Developer/Library/Frameworks",
					"$(inherited)",
				);
				GCC_C_LANGUAGE_STANDARD = gnu99;
				GCC_WARN_64_TO_32_BIT_CONVERSION = YES;
				GCC_WARN_ABOUT_RETURN_TYPE = YES_ERROR;
				GCC_WARN_UNDECLARED_SELECTOR = YES;
				GCC_WARN_UNINITIALIZED_AUTOS = YES_AGGRESSIVE;
				GCC_WARN_UNUSED_FUNCTION = YES;
				INFOPLIST_FILE = UITests/Info.plist;
				IPHONEOS_DEPLOYMENT_TARGET = 8.1;
				LD_RUNPATH_SEARCH_PATHS = "$(inherited) @executable_path/Frameworks @loader_path/Frameworks";
				MTL_ENABLE_DEBUG_INFO = NO;
				PRODUCT_NAME = "$(TARGET_NAME)";
				TEST_HOST = "$(BUILT_PRODUCTS_DIR)/WordPress.app/WordPress";
			};
			name = "Release-Internal";
		};
		FFF96F8D19EBE7FB00DFC821 /* Distribution */ = {
			isa = XCBuildConfiguration;
			baseConfigurationReference = 71E3F8ABCB453500748B60CE /* Pods-UITests.distribution.xcconfig */;
			buildSettings = {
				ALWAYS_SEARCH_USER_PATHS = NO;
				BUNDLE_LOADER = "$(TEST_HOST)";
				CLANG_CXX_LANGUAGE_STANDARD = "gnu++0x";
				CLANG_CXX_LIBRARY = "libc++";
				CLANG_ENABLE_MODULES = YES;
				CLANG_ENABLE_OBJC_ARC = YES;
				CLANG_WARN_BOOL_CONVERSION = YES;
				CLANG_WARN_CONSTANT_CONVERSION = YES;
				CLANG_WARN_DIRECT_OBJC_ISA_USAGE = YES_ERROR;
				CLANG_WARN_EMPTY_BODY = YES;
				CLANG_WARN_ENUM_CONVERSION = YES;
				CLANG_WARN_INT_CONVERSION = YES;
				CLANG_WARN_OBJC_ROOT_CLASS = YES_ERROR;
				CLANG_WARN_UNREACHABLE_CODE = YES;
				CLANG_WARN__DUPLICATE_METHOD_MATCH = YES;
				COPY_PHASE_STRIP = YES;
				ENABLE_NS_ASSERTIONS = NO;
				ENABLE_STRICT_OBJC_MSGSEND = YES;
				FRAMEWORK_SEARCH_PATHS = (
					"$(SDKROOT)/Developer/Library/Frameworks",
					"$(inherited)",
				);
				GCC_C_LANGUAGE_STANDARD = gnu99;
				GCC_WARN_64_TO_32_BIT_CONVERSION = YES;
				GCC_WARN_ABOUT_RETURN_TYPE = YES_ERROR;
				GCC_WARN_UNDECLARED_SELECTOR = YES;
				GCC_WARN_UNINITIALIZED_AUTOS = YES_AGGRESSIVE;
				GCC_WARN_UNUSED_FUNCTION = YES;
				INFOPLIST_FILE = UITests/Info.plist;
				IPHONEOS_DEPLOYMENT_TARGET = 8.1;
				LD_RUNPATH_SEARCH_PATHS = "$(inherited) @executable_path/Frameworks @loader_path/Frameworks";
				MTL_ENABLE_DEBUG_INFO = NO;
				PRODUCT_NAME = "$(TARGET_NAME)";
				TEST_HOST = "$(BUILT_PRODUCTS_DIR)/WordPress.app/WordPress";
			};
			name = Distribution;
		};
/* End XCBuildConfiguration section */

/* Begin XCConfigurationList section */
		1D6058960D05DD3E006BFB54 /* Build configuration list for PBXNativeTarget "WordPress" */ = {
			isa = XCConfigurationList;
			buildConfigurations = (
				1D6058940D05DD3E006BFB54 /* Debug */,
				1D6058950D05DD3E006BFB54 /* Release */,
				93DEAA9E182D567A004E34D1 /* Release-Internal */,
				2F30B4C20E342FDF00211B15 /* Distribution */,
			);
			defaultConfigurationIsVisible = 0;
			defaultConfigurationName = Release;
		};
		93E5284D19A7741A003A1A9C /* Build configuration list for PBXNativeTarget "WordPressTodayWidget" */ = {
			isa = XCConfigurationList;
			buildConfigurations = (
				93E5284919A7741A003A1A9C /* Debug */,
				93E5284A19A7741A003A1A9C /* Release */,
				93E5284B19A7741A003A1A9C /* Release-Internal */,
				93E5284C19A7741A003A1A9C /* Distribution */,
			);
			defaultConfigurationIsVisible = 0;
			defaultConfigurationName = Release;
		};
		A279580C198819DE0031C6A3 /* Build configuration list for PBXAggregateTarget "OCLint" */ = {
			isa = XCConfigurationList;
			buildConfigurations = (
				A2795808198819DE0031C6A3 /* Debug */,
				A2795809198819DE0031C6A3 /* Release */,
				A279580A198819DE0031C6A3 /* Release-Internal */,
				A279580B198819DE0031C6A3 /* Distribution */,
			);
			defaultConfigurationIsVisible = 0;
			defaultConfigurationName = Release;
		};
		C01FCF4E08A954540054247B /* Build configuration list for PBXProject "WordPress" */ = {
			isa = XCConfigurationList;
			buildConfigurations = (
				C01FCF4F08A954540054247B /* Debug */,
				C01FCF5008A954540054247B /* Release */,
				93DEAA9D182D567A004E34D1 /* Release-Internal */,
				2F30B4C10E342FDF00211B15 /* Distribution */,
			);
			defaultConfigurationIsVisible = 0;
			defaultConfigurationName = Release;
		};
		E16AB93D14D978240047A2E5 /* Build configuration list for PBXNativeTarget "WordPressTest" */ = {
			isa = XCConfigurationList;
			buildConfigurations = (
				E16AB93914D978240047A2E5 /* Debug */,
				E16AB93A14D978240047A2E5 /* Release */,
				93DEAAA0182D567A004E34D1 /* Release-Internal */,
				E16AB93B14D978240047A2E5 /* Distribution */,
			);
			defaultConfigurationIsVisible = 0;
			defaultConfigurationName = Release;
		};
		FFC3F6F51B0DBF1000EFC359 /* Build configuration list for PBXAggregateTarget "UpdatePlistPreprocessor" */ = {
			isa = XCConfigurationList;
			buildConfigurations = (
				FFC3F6F61B0DBF1000EFC359 /* Debug */,
				FFC3F6F71B0DBF1000EFC359 /* Release */,
				FFC3F6F81B0DBF1000EFC359 /* Release-Internal */,
				FFC3F6F91B0DBF1000EFC359 /* Distribution */,
			);
			defaultConfigurationIsVisible = 0;
			defaultConfigurationName = Release;
		};
		FFF96F8E19EBE7FB00DFC821 /* Build configuration list for PBXNativeTarget "UITests" */ = {
			isa = XCConfigurationList;
			buildConfigurations = (
				FFF96F8A19EBE7FB00DFC821 /* Debug */,
				FFF96F8B19EBE7FB00DFC821 /* Release */,
				FFF96F8C19EBE7FB00DFC821 /* Release-Internal */,
				FFF96F8D19EBE7FB00DFC821 /* Distribution */,
			);
			defaultConfigurationIsVisible = 0;
			defaultConfigurationName = Release;
		};
/* End XCConfigurationList section */

/* Begin XCVersionGroup section */
		E125443B12BF5A7200D87A0A /* WordPress.xcdatamodeld */ = {
			isa = XCVersionGroup;
			children = (
				FFE3B2C81B38081700E9F1E0 /* WordPress 34.xcdatamodel */,
				E1D86E671B2B406600DD2192 /* WordPress 33.xcdatamodel */,
				316B99031B205AFB007963EF /* WordPress 32.xcdatamodel */,
				5DF7F7721B222068003A05C8 /* WordPress 31.xcdatamodel */,
				E1939C671B15B4D2001AFEF7 /* WordPress 30.xcdatamodel */,
				5D91D9021AE1AD12000BF163 /* WordPress 29.xcdatamodel */,
				B54810F61AA656B40081B54D /* WordPress 28.xcdatamodel */,
				5D784E741A80430D005D7388 /* WordPress 27.xcdatamodel */,
				31CCB9FD1A52ED0A00BA0733 /* WordPress 26.xcdatamodel */,
				31FA16CC1A49B3C0003E1887 /* WordPress 25.xcdatamodel */,
				93652B811A006C96006A4C47 /* WordPress 24.xcdatamodel */,
				9363113D19F9DE0700B0C739 /* WordPress 23.xcdatamodel */,
				937D9A0C19F83744007B9D5F /* WordPress 22.xcdatamodel */,
				5D229A78199AB74F00685123 /* WordPress 21.xcdatamodel */,
				DA67DF58196D8F6A005B5BC8 /* WordPress 20.xcdatamodel */,
				B5B63F3F19621A9F001601C3 /* WordPress 19.xcdatamodel */,
				5D6CF8B4193BD96E0041D28F /* WordPress 18.xcdatamodel */,
				5DB6D8F618F5DA6300956529 /* WordPress 17.xcdatamodel */,
				5DA5BF4B18E331D8005F11F9 /* WordPress 16.xcdatamodel */,
				A284044518BFE7F300D982B6 /* WordPress 15.xcdatamodel */,
				93460A36189D5091000E26CE /* WordPress 14.xcdatamodel */,
				C52812131832E071008931FD /* WordPress 13.xcdatamodel */,
				5D42A3BB175E686F005CFF05 /* WordPress 12.xcdatamodel */,
				E17B98E7171FFB450073E30D /* WordPress 11.xcdatamodel */,
				FDFB011916B1EA1C00F589A8 /* WordPress 10.xcdatamodel */,
				E1874BFE161C5DBC0058BDC4 /* WordPress 7.xcdatamodel */,
				E1C807471696F72E00E545A6 /* WordPress 9.xcdatamodel */,
				E115F2D116776A2900CCF00D /* WordPress 8.xcdatamodel */,
				FD374343156CF4B800BAB5B5 /* WordPress 6.xcdatamodel */,
				E1472EF915344A2A00D08657 /* WordPress 5.xcdatamodel */,
				FD0D42C11499F31700F5E115 /* WordPress 4.xcdatamodel */,
				E19BF8F913CC69E7004753FE /* WordPress 3.xcdatamodel */,
				8350E15911D28B4A00A7B073 /* WordPress.xcdatamodel */,
				E125443D12BF5A7200D87A0A /* WordPress 2.xcdatamodel */,
			);
			currentVersion = FFE3B2C81B38081700E9F1E0 /* WordPress 34.xcdatamodel */;
			name = WordPress.xcdatamodeld;
			path = Classes/WordPress.xcdatamodeld;
			sourceTree = "<group>";
			versionGroupType = wrapper.xcdatamodel;
		};
/* End XCVersionGroup section */
	};
	rootObject = 29B97313FDCFA39411CA2CEA /* Project object */;
}<|MERGE_RESOLUTION|>--- conflicted
+++ resolved
@@ -381,13 +381,10 @@
 		B587798219B799D800E57C5A /* UIView+Helpers.swift in Sources */ = {isa = PBXBuildFile; fileRef = B587797719B799D800E57C5A /* UIView+Helpers.swift */; };
 		B587798619B799EB00E57C5A /* Notification+Interface.swift in Sources */ = {isa = PBXBuildFile; fileRef = B587798419B799EB00E57C5A /* Notification+Interface.swift */; };
 		B587798719B799EB00E57C5A /* NotificationBlock+Interface.swift in Sources */ = {isa = PBXBuildFile; fileRef = B587798519B799EB00E57C5A /* NotificationBlock+Interface.swift */; };
-<<<<<<< HEAD
 		B5899ADE1B419C560075A3D6 /* NotificationSettingDetailsViewController.swift in Sources */ = {isa = PBXBuildFile; fileRef = B5899ADD1B419C560075A3D6 /* NotificationSettingDetailsViewController.swift */; };
 		B5899AE01B41CE3E0075A3D6 /* NoteSettingsTableViewCell.swift in Sources */ = {isa = PBXBuildFile; fileRef = B5899ADF1B41CE3E0075A3D6 /* NoteSettingsTableViewCell.swift */; };
 		B5899AE21B41CE670075A3D6 /* NoteSettingsTableViewCell.xib in Resources */ = {isa = PBXBuildFile; fileRef = B5899AE11B41CE670075A3D6 /* NoteSettingsTableViewCell.xib */; };
-=======
 		B5899AE41B422D990075A3D6 /* NotificationSettings.swift in Sources */ = {isa = PBXBuildFile; fileRef = B5899AE31B422D990075A3D6 /* NotificationSettings.swift */; };
->>>>>>> 887a9f20
 		B5A6CEA619FA800E009F07DE /* AccountToAccount20to21.swift in Sources */ = {isa = PBXBuildFile; fileRef = B5A6CEA519FA800E009F07DE /* AccountToAccount20to21.swift */; };
 		B5AA54D51A8E7510003BDD12 /* WebKit.framework in Frameworks */ = {isa = PBXBuildFile; fileRef = B5AA54D41A8E7510003BDD12 /* WebKit.framework */; settings = {ATTRIBUTES = (Weak, ); }; };
 		B5AB733D19901F85005F5044 /* WPNoResultsView+AnimatedBox.m in Sources */ = {isa = PBXBuildFile; fileRef = B5AB733C19901F85005F5044 /* WPNoResultsView+AnimatedBox.m */; };
@@ -1261,13 +1258,10 @@
 		B587797719B799D800E57C5A /* UIView+Helpers.swift */ = {isa = PBXFileReference; fileEncoding = 4; lastKnownFileType = sourcecode.swift; path = "UIView+Helpers.swift"; sourceTree = "<group>"; };
 		B587798419B799EB00E57C5A /* Notification+Interface.swift */ = {isa = PBXFileReference; fileEncoding = 4; lastKnownFileType = sourcecode.swift; path = "Notification+Interface.swift"; sourceTree = "<group>"; };
 		B587798519B799EB00E57C5A /* NotificationBlock+Interface.swift */ = {isa = PBXFileReference; fileEncoding = 4; lastKnownFileType = sourcecode.swift; path = "NotificationBlock+Interface.swift"; sourceTree = "<group>"; };
-<<<<<<< HEAD
 		B5899ADD1B419C560075A3D6 /* NotificationSettingDetailsViewController.swift */ = {isa = PBXFileReference; fileEncoding = 4; lastKnownFileType = sourcecode.swift; path = NotificationSettingDetailsViewController.swift; sourceTree = "<group>"; };
 		B5899ADF1B41CE3E0075A3D6 /* NoteSettingsTableViewCell.swift */ = {isa = PBXFileReference; fileEncoding = 4; lastKnownFileType = sourcecode.swift; path = NoteSettingsTableViewCell.swift; sourceTree = "<group>"; };
 		B5899AE11B41CE670075A3D6 /* NoteSettingsTableViewCell.xib */ = {isa = PBXFileReference; fileEncoding = 4; lastKnownFileType = file.xib; path = NoteSettingsTableViewCell.xib; sourceTree = "<group>"; };
-=======
 		B5899AE31B422D990075A3D6 /* NotificationSettings.swift */ = {isa = PBXFileReference; fileEncoding = 4; lastKnownFileType = sourcecode.swift; path = NotificationSettings.swift; sourceTree = "<group>"; };
->>>>>>> 887a9f20
 		B5A6CEA519FA800E009F07DE /* AccountToAccount20to21.swift */ = {isa = PBXFileReference; fileEncoding = 4; lastKnownFileType = sourcecode.swift; name = AccountToAccount20to21.swift; path = "20-21/AccountToAccount20to21.swift"; sourceTree = "<group>"; };
 		B5AA54D41A8E7510003BDD12 /* WebKit.framework */ = {isa = PBXFileReference; lastKnownFileType = wrapper.framework; name = WebKit.framework; path = System/Library/Frameworks/WebKit.framework; sourceTree = SDKROOT; };
 		B5AB733B19901F85005F5044 /* WPNoResultsView+AnimatedBox.h */ = {isa = PBXFileReference; fileEncoding = 4; lastKnownFileType = sourcecode.c.h; path = "WPNoResultsView+AnimatedBox.h"; sourceTree = "<group>"; };
