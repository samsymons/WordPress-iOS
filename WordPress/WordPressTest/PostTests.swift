--- conflicted
+++ resolved
@@ -310,12 +310,8 @@
 
     func testThatHasLocalChangesWorks() {
         let original = newTestPost()
-<<<<<<< HEAD
         original.disablePublicizeConnectionWithKeyringID(8888)
-        let revision = original.createRevision() as! Post
-=======
         var revision = original.createRevision() as! Post
->>>>>>> fb4c76b5
 
         XCTAssertFalse(original.hasLocalChanges())
         XCTAssertFalse(revision.hasLocalChanges())
